module.exports = {
  root: true,
  env: {
    node: true,
    'react-native/react-native': true,
  },
  extends: ['@sentry-internal/sdk'],
  plugins: ['@sentry-internal/sdk'],
  parserOptions: {
    project: './tsconfig.json',
  },
  settings: {
    version: 'detect', // React version. "detect" automatically picks the version you have installed.
  },
<<<<<<< HEAD
  ignorePatterns: ['test/react-native/versions/**/*', 'coverage/**/*', 'test/typescript/**/*', 'samples/**/*'],
=======
  ignorePatterns: [
    'test/react-native/versions/**/*',
    'coverage/**/*',
    'test/typescript/**/*',
    'plugin/build/**/*',
    'expo.d.ts',
  ],
>>>>>>> 21d165e1
  overrides: [
    {
      // Typescript Files
      files: ['*.ts', '*.tsx'],
      extends: ['plugin:react/recommended'],
      plugins: ['react', 'react-native'],
      rules: {
        '@typescript-eslint/typedef': ['error', { arrowParameter: false, variableDeclarationIgnoreFunction: true }],
      },
    },
    {
      // Test Files
      files: ['*.test.ts', '*.test.tsx', '*.test.js', '*.test.jsx'],
      rules: {
        '@typescript-eslint/no-var-requires': 'off',
        '@typescript-eslint/no-empty-function': 'off',
        '@typescript-eslint/no-explicit-any': 'off',
        '@typescript-eslint/unbound-method': 'off',
      },
    },
    {
      // Scripts
      files: ['scripts/*'],
      parserOptions: {
        ecmaVersion: 2015,
      },
      rules: {
        'no-console': 'off',
      },
    },
    {
      // RN Versions Test Tools
      files: ['test/react-native/*'],
      parserOptions: {
        ecmaVersion: 2017,
      },
    },
  ],
  rules: {
    // Bundle size isn't too much of an issue for React Native.
    '@sentry-internal/sdk/no-async-await': 'off',
    '@sentry-internal/sdk/no-optional-chaining': 'off',
    '@sentry-internal/sdk/no-nullish-coalescing': 'off',
    '@sentry-internal/sdk/no-unsupported-es6-methods': 'off',
    '@sentry-internal/sdk/no-class-field-initializers': 'off',
  },
};<|MERGE_RESOLUTION|>--- conflicted
+++ resolved
@@ -12,17 +12,14 @@
   settings: {
     version: 'detect', // React version. "detect" automatically picks the version you have installed.
   },
-<<<<<<< HEAD
-  ignorePatterns: ['test/react-native/versions/**/*', 'coverage/**/*', 'test/typescript/**/*', 'samples/**/*'],
-=======
   ignorePatterns: [
     'test/react-native/versions/**/*',
     'coverage/**/*',
     'test/typescript/**/*',
+    'samples/**/*',
     'plugin/build/**/*',
     'expo.d.ts',
   ],
->>>>>>> 21d165e1
   overrides: [
     {
       // Typescript Files
