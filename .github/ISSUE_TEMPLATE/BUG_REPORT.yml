name: '🐞 Bug Report'
description: "Tell us about something that's not working the way we (probably) intend."
<<<<<<< HEAD
labels: ['Platform: React-Native', 'Type: 🪲 Bug']
type: Bug
=======
labels: ['React-Native', 'Bug']
>>>>>>> 032f74ab
body:
  - type: dropdown
    id: environment
    validations:
      required: true
    attributes:
      label: 'What React Native libraries do you use?'
      description: 'Select all options that describe your application.'
      multiple: true
      options:
        - 'React Native without Frameworks'
        - 'React Navigation'
        - 'Hermes'
        - 'RN New Architecture'
        - 'Expo Application Services (EAS)'
        - 'Expo (mobile only)'
        - 'Expo Web'
        - 'Expo Router'
        - 'React Native Web'
        - 'React Native Navigation by Wix'

  - type: dropdown
    id: sentry
    validations:
      required: true
    attributes:
      label: 'Are you using sentry.io or on-premise?'
      description: 'Select exactly one option.'
      options:
        - 'sentry.io (SaS)'
        - 'on-premise (Self-Hosted)'

  - type: input
    id: version
    validations:
      required: true
    attributes:
      label: '@sentry/react-native SDK Version'
      description: 'If the issue started after the SDK upgrade, please input both old and new versions.'
      placeholder: '5.33.1 ← should look like this'

  - type: textarea
    id: doctor
    validations:
      required: true
    attributes:
      label: 'How does your development environment look like?'
      description:
        'Output of the command `npx react-native@latest info` or manully describe your development environment?'
      value: |-
        ````
<<<<<<< HEAD
        ⬇  Place the `npx react-native@latest info` output here. ⬇ 
        
        
        
        
=======
        ⬇  Place the `npx react-native@latest info` output here. ⬇




>>>>>>> 032f74ab
        ````

  - type: textarea
    id: init
    validations:
      required: true
    attributes:
      label: 'Sentry.init()'
      description: 'Code snipped of Sentry initialization from your application.'
      value: |-
        ````js
        Sentry.init({
          dsn: 'https://...@sentry.io/...'
          // other options
        });
        ````

  - type: textarea
    id: repro
    validations:
      required: true
    attributes:
      label: 'Steps to Reproduce'
      description: "How can we see what you're seeing? Specific is terrific."
      placeholder: |-
        1. Build Android using `npx react-native run-android --mode Debug`
        2. Start Metro Dev server using `npx react-native start`
        3. Click on button executing `Sentry.capture(new Error("This is not captured :("))`

  - type: textarea
    id: expected
    validations:
      required: true
    attributes:
      label: 'Expected Result'

  - type: textarea
    id: actual
    validations:
      required: true
    attributes:
      label: 'Actual Result'
      description: 'JS Console? iOS Console? Logcat? Screenshots? Yes, please.'

  - type: markdown
    attributes:
      value: |-

        ## Thank you 🙏
        Check our [triage docs](https://open.sentry.io/triage/) for what to expect next.<|MERGE_RESOLUTION|>--- conflicted
+++ resolved
@@ -1,11 +1,6 @@
 name: '🐞 Bug Report'
 description: "Tell us about something that's not working the way we (probably) intend."
-<<<<<<< HEAD
-labels: ['Platform: React-Native', 'Type: 🪲 Bug']
-type: Bug
-=======
 labels: ['React-Native', 'Bug']
->>>>>>> 032f74ab
 body:
   - type: dropdown
     id: environment
@@ -57,19 +52,11 @@
         'Output of the command `npx react-native@latest info` or manully describe your development environment?'
       value: |-
         ````
-<<<<<<< HEAD
-        ⬇  Place the `npx react-native@latest info` output here. ⬇ 
-        
-        
-        
-        
-=======
         ⬇  Place the `npx react-native@latest info` output here. ⬇
 
 
 
 
->>>>>>> 032f74ab
         ````
 
   - type: textarea
