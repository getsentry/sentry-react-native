name: Build & Test

on:
  push:
    branches:
      - main
      - v5
      - release/**
  pull_request:

concurrency:
  group: ${{ github.workflow }}-${{ github.ref }}
  cancel-in-progress: ${{ github.ref != 'refs/heads/main' }}

jobs:
  diff_check:
    uses: ./.github/workflows/skip-ci.yml

  job_test:
    name: Test
    runs-on: ubuntu-latest
    needs: [diff_check]
    if: ${{ needs.diff_check.outputs.skip_ci != 'true' }}
    steps:
<<<<<<< HEAD
      - uses: actions/checkout@v4
      - run: npm i -g corepack
      - uses: actions/setup-node@v4
=======
      - uses: actions/checkout@v6
      - run: npm i -g corepack
      - uses: actions/setup-node@v6
>>>>>>> 032f74ab
        with:
          package-manager-cache: false
          node-version: 18
          cache: 'yarn'
          cache-dependency-path: yarn.lock
      - name: Install Dependencies
        run: yarn install
      - name: Test
        run: yarn test

  job_lint:
    name: Lint
    runs-on: ubuntu-latest
    needs: [diff_check]
    if: ${{ needs.diff_check.outputs.skip_ci != 'true' }}
    steps:
<<<<<<< HEAD
      - uses: actions/checkout@v4
      - run: npm i -g corepack
      - uses: actions/setup-node@v4
=======
      - uses: actions/checkout@v6
      - run: npm i -g corepack
      - uses: actions/setup-node@v6
>>>>>>> 032f74ab
        with:
          package-manager-cache: false
          node-version: 18
          cache: 'yarn'
          cache-dependency-path: yarn.lock
      - name: Install Dependencies
        run: yarn install

      # Default of ubuntu and apt packages are too old compared to macos packages.
      # This is required for using a newer version of clang-format.
      - name: Setup clang-format V20
        run: |
          sudo bash -c "$(wget -O - https://apt.llvm.org/llvm.sh)" 20
          sudo apt-get install -y clang-20 clang-format-20 lld-20 lldb-20

      - name: Set clang-format V20 as default
        run: |
          sudo update-alternatives --install /usr/bin/clang clang /usr/bin/clang-20 200
          sudo update-alternatives --install /usr/bin/clang++ clang++ /usr/bin/clang++-20 200
          sudo update-alternatives --install /usr/bin/clang-format clang-format /usr/bin/clang-format-20 200
          clang --version
          clang-format --version

      - name: Install Swiftly
        run: |
          SWIFTLY_FILE="swiftly-$(uname -m).tar.gz"
          curl -sL https://download.swift.org/swiftly/linux/swiftly-x86_64.tar.gz -o $SWIFTLY_FILE
          tar zxf $SWIFTLY_FILE

          ./swiftly init --quiet-shell-followup
          . "${SWIFTLY_HOME_DIR:-$HOME/.local/share/swiftly}/env.sh"
          hash -r
          sudo apt-get -y install libcurl4-openssl-dev

      - name: Lint
        run: yarn lint

  job_check_integrity:
    name: Check package integrity
    runs-on: ubuntu-latest
    needs: [diff_check]
    if: ${{ needs.diff_check.outputs.skip_ci != 'true' }}
    steps:
<<<<<<< HEAD
      - uses: actions/checkout@v4
      - run: npm i -g corepack
      - uses: actions/setup-node@v4
=======
      - uses: actions/checkout@v6
      - run: npm i -g corepack
      - uses: actions/setup-node@v6
>>>>>>> 032f74ab
        with:
          package-manager-cache: false
          node-version: 18
          cache: 'yarn'
          cache-dependency-path: yarn.lock
      - name: Install Dependencies
        run: yarn install
      - name: Save initial lock file
        run: cp yarn.lock yarn.lock.initial
      - name: Install Dependencies (update lock if necessary)
        run: yarn install
      - name: Check lock file integrity
        run: |
          ["$(diff yarn.lock.initial yarn.lock)" -eq ""]

  job_build:
    name: Build
    runs-on: ubuntu-latest
    needs: [diff_check]
    if: ${{ needs.diff_check.outputs.skip_ci != 'true' }}
    steps:
<<<<<<< HEAD
      - uses: actions/checkout@v4
      - run: npm i -g corepack
      - uses: actions/setup-node@v4
=======
      - uses: actions/checkout@v6
      - run: npm i -g corepack
      - uses: actions/setup-node@v6
>>>>>>> 032f74ab
        with:
          package-manager-cache: false
          node-version: 18
          cache: 'yarn'
          cache-dependency-path: yarn.lock
      - name: Install Dependencies
        run: yarn install
      - name: Build
        run: yarn build
      - name: Archive dist
        uses: actions/upload-artifact@v6
        with:
          name: dist
          path: packages/core/dist
      - name: Archive ts3.8
        uses: actions/upload-artifact@v6
        with:
          name: ts3.8
          path: packages/core/ts3.8
      - name: Archive Expo Plugin
        uses: actions/upload-artifact@v6
        with:
          name: expo-plugin
          path: packages/core/plugin/build
      - name: Pack
        run: yarn build:tarball
      - name: Archive Artifacts
        uses: actions/upload-artifact@v6
        with:
          name: ${{ github.sha }}
          path: |
            ${{ github.workspace }}/packages/core/*.tgz

  job_type_check:
    name: Type Check Typescript 3.8
    runs-on: ubuntu-latest
    needs: [job_build, diff_check]
    if: ${{ needs.diff_check.outputs.skip_ci != 'true' }}
    env:
      YARN_ENABLE_IMMUTABLE_INSTALLS: false
    steps:
<<<<<<< HEAD
      - uses: actions/checkout@v4
      - run: npm i -g corepack
      - uses: actions/setup-node@v4
=======
      - uses: actions/checkout@v6
      - run: npm i -g corepack
      - uses: actions/setup-node@v6
>>>>>>> 032f74ab
        with:
          package-manager-cache: false
          node-version: 18
          cache: 'yarn'
          cache-dependency-path: yarn.lock
      - name: Install Dependencies
        run: yarn install
      - name: Download dist
        uses: actions/download-artifact@v7
        with:
          name: dist
          path: packages/core/dist
      - name: Download ts3.8
        uses: actions/download-artifact@v7
        with:
          name: ts3.8
          path: packages/core/ts3.8
      - name: Install Global Dependencies
        run: npm i -g add yalc
      - name: Type Check
        working-directory: dev-packages/type-check
        run: yarn type-check
  job_circular_dep_check:
    name: Circular Dependency Check
    runs-on: ubuntu-latest
    needs: [job_build, diff_check]
    if: ${{ needs.diff_check.outputs.skip_ci != 'true' }}
    steps:
<<<<<<< HEAD
      - uses: actions/checkout@v4
      - run: npm i -g corepack
      - uses: actions/setup-node@v4
=======
      - uses: actions/checkout@v6
      - run: npm i -g corepack
      - uses: actions/setup-node@v6
>>>>>>> 032f74ab
        with:
          package-manager-cache: false
          node-version: 18
          cache: 'yarn'
          cache-dependency-path: yarn.lock
      - name: Install Dependencies
        run: yarn install
      - name: Download dist
        uses: actions/download-artifact@v7
        with:
          name: dist
          path: packages/core/dist
      - name: Download Expo Plugin
        uses: actions/download-artifact@v7
        with:
          name: expo-plugin
          path: packages/core/plugin/build
      - name: Run madge
        run: yarn circularDepCheck

  job_bundle:
    name: Bundle
    runs-on: ubuntu-latest
    needs: [job_test, job_build, diff_check]
    if: ${{ needs.diff_check.outputs.skip_ci != 'true' }}
    strategy:
      # we want that the matrix keeps running, default is to cancel them if it fails.
      fail-fast: false
      matrix:
        platform: ['ios', 'android']
        dev: [true, false]
    steps:
<<<<<<< HEAD
      - uses: actions/checkout@v4
      - run: npm i -g corepack
      - uses: actions/setup-node@v4
=======
      - uses: actions/checkout@v6
      - run: npm i -g corepack
      - uses: actions/setup-node@v6
>>>>>>> 032f74ab
        with:
          package-manager-cache: false
          node-version: 18
          cache: 'yarn'
          cache-dependency-path: yarn.lock
      - name: Install Dependencies
        run: yarn install
      - name: Build
        run: yarn build
      - name: Make Sample Build Directory
        run: mkdir build
        working-directory: samples/react-native
      - name: Bundle
        run: |
          yarn run react-native bundle \
          --entry-file index.js \
          --platform ${{ matrix.platform }} \
          --dev ${{ matrix.dev }} \
          --reset-cache \
          --bundle-output build/bundle.${{ matrix.platform }}.js \
          --sourcemap-output build/bundle.${{ matrix.platform }}.map
        working-directory: samples/react-native<|MERGE_RESOLUTION|>--- conflicted
+++ resolved
@@ -22,15 +22,9 @@
     needs: [diff_check]
     if: ${{ needs.diff_check.outputs.skip_ci != 'true' }}
     steps:
-<<<<<<< HEAD
-      - uses: actions/checkout@v4
-      - run: npm i -g corepack
-      - uses: actions/setup-node@v4
-=======
-      - uses: actions/checkout@v6
-      - run: npm i -g corepack
-      - uses: actions/setup-node@v6
->>>>>>> 032f74ab
+      - uses: actions/checkout@v6
+      - run: npm i -g corepack
+      - uses: actions/setup-node@v6
         with:
           package-manager-cache: false
           node-version: 18
@@ -47,15 +41,9 @@
     needs: [diff_check]
     if: ${{ needs.diff_check.outputs.skip_ci != 'true' }}
     steps:
-<<<<<<< HEAD
-      - uses: actions/checkout@v4
-      - run: npm i -g corepack
-      - uses: actions/setup-node@v4
-=======
-      - uses: actions/checkout@v6
-      - run: npm i -g corepack
-      - uses: actions/setup-node@v6
->>>>>>> 032f74ab
+      - uses: actions/checkout@v6
+      - run: npm i -g corepack
+      - uses: actions/setup-node@v6
         with:
           package-manager-cache: false
           node-version: 18
@@ -99,15 +87,9 @@
     needs: [diff_check]
     if: ${{ needs.diff_check.outputs.skip_ci != 'true' }}
     steps:
-<<<<<<< HEAD
-      - uses: actions/checkout@v4
-      - run: npm i -g corepack
-      - uses: actions/setup-node@v4
-=======
-      - uses: actions/checkout@v6
-      - run: npm i -g corepack
-      - uses: actions/setup-node@v6
->>>>>>> 032f74ab
+      - uses: actions/checkout@v6
+      - run: npm i -g corepack
+      - uses: actions/setup-node@v6
         with:
           package-manager-cache: false
           node-version: 18
@@ -129,15 +111,9 @@
     needs: [diff_check]
     if: ${{ needs.diff_check.outputs.skip_ci != 'true' }}
     steps:
-<<<<<<< HEAD
-      - uses: actions/checkout@v4
-      - run: npm i -g corepack
-      - uses: actions/setup-node@v4
-=======
-      - uses: actions/checkout@v6
-      - run: npm i -g corepack
-      - uses: actions/setup-node@v6
->>>>>>> 032f74ab
+      - uses: actions/checkout@v6
+      - run: npm i -g corepack
+      - uses: actions/setup-node@v6
         with:
           package-manager-cache: false
           node-version: 18
@@ -179,15 +155,9 @@
     env:
       YARN_ENABLE_IMMUTABLE_INSTALLS: false
     steps:
-<<<<<<< HEAD
-      - uses: actions/checkout@v4
-      - run: npm i -g corepack
-      - uses: actions/setup-node@v4
-=======
-      - uses: actions/checkout@v6
-      - run: npm i -g corepack
-      - uses: actions/setup-node@v6
->>>>>>> 032f74ab
+      - uses: actions/checkout@v6
+      - run: npm i -g corepack
+      - uses: actions/setup-node@v6
         with:
           package-manager-cache: false
           node-version: 18
@@ -216,15 +186,9 @@
     needs: [job_build, diff_check]
     if: ${{ needs.diff_check.outputs.skip_ci != 'true' }}
     steps:
-<<<<<<< HEAD
-      - uses: actions/checkout@v4
-      - run: npm i -g corepack
-      - uses: actions/setup-node@v4
-=======
-      - uses: actions/checkout@v6
-      - run: npm i -g corepack
-      - uses: actions/setup-node@v6
->>>>>>> 032f74ab
+      - uses: actions/checkout@v6
+      - run: npm i -g corepack
+      - uses: actions/setup-node@v6
         with:
           package-manager-cache: false
           node-version: 18
@@ -257,15 +221,9 @@
         platform: ['ios', 'android']
         dev: [true, false]
     steps:
-<<<<<<< HEAD
-      - uses: actions/checkout@v4
-      - run: npm i -g corepack
-      - uses: actions/setup-node@v4
-=======
-      - uses: actions/checkout@v6
-      - run: npm i -g corepack
-      - uses: actions/setup-node@v6
->>>>>>> 032f74ab
+      - uses: actions/checkout@v6
+      - run: npm i -g corepack
+      - uses: actions/setup-node@v6
         with:
           package-manager-cache: false
           node-version: 18
