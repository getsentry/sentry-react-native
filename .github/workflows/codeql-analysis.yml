--- conflicted
+++ resolved
@@ -44,11 +44,7 @@
 
       # Initializes the CodeQL tools for scanning.
       - name: Initialize CodeQL
-<<<<<<< HEAD
-        uses: github/codeql-action/init@fca7ace96b7d713c7035871441bd52efbe39e27e # pin@v3.28.19
-=======
         uses: github/codeql-action/init@1b168cd39490f61582a9beae412bb7057a6b2c4e # pin@v4.31.8
->>>>>>> 032f74ab
         with:
           languages: ${{ matrix.language }}
           # If you wish to specify custom queries, you can do so here or in a config file.
@@ -59,11 +55,7 @@
       # Autobuild attempts to build any compiled languages  (C/C++, C#, or Java).
       # If this step fails, then you should remove it and run the build manually (see below)
       - name: Autobuild
-<<<<<<< HEAD
-        uses: github/codeql-action/autobuild@fca7ace96b7d713c7035871441bd52efbe39e27e # pin@v3.28.19
-=======
         uses: github/codeql-action/autobuild@1b168cd39490f61582a9beae412bb7057a6b2c4e # pin@v4.31.8
->>>>>>> 032f74ab
 
       # ℹ️ Command-line programs to run using the OS shell.
       # 📚 https://docs.github.com/en/actions/reference/workflow-syntax-for-github-actions
@@ -74,8 +66,4 @@
       #   make bootstrap
       #   make release
       - name: Perform CodeQL Analysis
-<<<<<<< HEAD
-        uses: github/codeql-action/analyze@fca7ace96b7d713c7035871441bd52efbe39e27e # pin@v3.28.19
-=======
-        uses: github/codeql-action/analyze@1b168cd39490f61582a9beae412bb7057a6b2c4e # pin@v4.31.8
->>>>>>> 032f74ab
+        uses: github/codeql-action/analyze@1b168cd39490f61582a9beae412bb7057a6b2c4e # pin@v4.31.8