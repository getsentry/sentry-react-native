name: End-to-End Tests V2

on:
  push:
    branches:
      - main
      - v5
      - release/**
  pull_request:

concurrency:
  group: ${{ github.workflow }}-${{ github.ref }}
  cancel-in-progress: ${{ github.ref != 'refs/heads/main' }}

env:
  SENTRY_AUTH_TOKEN: ${{ secrets.SENTRY_AUTH_TOKEN }}
  MAESTRO_VERSION: '1.41.0'
  IOS_DEVICE: 'iPhone 16'
  IOS_VERSION: '18.1'

jobs:
  diff_check:
    uses: ./.github/workflows/skip-ci.yml
  auth_token_check:
    uses: ./.github/workflows/skip-ci-noauth.yml
    secrets: inherit

  metrics:
    runs-on: ${{ matrix.runs-on }}
    needs: [diff_check, auth_token_check]
    if: ${{ needs.diff_check.outputs.skip_ci != 'true' && needs.auth_token_check.outputs.skip_ci != 'true' && !startsWith(github.ref, 'refs/heads/release/') }}
    env:
      SENTRY_DISABLE_AUTO_UPLOAD: 'true'
    strategy:
      # we want that the matrix keeps running, default is to cancel them if it fails.
      fail-fast: false
      matrix:
        rn-architecture: ['legacy', 'new']
        platform: ["ios", "android"]
        include:
          - platform: ios
            runs-on: macos-13
            name: iOS
            appPlain: performance-tests/test-app-plain.ipa
          - platform: android
            # Not using the latest version due to a known issue: https://github.com/getsentry/sentry-react-native/issues/4418
            runs-on: ubuntu-22.04
            name: Android
            appPlain: performance-tests/TestAppPlain/android/app/build/outputs/apk/release/app-release.apk
    steps:
      - uses: actions/checkout@v4

      - uses: ./.github/actions/disk-cleanup
        if: ${{ matrix.platform == 'android' }}

      - run: sudo xcode-select -s /Applications/Xcode_14.2.app/Contents/Developer
        if: ${{ matrix.platform == 'ios' }}

      - run: npm i -g corepack
      - uses: actions/setup-node@v4
        with:
          node-version: 18
          cache: 'yarn'
          cache-dependency-path: yarn.lock

      - uses: actions/setup-java@v4
        with:
          java-version: '17'
          distribution: "adopt"
      - name: Gradle cache
        uses: gradle/gradle-build-action@v3
      - name: Install Global Dependencies
        run: npm i -g react-native-cli @sentry/cli
      - name: Install Dependencies
        run: yarn install
      - name: Build SDK
        run: yarn build

      - uses: actions/cache@v4
        id: app-plain-cache
        with:
          path: ${{ matrix.appPlain }}
          # if the whole plain app folder is hashed the cache is never hit as there are files generated in the folder
          # the cache key is calculated both at cache retrieval and save time
          # hashFiles fails when there are rn android new arch generated files in the folder (exact reason unknown)
          # we removed the lock file of the app due to monorepo changes, we use the package.json instead
          # to avoid frequent rebuilds of the app
          key: ${{ github.workflow }}-${{ github.job }}-appplain-${{ matrix.platform }}-${{ matrix.rn-architecture }}-${{ hashFiles('performance-tests/TestAppSentry/package.json') }}
      - name: Build app plain
        if: steps.app-plain-cache.outputs['cache-hit'] != 'true'
        working-directory: ./performance-tests/TestAppPlain
        run: |
          cd ${{ matrix.platform }}
          if [[ "${{ matrix.platform }}" == "android" ]]; then
            if [[ ${{ matrix.rn-architecture }} == 'new' ]]; then
              perl -i -pe's/newArchEnabled=false/newArchEnabled=true/g' gradle.properties
            fi
            ./gradlew assembleRelease
          else
            export PRODUCTION=1
            if [[ ${{ matrix.rn-architecture }} == 'new' ]]; then
              export RCT_NEW_ARCH_ENABLED=1
            fi
            pod install
            cd ../..
            fastlane build_perf_test_app_plain
          fi
        env:
          APP_STORE_CONNECT_KEY_ID: ${{ secrets.APP_STORE_CONNECT_KEY_ID }}
          APP_STORE_CONNECT_ISSUER_ID: ${{ secrets.APP_STORE_CONNECT_ISSUER_ID }}
          APP_STORE_CONNECT_KEY: ${{ secrets.APP_STORE_CONNECT_KEY }}
          FASTLANE_KEYCHAIN_PASSWORD: ${{ secrets.FASTLANE_KEYCHAIN_PASSWORD }}
          MATCH_GIT_PRIVATE_KEY: ${{ secrets.MATCH_GIT_PRIVATE_KEY }}
          MATCH_PASSWORD: ${{ secrets.MATCH_PASSWORD }}
          MATCH_USERNAME: ${{ secrets.MATCH_USERNAME }}
      - name: Build app with Sentry
        working-directory: ./performance-tests/TestAppSentry
        run: |
          cd ${{ matrix.platform }}
          if [[ "${{ matrix.platform }}" == "android" ]]; then
            if [[ ${{ matrix.rn-architecture }} == 'new' ]]; then
              perl -i -pe's/newArchEnabled=false/newArchEnabled=true/g' gradle.properties
            fi
            ./gradlew assembleRelease
          else
            export PRODUCTION=1
            if [[ ${{ matrix.rn-architecture }} == 'new' ]]; then
              export RCT_NEW_ARCH_ENABLED=1
            fi
            pod install
            cd ../..
            fastlane build_perf_test_app_sentry
            cd TestAppSentry
          fi
        env:
          APP_STORE_CONNECT_KEY_ID: ${{ secrets.APP_STORE_CONNECT_KEY_ID }}
          APP_STORE_CONNECT_ISSUER_ID: ${{ secrets.APP_STORE_CONNECT_ISSUER_ID }}
          APP_STORE_CONNECT_KEY: ${{ secrets.APP_STORE_CONNECT_KEY }}
          FASTLANE_KEYCHAIN_PASSWORD: ${{ secrets.FASTLANE_KEYCHAIN_PASSWORD }}
          MATCH_GIT_PRIVATE_KEY: ${{ secrets.MATCH_GIT_PRIVATE_KEY }}
          MATCH_PASSWORD: ${{ secrets.MATCH_PASSWORD }}
          MATCH_USERNAME: ${{ secrets.MATCH_USERNAME }}
      - name: Collect apps metrics
        uses: getsentry/action-app-sdk-overhead-metrics@c9eca50e02d180ee07a02952c062b2f3f545f735
        with:
          name: ${{ matrix.name }} (${{ matrix.rn-architecture }})
          config: ./performance-tests/metrics-${{ matrix.platform }}.yml
          sauce-user: ${{ secrets.SAUCE_USERNAME }}
          sauce-key: ${{ secrets.SAUCE_ACCESS_KEY }}

  react-native-build:
    name: Build RN ${{ matrix.rn-version }} ${{ matrix.rn-architecture }} ${{ matrix.engine }} ${{ matrix.platform }} ${{ matrix.build-type }} ${{ matrix.ios-use-frameworks }}
    runs-on: ${{ matrix.runs-on }}
    needs: [diff_check, auth_token_check]
    if: ${{ needs.diff_check.outputs.skip_ci != 'true' && needs.auth_token_check.outputs.skip_ci != 'true' && !startsWith(github.ref, 'refs/heads/release/') }}
    env:
      RN_VERSION: ${{ matrix.rn-version }}
      RN_ENGINE: ${{ matrix.engine }}
      USE_FRAMEWORKS: ${{ matrix.ios-use-frameworks }}
      PRODUCTION: ${{ matrix.build-type == 'production' && '1' || '0' }}
      RCT_NEW_ARCH_ENABLED: ${{ matrix.rn-architecture == 'new' && '1' || '0' }}
      SENTRY_DISABLE_AUTO_UPLOAD: 'false'
    strategy:
      fail-fast: false # keeps matrix running if one fails
      matrix:
        rn-version: ['0.65.3', '0.81.0']
        rn-architecture: ['legacy', 'new']
        platform: ['android', 'ios']
        build-type: ['production']
        ios-use-frameworks: ['no', 'static', 'dynamic']
        engine: ['hermes', 'jsc']
        include:
          - platform: ios
            rn-version: '0.81.0'
            xcode-version: '16.2'
            runs-on: macos-14
          - platform: ios
            rn-version: '0.65.3'
            xcode-version: '14.2'
            runs-on: macos-13
          - platform: android
            runs-on: ubuntu-latest
        exclude:
          # exclude JSC for new RN versions (keeping the matrix manageable)
          - rn-version: '0.81.0'
            engine: 'jsc'
          # exclude all rn versions lower than 0.70.0 for new architecture
          - rn-version: '0.65.3'
            rn-architecture: 'new'
          # exlude old rn version for use frameworks builds (to minimalize the matrix)
          - rn-version: '0.65.3'
            platform: 'ios'
            ios-use-frameworks: 'static'
          - rn-version: '0.65.3'
            platform: 'ios'
            ios-use-frameworks: 'dynamic'
          # use frameworks is ios only feature
          - platform: 'android'
            ios-use-frameworks: 'static'
          - platform: 'android'
            ios-use-frameworks: 'dynamic'
          # exclude new rn architecture and dynamic frameworks
          - rn-architecture: 'new'
            ios-use-frameworks: 'dynamic'

    steps:
      - uses: actions/checkout@v4

      - uses: ./.github/actions/disk-cleanup
        if: ${{ matrix.platform == 'android' }}

      - name: Sentry Release
        run: |
          SENTRY_RELEASE_CANDIDATE=$(echo 'e2e/${{ github.ref }}' | perl -pe 's/\//-/g')
          echo "SENTRY_RELEASE=$SENTRY_RELEASE_CANDIDATE" >> $GITHUB_ENV

      - name: Sentry Dist
        run: |
          SENTRY_DIST_CANDIDATE=${{ matrix.rn-version }}-${{ matrix.rn-architecture }}-${{ matrix.engine }}-${{ matrix.platform }}-${{ matrix.build-type }}-${{ matrix.ios-use-frameworks }}-${GITHUB_SHA:0:8}
          echo "SENTRY_DIST=$SENTRY_DIST_CANDIDATE" >> $GITHUB_ENV

      - name: Sentry Envs
        run: |
          echo "SENTRY_RELEASE=$SENTRY_RELEASE"
          echo "SENTRY_DIST=$SENTRY_DIST"

      - run: sudo xcode-select -s /Applications/Xcode_${{ matrix.xcode-version }}.app/Contents/Developer
        if: ${{ matrix.platform == 'ios' }}

      - run: npm i -g corepack
      - uses: actions/setup-node@v4
        with:
          node-version: 18
          cache: 'yarn'
          cache-dependency-path: yarn.lock

      - uses: actions/setup-java@v4
        with:
          java-version: ${{ matrix.rn-version == '0.65.3' && '11' || '17' }}
          distribution: 'adopt'

      - name: Gradle cache
        uses: gradle/gradle-build-action@v3

      - name: Setup Global Tools
        run: |
          npm i -g yalc semver

      - name: Setup Global Xcode Tools
        if: ${{ matrix.platform == 'ios' }}
        run: which xcbeautify || brew install xcbeautify

      - name: Install JS Dependencies
        run: yarn install

      - name: Setup Plain RN ${{ matrix.rn-version }} App
        run: ./dev-packages/e2e-tests/cli.mjs ${{ matrix.platform }} --create

        # The old node has to be enabled after creating the test app
        # to avoid issues with the old node version
      - run: corepack disable
      - uses: actions/setup-node@v4
        if: ${{ matrix.rn-version == '0.65.3' }}
        with:
          node-version: 16

      - uses: ruby/setup-ruby@v1
        if: ${{ matrix.platform == 'ios' }}
        with:
          working-directory: dev-packages/e2e-tests/react-native-versions/${{ matrix.rn-version }}/RnDiffApp
          ruby-version: '3.3.0' # based on what is used in the sample
          bundler-cache: true # runs 'bundle install' and caches installed gems automatically
          cache-version: 1 # cache the installed gems

      - name: Build Plain RN ${{ matrix.rn-version }} App
        run: ./dev-packages/e2e-tests/cli.mjs ${{ matrix.platform }} --build

      - name: Upload App
        if: matrix.build-type == 'production'
        uses: actions/upload-artifact@v4
        with:
          name: ${{ matrix.rn-version }}-${{ matrix.rn-architecture }}-${{ matrix.engine }}-${{ matrix.platform }}-${{ matrix.build-type }}-${{ matrix.ios-use-frameworks }}-app-package
          path: dev-packages/e2e-tests/RnDiffApp.ap*
          retention-days: 1

      - name: Upload logs
        if: ${{ always() }}
        uses: actions/upload-artifact@v4
        with:
          name: rn-build-logs-${{ matrix.rn-version }}-${{ matrix.rn-architecture }}-${{ matrix.engine }}-${{ matrix.platform }}-${{ matrix.build-type }}-${{ matrix.ios-use-frameworks }}
          path: dev-packages/e2e-tests/react-native-versions/${{ matrix.rn-version }}/RnDiffApp/ios/*.log

  react-native-test:
    name:
      Test RN ${{ matrix.rn-version }} ${{ matrix.rn-architecture }} ${{ matrix.engine }} ${{ matrix.platform }} ${{
      matrix.build-type }} ${{ matrix.ios-use-frameworks }}
    needs: [react-native-build, diff_check]
    if: ${{ needs.diff_check.outputs.skip_ci != 'true' }}

    runs-on: ${{ matrix.runs-on }}
    strategy:
      fail-fast: false # keeps matrix running if one fails
      matrix:
        rn-version: ['0.65.3', '0.81.0']
        rn-architecture: ['legacy', 'new']
        platform: ['android', 'ios']
        build-type: ['production']
        ios-use-frameworks: ['no'] # test only no framworks
        engine: ['hermes', 'jsc']
        include:
          - platform: ios
<<<<<<< HEAD
            rn-version: '0.81.0'
            runs-on: macos-15
=======
            rn-version: '0.80.2'
            runs-on: macos-14
>>>>>>> 934457a9
          - platform: ios
            rn-version: '0.65.3'
            runs-on: macos-15
          - platform: android
            runs-on: ubuntu-latest
        exclude:
          # exclude all rn versions lower than 0.70.0 for new architecture
          - rn-version: '0.65.3'
            rn-architecture: 'new'
          # e2e test only the default combinations
          - rn-version: '0.65.3'
            engine: 'hermes'
          - rn-version: '0.81.0'
            engine: 'jsc'

    steps:
      - uses: actions/checkout@v4

      - name: Install Maestro
        uses: dniHze/maestro-test-action@bda8a93211c86d0a05b7a4597c5ad134566fbde4 # pin@v1.0.0
        with:
          version: ${{env.MAESTRO_VERSION}}

      - name: Install iDB Companion
        if: ${{ matrix.platform == 'ios' }}
        run: brew tap facebook/fb && brew install facebook/fb/idb-companion

      - uses: ./.github/actions/disk-cleanup
        if: ${{ matrix.platform == 'android' }}

      - name: Setup Global Xcode Tools
        if: ${{ matrix.platform == 'ios' }}
        run: which xcbeautify || brew install xcbeautify

      - name: Download App Package
        if: matrix.build-type == 'production'
        uses: actions/download-artifact@v5
        with:
          name: ${{ matrix.rn-version }}-${{ matrix.rn-architecture }}-${{ matrix.engine }}-${{ matrix.platform }}-${{ matrix.build-type }}-${{ matrix.ios-use-frameworks }}-app-package
          path: dev-packages/e2e-tests

      - name: Enable Corepack
        run: npm i -g corepack
      - uses: actions/setup-node@v4
        with:
          node-version: 20
          cache: 'yarn'
          cache-dependency-path: yarn.lock

      - uses: actions/setup-java@v4
        with:
          java-version: '17'
          distribution: 'adopt'

      - name: Gradle cache
        uses: gradle/gradle-build-action@v3

      - name: Setup KVM
        if: ${{ matrix.platform == 'android' }}
        shell: bash
        run: |
          # check if virtualization is supported...
          sudo apt install -y --no-install-recommends cpu-checker coreutils && echo "CPUs=$(nproc --all)" && kvm-ok
          # allow access to KVM to run the emulator
          echo 'KERNEL=="kvm", GROUP="kvm", MODE="0666", OPTIONS+="static_node=kvm"' \
            | sudo tee /etc/udev/rules.d/99-kvm4all.rules
          sudo udevadm control --reload-rules
          sudo udevadm trigger --name-match=kvm

      - name: Install JS Dependencies
        run: yarn install

      - name: Run tests on Android
        if: ${{ matrix.platform == 'android' }}
        uses: reactivecircus/android-emulator-runner@1dcd0090116d15e7c562f8db72807de5e036a4ed # pin@v2.34.0
        with:
          api-level: 30
          force-avd-creation: false
          disable-animations: true
          disable-spellchecker: true
          target: 'google_apis'
          emulator-options: >
            -no-window
            -no-snapshot-save
            -gpu swiftshader_indirect
            -noaudio
            -no-boot-anim
            -camera-back none
            -camera-front none
            -timezone US/Pacific
          script: ./dev-packages/e2e-tests/cli.mjs ${{ matrix.platform }} --test

      - uses: futureware-tech/simulator-action@dab10d813144ef59b48d401cd95da151222ef8cd # pin@v4
        if: ${{ matrix.platform == 'ios' }}
        with:
          model: ${{ env.IOS_DEVICE }}
          os_version: ${{ env.IOS_VERSION }}

      - name: Run tests on iOS
        if: ${{ matrix.platform == 'ios' }}
        run: ./dev-packages/e2e-tests/cli.mjs ${{ matrix.platform }} --test

      - name: Upload logs
        if: ${{ always() }}
        uses: actions/upload-artifact@v4
        with:
          name: ${{ matrix.rn-version }}-${{ matrix.rn-architecture }}-${{ matrix.engine }}-${{ matrix.platform }}-${{ matrix.build-type }}-${{ matrix.ios-use-frameworks }}-logs
          path: ./dev-packages/e2e-tests/maestro-logs<|MERGE_RESOLUTION|>--- conflicted
+++ resolved
@@ -309,13 +309,8 @@
         engine: ['hermes', 'jsc']
         include:
           - platform: ios
-<<<<<<< HEAD
             rn-version: '0.81.0'
-            runs-on: macos-15
-=======
-            rn-version: '0.80.2'
             runs-on: macos-14
->>>>>>> 934457a9
           - platform: ios
             rn-version: '0.65.3'
             runs-on: macos-15
