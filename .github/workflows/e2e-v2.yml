--- conflicted
+++ resolved
@@ -187,15 +187,9 @@
         engine: ['hermes', 'jsc']
         include:
           - platform: ios
-<<<<<<< HEAD
             rn-version: '0.82.1'
-            xcode-version: '16.2'
-            runs-on: macos-14
-=======
-            rn-version: '0.81.0'
             xcode-version: '16.4'
             runs-on: macos-15
->>>>>>> 2a71fc7c
           - platform: ios
             rn-version: '0.71.11'
             xcode-version: '14.2'
@@ -324,13 +318,8 @@
         engine: ['hermes']
         include:
           - platform: ios
-<<<<<<< HEAD
             rn-version: '0.82.1'
-            runs-on: macos-14
-=======
-            rn-version: '0.81.0'
             runs-on: macos-15
->>>>>>> 2a71fc7c
           - platform: android
             runs-on: ubuntu-latest
 
