name: End-to-End Tests V2

on:
  push:
    branches:
      - main
      - v5
      - release/**
  pull_request:

concurrency:
  group: ${{ github.workflow }}-${{ github.ref }}
  cancel-in-progress: ${{ github.ref != 'refs/heads/main' }}

env:
  SENTRY_AUTH_TOKEN: ${{ secrets.SENTRY_AUTH_TOKEN }}
  MAESTRO_VERSION: '2.0.0'
  IOS_DEVICE: 'iPhone 16'
  IOS_VERSION: '18.1'

jobs:
  diff_check:
    uses: ./.github/workflows/skip-ci.yml
  auth_token_check:
    uses: ./.github/workflows/skip-ci-noauth.yml
    secrets: inherit

  metrics:
    runs-on: ${{ matrix.runs-on }}
    needs: [diff_check, auth_token_check]
    if: ${{ needs.diff_check.outputs.skip_ci != 'true' && needs.auth_token_check.outputs.skip_ci != 'true' && !startsWith(github.ref, 'refs/heads/release/') }}
    env:
      SENTRY_DISABLE_AUTO_UPLOAD: 'true'
    strategy:
      # we want that the matrix keeps running, default is to cancel them if it fails.
      fail-fast: false
      matrix:
        rn-architecture: ['legacy', 'new']
        platform: ["ios", "android"]
        include:
          - platform: ios
            runs-on: macos-13
            name: iOS
            appPlain: performance-tests/test-app-plain.ipa
          - platform: android
            # Not using the latest version due to a known issue: https://github.com/getsentry/sentry-react-native/issues/4418
            runs-on: ubuntu-22.04
            name: Android
            appPlain: performance-tests/TestAppPlain/android/app/build/outputs/apk/release/app-release.apk
    steps:
      - uses: actions/checkout@v5

      - uses: ./.github/actions/disk-cleanup
        if: ${{ matrix.platform == 'android' }}

      - run: sudo xcode-select -s /Applications/Xcode_14.2.app/Contents/Developer
        if: ${{ matrix.platform == 'ios' }}

      - run: npm i -g corepack
      - uses: actions/setup-node@v4
        with:
          node-version: 18
          cache: 'yarn'
          cache-dependency-path: yarn.lock

      - uses: actions/setup-java@v5
        with:
          java-version: '17'
          distribution: "adopt"
      - name: Gradle cache
        uses: gradle/gradle-build-action@v3
      - name: Install Global Dependencies
        run: npm i -g react-native-cli @sentry/cli
      - name: Install Dependencies
        run: yarn install
      - name: Build SDK
        run: yarn build

      - uses: actions/cache@v4
        id: app-plain-cache
        with:
          path: ${{ matrix.appPlain }}
          # if the whole plain app folder is hashed the cache is never hit as there are files generated in the folder
          # the cache key is calculated both at cache retrieval and save time
          # hashFiles fails when there are rn android new arch generated files in the folder (exact reason unknown)
          # we removed the lock file of the app due to monorepo changes, we use the package.json instead
          # to avoid frequent rebuilds of the app
          key: ${{ github.workflow }}-${{ github.job }}-appplain-${{ matrix.platform }}-${{ matrix.rn-architecture }}-${{ hashFiles('performance-tests/TestAppSentry/package.json') }}
      - name: Build app plain
        if: steps.app-plain-cache.outputs['cache-hit'] != 'true'
        working-directory: ./performance-tests/TestAppPlain
        run: |
          cd ${{ matrix.platform }}
          if [[ "${{ matrix.platform }}" == "android" ]]; then
            if [[ ${{ matrix.rn-architecture }} == 'new' ]]; then
              perl -i -pe's/newArchEnabled=false/newArchEnabled=true/g' gradle.properties
            fi
            ./gradlew assembleRelease
          else
            export PRODUCTION=1
            if [[ ${{ matrix.rn-architecture }} == 'new' ]]; then
              export RCT_NEW_ARCH_ENABLED=1
            fi
            pod install
            cd ../..
            fastlane build_perf_test_app_plain
          fi
        env:
          APP_STORE_CONNECT_KEY_ID: ${{ secrets.APP_STORE_CONNECT_KEY_ID }}
          APP_STORE_CONNECT_ISSUER_ID: ${{ secrets.APP_STORE_CONNECT_ISSUER_ID }}
          APP_STORE_CONNECT_KEY: ${{ secrets.APP_STORE_CONNECT_KEY }}
          FASTLANE_KEYCHAIN_PASSWORD: ${{ secrets.FASTLANE_KEYCHAIN_PASSWORD }}
          MATCH_GIT_PRIVATE_KEY: ${{ secrets.MATCH_GIT_PRIVATE_KEY }}
          MATCH_PASSWORD: ${{ secrets.MATCH_PASSWORD }}
          MATCH_USERNAME: ${{ secrets.MATCH_USERNAME }}
      - name: Build app with Sentry
        working-directory: ./performance-tests/TestAppSentry
        run: |
          cd ${{ matrix.platform }}
          if [[ "${{ matrix.platform }}" == "android" ]]; then
            if [[ ${{ matrix.rn-architecture }} == 'new' ]]; then
              perl -i -pe's/newArchEnabled=false/newArchEnabled=true/g' gradle.properties
            fi
            ./gradlew assembleRelease
          else
            export PRODUCTION=1
            if [[ ${{ matrix.rn-architecture }} == 'new' ]]; then
              export RCT_NEW_ARCH_ENABLED=1
            fi
            pod install
            cd ../..
            fastlane build_perf_test_app_sentry
            cd TestAppSentry
          fi
        env:
          APP_STORE_CONNECT_KEY_ID: ${{ secrets.APP_STORE_CONNECT_KEY_ID }}
          APP_STORE_CONNECT_ISSUER_ID: ${{ secrets.APP_STORE_CONNECT_ISSUER_ID }}
          APP_STORE_CONNECT_KEY: ${{ secrets.APP_STORE_CONNECT_KEY }}
          FASTLANE_KEYCHAIN_PASSWORD: ${{ secrets.FASTLANE_KEYCHAIN_PASSWORD }}
          MATCH_GIT_PRIVATE_KEY: ${{ secrets.MATCH_GIT_PRIVATE_KEY }}
          MATCH_PASSWORD: ${{ secrets.MATCH_PASSWORD }}
          MATCH_USERNAME: ${{ secrets.MATCH_USERNAME }}
      - name: Collect apps metrics
        uses: getsentry/action-app-sdk-overhead-metrics@c9eca50e02d180ee07a02952c062b2f3f545f735
        with:
          name: ${{ matrix.name }} (${{ matrix.rn-architecture }})
          config: ./performance-tests/metrics-${{ matrix.platform }}.yml
          sauce-user: ${{ secrets.SAUCE_USERNAME }}
          sauce-key: ${{ secrets.SAUCE_ACCESS_KEY }}

  react-native-build:
    name: Build RN ${{ matrix.rn-version }} ${{ matrix.rn-architecture }} ${{ matrix.engine }} ${{ matrix.platform }} ${{ matrix.build-type }} ${{ matrix.ios-use-frameworks }}
    runs-on: ${{ matrix.runs-on }}
    needs: [diff_check, auth_token_check]
    if: ${{ needs.diff_check.outputs.skip_ci != 'true' && needs.auth_token_check.outputs.skip_ci != 'true' && !startsWith(github.ref, 'refs/heads/release/') }}
    env:
      RN_VERSION: ${{ matrix.rn-version }}
      RN_ENGINE: ${{ matrix.engine }}
      USE_FRAMEWORKS: ${{ matrix.ios-use-frameworks }}
      PRODUCTION: ${{ matrix.build-type == 'production' && '1' || '0' }}
      RCT_NEW_ARCH_ENABLED: ${{ matrix.rn-architecture == 'new' && '1' || '0' }}
      SENTRY_DISABLE_AUTO_UPLOAD: 'false'
    strategy:
      fail-fast: false # keeps matrix running if one fails
      matrix:
        rn-version: ['0.65.3', '0.81.0']
        rn-architecture: ['legacy', 'new']
        platform: ['android', 'ios']
        build-type: ['production']
        ios-use-frameworks: ['no', 'static', 'dynamic']
        engine: ['hermes', 'jsc']
        include:
          - platform: ios
            rn-version: '0.81.0'
            xcode-version: '16.2'
            runs-on: macos-14
          - platform: ios
            rn-version: '0.65.3'
            xcode-version: '14.2'
            runs-on: macos-13
          - platform: android
            runs-on: ubuntu-latest
        exclude:
          # exclude JSC for new RN versions (keeping the matrix manageable)
          - rn-version: '0.81.0'
            engine: 'jsc'
          # exclude all rn versions lower than 0.70.0 for new architecture
          - rn-version: '0.65.3'
            rn-architecture: 'new'
          # exlude old rn version for use frameworks builds (to minimalize the matrix)
          - rn-version: '0.65.3'
            platform: 'ios'
            ios-use-frameworks: 'static'
          - rn-version: '0.65.3'
            platform: 'ios'
            ios-use-frameworks: 'dynamic'
          # use frameworks is ios only feature
          - platform: 'android'
            ios-use-frameworks: 'static'
          - platform: 'android'
            ios-use-frameworks: 'dynamic'
          # exclude new rn architecture and dynamic frameworks
          - rn-architecture: 'new'
            ios-use-frameworks: 'dynamic'

    steps:
      - uses: actions/checkout@v5

      - uses: ./.github/actions/disk-cleanup
        if: ${{ matrix.platform == 'android' }}

      - name: Sentry Release
        run: |
          SENTRY_RELEASE_CANDIDATE=$(echo 'e2e/${{ github.ref }}' | perl -pe 's/\//-/g')
          echo "SENTRY_RELEASE=$SENTRY_RELEASE_CANDIDATE" >> $GITHUB_ENV

      - name: Sentry Dist
        run: |
          SENTRY_DIST_CANDIDATE=${{ matrix.rn-version }}-${{ matrix.rn-architecture }}-${{ matrix.engine }}-${{ matrix.platform }}-${{ matrix.build-type }}-${{ matrix.ios-use-frameworks }}-${GITHUB_SHA:0:8}
          echo "SENTRY_DIST=$SENTRY_DIST_CANDIDATE" >> $GITHUB_ENV

      - name: Sentry Envs
        run: |
          echo "SENTRY_RELEASE=$SENTRY_RELEASE"
          echo "SENTRY_DIST=$SENTRY_DIST"

      - run: sudo xcode-select -s /Applications/Xcode_${{ matrix.xcode-version }}.app/Contents/Developer
        if: ${{ matrix.platform == 'ios' }}

      - run: npm i -g corepack
      - uses: actions/setup-node@v4
        with:
          node-version: 18
          cache: 'yarn'
          cache-dependency-path: yarn.lock

      - uses: actions/setup-java@v5
        with:
          java-version: ${{ matrix.rn-version == '0.65.3' && '11' || '17' }}
          distribution: 'adopt'

      - name: Gradle cache
        uses: gradle/gradle-build-action@v3

      - name: Setup Global Tools
        run: |
          npm i -g yalc semver

      - name: Setup Global Xcode Tools
        if: ${{ matrix.platform == 'ios' }}
        run: which xcbeautify || brew install xcbeautify

      - name: Install JS Dependencies
        run: yarn install

      - name: Setup Plain RN ${{ matrix.rn-version }} App
        run: ./dev-packages/e2e-tests/cli.mjs ${{ matrix.platform }} --create

        # The old node has to be enabled after creating the test app
        # to avoid issues with the old node version
      - run: corepack disable
      - uses: actions/setup-node@v4
        if: ${{ matrix.rn-version == '0.65.3' }}
        with:
          node-version: 16

      - uses: ruby/setup-ruby@v1
        if: ${{ matrix.platform == 'ios' }}
        with:
          working-directory: dev-packages/e2e-tests/react-native-versions/${{ matrix.rn-version }}/RnDiffApp
          ruby-version: '3.3.0' # based on what is used in the sample
          bundler-cache: true # runs 'bundle install' and caches installed gems automatically
          cache-version: 1 # cache the installed gems

      - name: Build Plain RN ${{ matrix.rn-version }} App
        run: ./dev-packages/e2e-tests/cli.mjs ${{ matrix.platform }} --build

      - name: Upload App
        if: matrix.build-type == 'production'
        uses: actions/upload-artifact@v4
        with:
          name: ${{ matrix.rn-version }}-${{ matrix.rn-architecture }}-${{ matrix.engine }}-${{ matrix.platform }}-${{ matrix.build-type }}-${{ matrix.ios-use-frameworks }}-app-package
          path: dev-packages/e2e-tests/RnDiffApp.ap*
          retention-days: 1

      - name: Upload logs
        if: ${{ always() }}
        uses: actions/upload-artifact@v4
        with:
          name: rn-build-logs-${{ matrix.rn-version }}-${{ matrix.rn-architecture }}-${{ matrix.engine }}-${{ matrix.platform }}-${{ matrix.build-type }}-${{ matrix.ios-use-frameworks }}
          path: dev-packages/e2e-tests/react-native-versions/${{ matrix.rn-version }}/RnDiffApp/ios/*.log

  react-native-test:
    name:
      Test RN ${{ matrix.rn-version }} ${{ matrix.rn-architecture }} ${{ matrix.engine }} ${{ matrix.platform }} ${{
      matrix.build-type }} ${{ matrix.ios-use-frameworks }}
    needs: [react-native-build, diff_check]
    if: ${{ needs.diff_check.outputs.skip_ci != 'true' }}

    runs-on: ${{ matrix.runs-on }}
    strategy:
      fail-fast: false # keeps matrix running if one fails
      matrix:
        rn-version: ['0.65.3', '0.81.0']
        rn-architecture: ['legacy', 'new']
        platform: ['android', 'ios']
        build-type: ['production']
        ios-use-frameworks: ['no'] # test only no framworks
        engine: ['hermes', 'jsc']
        include:
          - platform: ios
<<<<<<< HEAD
            rn-version: '0.80.2'
=======
            rn-version: '0.81.0'
>>>>>>> c1573b3e
            runs-on: macos-14
          - platform: ios
            rn-version: '0.65.3'
            runs-on: macos-14
          - platform: android
            runs-on: ubuntu-latest
        exclude:
          # exclude all rn versions lower than 0.70.0 for new architecture
          - rn-version: '0.65.3'
            rn-architecture: 'new'
          # e2e test only the default combinations
          - rn-version: '0.65.3'
            engine: 'hermes'
          - rn-version: '0.81.0'
            engine: 'jsc'

    steps:
      - uses: actions/checkout@v5

      - name: Install Maestro
        uses: dniHze/maestro-test-action@bda8a93211c86d0a05b7a4597c5ad134566fbde4 # pin@v1.0.0
        with:
          version: ${{env.MAESTRO_VERSION}}

      - name: Install iDB Companion
        if: ${{ matrix.platform == 'ios' }}
        run: brew tap facebook/fb && brew install facebook/fb/idb-companion

      - uses: ./.github/actions/disk-cleanup
        if: ${{ matrix.platform == 'android' }}

      - name: Setup Global Xcode Tools
        if: ${{ matrix.platform == 'ios' }}
        run: which xcbeautify || brew install xcbeautify

      - name: Download App Package
        if: matrix.build-type == 'production'
        uses: actions/download-artifact@v5
        with:
          name: ${{ matrix.rn-version }}-${{ matrix.rn-architecture }}-${{ matrix.engine }}-${{ matrix.platform }}-${{ matrix.build-type }}-${{ matrix.ios-use-frameworks }}-app-package
          path: dev-packages/e2e-tests

      - name: Enable Corepack
        run: npm i -g corepack
      - uses: actions/setup-node@v4
        with:
          node-version: 20
          cache: 'yarn'
          cache-dependency-path: yarn.lock

      - uses: actions/setup-java@v5
        with:
          java-version: '17'
          distribution: 'adopt'

      - name: Gradle cache
        uses: gradle/gradle-build-action@v3

      - name: Setup KVM
        if: ${{ matrix.platform == 'android' }}
        shell: bash
        run: |
          # check if virtualization is supported...
          sudo apt install -y --no-install-recommends cpu-checker coreutils && echo "CPUs=$(nproc --all)" && kvm-ok
          # allow access to KVM to run the emulator
          echo 'KERNEL=="kvm", GROUP="kvm", MODE="0666", OPTIONS+="static_node=kvm"' \
            | sudo tee /etc/udev/rules.d/99-kvm4all.rules
          sudo udevadm control --reload-rules
          sudo udevadm trigger --name-match=kvm

      - name: Install JS Dependencies
        run: yarn install

      - name: Run tests on Android
        if: ${{ matrix.platform == 'android' }}
        uses: reactivecircus/android-emulator-runner@1dcd0090116d15e7c562f8db72807de5e036a4ed # pin@v2.34.0
        with:
          api-level: 30
          force-avd-creation: false
          disable-animations: true
          disable-spellchecker: true
          target: 'google_apis'
          emulator-options: >
            -no-window
            -no-snapshot-save
            -gpu swiftshader_indirect
            -noaudio
            -no-boot-anim
            -camera-back none
            -camera-front none
            -timezone US/Pacific
          script: ./dev-packages/e2e-tests/cli.mjs ${{ matrix.platform }} --test

      - uses: futureware-tech/simulator-action@dab10d813144ef59b48d401cd95da151222ef8cd # pin@v4
        if: ${{ matrix.platform == 'ios' }}
        with:
          model: ${{ env.IOS_DEVICE }}
          os_version: ${{ env.IOS_VERSION }}

      - name: Run tests on iOS
        if: ${{ matrix.platform == 'ios' }}
        run: ./dev-packages/e2e-tests/cli.mjs ${{ matrix.platform }} --test

      - name: Upload logs
        if: ${{ always() }}
        uses: actions/upload-artifact@v4
        with:
          name: ${{ matrix.rn-version }}-${{ matrix.rn-architecture }}-${{ matrix.engine }}-${{ matrix.platform }}-${{ matrix.build-type }}-${{ matrix.ios-use-frameworks }}-logs
          path: ./dev-packages/e2e-tests/maestro-logs<|MERGE_RESOLUTION|>--- conflicted
+++ resolved
@@ -309,11 +309,7 @@
         engine: ['hermes', 'jsc']
         include:
           - platform: ios
-<<<<<<< HEAD
-            rn-version: '0.80.2'
-=======
             rn-version: '0.81.0'
->>>>>>> c1573b3e
             runs-on: macos-14
           - platform: ios
             rn-version: '0.65.3'
