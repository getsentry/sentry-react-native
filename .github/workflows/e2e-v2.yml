name: End-to-End Tests V2

on:
  push:
    branches:
      - main
      - v5
      - release/**
  pull_request:
    types: [opened, synchronize, reopened, labeled]

concurrency:
  group: ${{ github.workflow }}-${{ github.ref }}
  cancel-in-progress: ${{ github.ref != 'refs/heads/main' }}

env:
  SENTRY_AUTH_TOKEN: ${{ secrets.SENTRY_AUTH_TOKEN }}
  MAESTRO_VERSION: '2.0.10'
  IOS_DEVICE: 'iPhone 16'
  IOS_VERSION: '>=18.0'

jobs:
  ready-to-merge-gate:
    name: Ready-to-merge gate
    uses: ./.github/workflows/ready-to-merge-workflow.yml
    with:
      is-pr: ${{ github.event_name == 'pull_request' }}
      labels: ${{ toJson(github.event.pull_request.labels) }}

  diff_check:
    needs: [ready-to-merge-gate]
    uses: ./.github/workflows/skip-ci.yml
  auth_token_check:
    uses: ./.github/workflows/skip-ci-noauth.yml
    secrets: inherit
  metrics:
    runs-on: ${{ matrix.runs-on }}
    needs: [diff_check, auth_token_check]
    if: ${{ needs.diff_check.outputs.skip_ci != 'true' && needs.auth_token_check.outputs.skip_ci != 'true' && !startsWith(github.ref, 'refs/heads/release/') }}
    env:
      SENTRY_DISABLE_AUTO_UPLOAD: 'true'
    strategy:
      # we want that the matrix keeps running, default is to cancel them if it fails.
      fail-fast: false
      matrix:
        rn-architecture: ['legacy', 'new']
        platform: ["ios", "android"]
        include:
          - platform: ios
            runs-on: macos-15
            name: iOS
            appPlain: performance-tests/test-app-plain.ipa
          - platform: android
            # Not using the latest version due to a known issue: https://github.com/getsentry/sentry-react-native/issues/4418
            runs-on: ubuntu-22.04
            name: Android
            appPlain: performance-tests/TestAppPlain/android/app/build/outputs/apk/release/app-release.apk
    steps:
      - uses: actions/checkout@v6

      - uses: ./.github/actions/disk-cleanup
        if: ${{ matrix.platform == 'android' }}

      - run: sudo xcode-select -s /Applications/Xcode_16.4.app/Contents/Developer
        if: ${{ matrix.platform == 'ios' }}

      - run: npm i -g corepack
      - uses: actions/setup-node@v6
        with:
          package-manager-cache: false
          node-version: 20
          cache: 'yarn'
          cache-dependency-path: yarn.lock

      - uses: actions/setup-java@v5
        with:
          java-version: '17'
          distribution: 'adopt'

      - name: Gradle cache
        uses: gradle/gradle-build-action@v3

      - name: Install Global Dependencies
        run: npm i -g react-native-cli @sentry/cli

      - name: Install Dependencies
        run: yarn install

      - name: Build SDK
        run: yarn build

      - uses: actions/cache@v4
        id: app-plain-cache
        with:
          path: ${{ matrix.appPlain }}
          # if the whole plain app folder is hashed the cache is never hit as there are files generated in the folder
          # the cache key is calculated both at cache retrieval and save time
          # hashFiles fails when there are rn android new arch generated files in the folder (exact reason unknown)
          # we removed the lock file of the app due to monorepo changes, we use the package.json instead
          # to avoid frequent rebuilds of the app
          key: ${{ github.workflow }}-${{ github.job }}-appplain-${{ matrix.platform }}-${{ matrix.rn-architecture }}-${{ hashFiles('performance-tests/TestAppSentry/package.json') }}

      - name: Build app plain
        if: steps.app-plain-cache.outputs['cache-hit'] != 'true'
        working-directory: ./performance-tests/TestAppPlain
        run: |
          cd ${{ matrix.platform }}
          if [[ "${{ matrix.platform }}" == "android" ]]; then
            if [[ ${{ matrix.rn-architecture }} == 'new' ]]; then
              perl -i -pe's/newArchEnabled=false/newArchEnabled=true/g' gradle.properties
            fi
            ./gradlew assembleRelease
          else
            export PRODUCTION=1
            if [[ ${{ matrix.rn-architecture }} == 'new' ]]; then
              export RCT_NEW_ARCH_ENABLED=1
            fi
            pod install
            cd ../..
            fastlane build_perf_test_app_plain
          fi
        env:
          APP_STORE_CONNECT_KEY_ID: ${{ secrets.APP_STORE_CONNECT_KEY_ID }}
          APP_STORE_CONNECT_ISSUER_ID: ${{ secrets.APP_STORE_CONNECT_ISSUER_ID }}
          APP_STORE_CONNECT_KEY: ${{ secrets.APP_STORE_CONNECT_KEY }}
          FASTLANE_KEYCHAIN_PASSWORD: ${{ secrets.FASTLANE_KEYCHAIN_PASSWORD }}
          MATCH_GIT_PRIVATE_KEY: ${{ secrets.MATCH_GIT_PRIVATE_KEY }}
          MATCH_PASSWORD: ${{ secrets.MATCH_PASSWORD }}
          MATCH_USERNAME: ${{ secrets.MATCH_USERNAME }}

      - name: Build app with Sentry
        working-directory: ./performance-tests/TestAppSentry
        run: |
          cd ${{ matrix.platform }}
          if [[ "${{ matrix.platform }}" == "android" ]]; then
            if [[ ${{ matrix.rn-architecture }} == 'new' ]]; then
              perl -i -pe's/newArchEnabled=false/newArchEnabled=true/g' gradle.properties
              ./gradlew generateCodegenArtifactsFromSchema
            fi
            ./gradlew assembleRelease
          else
            export PRODUCTION=1
            if [[ ${{ matrix.rn-architecture }} == 'new' ]]; then
              export RCT_NEW_ARCH_ENABLED=1
            fi
            pod install
            cd ../..
            fastlane build_perf_test_app_sentry
            cd TestAppSentry
          fi
        env:
          APP_STORE_CONNECT_KEY_ID: ${{ secrets.APP_STORE_CONNECT_KEY_ID }}
          APP_STORE_CONNECT_ISSUER_ID: ${{ secrets.APP_STORE_CONNECT_ISSUER_ID }}
          APP_STORE_CONNECT_KEY: ${{ secrets.APP_STORE_CONNECT_KEY }}
          FASTLANE_KEYCHAIN_PASSWORD: ${{ secrets.FASTLANE_KEYCHAIN_PASSWORD }}
          MATCH_GIT_PRIVATE_KEY: ${{ secrets.MATCH_GIT_PRIVATE_KEY }}
          MATCH_PASSWORD: ${{ secrets.MATCH_PASSWORD }}
          MATCH_USERNAME: ${{ secrets.MATCH_USERNAME }}
      - name: Collect apps metrics
        uses: getsentry/action-app-sdk-overhead-metrics@5f2d99b8e5a7b833386524924d24320501099a44
        with:
          name: ${{ matrix.name }} (${{ matrix.rn-architecture }})
          config: ./performance-tests/metrics-${{ matrix.platform }}.yml
          sauce-user: ${{ secrets.SAUCE_USERNAME }}
          sauce-key: ${{ secrets.SAUCE_ACCESS_KEY }}

  react-native-build:
    name: Build RN ${{ matrix.rn-version }} ${{ matrix.rn-architecture }} ${{ matrix.engine }} ${{ matrix.platform }} ${{ matrix.build-type }} ${{ matrix.ios-use-frameworks }}
    runs-on: ${{ matrix.runs-on }}
    needs: [diff_check, auth_token_check]
    if: ${{ needs.diff_check.outputs.skip_ci != 'true' && needs.auth_token_check.outputs.skip_ci != 'true' && !startsWith(github.ref, 'refs/heads/release/') }}
    env:
      RN_VERSION: ${{ matrix.rn-version }}
      RN_ENGINE: ${{ matrix.engine }}
      USE_FRAMEWORKS: ${{ matrix.ios-use-frameworks }}
      PRODUCTION: ${{ matrix.build-type == 'production' && '1' || '0' }}
      RCT_NEW_ARCH_ENABLED: ${{ matrix.rn-architecture == 'new' && '1' || '0' }}
      SENTRY_DISABLE_AUTO_UPLOAD: 'false'
    strategy:
      fail-fast: false # keeps matrix running if one fails
      matrix:
<<<<<<< HEAD
        rn-version: ['0.71.19', '0.83.0-rc.5']
=======
        rn-version: ['0.71.19', '0.82.1']
>>>>>>> 36841a6b
        rn-architecture: ['legacy', 'new']
        platform: ['android', 'ios']
        build-type: ['production']
        ios-use-frameworks: ['no', 'static', 'dynamic']
        engine: ['hermes', 'jsc']
        include:
          - platform: ios
<<<<<<< HEAD
            rn-version: '0.83.0-rc.5'
=======
            rn-version: '0.82.1'
>>>>>>> 36841a6b
            xcode-version: '16.4'
            runs-on: macos-15
          - platform: ios
            rn-version: '0.71.19'
            xcode-version: '15.4'
            runs-on: macos-14
          - platform: android
            runs-on: ubuntu-latest
        exclude:
          # exclude JSC for new RN versions (keeping the matrix manageable)
<<<<<<< HEAD
          - rn-version: '0.83.0-rc.5'
=======
          - rn-version: '0.82.1'
>>>>>>> 36841a6b
            engine: 'jsc'
          # exclude all rn versions lower than 0.80.0 for new architecture
          - rn-version: '0.71.19'
            rn-architecture: 'new'
          # exlude old rn version for use frameworks builds (to minimalize the matrix)
          - rn-version: '0.71.19'
            platform: 'ios'
            ios-use-frameworks: 'static'
          - rn-version: '0.71.19'
            platform: 'ios'
            ios-use-frameworks: 'dynamic'
          # use frameworks is ios only feature
          - platform: 'android'
            ios-use-frameworks: 'static'
          - platform: 'android'
            ios-use-frameworks: 'dynamic'
          # exclude new rn architecture and dynamic frameworks
          - rn-architecture: 'new'
            ios-use-frameworks: 'dynamic'
          # exclude RN 0.82.1 with dynamic frameworks due to React Native circular dependency bug
          # https://github.com/facebook/react-native/issues/54267
          - rn-version: '0.82.1'
            platform: 'ios'
            ios-use-frameworks: 'dynamic'

    steps:
      - uses: actions/checkout@v6

      - uses: ./.github/actions/disk-cleanup
        if: ${{ matrix.platform == 'android' }}

      - name: Sentry Release
        run: |
          SENTRY_RELEASE_CANDIDATE=$(echo 'e2e/${{ github.ref }}' | perl -pe 's/\//-/g')
          echo "SENTRY_RELEASE=$SENTRY_RELEASE_CANDIDATE" >> $GITHUB_ENV

      - name: Sentry Dist
        run: |
          SENTRY_DIST_CANDIDATE=${{ matrix.rn-version }}-${{ matrix.rn-architecture }}-${{ matrix.engine }}-${{ matrix.platform }}-${{ matrix.build-type }}-${{ matrix.ios-use-frameworks }}-${GITHUB_SHA:0:8}
          echo "SENTRY_DIST=$SENTRY_DIST_CANDIDATE" >> $GITHUB_ENV

      - name: Sentry Envs
        run: |
          echo "SENTRY_RELEASE=$SENTRY_RELEASE"
          echo "SENTRY_DIST=$SENTRY_DIST"

      - run: sudo xcode-select -s /Applications/Xcode_${{ matrix.xcode-version }}.app/Contents/Developer
        if: ${{ matrix.platform == 'ios' }}

      - run: npm i -g corepack
      - uses: actions/setup-node@v6
        with:
          package-manager-cache: false
          node-version: 20
          cache: 'yarn'
          cache-dependency-path: yarn.lock

      - uses: actions/setup-java@v5
        with:
          java-version: '17'
          distribution: 'adopt'

      - name: Gradle cache
        uses: gradle/gradle-build-action@v3

      - name: Setup Global Tools
        run: |
          npm i -g yalc semver

      - name: Setup Global Xcode Tools
        if: ${{ matrix.platform == 'ios' }}
        run: which xcbeautify || brew install xcbeautify

      - name: Install JS Dependencies
        run: yarn install

      - name: Setup Plain RN ${{ matrix.rn-version }} App
        run: ./dev-packages/e2e-tests/cli.mjs ${{ matrix.platform }} --create

      - uses: ruby/setup-ruby@v1
        if: ${{ matrix.platform == 'ios' }}
        with:
          working-directory: dev-packages/e2e-tests/react-native-versions/${{ matrix.rn-version }}/RnDiffApp
          ruby-version: '3.3.0' # based on what is used in the sample
          bundler-cache: true # runs 'bundle install' and caches installed gems automatically
          cache-version: 1 # cache the installed gems

      - name: Build Plain RN ${{ matrix.rn-version }} App
        run: ./dev-packages/e2e-tests/cli.mjs ${{ matrix.platform }} --build

      - name: Upload App
        if: matrix.build-type == 'production'
        uses: actions/upload-artifact@v5
        with:
          name: ${{ matrix.rn-version }}-${{ matrix.rn-architecture }}-${{ matrix.engine }}-${{ matrix.platform }}-${{ matrix.build-type }}-${{ matrix.ios-use-frameworks }}-app-package
          path: dev-packages/e2e-tests/RnDiffApp.ap*
          retention-days: 1

      - name: Upload logs
        if: ${{ always() }}
        uses: actions/upload-artifact@v5
        with:
          name: rn-build-logs-${{ matrix.rn-version }}-${{ matrix.rn-architecture }}-${{ matrix.engine }}-${{ matrix.platform }}-${{ matrix.build-type }}-${{ matrix.ios-use-frameworks }}
          path: dev-packages/e2e-tests/react-native-versions/${{ matrix.rn-version }}/RnDiffApp/ios/*.log

  react-native-test:
    name:
      Test RN ${{ matrix.rn-version }} ${{ matrix.rn-architecture }} ${{ matrix.engine }} ${{ matrix.platform }} ${{
      matrix.build-type }} ${{ matrix.ios-use-frameworks }}
    needs: [react-native-build, diff_check]
    if: ${{ needs.diff_check.outputs.skip_ci != 'true' }}

    runs-on: ${{ matrix.runs-on }}
    strategy:
      fail-fast: false # keeps matrix running if one fails
      matrix:
<<<<<<< HEAD
        rn-version: ['0.83.0-rc.5']
=======
        rn-version: ['0.82.1']
>>>>>>> 36841a6b
        rn-architecture: ['legacy', 'new']
        platform: ['android', 'ios']
        build-type: ['production']
        ios-use-frameworks: ['no'] # test only no frameworks
        engine: ['hermes']
        include:
          - platform: ios
<<<<<<< HEAD
            rn-version: '0.83.0-rc.5'
=======
            rn-version: '0.82.1'
>>>>>>> 36841a6b
            runs-on: macos-15
          - platform: android
            runs-on: ubuntu-latest

    steps:
      - uses: actions/checkout@v6

      - name: Install Maestro
        uses: dniHze/maestro-test-action@bda8a93211c86d0a05b7a4597c5ad134566fbde4 # pin@v1.0.0
        with:
          version: ${{env.MAESTRO_VERSION}}

      - name: Install iDB Companion
        if: ${{ matrix.platform == 'ios' }}
        run: brew tap facebook/fb && brew install facebook/fb/idb-companion

      - uses: ./.github/actions/disk-cleanup
        if: ${{ matrix.platform == 'android' }}

      - name: Setup Global Xcode Tools
        if: ${{ matrix.platform == 'ios' }}
        run: which xcbeautify || brew install xcbeautify

      - name: Download App Package
        if: matrix.build-type == 'production'
        uses: actions/download-artifact@v6
        with:
          name: ${{ matrix.rn-version }}-${{ matrix.rn-architecture }}-${{ matrix.engine }}-${{ matrix.platform }}-${{ matrix.build-type }}-${{ matrix.ios-use-frameworks }}-app-package
          path: dev-packages/e2e-tests

      - name: Enable Corepack
        run: npm i -g corepack
      - uses: actions/setup-node@v6
        with:
          package-manager-cache: false
          node-version: 20
          cache: 'yarn'
          cache-dependency-path: yarn.lock

      - uses: actions/setup-java@v5
        with:
          java-version: '17'
          distribution: 'adopt'

      - name: Gradle cache
        uses: gradle/gradle-build-action@v3

      - name: Setup KVM
        if: ${{ matrix.platform == 'android' }}
        shell: bash
        run: |
          # check if virtualization is supported...
          sudo apt install -y --no-install-recommends cpu-checker coreutils && echo "CPUs=$(nproc --all)" && kvm-ok
          # allow access to KVM to run the emulator
          echo 'KERNEL=="kvm", GROUP="kvm", MODE="0666", OPTIONS+="static_node=kvm"' \
            | sudo tee /etc/udev/rules.d/99-kvm4all.rules
          sudo udevadm control --reload-rules
          sudo udevadm trigger --name-match=kvm

      - name: Install JS Dependencies
        run: yarn install

      - name: Run tests on Android
        if: ${{ matrix.platform == 'android' }}
        uses: reactivecircus/android-emulator-runner@b530d96654c385303d652368551fb075bc2f0b6b # pin@v2.35.0
        with:
          api-level: 30
          force-avd-creation: false
          disable-animations: true
          disable-spellchecker: true
          target: 'google_apis'
          emulator-options: >
            -no-window
            -no-snapshot-save
            -gpu swiftshader_indirect
            -noaudio
            -no-boot-anim
            -camera-back none
            -camera-front none
            -timezone US/Pacific
          script: ./dev-packages/e2e-tests/cli.mjs ${{ matrix.platform }} --test

      - name: List available iOS simulators
        if: ${{ matrix.platform == 'ios' }}
        run: xcrun simctl list devices available

      - uses: futureware-tech/simulator-action@dab10d813144ef59b48d401cd95da151222ef8cd # pin@v4
        if: ${{ matrix.platform == 'ios' }}
        with:
          model: ${{ env.IOS_DEVICE }}
          os_version: ${{ env.IOS_VERSION }}

      - name: Run tests on iOS
        if: ${{ matrix.platform == 'ios' }}
        run: ./dev-packages/e2e-tests/cli.mjs ${{ matrix.platform }} --test

      - name: Upload logs
        if: ${{ always() }}
        uses: actions/upload-artifact@v5
        with:
          name: ${{ matrix.rn-version }}-${{ matrix.rn-architecture }}-${{ matrix.engine }}-${{ matrix.platform }}-${{ matrix.build-type }}-${{ matrix.ios-use-frameworks }}-logs
          path: ./dev-packages/e2e-tests/maestro-logs<|MERGE_RESOLUTION|>--- conflicted
+++ resolved
@@ -179,11 +179,7 @@
     strategy:
       fail-fast: false # keeps matrix running if one fails
       matrix:
-<<<<<<< HEAD
         rn-version: ['0.71.19', '0.83.0-rc.5']
-=======
-        rn-version: ['0.71.19', '0.82.1']
->>>>>>> 36841a6b
         rn-architecture: ['legacy', 'new']
         platform: ['android', 'ios']
         build-type: ['production']
@@ -191,11 +187,7 @@
         engine: ['hermes', 'jsc']
         include:
           - platform: ios
-<<<<<<< HEAD
             rn-version: '0.83.0-rc.5'
-=======
-            rn-version: '0.82.1'
->>>>>>> 36841a6b
             xcode-version: '16.4'
             runs-on: macos-15
           - platform: ios
@@ -206,11 +198,7 @@
             runs-on: ubuntu-latest
         exclude:
           # exclude JSC for new RN versions (keeping the matrix manageable)
-<<<<<<< HEAD
           - rn-version: '0.83.0-rc.5'
-=======
-          - rn-version: '0.82.1'
->>>>>>> 36841a6b
             engine: 'jsc'
           # exclude all rn versions lower than 0.80.0 for new architecture
           - rn-version: '0.71.19'
@@ -327,11 +315,7 @@
     strategy:
       fail-fast: false # keeps matrix running if one fails
       matrix:
-<<<<<<< HEAD
         rn-version: ['0.83.0-rc.5']
-=======
-        rn-version: ['0.82.1']
->>>>>>> 36841a6b
         rn-architecture: ['legacy', 'new']
         platform: ['android', 'ios']
         build-type: ['production']
@@ -339,11 +323,7 @@
         engine: ['hermes']
         include:
           - platform: ios
-<<<<<<< HEAD
             rn-version: '0.83.0-rc.5'
-=======
-            rn-version: '0.82.1'
->>>>>>> 36841a6b
             runs-on: macos-15
           - platform: android
             runs-on: ubuntu-latest
