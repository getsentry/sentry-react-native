--- conflicted
+++ resolved
@@ -148,11 +148,7 @@
     strategy:
       fail-fast: false # keeps matrix running if one fails
       matrix:
-<<<<<<< HEAD
-        rn-version: ['0.65.3', '0.73.0']
-=======
         rn-version: ['0.65.3', '0.73.2']
->>>>>>> 80d5b848
         rn-architecture: ['legacy', 'new']
         platform: ['android', 'ios']
         build-type: ['dev', 'production']
@@ -395,11 +391,7 @@
     strategy:
       fail-fast: false # keeps matrix running if one fails
       matrix:
-<<<<<<< HEAD
-        rn-version: ['0.65.3', '0.73.0']
-=======
         rn-version: ['0.65.3', '0.73.2']
->>>>>>> 80d5b848
         rn-architecture: ['legacy', 'new']
         platform: ['android', 'ios']
         build-type: ['production']
