name: End-to-End Tests

on:
  push:
    branches: [main]
  pull_request:

env:
  SENTRY_AUTH_TOKEN: ${{ secrets.SENTRY_AUTH_TOKEN }}

jobs:
  cancel-previous-workflow:
    runs-on: ubuntu-latest
    steps:
      - name: Cancel Previous Runs
        uses: styfle/cancel-workflow-action@b173b6ec0100793626c2d9e6b90435061f4fc3e5 # pin@0.11.0
        with:
          access_token: ${{ github.token }}

  device-test:
    # Android emulator said to perform best with macos HAXM
    runs-on: macos-latest
    strategy:
      # we want that the matrix keeps running, default is to cancel them if it fails.
      fail-fast: false
      matrix:
        platform: ['ios', 'android']
        include:
          - platform: ios
            runtime: 'latest'
            device: 'iPhone 14'
    env:
      PLATFORM: ${{ matrix.platform }}
      RUNTIME: ${{ matrix.runtime }}
      DEVICE: ${{ matrix.device }}
    steps:
      - uses: actions/checkout@v3

      - uses: actions/setup-java@v3
        with:
          java-version: '11'
          distribution: 'adopt'

      - name: Install Global Dependencies
        run: yarn global add @sentry/cli yalc

      - name: NPM cache
        uses: actions/cache@v3
        id: deps-cache
        with:
          path: |
            node_modules
            sample/node_modules
          key: ${{ github.workflow }}-${{ github.job }}-npm-${{ hashFiles('yarn.lock', 'sample/yarn.lock') }}

      - name: iOS cache
        if: ${{ matrix.platform == 'ios' }}
        uses: actions/cache@v3
        with:
          path: |
            sample/ios/Pods
            sample/ios/DerivedData
          # Note: we cannot use sample/ios/Podfile.lock because it's not source controlled.
          key: ${{ github.workflow }}-${{ github.job }}-ios${{ matrix.runtime }}-${{ hashFiles('yarn.lock', 'sample/yarn.lock') }}

      - name: Install Dependencies
        if: ${{ steps.deps-cache.outputs['cache-hit'] != 'true' }}
        run: yarn install

      - name: Build SDK
        run: yarn build

      - name: Package SDK
        run: yalc publish

      - name: Prepare sample for testing
        working-directory: ./sample
        run: sh ./scripts/prepareConfigsForTesting.sh

      - name: Install SDK in sample
        working-directory: ./sample
        run: yalc add @sentry/react-native

      - name: Install Sample Dependencies
        if: ${{ steps.deps-cache.outputs['cache-hit'] != 'true' }}
        working-directory: ./sample
        run: yarn install

      - run: pod install
        if: ${{ matrix.platform == 'ios' }}
        working-directory: ./sample/ios
        env:
          # TEST env var is used in podfile to determine whether to include the sentry SDK from relative path or node_modules.
          TEST: true

      - name: Build ${{ matrix.platform }} sample app
        if: ${{ env.SENTRY_AUTH_TOKEN != null }}
        id: build
        working-directory: ./sample/${{ matrix.platform }}
        run: |
          if [[ "${{ matrix.platform }}" == "android" ]]; then
            ./gradlew :app:assembleRelease -PreactNativeArchitectures=x86
          else
            mkdir -p DerivedData
            defaults write com.apple.dt.Xcode ShowBuildOperationDuration YES
            buildArgs=(
              '-destination' 'platform=iOS Simulator,OS=${{ matrix.runtime }},name=${{ matrix.device }}'
              'ONLY_ACTIVE_ARCH=yes'
              '-derivedDataPath' $(cd "DerivedData" ; pwd -P)
            )
            echo "buildArgs = ${buildArgs[@]}"
            xcodebuild \
              -workspace sample.xcworkspace \
              -configuration Release \
              -scheme sample \
              "${buildArgs[@]}" \
              build
            xcodebuild \
              -project ../node_modules/appium-webdriveragent/WebDriverAgent.xcodeproj \
              -scheme WebDriverAgentRunner \
              GCC_TREAT_WARNINGS_AS_ERRORS=0 \
              COMPILER_INDEX_STORE_ENABLE=NO \
              "${buildArgs[@]}" \
              build
          fi

      - name: Start Appium Server
        working-directory: ./sample
        run: yarn run appium --log-timestamp --log-no-colors --log appium.${{ matrix.platform }}.log &

        # Wait until the Appium server starts.
      - name: Check Appium Server
        uses: nick-fields/retry@943e742917ac94714d2f408a0e8320f2d1fcafcd # pin@v2
        with:
          timeout_seconds: 60
          max_attempts: 10
          command: curl --output /dev/null --silent --head --fail http://127.0.0.1:4723/sessions

      - name: Run tests on Android
        if: ${{ matrix.platform == 'android' }}
        uses: reactivecircus/android-emulator-runner@50986b1464923454c95e261820bc626f38490ec0 # pin@v2
        with:
          api-level: 29
          emulator-options: -accel on -no-snapshot -gpu swiftshader_indirect -noaudio -no-boot-anim -camera-back none -camera-front none -timezone US/Pacific
          working-directory: sample
          script: |
            # Collect logs
            adb logcat '*:D' 2>&1 >adb.log &
            adb devices -l

            yarn test --verbose

      - name: Run tests on iOS
        if: ${{ matrix.platform == 'ios' }}
        working-directory: ./sample
        run: yarn test --verbose

      - name: Upload logs
        if: ${{ always() }}
        uses: actions/upload-artifact@v3
        with:
          name: ${{ matrix.platform }}-logs
          path: |
            ./sample/*.log
            ./sample/*.png

  react-native-build:
    name: Build RN ${{ matrix.rn-version }} ${{ matrix.rn-architecture }} ${{ matrix.platform }} ${{ matrix.build-type }}
    runs-on: macos-latest
    env:
      RN_DIFF_REPOSITORY: https://github.com/react-native-community/rn-diff-purge.git
    strategy:
      fail-fast: false # keeps matrix running if one fails
      matrix:
        rn-version: ['0.64.4', '0.71.0']
        rn-architecture: ['legacy']
        platform: ['android', 'ios']
        build-type: ['dev', 'production']
        include:
          - platform: ios
            runtime: 'latest'
            device: 'iPhone 14'
        # exclude all rn versions lower than 0.70.0 for new architecture
        exclude:
          - rn-version: '0.64.4'
            rn-architecture: 'new'
    steps:
      - uses: actions/checkout@v3

      - uses: actions/setup-java@v3
        with:
          java-version: '11'
          distribution: 'adopt'

      - name: Setup JS Tools
        run: yarn global add yalc semver

      - name: NPM cache SDK
        uses: actions/cache@v3
        id: deps-cache
        with:
          path: node_modules
          key: ${{ github.workflow }}-${{ github.job }}-npm-${{ hashFiles('yarn.lock') }}

      - name: Install SDK JS Dependencies
        if: ${{ steps.deps-cache.outputs['cache-hit'] != 'true' }}
        run: yarn install

      - name: Build SDK
        run: yarn build

      - name: Package SDK
        run: yalc publish

      - name: Download Plain RN ${{ matrix.rn-version }} App
        working-directory: test/react-native/versions
        run: git clone $RN_DIFF_REPOSITORY --branch release/${{ matrix.rn-version }} --single-branch ${{ matrix.rn-version }}

      - name: Add SDK to App
        working-directory: test/react-native/versions/${{ matrix.rn-version }}/RnDiffApp
        run: yalc add @sentry/react-native

      - name: Install App JS Dependencies
        working-directory: test/react-native/versions/${{ matrix.rn-version }}/RnDiffApp
        run: yarn install

      - name: Install App Pods
        if: ${{ matrix.platform == 'ios' }}
        working-directory: test/react-native/versions/${{ matrix.rn-version }}/RnDiffApp/ios
        run: |
          [[ "${{ matrix.build-type }}" == "production" ]] && ENABLE_PROD=1 || ENABLE_PROD=0
          [[ "${{ matrix.rn-architecture }}" == "new" ]] && ENABLE_NEW_ARCH=1 || ENABLE_NEW_ARCH=0
          echo "ENABLE_PROD=$ENABLE_PROD"
          echo "ENABLE_NEW_ARCH=$ENABLE_NEW_ARCH"
          PRODUCTION=$ENABLE_PROD RCT_NEW_ARCH_ENABLED=$ENABLE_NEW_ARCH pod install

      - name: Patch App RN
        working-directory: test/react-native/versions/${{ matrix.rn-version }}/RnDiffApp
        run: |
          patch --verbose --strip=0 --force --ignore-whitespace --fuzz 4 < ../../../rn.patch
          ../../../rn.patch.app.js --app .

      - name: Patch Android App RN
<<<<<<< HEAD
        if: matrix.platform == 'android'
=======
        if: ${{ matrix.platform == 'android' }}
>>>>>>> 36445cd5
        working-directory: test/react-native
        run: |
          ./rn.patch.app.build.gradle.js \
            --app-build-gradle 'versions/${{ matrix.rn-version }}/RnDiffApp/android/app/build.gradle'

      - name: Patch iOS App RN
        if: ${{ matrix.platform == 'ios' }}
        working-directory: test/react-native
        run: |
          ./rn.patch.xcode.js \
            --project 'versions/${{ matrix.rn-version }}/RnDiffApp/ios/RnDiffApp.xcodeproj/project.pbxproj' \
            --rn-version '${{ matrix.rn-version }}'

      - name: Build Android App
        if: ${{ matrix.platform == 'android' }}
        working-directory: test/react-native/versions/${{ matrix.rn-version }}/RnDiffApp/android
        run: |
          if [[ ${{ matrix.rn-architecture }} == 'new' ]]; then
            perl -i -pe's/newArchEnabled=false/newArchEnabled=true/g' gradle.properties
            echo 'New Architecture enabled'
          fi
          [[ "${{ matrix.build-type }}" == "production" ]] && CONFIG='Release' || CONFIG='Debug'
          echo "Building $CONFIG"
          ./gradlew ":app:assemble$CONFIG" -PreactNativeArchitectures=x86

      - name: Build iOS App
        if: ${{ matrix.platform == 'ios' }}
        working-directory: test/react-native/versions/${{ matrix.rn-version }}/RnDiffApp/ios
        run: |
          [[ "${{ matrix.build-type }}" == "production" ]] && CONFIG='Release' || CONFIG='Debug'
          echo "Building $CONFIG"
          mkdir -p "DerivedData"
          derivedData="$(cd "DerivedData" ; pwd -P)"
          xcodebuild \
            -workspace RnDiffApp.xcworkspace \
            -configuration "$CONFIG" \
            -scheme RnDiffApp \
            -destination 'platform=iOS Simulator,OS=${{ matrix.runtime }},name=${{ matrix.device }}' \
            ONLY_ACTIVE_ARCH=yes \
            -sdk 'iphonesimulator' \
            -derivedDataPath "$derivedData" \
            build<|MERGE_RESOLUTION|>--- conflicted
+++ resolved
@@ -241,11 +241,7 @@
           ../../../rn.patch.app.js --app .
 
       - name: Patch Android App RN
-<<<<<<< HEAD
-        if: matrix.platform == 'android'
-=======
         if: ${{ matrix.platform == 'android' }}
->>>>>>> 36445cd5
         working-directory: test/react-native
         run: |
           ./rn.patch.app.build.gradle.js \
