--- conflicted
+++ resolved
@@ -19,11 +19,7 @@
     steps:
       - name: Get auth token
         id: token
-<<<<<<< HEAD
-        uses: actions/create-github-app-token@df432ceedc7162793a195dd1713ff69aefc7379e # v2.0.6
-=======
         uses: actions/create-github-app-token@29824e69f54612133e76f7eaac726eef6c875baf # v2.2.1
->>>>>>> 032f74ab
         with:
           app-id: ${{ vars.SENTRY_RELEASE_BOT_CLIENT_ID }}
           private-key: ${{ secrets.SENTRY_RELEASE_BOT_PRIVATE_KEY }}
@@ -33,11 +29,7 @@
           token: ${{ steps.token.outputs.token }}
           fetch-depth: 0
       - run: npm i -g corepack
-<<<<<<< HEAD
-      - uses: actions/setup-node@v4
-=======
       - uses: actions/setup-node@v6
->>>>>>> 032f74ab
         with:
           package-manager-cache: false
           node-version: 18
