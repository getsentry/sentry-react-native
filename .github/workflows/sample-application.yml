name: Sample Application

on:
  push:
    branches: [main]
  pull_request:

concurrency:
  group: ${{ github.workflow }}-${{ github.ref }}
  cancel-in-progress: true

env:
  SENTRY_AUTH_TOKEN: ${{ secrets.SENTRY_AUTH_TOKEN }}
  RN_SENTRY_POD_NAME: RNSentry

jobs:
  cancel-previous-workflow:
    runs-on: ubuntu-latest
    if: ${{ !contains(git diff --name-only HEAD~ HEAD, $(cat .github/.ci_ignore_files)) }}
    steps:
      - name: Cancel Previous Runs
        uses: styfle/cancel-workflow-action@01ce38bf961b4e243a6342cbade0dbc8ba3f0432 # pin@0.12.0
        with:
          access_token: ${{ github.token }}

  build:
    name: Build ${{ matrix.rn-architecture }} ${{ matrix.platform }} ${{ matrix.build-type }}
    if: ${{ !contains(git diff --name-only HEAD~ HEAD, $(cat .github/.ci_ignore_files)) }}
    runs-on: ${{ matrix.runs-on }}
    strategy:
      # we want that the matrix keeps running, default is to cancel them if it fails.
      fail-fast: false
      matrix:
        rn-architecture: ['legacy', 'new']
        platform: ['android', 'ios']
        build-type: ['dev', 'production']
        include:
          - platform: ios
            runs-on: macos-latest
            runtime: 'latest'
            device: 'iPhone 14'
          - platform: android
            runs-on: ubuntu-latest
    steps:
      - uses: actions/checkout@v4

      - uses: actions/setup-node@v4
        with:
          node-version: 18
          cache: 'yarn'
          cache-dependency-path: |
            yarn.lock
            samples/react-native/yarn.lock

      - uses: ruby/setup-ruby@v1
        if: ${{ matrix.platform == 'ios' }}
        with:
          working-directory: samples/react-native
          ruby-version: '3.2.2' # based on what is used in the sample
          bundler-cache: true # runs 'bundle install' and caches installed gems automatically

      - uses: actions/setup-java@v3
        with:
          java-version: '17'
          distribution: 'adopt'

      - name: Gradle cache
        uses: gradle/gradle-build-action@v2

      - name: Setup Global Xcode Tools
        if: ${{ matrix.platform == 'ios' }}
        run: brew install xcbeautify

<<<<<<< HEAD
      - name: NPM cache
        uses: actions/cache@v3
        id: deps-cache
        with:
          path: |
            node_modules
            samples/react-native/node_modules
          key:
            ${{ github.workflow }}-${{ github.job }}-${{ runner.os }}-npm-${{ hashFiles('yarn.lock',
            'samples/react-native/yarn.lock') }}

=======
>>>>>>> c365469d
      - name: Install SDK Dependencies
        run: yarn install --frozen-lockfile

      - name: Build SDK
        run: yarn build

      - name: Install Sample Dependencies
        working-directory: samples/react-native
        run: yarn install --frozen-lockfile

      - name: Install App Pods
        if: ${{ matrix.platform == 'ios' }}
        working-directory: samples/react-native/ios
        run: |
          [[ "${{ matrix.build-type }}" == "production" ]] && ENABLE_PROD=1 || ENABLE_PROD=0
          [[ "${{ matrix.rn-architecture }}" == "new" ]] && ENABLE_NEW_ARCH=1 || ENABLE_NEW_ARCH=0
          echo "ENABLE_PROD=$ENABLE_PROD"
          echo "ENABLE_NEW_ARCH=$ENABLE_NEW_ARCH"
          PRODUCTION=$ENABLE_PROD RCT_NEW_ARCH_ENABLED=$ENABLE_NEW_ARCH pod install
          cat Podfile.lock | grep $RN_SENTRY_POD_NAME

      - name: Build Android App
        if: ${{ matrix.platform == 'android' }}
        working-directory: samples/react-native/android
        run: |
          if [[ ${{ matrix.rn-architecture }} == 'new' ]]; then
            perl -i -pe's/newArchEnabled=false/newArchEnabled=true/g' gradle.properties
            echo 'New Architecture enabled'
          fi
          [[ "${{ matrix.build-type }}" == "production" ]] && CONFIG='Release' || CONFIG='Debug'
          echo "Building $CONFIG"
          ./gradlew ":app:assemble$CONFIG" -PreactNativeArchitectures=x86

      - name: Build iOS App
        if: ${{ matrix.platform == 'ios' }}
        working-directory: samples/react-native/ios
        run: |
          [[ "${{ matrix.build-type }}" == "production" ]] && CONFIG='Release' || CONFIG='Debug'
          echo "Building $CONFIG"
          mkdir -p "DerivedData"
          derivedData="$(cd "DerivedData" ; pwd -P)"
          set -o pipefail && xcodebuild \
            -workspace sampleNewArchitecture.xcworkspace \
            -configuration "$CONFIG" \
            -scheme sampleNewArchitecture \
            -destination 'platform=iOS Simulator,OS=${{ matrix.runtime }},name=${{ matrix.device }}' \
            ONLY_ACTIVE_ARCH=yes \
            -derivedDataPath "$derivedData" \
            build \
            | tee xcodebuild.log \
            | xcbeautify --quieter --is-ci --disable-colored-output

      - name: Upload logs
        if: ${{ always() }}
        uses: actions/upload-artifact@v3
        with:
          name: build-sample-${{ matrix.rn-architecture }}-${{ matrix.platform }}-${{ matrix.build-type }}-logs
          path: samples/react-native/ios/*.log<|MERGE_RESOLUTION|>--- conflicted
+++ resolved
@@ -71,20 +71,6 @@
         if: ${{ matrix.platform == 'ios' }}
         run: brew install xcbeautify
 
-<<<<<<< HEAD
-      - name: NPM cache
-        uses: actions/cache@v3
-        id: deps-cache
-        with:
-          path: |
-            node_modules
-            samples/react-native/node_modules
-          key:
-            ${{ github.workflow }}-${{ github.job }}-${{ runner.os }}-npm-${{ hashFiles('yarn.lock',
-            'samples/react-native/yarn.lock') }}
-
-=======
->>>>>>> c365469d
       - name: Install SDK Dependencies
         run: yarn install --frozen-lockfile
 
