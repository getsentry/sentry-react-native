--- conflicted
+++ resolved
@@ -75,28 +75,6 @@
           ssh-key: ${{ secrets.CI_DEPLOY_KEY }}
 
   sample-rn:
-<<<<<<< HEAD
-    uses: getsentry/github-workflows/.github/workflows/updater.yml@v2
-    with:
-      path: scripts/update-rn.sh
-      name: React Native
-      pattern: '^v[0-9.]+$' # only match non-preview versions, also ignores "latest"
-      pr-strategy: update
-      changelog-entry: false
-    secrets:
-      api-token: ${{ secrets.CI_DEPLOY_KEY }}
-
-  maestro:
-    uses: getsentry/github-workflows/.github/workflows/updater.yml@v2
-    with:
-      path: scripts/update-maestro.sh
-      name: Maestro
-      pattern: '^v[0-9.]+$' # only match non-preview versions
-      pr-strategy: update
-      changelog-entry: false
-    secrets:
-      api-token: ${{ secrets.CI_DEPLOY_KEY }}
-=======
     runs-on: ubuntu-latest
     steps:
       - uses: getsentry/github-workflows/updater@v3
@@ -127,5 +105,4 @@
           name: Sentry Android Gradle Plugin
           pattern: '^[0-9.]+$'
           changelog-entry: false
-          ssh-key: ${{ secrets.CI_DEPLOY_KEY }}
->>>>>>> 032f74ab
+          ssh-key: ${{ secrets.CI_DEPLOY_KEY }}