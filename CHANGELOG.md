# Changelog

<!-- prettier-ignore-start -->
> [!IMPORTANT]
> If you are upgrading to the `6.x` versions of the Sentry React Native SDK from `5.x` or below,
> make sure you follow our [migration guide](https://docs.sentry.io/platforms/react-native/migration/) first.
<!-- prettier-ignore-end -->

## Unreleased

### Features

- Adds new `captureFeedback` and deprecates the `captureUserFeedback` API ([#4320](https://github.com/getsentry/sentry-react-native/pull/4320))

  ```jsx
  import * as Sentry from "@sentry/react-native";

  const eventId = Sentry.lastEventId();

  Sentry.captureFeedback({
    name: "John Doe",
    email: "john@doe.com",
    message: "Hello World!",
    associatedEventId: eventId, // optional
  }, {
    captureContext: {
      tags: { "tag-key": "tag-value" },
    },
    attachments: [
      {
        filename: 'hello.txt',
        data: 'Hello, World!',
      },
    ],
  });
  ```

- Adds feedback form (beta) ([#4320](https://github.com/getsentry/sentry-react-native/pull/4328))

  You can add the form component in your UI like:
  ```jsx
  import { FeedbackForm } from "@sentry/react-native";
  ...
  <FeedbackForm/>
  ```
<<<<<<< HEAD
  or auto-inject it by calling the `showFeedbackForm`:
    ```jsx
  import { showFeedbackForm } from '@sentry/react-native';
  ...
    <Button
      title="Show feedback form"
      onPress={() => {
        showFeedbackForm(_props.navigation);
      }}
    />
  ```
  Check [the documentation](https://docs.sentry.io/platforms/react-native/user-feedback/) for more configuration options.
=======
>>>>>>> f8a82fdc

- Export `Span` type from `@sentry/types` ([#4345](https://github.com/getsentry/sentry-react-native/pull/4345))


### Fixes

- Return `lastEventId` export from `@sentry/core` ([#4315](https://github.com/getsentry/sentry-react-native/pull/4315))
- Don't log file not found errors when loading envs in `sentry-expo-upload-sourcemaps` ([#4332](https://github.com/getsentry/sentry-react-native/pull/4332))
- Navigation Span should have no parent by default ([#4326](https://github.com/getsentry/sentry-react-native/pull/4326))
- Disable HTTP Client Errors on iOS ([#4347](https://github.com/getsentry/sentry-react-native/pull/4347))

### Changes

- Falsy values of `options.environment` (empty string, undefined...) default to `production`

### Dependencies

- Bump CLI from v2.38.2 to v2.39.1 ([#4305](https://github.com/getsentry/sentry-react-native/pull/4305), [#4316](https://github.com/getsentry/sentry-react-native/pull/4316))
  - [changelog](https://github.com/getsentry/sentry-cli/blob/master/CHANGELOG.md#2391)
  - [diff](https://github.com/getsentry/sentry-cli/compare/2.38.2...2.39.1)
- Bump Android SDK from v7.18.0 to v7.19.0 ([#4329](https://github.com/getsentry/sentry-react-native/pull/4329), [#4365](https://github.com/getsentry/sentry-react-native/pull/4365))
  - [changelog](https://github.com/getsentry/sentry-java/blob/main/CHANGELOG.md#7190)
  - [diff](https://github.com/getsentry/sentry-java/compare/7.18.0...7.19.0)
- Bump JavaScript SDK from v8.40.0 to v8.44.0 ([#4351](https://github.com/getsentry/sentry-react-native/pull/4351), [#4325](https://github.com/getsentry/sentry-react-native/pull/4325))
  - [changelog](https://github.com/getsentry/sentry-javascript/blob/develop/CHANGELOG.md#8440)
  - [diff](https://github.com/getsentry/sentry-javascript/compare/8.40.0...8.44.0)

## 6.4.0

### Features

- Add Replay Custom Masking for iOS, Android and Web ([#4224](https://github.com/getsentry/sentry-react-native/pull/4224), [#4265](https://github.com/getsentry/sentry-react-native/pull/4265), [#4272](https://github.com/getsentry/sentry-react-native/pull/4272), [#4314](https://github.com/getsentry/sentry-react-native/pull/4314))

  ```jsx
  import * as Sentry from '@sentry/react-native';

  const Example = () => {
    return (
      <View>
        <Sentry.Mask>
          <Text>${"All children of Sentry.Mask will be masked."}</Text>
        </Sentry.Mask>
        <Sentry.Unmask>
          <Text>${"Only direct children of Sentry.Unmask will be unmasked."}</Text>
        </Sentry.Unmask>
      </View>
    );
  };
  ```

## 6.4.0-beta.1

### Features

- Add Replay Custom Masking for iOS, Android and Web ([#4224](https://github.com/getsentry/sentry-react-native/pull/4224), [#4265](https://github.com/getsentry/sentry-react-native/pull/4265), [#4272](https://github.com/getsentry/sentry-react-native/pull/4272), [#4314](https://github.com/getsentry/sentry-react-native/pull/4314))

  ```jsx
  import * as Sentry from '@sentry/react-native';

  const Example = () => {
    return (
      <View>
        <Sentry.Mask>
          <Text>${"All children of Sentry.Mask will be masked."}</Text>
        </Sentry.Mask>
        <Sentry.Unmask>
          <Text>${"Only direct children of Sentry.Unmask will be unmasked."}</Text>
        </Sentry.Unmask>
      </View>
    );
  };
  ```

## 6.3.0

### Features

- Add support for `.env.sentry-build-plugin` ([#4281](https://github.com/getsentry/sentry-react-native/pull/4281))

  Don't commit the file to your repository. Use it to set your Sentry Auth Token.

  ```
  SENTRY_AUTH_TOKEN=your_token_here
  ```

- Add Sentry Metro Server Source Context middleware ([#4287](https://github.com/getsentry/sentry-react-native/pull/4287))

  This enables the SDK to add source context to locally symbolicated events using the Metro Development Server.
  The middleware can be disabled in `metro.config.js` using the `enableSourceContextInDevelopment` option.

  ```js
  // Expo
  const { getSentryExpoConfig } = require('@sentry/react-native/metro');
  const config = getSentryExpoConfig(__dirname, {
    enableSourceContextInDevelopment: false,
  });

  // React Native
  const { withSentryConfig } = require('@sentry/react-native/metro');
  module.exports = withSentryConfig(config, {
    enableSourceContextInDevelopment: false,
  });
  ```

### Fixes

- Prevents exception capture context from being overwritten by native scope sync ([#4124](https://github.com/getsentry/sentry-react-native/pull/4124))
- Excludes Dev Server and Sentry Dsn requests from Breadcrumbs ([#4240](https://github.com/getsentry/sentry-react-native/pull/4240))
- Skips development server spans ([#4271](https://github.com/getsentry/sentry-react-native/pull/4271))
- Execute `DebugSymbolicator` after `RewriteFrames` to avoid overwrites by default ([#4285](https://github.com/getsentry/sentry-react-native/pull/4285))
  - If custom `RewriteFrames` is provided the order changes
- `browserReplayIntegration` is no longer included by default on React Native Web ([#4270](https://github.com/getsentry/sentry-react-native/pull/4270))
- Remove `.sentry` tmp directory and use environmental variables instead to save default Babel transformer path ([#4298](https://github.com/getsentry/sentry-react-native/pull/4298))
  - This resolves concurrency issues when running multiple bundle processes

### Dependencies

- Bump JavaScript SDK from v8.37.1 to v8.40.0 ([#4267](https://github.com/getsentry/sentry-react-native/pull/4267), [#4293](https://github.com/getsentry/sentry-react-native/pull/4293), [#4304](https://github.com/getsentry/sentry-react-native/pull/4304))
  - [changelog](https://github.com/getsentry/sentry-javascript/blob/develop/CHANGELOG.md#8400)
  - [diff](https://github.com/getsentry/sentry-javascript/compare/8.37.1...8.40.0)
- Bump Android SDK from v7.17.0 to v7.18.0 ([#4289](https://github.com/getsentry/sentry-react-native/pull/4289))
  - [changelog](https://github.com/getsentry/sentry-java/blob/main/CHANGELOG.md#7180)
  - [diff](https://github.com/getsentry/sentry-java/compare/7.17.0...7.18.0)
- Bump Cocoa SDK from v8.40.1 to v8.41.0 ([#4301](https://github.com/getsentry/sentry-react-native/pull/4301))
  - [changelog](https://github.com/getsentry/sentry-cocoa/blob/main/CHANGELOG.md#8410)
  - [diff](https://github.com/getsentry/sentry-cocoa/compare/8.40.1...8.41.0)

## 6.3.0-beta.2

### Dependencies

- Bump Cocoa SDK from v8.40.1 to v8.41.0-beta.1 ([#4295](https://github.com/getsentry/sentry-react-native/pull/4295))
  - [changelog](https://github.com/getsentry/sentry-cocoa/blob/main/CHANGELOG.md#8410-beta1)
  - [diff](https://github.com/getsentry/sentry-cocoa/compare/8.40.1...8.41.0-beta.1)

## 6.3.0-beta.1

### Features

- Add support for `.env.sentry-build-plugin` ([#4281](https://github.com/getsentry/sentry-react-native/pull/4281))

  Don't commit the file to your repository. Use it to set your Sentry Auth Token.

  ```
  SENTRY_AUTH_TOKEN=your_token_here
  ```

- Add Sentry Metro Server Source Context middleware ([#4287](https://github.com/getsentry/sentry-react-native/pull/4287))

  This enables the SDK to add source context to locally symbolicated events using the Metro Development Server.
  The middleware can be disabled in `metro.config.js` using the `enableSourceContextInDevelopment` option.

  ```js
  // Expo
  const { getSentryExpoConfig } = require('@sentry/react-native/metro');
  const config = getSentryExpoConfig(__dirname, {
    enableSourceContextInDevelopment: false,
  });

  // React Native
  const { withSentryConfig } = require('@sentry/react-native/metro');
  module.exports = withSentryConfig(config, {
    enableSourceContextInDevelopment: false,
  });
  ```

### Fixes

- Prevents exception capture context from being overwritten by native scope sync ([#4124](https://github.com/getsentry/sentry-react-native/pull/4124))
- Excludes Dev Server and Sentry Dsn requests from Breadcrumbs ([#4240](https://github.com/getsentry/sentry-react-native/pull/4240))
- Skips development server spans ([#4271](https://github.com/getsentry/sentry-react-native/pull/4271))
- Execute `DebugSymbolicator` after `RewriteFrames` to avoid overwrites by default ([#4285](https://github.com/getsentry/sentry-react-native/pull/4285))
  - If custom `RewriteFrames` is provided the order changes
- `browserReplayIntegration` is no longer included by default on React Native Web ([#4270](https://github.com/getsentry/sentry-react-native/pull/4270))

### Dependencies

- Bump JavaScript SDK from v8.37.1 to v8.38.0 ([#4267](https://github.com/getsentry/sentry-react-native/pull/4267))
  - [changelog](https://github.com/getsentry/sentry-javascript/blob/develop/CHANGELOG.md#8380)
  - [diff](https://github.com/getsentry/sentry-javascript/compare/8.37.1...8.38.0)
- Bump Android SDK from v7.17.0 to v7.18.0 ([#4289](https://github.com/getsentry/sentry-react-native/pull/4289))
  - [changelog](https://github.com/getsentry/sentry-java/blob/main/CHANGELOG.md#7180)
  - [diff](https://github.com/getsentry/sentry-java/compare/7.17.0...7.18.0)

## 6.2.0

### Features

- Enables Spotlight in Android and iOS SDKs ([#4211](https://github.com/getsentry/sentry-react-native/pull/4211))
- Add env flag `SENTRY_DISABLE_NATIVE_DEBUG_UPLOAD` to allow disabling the debug file upload ([#4223](https://github.com/getsentry/sentry-react-native/pull/4223))

  How to use in Android project? It works by default, just set `export SENTRY_DISABLE_NATIVE_DEBUG_UPLOAD=true` in your build environment. For Sentry Android Gradle Plugin add the following to your `android/app/build.gradle`.

  ```gradle
  apply from: "../../../sentry.gradle"

  sentry {
      autoUploadProguardMapping = shouldSentryAutoUpload()
      uploadNativeSymbols = shouldSentryAutoUpload()
  }
  ```

  How to use in Xcode? Make sure you are using `scripts/sentry-xcode.sh` and `scripts/sentry-xcode-debug-files.sh` in your
  build phases. And add the following to your `ios/.xcode.env.local` file.

  ```bash
  export SENTRY_DISABLE_NATIVE_DEBUG_UPLOAD=true
  ```

### Fixes

- Ignore JavascriptException to filter out obfuscated duplicate JS Errors on Android ([#4232](https://github.com/getsentry/sentry-react-native/pull/4232))
- Skips ignoring require cycle logs for RN 0.70 or newer ([#4214](https://github.com/getsentry/sentry-react-native/pull/4214))
- Enhanced accuracy of time-to-display spans. ([#4189](https://github.com/getsentry/sentry-react-native/pull/4189))
- Fix Replay redacting of RN Classes on iOS ([#4243](https://github.com/getsentry/sentry-react-native/pull/4243))
- Speed up getBinaryImages for finishing transactions and capturing events ([#4194](https://github.com/getsentry/sentry-react-native/pull/4194))
- Remove duplicate HTTP Client Errors on iOS ([#4250](https://github.com/getsentry/sentry-react-native/pull/4250))
- Replay `maskAll*` set to `false` on iOS kept all masked ([#4257](https://github.com/getsentry/sentry-react-native/pull/4257))
- Add missing `getRootSpan`, `withActiveSpan` and `suppressTracing` exports from `@sentry/core`, and `SeverityLevel` export from `@sentry/types` ([#4254](https://github.com/getsentry/sentry-react-native/pull/4254), [#4260](https://github.com/getsentry/sentry-react-native/pull/4260))

### Dependencies

- Bump JavaScript SDK from v8.34.0 to v8.37.1 ([#4196](https://github.com/getsentry/sentry-react-native/pull/4196), [#4222](https://github.com/getsentry/sentry-react-native/pull/4222), [#4236](https://github.com/getsentry/sentry-react-native/pull/4236))
  - [changelog](https://github.com/getsentry/sentry-javascript/blob/develop/CHANGELOG.md#8371)
  - [diff](https://github.com/getsentry/sentry-javascript/compare/8.34.0...8.37.1)
- Bump CLI from v2.37.0 to v2.38.2 ([#4200](https://github.com/getsentry/sentry-react-native/pull/4200), [#4220](https://github.com/getsentry/sentry-react-native/pull/4220), [#4231](https://github.com/getsentry/sentry-react-native/pull/4231))
  - [changelog](https://github.com/getsentry/sentry-cli/blob/master/CHANGELOG.md#2382)
  - [diff](https://github.com/getsentry/sentry-cli/compare/2.37.0...2.38.2)
- Bump Android SDK from v7.15.0 to v7.17.0 ([#4202](https://github.com/getsentry/sentry-react-native/pull/4202), [#4266](https://github.com/getsentry/sentry-react-native/pull/4266))
  - [changelog](https://github.com/getsentry/sentry-java/blob/main/CHANGELOG.md#7170)
  - [diff](https://github.com/getsentry/sentry-java/compare/7.15.0...7.17.0)
- Bump Cocoa SDK from v8.38.0 to v8.40.1 ([#4212](https://github.com/getsentry/sentry-react-native/pull/4212), [#4239](https://github.com/getsentry/sentry-react-native/pull/4239), [#4248](https://github.com/getsentry/sentry-react-native/pull/4248))
  - [changelog](https://github.com/getsentry/sentry-cocoa/blob/main/CHANGELOG.md#8401)
  - [diff](https://github.com/getsentry/sentry-cocoa/compare/8.38.0...8.40.1)

## 6.1.0

### Dependencies

- Bump JavaScript SDK from v8.33.1 to v8.34.0 ([#3895](https://github.com/getsentry/sentry-react-native/pull/3895))
  - [changelog](https://github.com/getsentry/sentry-javascript/blob/develop/CHANGELOG.md#8340)
  - [diff](https://github.com/getsentry/sentry-javascript/compare/8.33.1...8.34.0)

## 6.0.0

This is a new major version 6.0.0 of the Sentry React Native SDK.
To upgrade from the SDK version 5, please follow our [migration guide](https://docs.sentry.io/platforms/react-native/migration/v5-to-v6/).

### Major Changes

- React Native Tracing options were moved to the root options

  ```js
  import * as Sentry from '@sentry/react-native';

  Sentry.init({
    tracesSampleRate: 1.0,
    enableAppStartTracking: true, // default true
    enableNativeFramesTracking: true, // default true
    enableStallTracking: true, // default true
    enableUserInteractionTracing: true, // default false
    integrations: [
      Sentry.reactNativeTracingIntegration({
        beforeStartSpan: (startSpanOptions) => {
          startSpanOptions.name = 'New Name';
          return startSpanOptions;
        },
      }),
      Sentry.appStartIntegration({
        standalone: false, // default false
      }),
    ],
  });
  ```

- New React Navigation Integration interface ([#4003](https://github.com/getsentry/sentry-react-native/pull/4003))

  ```js
  import * as Sentry from '@sentry/react-native';
  import { NavigationContainer } from '@react-navigation/native';

  const reactNavigationIntegration = Sentry.reactNavigationIntegration();

  Sentry.init({
    tracesSampleRate: 1.0,
    integrations: [reactNavigationIntegration],
  });

  function RootComponent() {
    const navigation = React.useRef(null);

    return <NavigationContainer ref={navigation}
      onReady={() => {
        reactNavigationIntegration.registerNavigationContainer(navigation);
      }}>
    </NavigationContainer>;
  }
  ```

- Removed `beforeNavigate` use `beforeStartSpan` instead ([#3998](https://github.com/getsentry/sentry-react-native/pull/3998))
  - `beforeStartSpan` is executed before the span start, compared to `beforeNavigate` which was executed before the navigation ended (after the span was created)

### Other Changes

- Add `sentry.origin` to SDK spans to indicated if spans are created by a part of the SDK or manually ([#4066](https://github.com/getsentry/sentry-react-native/pull/4066))
- Xcode Debug Files upload completes in foreground by default ([#4090](https://github.com/getsentry/sentry-react-native/pull/4090))
- Set `parentSpanIsAlwaysRootSpan` to `true` to make parent of network requests predictable ([#4084](https://github.com/getsentry/sentry-react-native/pull/4084))
- Remove deprecated `enableSpotlight` and `spotlightSidecarUrl` ([#4086](https://github.com/getsentry/sentry-react-native/pull/4086))
- `tracePropagationTargets` defaults to all targets on mobile and same origin on the web ([#4083](https://github.com/getsentry/sentry-react-native/pull/4083))
- Move `_experiments.profilesSampleRate` to `profilesSampleRate` root options object [#3851](https://github.com/getsentry/sentry-react-native/pull/3851))
- Native Frames uses `spanId` to attach frames replacing `traceId` ([#4030](https://github.com/getsentry/sentry-react-native/pull/4030))
- Removed deprecated ReactNativeTracing option `idleTimeout` use `idleTimeoutMs` instead ([#3998](https://github.com/getsentry/sentry-react-native/pull/3998))
- Removed deprecated ReactNativeTracing option `maxTransactionDuration` use `finalTimeoutMs` instead ([#3998](https://github.com/getsentry/sentry-react-native/pull/3998))
- New Native Frames Integration ([#3996](https://github.com/getsentry/sentry-react-native/pull/3996))
- New Stall Tracking Integration ([#3997](https://github.com/getsentry/sentry-react-native/pull/3997))
- New User Interaction Tracing Integration ([#3999](https://github.com/getsentry/sentry-react-native/pull/3999))
- New App Start Integration ([#3852](https://github.com/getsentry/sentry-react-native/pull/3852))
  - By default app start spans are attached to the first created transaction.
  - Standalone mode creates single root span (transaction) including only app start data.
- New React Native Navigation Integration interface ([#4003](https://github.com/getsentry/sentry-react-native/pull/4003))

  ```js
  import * as Sentry from '@sentry/react-native';
  import { Navigation } from 'react-native-navigation';

  Sentry.init({
    tracesSampleRate: 1.0,
    integrations: [
      Sentry.reactNativeNavigationIntegration({ navigation: Navigation })
    ],
  });
  ```

### Fixes

- TimeToDisplay correctly warns about not supporting the new React Native architecture ([#4160](https://github.com/getsentry/sentry-react-native/pull/4160))
- Native Wrapper method `setContext` ensures only values convertible to NativeMap are passed ([#4168](https://github.com/getsentry/sentry-react-native/pull/4168))
- Native Wrapper method `setExtra` ensures only stringified values are passed ([#4168](https://github.com/getsentry/sentry-react-native/pull/4168))
- `setContext('key', null)` removes the key value also from platform context ([#4168](https://github.com/getsentry/sentry-react-native/pull/4168))
- Upload source maps for all splits on Android (not only the last found) ([#4125](https://github.com/getsentry/sentry-react-native/pull/4125))

### Dependencies

- Bump JavaScript SDK from v7.119.1 to v8.33.1 ([#3910](https://github.com/getsentry/sentry-react-native/pull/3910), [#3851](https://github.com/getsentry/sentry-react-native/pull/3851), [#4078](https://github.com/getsentry/sentry-react-native/pull/4078), [#4154](https://github.com/getsentry/sentry-react-native/pull/4154))
  - [changelog](https://github.com/getsentry/sentry-javascript/blob/master/CHANGELOG.md#8331)
  - [diff](https://github.com/getsentry/sentry-javascript/compare/7.119.1...8.33.1)

### Dependencies

- Bump Cocoa SDK from v8.37.0 to v8.38.0 ([#4180](https://github.com/getsentry/sentry-react-native/pull/4180))
  - [changelog](https://github.com/getsentry/sentry-cocoa/blob/main/CHANGELOG.md#8380)
  - [diff](https://github.com/getsentry/sentry-cocoa/compare/8.37.0...8.38.0)

## 5.34.0

### Fixes

- Handles error with string cause ([#4163](https://github.com/getsentry/sentry-react-native/pull/4163))
- Use `appLaunchedInForeground` to determine invalid app start data on Android ([#4146](https://github.com/getsentry/sentry-react-native/pull/4146))

- Bump Cocoa SDK from v8.36.0 to v8.37.0 ([#4156](https://github.com/getsentry/sentry-react-native/pull/4156))
  - [changelog](https://github.com/getsentry/sentry-cocoa/blob/main/CHANGELOG.md#8370)
  - [diff](https://github.com/getsentry/sentry-cocoa/compare/8.36.0...8.37.0)
- Bump Android SDK from v7.14.0 to v7.15.0 ([#4161](https://github.com/getsentry/sentry-react-native/pull/4161))
  - [changelog](https://github.com/getsentry/sentry-java/blob/main/CHANGELOG.md#7150)
  - [diff](https://github.com/getsentry/sentry-java/compare/7.14.0...7.15.0)

## 6.0.0-rc.1

### Fixes

- Upload source maps for all splits on Android (not only the last found) ([#4125](https://github.com/getsentry/sentry-react-native/pull/4125))

### Dependencies

- Bump CLI from v2.36.6 to v2.37.0 ([#4153](https://github.com/getsentry/sentry-react-native/pull/4153))
  - [changelog](https://github.com/getsentry/sentry-cli/blob/master/CHANGELOG.md#2370)
  - [diff](https://github.com/getsentry/sentry-cli/compare/2.36.6...2.37.0)
- Bump JavaScript SDK from v8.30.0 to v8.33.1 ([#4154](https://github.com/getsentry/sentry-react-native/pull/4154))
  - [changelog](https://github.com/getsentry/sentry-javascript/blob/master/CHANGELOG.md#8331)
  - [diff](https://github.com/getsentry/sentry-javascript/compare/v8.30.0...8.33.1)

## 5.33.2

### Fixes

- Emits Bridge log only in debug mode ([#4145](https://github.com/getsentry/sentry-react-native/pull/4145))
- Remove unused `spanName` from `TimeToDisplayProps` ([#4150](https://github.com/getsentry/sentry-react-native/pull/4150))

### Dependencies

- Bump JavaScript SDK from v7.119.0 to v7.119.1 ([#4149](https://github.com/getsentry/sentry-react-native/pull/4149))
  - [changelog](https://github.com/getsentry/sentry-javascript/blob/v7/CHANGELOG.md#71191)
  - [diff](https://github.com/getsentry/sentry-javascript/compare/7.119.0...7.119.1)
- Bump CLI from v2.36.1 to v2.36.6 ([#4116](https://github.com/getsentry/sentry-react-native/pull/4116), [#4131](https://github.com/getsentry/sentry-react-native/pull/4131), [#4137](https://github.com/getsentry/sentry-react-native/pull/4137), [#4144](https://github.com/getsentry/sentry-react-native/pull/4144))
  - [changelog](https://github.com/getsentry/sentry-cli/blob/master/CHANGELOG.md#2366)
  - [diff](https://github.com/getsentry/sentry-cli/compare/2.36.1...2.36.6)

## 6.0.0-rc.0

This is a release candidate version of the next major version of the Sentry React Native SDK 6.0.0.
This version includes all the changes from the previous 6.0.0-beta.0 and the latest 5.33.1 version.

### Changes

- Xcode Debug Files upload completes in foreground by default ([#4090](https://github.com/getsentry/sentry-react-native/pull/4090))
  - Use `SENTRY_FORCE_FOREGROUND=false` for background upload

### Dependencies

- Bump CLI from v2.36.1 to v2.36.4 ([#4116](https://github.com/getsentry/sentry-react-native/pull/4116), [#4131](https://github.com/getsentry/sentry-react-native/pull/4131))
  - [changelog](https://github.com/getsentry/sentry-cli/blob/master/CHANGELOG.md#2364)
  - [diff](https://github.com/getsentry/sentry-cli/compare/2.36.1...2.36.4)

## 5.33.1

### Internal

This is re-release of 5.33.0 with no changes to ensure that 5.33.1 is tagged as latest release on npmjs.com

## 5.33.0

### Features

- Add an option to disable native (iOS and Android) profiling for the `HermesProfiling` integration ([#4094](https://github.com/getsentry/sentry-react-native/pull/4094))

  To disable native profilers add the `hermesProfilingIntegration`.

  ```js
  import * as Sentry from '@sentry/react-native';

  Sentry.init({
    integrations: [
      Sentry.hermesProfilingIntegration({ platformProfilers: false }),
    ],
  });
  ```

## 6.0.0-beta.1

### Features

- Add `sentry.origin` to SDK spans to indicated if spans are created by a part of the SDK or manually ([#4066](https://github.com/getsentry/sentry-react-native/pull/4066))

### Changes

- Set `parentSpanIsAlwaysRootSpan` to `true` to make parent of network requests predictable ([#4084](https://github.com/getsentry/sentry-react-native/pull/4084))
- Remove deprecated `enableSpotlight` and `spotlightSidecarUrl` ([#4086](https://github.com/getsentry/sentry-react-native/pull/4086))
- `tracePropagationTargets` defaults to all targets on mobile and same origin on the web ([#4083](https://github.com/getsentry/sentry-react-native/pull/4083))
- Move `_experiments.profilesSampleRate` to `profilesSampleRate` root options object [#3851](https://github.com/getsentry/sentry-react-native/pull/3851))

### Dependencies

- Bump JavaScript SDK from v8.27.0 to v8.30.0 ([#4078](https://github.com/getsentry/sentry-react-native/pull/4078))
  - [changelog](https://github.com/getsentry/sentry-javascript/blob/master/CHANGELOG.md#8280)
  - [diff](https://github.com/getsentry/sentry-javascript/compare/v8.27.0...8.30.0)

## 5.32.0

### Features

- Exclude Sentry Web Replay, reducing the code in 130KB. ([#4006](https://github.com/getsentry/sentry-react-native/pull/4006))
  - You can keep Sentry Web Replay by setting `includeWebReplay` to `true` in your metro config as shown in the snippet:

  ```js
  // For Expo
  const { getSentryExpoConfig } = require("@sentry/react-native/metro");
  const config = getSentryExpoConfig(__dirname, { includeWebReplay: true });

  // For RN
  const { getDefaultConfig } = require('@react-native/metro-config');
  const { withSentryConfig } = require('@sentry/react-native/metro');
  module.exports = withSentryConfig(getDefaultConfig(__dirname), { includeWebReplay: true });
  ```

### Changes

- Add Android Logger when new frame event is not emitted ([#4081](https://github.com/getsentry/sentry-react-native/pull/4081))
- React Native Tracing Deprecations ([#4073](https://github.com/getsentry/sentry-react-native/pull/4073))
  - `new ReactNativeTracing` to `reactNativeTracingIntegration()`
  - `new ReactNavigationInstrumentation` to `reactNativeTracingIntegration()`.
  - `new ReactNativeNavigationInstrumentation` to `reactNativeTracingIntegration()`.
  - `ReactNavigationV4Instrumentation` won't be supported in the next major SDK version, upgrade to `react-navigation@5` or newer.
  - `RoutingInstrumentation` and `RoutingInstrumentationInstance` replace by `Integration` interface from `@sentry/types`.
  - `enableAppStartTracking`, `enableNativeFramesTracking`, `enableStallTracking`, `enableUserInteractionTracing` moved to `Sentry.init({})` root options.

### Dependencies

- Bump CLI from v2.34.0 to v2.36.1 ([#4055](https://github.com/getsentry/sentry-react-native/pull/4055))
  - [changelog](https://github.com/getsentry/sentry-cli/blob/master/CHANGELOG.md#2361)
  - [diff](https://github.com/getsentry/sentry-cli/compare/2.34.0...2.36.1)

## 6.0.0-beta.0

This is a beta version of the next major version of the Sentry React Native SDK 6.0.0.
Please, read the changes listed below as well as the changes made in the underlying
Sentry Javascript SDK 8.0.0 ([JS Docs](https://docs.sentry.io/platforms/javascript/guides/react/migration/v7-to-v8/)).

### Major Changes

- React Native Tracing options were moved to the root options

  ```js
  import * as Sentry from '@sentry/react-native';

  Sentry.init({
    tracesSampleRate: 1.0,
    enableAppStartTracking: true, // default true
    enableNativeFramesTracking: true, // default true
    enableStallTracking: true, // default true
    enableUserInteractionTracing: true, // default false
    integrations: [
      Sentry.reactNativeTracingIntegration({
        beforeStartSpan: (startSpanOptions) => {
          startSpanOptions.name = 'New Name';
          return startSpanOptions;
        },
      }),
      Sentry.appStartIntegration({
        standalone: false, // default false
      }),
    ],
  });
  ```

- New React Navigation Integration interface ([#4003](https://github.com/getsentry/sentry-react-native/pull/4003))

  ```js
  import * as Sentry from '@sentry/react-native';
  import { NavigationContainer } from '@react-navigation/native';

  const reactNavigationIntegration = Sentry.reactNavigationIntegration();

  Sentry.init({
    tracesSampleRate: 1.0,
    integrations: [reactNavigationIntegration],
  });

  function RootComponent() {
    const navigation = React.useRef(null);

    return <NavigationContainer ref={navigation}
      onReady={() => {
        reactNavigationIntegration.registerNavigationContainer(navigation);
      }}>
    </NavigationContainer>;
  }
  ```

- Removed `beforeNavigate` use `beforeStartSpan` instead ([#3998](https://github.com/getsentry/sentry-react-native/pull/3998))
  - `beforeStartSpan` is executed before the span start, compared to `beforeNavigate` which was executed before the navigation ended (after the span was created)

### Dependencies

- Bump JavaScript SDK from v7.119.0 to v8.27.0 ([#3910](https://github.com/getsentry/sentry-react-native/pull/3910), [#3851](https://github.com/getsentry/sentry-react-native/pull/3851))
  - [changelog](https://github.com/getsentry/sentry-javascript/blob/master/CHANGELOG.md#8270)
  - [diff](https://github.com/getsentry/sentry-javascript/compare/7.119.0...8.27.0)

### Other Changes

- Native Frames uses `spanId` to attach frames replacing `traceId` ([#4030](https://github.com/getsentry/sentry-react-native/pull/4030))
- Removed deprecated ReactNativeTracing option `idleTimeout` use `idleTimeoutMs` instead ([#3998](https://github.com/getsentry/sentry-react-native/pull/3998))
- Removed deprecated ReactNativeTracing option `maxTransactionDuration` use `finalTimeoutMs` instead ([#3998](https://github.com/getsentry/sentry-react-native/pull/3998))
- New Native Frames Integration ([#3996](https://github.com/getsentry/sentry-react-native/pull/3996))
- New Stall Tracking Integration ([#3997](https://github.com/getsentry/sentry-react-native/pull/3997))
- New User Interaction Tracing Integration ([#3999](https://github.com/getsentry/sentry-react-native/pull/3999))
- New App Start Integration ([#3852](https://github.com/getsentry/sentry-react-native/pull/3852))
  - By default app start spans are attached to the first created transaction.
  - Standalone mode creates single root span (transaction) including only app start data.
- New React Native Navigation Integration interface ([#4003](https://github.com/getsentry/sentry-react-native/pull/4003))

  ```js
  import * as Sentry from '@sentry/react-native';
  import { Navigation } from 'react-native-navigation';

  Sentry.init({
    tracesSampleRate: 1.0,
    integrations: [
      Sentry.reactNativeNavigationIntegration({ navigation: Navigation })
    ],
  });
  ```

## 6.0.0-alpha.2

- Only internal changes. No SDK changes.

## 6.0.0-alpha.1

### Changes

- Native Frames uses `spanId` to attach frames replacing `traceId` ([#4030](https://github.com/getsentry/sentry-react-native/pull/4030))

### Dependencies

- Bump JavaScript SDK from v8.11.0 to v8.27.0 ([#3851](https://github.com/getsentry/sentry-react-native/pull/3851))
  - [changelog](https://github.com/getsentry/sentry-javascript/blob/develop/CHANGELOG.md#8270)
  - [diff](https://github.com/getsentry/sentry-javascript/compare/8.11.0...8.27.0)

## 5.31.1

### Fixes

- Sentry CLI passes thru recursive node calls during source maps auto upload from Xcode (([#3843](https://github.com/getsentry/sentry-react-native/pull/3843)))
  - This fixes React Native 0.75 Xcode auto upload failures

### Dependencies

- Bump CLI from v2.31.2 to v2.34.0 ([#3843](https://github.com/getsentry/sentry-react-native/pull/3843))
  - [changelog](https://github.com/getsentry/sentry-cli/blob/master/CHANGELOG.md#2340)
  - [diff](https://github.com/getsentry/sentry-cli/compare/2.31.2...2.34.0)

## 5.31.0

### Features

- Add `Sentry.crashedLastRun()` ([#4014](https://github.com/getsentry/sentry-react-native/pull/4014))

### Fixes

- Use `install_modules_dependencies` for React iOS dependencies ([#4040](https://github.com/getsentry/sentry-react-native/pull/4040))
- `Replay.maskAllText` masks `RCTParagraphComponentView` ([#4048](https://github.com/getsentry/sentry-react-native/pull/4048))

### Dependencies

- Bump Cocoa SDK from v8.34.0 to v8.36.0 ([#4037](https://github.com/getsentry/sentry-react-native/pull/4037), [#4046](https://github.com/getsentry/sentry-react-native/pull/4046), [#4049](https://github.com/getsentry/sentry-react-native/pull/4049))
  - [changelog](https://github.com/getsentry/sentry-cocoa/blob/main/CHANGELOG.md#8360)
  - [diff](https://github.com/getsentry/sentry-cocoa/compare/8.34.0...8.36.0)

## 6.0.0-alpha.0

This is an alpha version of the next major version of the Sentry React Native SDK 6.0.0.
Please read the changes listed below as well as the changes made in the underlying
Sentry Javascript SDK 8.0.0 ([JS Docs](https://docs.sentry.io/platforms/javascript/guides/react/migration/v7-to-v8/)).

### Changes

- Removed deprecated ReactNativeTracing option `idleTimeout` use `idleTimeoutMs` instead ([#3998](https://github.com/getsentry/sentry-react-native/pull/3998))
- Removed deprecated ReactNativeTracing option `maxTransactionDuration` use `finalTimeoutMs` instead ([#3998](https://github.com/getsentry/sentry-react-native/pull/3998))
- Removed `beforeNavigate` use `beforeStartSpan` instead ([#3998](https://github.com/getsentry/sentry-react-native/pull/3998))
  - `beforeStartSpan` is executed before the span start, compared to `beforeNavigate` which was executed before the navigation ended (after the span was created)
- New Native Frames Integration ([#3996](https://github.com/getsentry/sentry-react-native/pull/3996))
- New Stall Tracking Integration ([#3997](https://github.com/getsentry/sentry-react-native/pull/3997))
- New User Interaction Tracing Integration ([#3999](https://github.com/getsentry/sentry-react-native/pull/3999))
- New App Start Integration ([#3852](https://github.com/getsentry/sentry-react-native/pull/3852))

  By default app start spans are attached to the first created transaction.
  Standalone mode creates single root span (transaction) including only app start data.

  ```js
  import * as Sentry from '@sentry/react-native';

  Sentry.init({
    tracesSampleRate: 1.0,
    enableAppStartTracking: true, // default true
    enableNativeFramesTracking: true, // default true
    enableStallTracking: true, // default true
    enableUserInteractionTracing: true, // default false
    integrations: [
      Sentry.reactNativeTracingIntegration({
        beforeStartSpan: (startSpanOptions) => {
          startSpanOptions.name = 'New Name';
          return startSpanOptions;
        },
      }),
      Sentry.appStartIntegration({
        standalone: false, // default false
      }),
    ],
  });
  ```

- New React Navigation Integration interface ([#4003](https://github.com/getsentry/sentry-react-native/pull/4003))

  ```js
  import * as Sentry from '@sentry/react-native';
  import { NavigationContainer } from '@react-navigation/native';

  const reactNavigationIntegration = Sentry.reactNavigationIntegration();

  Sentry.init({
    tracesSampleRate: 1.0,
    integrations: [reactNavigationIntegration],
  });

  function RootComponent() {
    const navigation = React.useRef(null);

    return <NavigationContainer ref={navigation}
      onReady={() => {
        reactNavigationIntegration.registerNavigationContainer(navigation);
      }}>
    </NavigationContainer>;
  }
  ```

- New React Native Navigation Integration interface ([#4003](https://github.com/getsentry/sentry-react-native/pull/4003))

  ```js
  import * as Sentry from '@sentry/react-native';
  import { Navigation } from 'react-native-navigation';

  Sentry.init({
    tracesSampleRate: 1.0,
    integrations: [
      Sentry.reactNativeNavigationIntegration({ navigation: Navigation })
    ],
  });
  ```

- Add `spotlight` option ([#4023](https://github.com/getsentry/sentry-react-native/pull/4023))
  - Deprecating `enableSpotlight` and `spotlightSidecarUrl`

### Dependencies

- Bump JavaScript SDK from v7.118.0 to v8.11.0 ([#3910](https://github.com/getsentry/sentry-react-native/pull/3910))
  - [changelog](https://github.com/getsentry/sentry-javascript/blob/master/CHANGELOG.md#8110)
  - [diff](https://github.com/getsentry/sentry-javascript/compare/7.118.0...8.11.0)

## 5.30.0

### Features

- Add `spotlight` option ([#4023](https://github.com/getsentry/sentry-react-native/pull/4023))
  - Deprecating `enableSpotlight` and `spotlightSidecarUrl`

### Dependencies

- Bump JavaScript SDK from v7.118.0 to v7.119.0 ([#4031](https://github.com/getsentry/sentry-react-native/pull/4031))
  - [changelog](https://github.com/getsentry/sentry-javascript/blob/v7/CHANGELOG.md#71190)
  - [diff](https://github.com/getsentry/sentry-javascript/compare/7.118.0...7.119.0)
- Bump Cocoa SDK from v8.33.0 to v8.34.0 ([#4026](https://github.com/getsentry/sentry-react-native/pull/4026))
  - [changelog](https://github.com/getsentry/sentry-cocoa/blob/main/CHANGELOG.md#8340)
  - [diff](https://github.com/getsentry/sentry-cocoa/compare/8.33.0...8.34.0)

## 5.29.0

### Features

- `TimeToInitialDisplay` and `TimeToFullDisplay` start the time to display spans on mount ([#4020](https://github.com/getsentry/sentry-react-native/pull/4020))

### Fixes

- fix(ttid): End and measure TTID regardless current active span ([#4019](https://github.com/getsentry/sentry-react-native/pull/4019))
  - Fixes possible missing TTID measurements and spans
- Fix crash when passing array as data to `Sentry.addBreadcrumb({ data: [] })` ([#4021](https://github.com/getsentry/sentry-react-native/pull/4021))
  - The expected `data` type is plain JS object, otherwise the data might be lost.
- Fix `requireNativeComponent` missing in `react-native-web` ([#3958](https://github.com/getsentry/sentry-react-native/pull/3958))

### Dependencies

- Bump JavaScript SDK from v7.117.0 to v7.118.0 ([#4018](https://github.com/getsentry/sentry-react-native/pull/4018))
  - [changelog](https://github.com/getsentry/sentry-javascript/blob/v7/CHANGELOG.md#71180)
  - [diff](https://github.com/getsentry/sentry-javascript/compare/7.117.0...7.118.0)
- Bump Android SDK from v7.13.0 to v7.14.0 ([#4022](https://github.com/getsentry/sentry-react-native/pull/4022))
  - [changelog](https://github.com/getsentry/sentry-java/blob/main/CHANGELOG.md#7140)
  - [diff](https://github.com/getsentry/sentry-java/compare/7.13.0...7.14.0)

## 5.28.0

### Fixes

- Support `metro@0.80.10` new `sourceMapString` export ([#4004](https://github.com/getsentry/sentry-react-native/pull/4004))
- `Sentry.captureMessage` stack trace is in `event.exception` (moved from `event.threads`) ([#3635](https://github.com/getsentry/sentry-react-native/pull/3635), [#3988](https://github.com/getsentry/sentry-react-native/pull/3988))
  - To revert to the old behavior (causing the stack to be unsymbolicated) use `useThreadsForMessageStack` option

### Dependencies

- Bump Cocoa SDK from v8.32.0 to v8.33.0 ([#4007](https://github.com/getsentry/sentry-react-native/pull/4007))
  - [changelog](https://github.com/getsentry/sentry-cocoa/blob/main/CHANGELOG.md#8330)
  - [diff](https://github.com/getsentry/sentry-cocoa/compare/8.32.0...8.33.0)

## 5.27.0

### Fixes

- Pass `sampleRate` option to the Android SDK ([#3979](https://github.com/getsentry/sentry-react-native/pull/3979))
- Drop app start data older than one minute ([#3974](https://github.com/getsentry/sentry-react-native/pull/3974))
- Use `Platform.constants.reactNativeVersion` instead of `react-native` internal export ([#3949](https://github.com/getsentry/sentry-react-native/pull/3949))

### Dependencies

- Bump Android SDK from v7.12.0 to v7.13.0 ([#3970](https://github.com/getsentry/sentry-react-native/pull/3970), [#3984](https://github.com/getsentry/sentry-react-native/pull/3984))
  - [changelog](https://github.com/getsentry/sentry-java/blob/main/CHANGELOG.md#7130)
  - [diff](https://github.com/getsentry/sentry-java/compare/7.12.0...7.13.0)
- Bump Cocoa SDK from v8.31.1 to v8.32.0 ([#3969](https://github.com/getsentry/sentry-react-native/pull/3969))
  - [changelog](https://github.com/getsentry/sentry-cocoa/blob/main/CHANGELOG.md#8320)
  - [diff](https://github.com/getsentry/sentry-cocoa/compare/8.31.1...8.32.0)

## 5.26.0

### Features

- Session Replay Public Beta ([#3830](https://github.com/getsentry/sentry-react-native/pull/3830))

  To enable Replay use the `replaysSessionSampleRate` or `replaysOnErrorSampleRate` options.

  ```js
  import * as Sentry from '@sentry/react-native';

  Sentry.init({
    _experiments: {
      replaysSessionSampleRate: 1.0,
      replaysOnErrorSampleRate: 1.0,
    },
  });
  ```

  To add React Component Names use `annotateReactComponents` in `metro.config.js`.

  ```js
  // For Expo
  const { getSentryExpoConfig } = require("@sentry/react-native/metro");
  const config = getSentryExpoConfig(__dirname, { annotateReactComponents: true });

  // For RN
  const { getDefaultConfig } = require('@react-native/metro-config');
  const { withSentryConfig } = require('@sentry/react-native/metro');
  module.exports = withSentryConfig(getDefaultConfig(__dirname), { annotateReactComponents: true });
  ```

  To change default redaction behavior add the `mobileReplayIntegration`.

  ```js
  import * as Sentry from '@sentry/react-native';

  Sentry.init({
    _experiments: {
      replaysSessionSampleRate: 1.0,
      replaysOnErrorSampleRate: 1.0,
    },
    integrations: [
      Sentry.mobileReplayIntegration({
        maskAllImages: true,
        maskAllVectors: true,
        maskAllText: true,
      }),
    ],
  });
  ```

  To learn more visit [Sentry's Mobile Session Replay](https://docs.sentry.io/product/explore/session-replay/mobile/) documentation page.

### Dependencies

- Bump Cocoa SDK from v8.30.0 to v8.31.1 ([#3954](https://github.com/getsentry/sentry-react-native/pull/3954))
  - [changelog](https://github.com/getsentry/sentry-cocoa/blob/main/CHANGELOG.md#8311)
  - [diff](https://github.com/getsentry/sentry-cocoa/compare/8.30.0...8.31.1)
- Bump Android SDK from v7.11.0 to v7.12.0 ([#3950](https://github.com/getsentry/sentry-react-native/pull/3949))
  - [changelog](https://github.com/getsentry/sentry-java/blob/main/CHANGELOG.md#7120)
  - [diff](https://github.com/getsentry/sentry-java/compare/7.11.0...7.12.0)

## 5.25.0

### Features

- Improved Touch Event Breadcrumb components structure ([#3899](https://github.com/getsentry/sentry-react-native/pull/3899))
- Set `currentScreen` on native scope ([#3927](https://github.com/getsentry/sentry-react-native/pull/3927))

### Fixes

- `error.cause` chain is locally symbolicated in development builds ([#3920](https://github.com/getsentry/sentry-react-native/pull/3920))
- `sentry-expo-upload-sourcemaps` no longer requires Sentry url when uploading sourcemaps to `sentry.io` ([#3915](https://github.com/getsentry/sentry-react-native/pull/3915))
- Flavor aware Android builds use `SENTRY_AUTH_TOKEN` env as fallback when token not found in `sentry-flavor-type.properties`. ([#3917](https://github.com/getsentry/sentry-react-native/pull/3917))
- `mechanism.handled:false` should crash current session ([#3900](https://github.com/getsentry/sentry-react-native/pull/3900))

### Dependencies

- Bump Cocoa SDK from v8.29.1 to v8.30.0 ([#3914](https://github.com/getsentry/sentry-react-native/pull/3914))
  - [changelog](https://github.com/getsentry/sentry-cocoa/blob/main/CHANGELOG.md#8300)
  - [diff](https://github.com/getsentry/sentry-cocoa/compare/8.29.1...8.30.0)
- Bump Android SDK from v7.10.0 to v7.11.0 ([#3926](https://github.com/getsentry/sentry-react-native/pull/3926))
  - [changelog](https://github.com/getsentry/sentry-java/blob/main/CHANGELOG.md#7110)
  - [diff](https://github.com/getsentry/sentry-java/compare/7.10.0...7.11.0)

## 5.25.0-alpha.2

### Features

- Improve touch event component info if annotated with [`@sentry/babel-plugin-component-annotate`](https://www.npmjs.com/package/@sentry/babel-plugin-component-annotate) ([#3899](https://github.com/getsentry/sentry-react-native/pull/3899))
- Add replay breadcrumbs for touch & navigation events ([#3846](https://github.com/getsentry/sentry-react-native/pull/3846))
- Add network data to Session Replays ([#3912](https://github.com/getsentry/sentry-react-native/pull/3912))
- Filter Sentry Event Breadcrumbs from Mobile Replays ([#3925](https://github.com/getsentry/sentry-react-native/pull/3925))

### Fixes

- `sentry-expo-upload-sourcemaps` no longer requires Sentry url when uploading sourcemaps to `sentry.io` ([#3915](https://github.com/getsentry/sentry-react-native/pull/3915))

### Dependencies

- Bump Cocoa SDK from v8.25.0-alpha.0 to v8.30.0 ([#3914](https://github.com/getsentry/sentry-react-native/pull/3914))
  - [changelog](https://github.com/getsentry/sentry-cocoa/blob/main/CHANGELOG.md#8300)
  - [diff](https://github.com/getsentry/sentry-cocoa/compare/8.25.0-alpha.0...8.30.0)
- Bump Android SDK from v7.9.0-alpha.1 to v7.11.0-alpha.2 ([#3830](https://github.com/getsentry/sentry-react-native/pull/3830))
  - [changelog](https://github.com/getsentry/sentry-java/blob/7.11.0-alpha.2/CHANGELOG.md#7110-alpha2)
  - [diff](https://github.com/getsentry/sentry-java/compare/7.9.0-alpha.1...7.11.0-alpha.2)

Access to Mobile Replay is limited to early access orgs on Sentry. If you're interested, [sign up for the waitlist](https://sentry.io/lp/mobile-replay-beta/)

## 5.24.2

### Features

- Add an option to disable native (iOS and Android) profiling for the `HermesProfiling` integration ([#4094](https://github.com/getsentry/sentry-react-native/pull/4094))

  To disable native profilers add the `hermesProfilingIntegration`.

  ```js
  import * as Sentry from '@sentry/react-native';

  Sentry.init({
    integrations: [
      Sentry.hermesProfilingIntegration({ platformProfilers: false }),
    ],
  });
  ```

## 5.24.1

### Fixes

- App Start Native Frames can start with zeroed values ([#3881](https://github.com/getsentry/sentry-react-native/pull/3881))

### Dependencies

- Bump Cocoa SDK from v8.28.0 to v8.29.1 ([#3890](https://github.com/getsentry/sentry-react-native/pull/3890))
  - [changelog](https://github.com/getsentry/sentry-cocoa/blob/main/CHANGELOG.md#8291)
  - [diff](https://github.com/getsentry/sentry-cocoa/compare/8.28.0...8.29.1)

## 5.24.0

### Features

- Add native application start spans ([#3855](https://github.com/getsentry/sentry-react-native/pull/3855), [#3884](https://github.com/getsentry/sentry-react-native/pull/3884))
  - This doesn't change the app start measurement length, but add child spans (more detail) into the existing app start span
- Added JS Bundle Execution start information to the application start measurements ([#3857](https://github.com/getsentry/sentry-react-native/pull/3857))

### Fixes

- Add more expressive debug logs to Native Frames Integration ([#3880](https://github.com/getsentry/sentry-react-native/pull/3880))
- Add missing tracing integrations when using `client.init()` ([#3882](https://github.com/getsentry/sentry-react-native/pull/3882))
- Ensure `sentry-cli` doesn't trigger Xcode `error:` prefix ([#3887](https://github.com/getsentry/sentry-react-native/pull/3887))
  - Fixes `--allow-failure` failing Xcode builds

### Dependencies

- Bump Cocoa SDK from v8.27.0 to v8.28.0 ([#3866](https://github.com/getsentry/sentry-react-native/pull/3866))
  - [changelog](https://github.com/getsentry/sentry-cocoa/blob/main/CHANGELOG.md#8280)
  - [diff](https://github.com/getsentry/sentry-cocoa/compare/8.27.0...8.28.0)
- Bump Android SDK from v7.8.0 to v7.10.0 ([#3805](https://github.com/getsentry/sentry-react-native/pull/3805))
  - [changelog](https://github.com/getsentry/sentry-java/blob/main/CHANGELOG.md#7100)
  - [diff](https://github.com/getsentry/sentry-java/compare/7.8.0...7.10.0)
- Bump JavaScript SDK from v7.113.0 to v7.117.0 ([#3806](https://github.com/getsentry/sentry-react-native/pull/3806))
  - [changelog](https://github.com/getsentry/sentry-javascript/blob/v7/CHANGELOG.md#71170)
  - [diff](https://github.com/getsentry/sentry-javascript/compare/7.113.0...7.117.0)

## 5.23.1

### Fixes

- Fix failing iOS builds due to missing SentryLevel ([#3854](https://github.com/getsentry/sentry-react-native/pull/3854))
- Add missing logs to dropped App Start spans ([#3861](https://github.com/getsentry/sentry-react-native/pull/3861))
- Make all options of `startTimeToInitialDisplaySpan` optional ([#3867](https://github.com/getsentry/sentry-react-native/pull/3867))
- Add Span IDs to Time to Display debug logs ([#3868](https://github.com/getsentry/sentry-react-native/pull/3868))
- Use TTID end timestamp when TTFD should be updated with an earlier timestamp ([#3869](https://github.com/getsentry/sentry-react-native/pull/3869))

## 5.23.0

This release does *not* build on iOS. Please use `5.23.1` or newer.

### Features

- Functional integrations ([#3814](https://github.com/getsentry/sentry-react-native/pull/3814))

  Instead of installing `@sentry/integrations` and creating integrations using the `new` keyword, you can use direct imports of the functional integrations.

  ```js
  // Before
  import * as Sentry from '@sentry/react-native';
  import { HttpClient } from '@sentry/integrations';

  Sentry.init({
    integrations: [
      new Sentry.BrowserIntegrations.Dedupe(),
      new Sentry.Integration.Screenshot(),
      new HttpClient(),
    ],
  });

  // After
  import * as Sentry from '@sentry/react-native';

  Sentry.init({
    integrations: [
      Sentry.dedupeIntegration(),
      Sentry.screenshotIntegration(),
      Sentry.httpClientIntegration(),
    ],
  });
  ```

  Note that the `Sentry.BrowserIntegrations`, `Sentry.Integration` and the Class style integrations will be removed in the next major version of the SDK.

### Fixes

- Remove unused `rnpm` config ([#3811](https://github.com/getsentry/sentry-react-native/pull/3811))

### Dependencies

- Bump CLI from v2.30.4 to v2.31.2 ([#3719](https://github.com/getsentry/sentry-react-native/pull/3719))
  - [changelog](https://github.com/getsentry/sentry-cli/blob/master/CHANGELOG.md#2312)
  - [diff](https://github.com/getsentry/sentry-cli/compare/2.30.4...2.31.2)
- Bump Cocoa SDK from v8.26.0 to v8.27.0 ([#3858](https://github.com/getsentry/sentry-react-native/pull/3858))
  - [changelog](https://github.com/getsentry/sentry-cocoa/blob/main/CHANGELOG.md#8270)
  - [diff](https://github.com/getsentry/sentry-cocoa/compare/8.26.0...8.27.0)

## 5.23.0-alpha.1

### Fixes

- Pass `replaysSessionSampleRate` option to Android ([#3714](https://github.com/getsentry/sentry-react-native/pull/3714))

Access to Mobile Replay is limited to early access orgs on Sentry. If you're interested, [sign up for the waitlist](https://sentry.io/lp/mobile-replay-beta/)

## 5.22.3

### Fixes

- Missing `RNSentryOnDrawReporterView` on iOS ([#3832](https://github.com/getsentry/sentry-react-native/pull/3832))

### Dependencies

- Bump Cocoa SDK from v8.25.0 to v8.26.0 ([#3802](https://github.com/getsentry/sentry-react-native/pull/3802), [#3815](https://github.com/getsentry/sentry-react-native/pull/3815))
  - [changelog](https://github.com/getsentry/sentry-cocoa/blob/main/CHANGELOG.md#8260)
  - [diff](https://github.com/getsentry/sentry-cocoa/compare/8.25.0...8.26.0)

## 5.22.2

### Fixes

- Remove `tunnel` from SDK Options ([#3787](https://github.com/getsentry/sentry-react-native/pull/3787))
- Fix Apple non UIKit builds ([#3784](https://github.com/getsentry/sentry-react-native/pull/3784))

### Dependencies

- Bump JavaScript SDK from v7.110.1 to v7.113.0 ([#3768](https://github.com/getsentry/sentry-react-native/pull/3768))
  - [changelog](https://github.com/getsentry/sentry-javascript/blob/develop/CHANGELOG.md#71130)
  - [diff](https://github.com/getsentry/sentry-javascript/compare/7.110.1...7.113.0)

## 5.22.1

### Dependencies

- Bump Cocoa SDK from v8.24.0 to v8.25.0 ([#3790](https://github.com/getsentry/sentry-react-native/pull/3790))
  - [changelog](https://github.com/getsentry/sentry-cocoa/blob/main/CHANGELOG.md#8250)
  - [diff](https://github.com/getsentry/sentry-cocoa/compare/8.24.0...8.25.0)

## 5.23.0-alpha.0

### Features

- Mobile Session Replay Alpha ([#3714](https://github.com/getsentry/sentry-react-native/pull/3714))

  To enable Replay for React Native on mobile and web add the following options.

  ```js
  Sentry.init({
    _experiments: {
      replaysSessionSampleRate: 1.0,
      replaysOnErrorSampleRate: 1.0,
    },
  });
  ```

  To change the default Mobile Replay options add the `mobileReplayIntegration`.

  ```js
  Sentry.init({
    _experiments: {
      replaysSessionSampleRate: 1.0,
      replaysOnErrorSampleRate: 1.0,
    },
    integrations: [
      Sentry.mobileReplayIntegration({
        maskAllText: true,
        maskAllImages: true,
      }),
    ],
  });
  ```

  Access is limited to early access orgs on Sentry. If you're interested, [sign up for the waitlist](https://sentry.io/lp/mobile-replay-beta/)

### Dependencies

- Bump Cocoa SDK to [8.25.0-alpha.0](https://github.com/getsentry/sentry-cocoa/releases/tag/8.25.0-alpha.0)
- Bump Android SDK to [7.9.0-alpha.1](https://github.com/getsentry/sentry-java/releases/tag/7.9.0-alpha.1)

## 5.22.0

### Features

- Updated metric normalization from `@sentry/core` ([#11519](https://github.com/getsentry/sentry-javascript/pull/11519))
- Metric rate limiting from `sentry-cocoa` and `sentry-android`

### Dependencies

- Bump Cocoa SDK from v8.21.0 to v8.24.0 ([#3686](https://github.com/getsentry/sentry-react-native/pull/3694), [#3696](https://github.com/getsentry/sentry-react-native/pull/3696))
  - [changelog](https://github.com/getsentry/sentry-cocoa/blob/main/CHANGELOG.md#8240)
  - [diff](https://github.com/getsentry/sentry-cocoa/compare/8.21.0...8.24.0)
- Bump Android SDK from v7.6.0 to v7.8.0 ([#3750](https://github.com/getsentry/sentry-react-native/pull/3750))
  - [changelog](https://github.com/getsentry/sentry-java/blob/main/CHANGELOG.md#780)
  - [diff](https://github.com/getsentry/sentry-java/compare/7.6.0...7.8.0)
- Bump JavaScript SDK from v7.100.1 to v7.110.1 ([#3601](https://github.com/getsentry/sentry-react-native/pull/3601), [#3758](https://github.com/getsentry/sentry-react-native/pull/3758))
  - [changelog](https://github.com/getsentry/sentry-javascript/blob/v7/CHANGELOG.md#71101)
  - [diff](https://github.com/getsentry/sentry-javascript/compare/7.100.1...7.110.1)

## 5.21.0

### Features

- Add `getDefaultConfig` option to `getSentryExpoConfig` ([#3690](https://github.com/getsentry/sentry-react-native/pull/3690))
- Add `beforeScreenshot` option to `ReactNativeOptions` ([#3715](https://github.com/getsentry/sentry-react-native/pull/3715))

### Fixes

- Do not enable NativeFramesTracking when native is not available ([#3705](https://github.com/getsentry/sentry-react-native/pull/3705))
- Do not initialize the SDK during `expo-router` static routes generation ([#3730](https://github.com/getsentry/sentry-react-native/pull/3730))
- Cancel spans in background doesn't crash in environments without AppState ([#3727](https://github.com/getsentry/sentry-react-native/pull/3727))
- Fix missing Stall measurements when using new `.end()` span API ([#3737](https://github.com/getsentry/sentry-react-native/pull/3737))
- Change TimeToDisplay unsupported log from error to warning level. ([#3699](https://github.com/getsentry/sentry-react-native/pull/3699))

### Dependencies

- Bump CLI from v2.30.0 to v2.30.4 ([#3678](https://github.com/getsentry/sentry-react-native/pull/3678), [#3704](https://github.com/getsentry/sentry-react-native/pull/3704))
  - [changelog](https://github.com/getsentry/sentry-cli/blob/master/CHANGELOG.md#2304)
  - [diff](https://github.com/getsentry/sentry-cli/compare/2.30.0...2.30.4)
- Bump Android SDK from v7.5.0 to v7.6.0 ([#3675](https://github.com/getsentry/sentry-react-native/pull/3675))
  - [changelog](https://github.com/getsentry/sentry-java/blob/main/CHANGELOG.md#760)
  - [diff](https://github.com/getsentry/sentry-java/compare/7.5.0...7.6.0)

## 5.20.0

### Features

- Automatic tracing of time to initial display for `react-navigation` ([#3588](https://github.com/getsentry/sentry-react-native/pull/3588))

  When enabled the instrumentation will create TTID spans and measurements.
  The TTID timestamp represent moment when the `react-navigation` screen
  was rendered by the native code.

  ```javascript
  const routingInstrumentation = new Sentry.ReactNavigationInstrumentation({
    enableTimeToInitialDisplay: true,
  });

  Sentry.init({
    integrations: [new Sentry.ReactNativeTracing({routingInstrumentation})],
  });
  ```

- Tracing of full display using manual API ([#3654](https://github.com/getsentry/sentry-react-native/pull/3654))

  In combination with the `react-navigation` automatic instrumentation you can record when
  the application screen is fully rendered.

  For more examples and manual time to initial display see [the documentation](https://docs.sentry.io/platforms/react-native/performance/instrumentation/time-to-display).

  ```javascript
  function Example() {
    const [loaded] = React.useState(false);

    return <View>
      <Sentry.TimeToFullDisplay record={loaded}>
        <Text>Example content</Text>
      </Sentry.TimeToFullDisplay>
    </View>;
  }
  ```

### Fixes

- Allow custom `sentryUrl` for Expo updates source maps uploads ([#3664](https://github.com/getsentry/sentry-react-native/pull/3664))
- Missing Mobile Vitals (slow, frozen frames) when ActiveSpan (Transaction) is trimmed at the end ([#3684](https://github.com/getsentry/sentry-react-native/pull/3684))

## 5.19.3

### Fixes

- Multiple Debug IDs can be loaded into the global polyfill ([#3660](https://github.com/getsentry/sentry-react-native/pull/3660))
  - This fixes a symbolication issue with Expo on the web with enabled bundle splitting.

### Dependencies

- Bump CLI from v2.25.2 to v2.30.0 ([#3534](https://github.com/getsentry/sentry-react-native/pull/3534), [#3666](https://github.com/getsentry/sentry-react-native/pull/3666))
  - [changelog](https://github.com/getsentry/sentry-cli/blob/master/CHANGELOG.md#2300)
  - [diff](https://github.com/getsentry/sentry-cli/compare/2.25.2...2.30.0)
- Bump Cocoa SDK from v8.20.0 to v8.21.0 ([#3651](https://github.com/getsentry/sentry-react-native/pull/3651))
  - [changelog](https://github.com/getsentry/sentry-cocoa/blob/main/CHANGELOG.md#8210)
  - [diff](https://github.com/getsentry/sentry-cocoa/compare/8.20.0...8.21.0)
- Bump Android SDK from v7.3.0 to v7.5.0 ([#3615](https://github.com/getsentry/sentry-react-native/pull/3615))
  - [changelog](https://github.com/getsentry/sentry-java/blob/main/CHANGELOG.md#750)
  - [diff](https://github.com/getsentry/sentry-java/compare/7.3.0...7.5.0)

## 5.19.2

### Fixes

- expo-upload-sourcemaps now works on Windows ([#3643](https://github.com/getsentry/sentry-react-native/pull/3643))
- Option `enabled: false` ensures no events are sent ([#3606](https://github.com/getsentry/sentry-react-native/pull/3606))
- Ignore JSON response when retrieving source context from local Expo Dev Server ([#3611](https://github.com/getsentry/sentry-react-native/pull/3611))
- Upload native debug files only for non-debug builds ([#3649](https://github.com/getsentry/sentry-react-native/pull/3649))
- `TurboModuleRegistry` should not be imported in web applications ([#3610](https://github.com/getsentry/sentry-react-native/pull/3610))

### Dependencies

- Bump Cocoa SDK from v8.17.1 to v8.20.0 ([#3476](https://github.com/getsentry/sentry-react-native/pull/3476))
  - [changelog](https://github.com/getsentry/sentry-cocoa/blob/main/CHANGELOG.md#8200)
  - [diff](https://github.com/getsentry/sentry-cocoa/compare/8.17.1...8.20.0)

## 5.19.1

### Fixes

- Don't add Expo Plugin option `authToken` to application bundle ([#3630](https://github.com/getsentry/sentry-react-native/pull/3630))
  - Expo plugin configurations are generelly stored in plain text, and are also automatically added to built app bundles, and are therefore considered insecure.
  - You should not set the auth token in the plugin config except for local testing. Instead, use the `SENTRY_AUTH_TOKEN` env variable, as pointed out in our [docs](https://docs.sentry.io/platforms/react-native/manual-setup/expo/).
  - In addition to showing a warning, we are now actively removing an `authToken` from the plugin config if it was set.
  - If you had set the auth token in the plugin config previously, **and** built and published an app with that config, you should [rotate your token](https://docs.sentry.io/product/accounts/auth-tokens/).
- Reduce waning messages spam when a property in Expo plugin configuration is missing ([#3631](https://github.com/getsentry/sentry-react-native/pull/3631))
- Add concrete error messages for RN bundle build phase patch ([#3626](https://github.com/getsentry/sentry-react-native/pull/3626))

## 5.19.0

This release contains upgrade of `sentry-android` dependency to major version 7. There are no breaking changes in the JS API. If you are using the Android API please check [the migration guide](https://docs.sentry.io/platforms/android/migration/#migrating-from-iosentrysentry-android-6x-to-iosentrysentry-android-700).

### Features

- Add Android profiles to React Native Profiling ([#3397](https://github.com/getsentry/sentry-react-native/pull/3397))
- Add `Sentry.metrics` ([#3590](https://github.com/getsentry/sentry-react-native/pull/3590))

  To learn more, see the [Set Up Metrics](https://docs.sentry.io/platforms/react-native/metrics/) guide.

  ```javascript
  import * as Sentry from '@sentry/react-native';

  Sentry.init({
    dsn: '___DSN___',
    integrations: [
      Sentry.metrics.metricsAggregatorIntegration(),
    ],
  });

  Sentry.metrics.increment("button_click", 1, {
    tags: { system: "iOS", app_version: "1.0.0" },
  });
  ```

### Fixes

- Upload Debug Symbols Build Phase continues when `node` not found in `WITH_ENVIRONMENT` ([#3573](https://github.com/getsentry/sentry-react-native/pull/3573))
- Fix `proguardUuid` loading on Android ([#3591](https://github.com/getsentry/sentry-react-native/pull/3591))

### Dependencies

- Bump Android SDK from v6.34.0 to v7.3.0 ([#3434](https://github.com/getsentry/sentry-react-native/pull/3434))
  - [changelog](https://github.com/getsentry/sentry-java/blob/main/CHANGELOG.md#730)
  - [diff](https://github.com/getsentry/sentry-java/compare/6.34.0...7.3.0)
- Bump JavaScript SDK from v7.81.1 to v7.100.1 ([#3426](https://github.com/getsentry/sentry-react-native/pull/3426), [#3589](https://github.com/getsentry/sentry-react-native/pull/3589))
  - [changelog](https://github.com/getsentry/sentry-javascript/blob/develop/CHANGELOG.md#7990)
  - [diff](https://github.com/getsentry/sentry-javascript/compare/7.81.1...7.100.1)

## 5.18.0

### Features

- Add [`@spotlightjs/spotlight`](https://spotlightjs.com/) support ([#3550](https://github.com/getsentry/sentry-react-native/pull/3550))

  Download the `Spotlight` desktop application and add the integration to your `Sentry.init`.

  ```javascript
  import * as Sentry from '@sentry/react-native';

  Sentry.init({
    dsn: '___DSN___',
    enableSpotlight: __DEV__,
  });
  ```

- Only upload Expo artifact if source map exists ([#3568](https://github.com/getsentry/sentry-react-native/pull/3568))
- Read `.env` file in `sentry-expo-upload-sourcemaps` ([#3571](https://github.com/getsentry/sentry-react-native/pull/3571))

### Fixes

- Prevent pod install crash when visionos is not present ([#3548](https://github.com/getsentry/sentry-react-native/pull/3548))
- Fetch Organization slug from `@sentry/react-native/expo` config when uploading artifacts ([#3557](https://github.com/getsentry/sentry-react-native/pull/3557))
- Remove 404 Http Client Errors reports for Metro Dev Server Requests ([#3553](https://github.com/getsentry/sentry-react-native/pull/3553))
- Stop tracing Spotlight Sidecar network request in JS ([#3559](https://github.com/getsentry/sentry-react-native/pull/3559))

## 5.17.0

### Features

- New Sentry Metro configuration function `withSentryConfig` ([#3478](https://github.com/getsentry/sentry-react-native/pull/3478))
  - Ensures all Sentry configuration is added to your Metro config
  - Includes `createSentryMetroSerializer`
  - Collapses Sentry internal frames from the stack trace view in LogBox

  ```javascript
  const { getDefaultConfig } = require('@react-native/metro-config');
  const { withSentryConfig } = require('@sentry/react-native/metro');

  const config = getDefaultConfig(__dirname);
  module.exports = withSentryConfig(config);
  ```

- Add experimental visionOS support ([#3467](https://github.com/getsentry/sentry-react-native/pull/3467))
  - To set up [`react-native-visionos`](https://github.com/callstack/react-native-visionos) with the Sentry React Native SDK follow [the standard `iOS` guides](https://docs.sentry.io/platforms/react-native/manual-setup/manual-setup/#ios).
  - Xcode project is located in `visionos` folder instead of `ios`.

### Fixes

- Fix `WITH_ENVIRONMENT` overwrite in `sentry-xcode-debug-files.sh` ([#3525](https://github.com/getsentry/sentry-react-native/pull/3525))
- Sentry CLI 2.25.1 fixes background debug files uploads during Xcode builds ([#3486](https://github.com/getsentry/sentry-react-native/pull/3486))
- Performance Tracing should be disabled by default ([#3533](https://github.com/getsentry/sentry-react-native/pull/3533))
- Use `$NODE_BINARY` to execute Sentry CLI in Xcode scripts ([#3493](https://github.com/getsentry/sentry-react-native/pull/3493))
- Return auto Release and Dist to source maps auto upload ([#3540](https://github.com/getsentry/sentry-react-native/pull/3540))
- Linked errors processed before other integrations ([#3535](https://github.com/getsentry/sentry-react-native/pull/3535))
  - This ensure their frames are correctly symbolicated

### Dependencies

- Bump CLI from v2.23.0 to v2.25.2 ([#3486](https://github.com/getsentry/sentry-react-native/pull/3486))
  - [changelog](https://github.com/getsentry/sentry-cli/blob/master/CHANGELOG.md#2252)
  - [diff](https://github.com/getsentry/sentry-cli/compare/2.23.0...2.25.2)

## 5.16.0

This release ships with a beta version of our new built-in Expo SDK 50 support,
which replaces the deprecated `sentry-expo` package. To learn more,
see [the Expo guide](https://docs.sentry.io/platforms/react-native/manual-setup/expo/).

### Features

- New `@sentry/react-native/expo` Expo config plugin ([#3429](https://github.com/getsentry/sentry-react-native/pull/3429))

  ```js
  const { withSentry } = require('@sentry/react-native/expo');

  const config = {...};

  module.exports = withSentry(config, {
    url: 'https://www.sentry.io/',
    project: 'project-slug', // Or use SENTRY_PROJECT env
    organization: 'org-slug', // Or use SENTRY_ORG env
  });
  ```

  - And `Sentry.init` in `App.js`

  ```js
  import * as Sentry from '@sentry/react-native';

  Sentry.init({
    dsn: '__DSN__',
  });
  ```

- New `getSentryExpoConfig` for simple Metro configuration ([#3454](https://github.com/getsentry/sentry-react-native/pull/3454), [#3501](https://github.com/getsentry/sentry-react-native/pull/3501), [#3514](https://github.com/getsentry/sentry-react-native/pull/3514))
  - This function is a drop in replacement for `getDefaultConfig` from `expo/metro-config`

  ```js
  // const { getDefaultConfig } = require("expo/metro-config");
  const { getSentryExpoConfig } = require("@sentry/react-native/metro");

  // const config = getDefaultConfig(__dirname);
  const config = getSentryExpoConfig(__dirname);
  ```

- New `npx sentry-expo-upload-sourcemaps` for simple EAS Update (`npx expo export`) source maps upload ([#3491](https://github.com/getsentry/sentry-react-native/pull/3491), [#3510](https://github.com/getsentry/sentry-react-native/pull/3510), [#3515](https://github.com/getsentry/sentry-react-native/pull/3515), [#3507](https://github.com/getsentry/sentry-react-native/pull/3507))

  ```bash
  SENTRY_PROJECT=project-slug \
  SENTRY_ORG=org-slug \
  SENTRY_AUTH_TOKEN=super-secret-token \
  npx sentry-expo-upload-sourcemaps dist
  ```

### Others

- Update `sentry-xcode.sh` scripts with Node modules resolution ([#3450](https://github.com/getsentry/sentry-react-native/pull/3450))
  - RN SDK and Sentry CLI are dynamically resolved if override is not supplied
- Resolve Default Integrations based on current platform ([#3465](https://github.com/getsentry/sentry-react-native/pull/3465))
  - Native Integrations are only added if Native Module is available
  - Web Integrations only for React Native Web builds
- Remove Native Modules warning from platform where the absence is expected ([#3466](https://github.com/getsentry/sentry-react-native/pull/3466))
- Add Expo Context information using Expo Native Modules ([#3466](https://github.com/getsentry/sentry-react-native/pull/3466))
- Errors from InternalBytecode.js are no longer marked as in_app ([#3518](https://github.com/getsentry/sentry-react-native/pull/3518))
- Fix system node can't be overwritten in `sentry-xcode-debug-files.sh` ([#3523](https://github.com/getsentry/sentry-react-native/pull/3523))

## 5.16.0-alpha.4

### Fixes

- Make `getSentryExpoConfig` options parameter optional ([#3514](https://github.com/getsentry/sentry-react-native/pull/3514))
- Use `@sentry/react-native/expo` as plugin name in `expo-upload-sourcemaps.js` ([#3515](https://github.com/getsentry/sentry-react-native/pull/3515))

## 5.16.0-alpha.3

This release is compatible with `expo@50.0.0-preview.6` and newer.

### Features

- `withSentryExpoSerializers` changes to `getSentryExpoConfig` ([#3501](https://github.com/getsentry/sentry-react-native/pull/3501))
  - `getSentryExpoConfig` accepts the same parameters as `getDefaultConfig` from `expo/metro-config` and returns Metro configuration
  - This also works for EAS Updates (and expo export). Debug ID is generated by `expo/metro-config` and used by Sentry.

  ```js
  const { getSentryExpoConfig } = require("@sentry/react-native/metro");
  const config = getSentryExpoConfig(config, {});
  ```

- Add `npx sentry-expo-upload-sourcemaps` for simple EAS Update (expo export) source maps upload to Sentry ([#3491](https://github.com/getsentry/sentry-react-native/pull/3491), [#3510](https://github.com/getsentry/sentry-react-native/pull/3510))

  ```bash
  SENTRY_PROJECT=project-slug \
  SENTRY_ORG=org-slug \
  SENTRY_AUTH_TOKEN=super-secret-token \
  npx sentry-expo-upload-sourcemaps dist
  ```

- Sentry CLI binary path in `scripts/expo-upload-sourcemaps.js` is resolved dynamically ([#3507](https://github.com/getsentry/sentry-react-native/pull/3507))
  - Or can be overwritten by `SENTRY_CLI_EXECUTABLE` env

- Resolve Default Integrations based on current platform ([#3465](https://github.com/getsentry/sentry-react-native/pull/3465))
  - Native Integrations are only added if Native Module is available
  - Web Integrations only for React Native Web builds
- Remove Native Modules warning from platform where the absence is expected ([#3466](https://github.com/getsentry/sentry-react-native/pull/3466))
- Add Expo Context information using Expo Native Modules ([#3466](https://github.com/getsentry/sentry-react-native/pull/3466))

### Fixes

- Includes fixes from version 5.15.2

## 5.15.2

### Fixes

- Stop sending navigation route params for auto-generated transactions, as they may contain PII or other sensitive data ([#3487](https://github.com/getsentry/sentry-react-native/pull/3487))
  - Further details and other strategies to mitigate this issue can be found on our [trouble shooting guide page](https://docs.sentry.io/platforms/react-native/troubleshooting/#routing-transaction-data-contains-sensitive-information)

## 5.16.0-alpha.2

### Features

- Add `withSentryExpoSerializers` for easy configurable `metro.config.js` ([#3454](https://github.com/getsentry/sentry-react-native/pull/3454))

  This Serializer doesn't support EAS Updates (and expo export) commands yet. Debug IDs needed for source maps resolution in Sentry
  are generated only during native builds.

  ```js
  const { getDefaultConfig } = require('expo/metro-config');
  const { withSentryExpoSerializers } = require("@sentry/react-native/metro");

  const config = getDefaultConfig(__dirname);
  module.exports = withSentryExpoSerializers(config);
  ```

  Note that this will remove any existing `customSerializer`. Guide for advanced setups [can be found here](https://docs.sentry.io/platforms/react-native/manual-setup/metro).

### Fixes

- Expo SDK minimum version is 49 ([#3453](https://github.com/getsentry/sentry-react-native/pull/3453))
- Remove RN Internal imports for RN Web builds ([#3462](https://github.com/getsentry/sentry-react-native/pull/3462))
- Remove circular dependencies inside of the SDK ([#3464](https://github.com/getsentry/sentry-react-native/pull/3464))
- Includes fixes from version 5.15.1

## 5.15.1

### Fixes

- Sentry CLI upgrade resolves Xcode Could timeout during source maps upload [#3390](https://github.com/getsentry/sentry-react-native/pull/3390)

### Dependencies

- Bump CLI from v2.21.3 to v2.23.0 ([#3390](https://github.com/getsentry/sentry-react-native/pull/3390))
  - [changelog](https://github.com/getsentry/sentry-cli/blob/master/CHANGELOG.md#2230)
  - [diff](https://github.com/getsentry/sentry-cli/compare/2.21.3...2.23.0)

## 5.16.0-alpha.1

### Features

- Add `@sentry/react-native/expo` Expo config plugin ([#3429](https://github.com/getsentry/sentry-react-native/pull/3429))

  This Release introduces the first alpha version of our new SDK for Expo.
  At this time, the SDK is considered experimental and things might break and change in future versions.

  The core of the SDK is Expo plugin which you can easily add to your App config:

  ```js
  const { withSentry } = require('@sentry/react-native/expo');

  const config = {...};

  module.exports = withSentry(config, {
    url: 'https://www.sentry.io/',
    authToken: 'example-token', // Or use SENTRY_AUTH_TOKEN env
    project: 'project-slug', // Or use SENTRY_PROJECT env
    organization: 'org-slug', // Or use SENTRY_ORG env
  });
  ```

  - And `Sentry.init` in `App.js`

  ```js
  import * as Sentry from '@sentry/react-native';

  Sentry.init({
    dsn: '__DSN__',
  });
  ```

- Update `sentry-xcode.sh` scripts with Node modules resolution ([#3450](https://github.com/getsentry/sentry-react-native/pull/3450))
  - RN SDK and Sentry CLI are dynamically resolved if override is not supplied

### Fixes

- Transform shipped JSX for both react-native and web ([#3428](https://github.com/getsentry/sentry-react-native/pull/3428))
  - Removes builds errors when using react-native-web with Webpack

## 5.15.0

### Features

- New simplified Sentry Metro Serializer export ([#3450](https://github.com/getsentry/sentry-react-native/pull/3450))

  ```js
  const { createSentryMetroSerializer } = require('@sentry/react-native/metro');
  ```

### Fixes

- Encode envelopes using Base64, fix array length limit when transferring over Bridge. ([#2852](https://github.com/getsentry/sentry-react-native/pull/2852))
  - This fix requires a rebuild of the native app
- Symbolicate message and non-Error stacktraces locally in debug mode ([#3420](https://github.com/getsentry/sentry-react-native/pull/3420))
- Remove Sentry SDK frames from rejected promise SyntheticError stack ([#3423](https://github.com/getsentry/sentry-react-native/pull/3423))
- Fix path from Xcode scripts to Collect Modules ([#3451](https://github.com/getsentry/sentry-react-native/pull/3451))

### Dependencies

- Bump Cocoa SDK from v8.15.2 to v8.17.1 ([#3412](https://github.com/getsentry/sentry-react-native/pull/3412))
  - [changelog](https://github.com/getsentry/sentry-cocoa/blob/main/CHANGELOG.md#8171)
  - [diff](https://github.com/getsentry/sentry-cocoa/compare/8.15.2...8.17.1)

## 5.14.1

### Fixes

- Add hermes to Pod dependencies to fix profiling with `use_frameworks` ([#3416](https://github.com/getsentry/sentry-react-native/pull/3416))
- Define SentryCurrentDateProvider in RNSentry ([#3418](https://github.com/getsentry/sentry-react-native/pull/3418))

## 5.14.0

### Features

- Add iOS profiles to React Native Profiling ([#3349](https://github.com/getsentry/sentry-react-native/pull/3349))

### Fixes

- Conditionally use Set or CountingSet in Sentry Metro plugin ([#3409](https://github.com/getsentry/sentry-react-native/pull/3409))
  - This makes sentryMetroSerializer compatible with Metro 0.66.2 and newer
- Fix SIGSEV, SIGABRT and SIGBUS crashes happening after/around the August Google Play System update, see [#2955](https://github.com/getsentry/sentry-java/issues/2955) for more details

### Dependencies

- Bump Android SDK from v6.33.1 to v6.34.0 ([#3408](https://github.com/getsentry/sentry-react-native/pull/3408))
  - [changelog](https://github.com/getsentry/sentry-java/blob/main/CHANGELOG.md#6340)
  - [diff](https://github.com/getsentry/sentry-java/compare/6.33.1...6.34.0)
- Bump JavaScript SDK from v7.80.0 to v7.81.1 ([#3396](https://github.com/getsentry/sentry-react-native/pull/3396))
  - [changelog](https://github.com/getsentry/sentry-javascript/blob/develop/CHANGELOG.md#7811)
  - [diff](https://github.com/getsentry/sentry-javascript/compare/7.80.0...7.81.1)

## 5.13.1-beta.1

### Fixes

- Fix SIGSEV, SIGABRT and SIGBUS crashes happening after/around the August Google Play System update, see [#2955](https://github.com/getsentry/sentry-java/issues/2955) for more details

### Dependencies

- Bump Android SDK from v6.33.1 to v6.33.2-beta.1 ([#3385](https://github.com/getsentry/sentry-react-native/pull/3385))
  - [changelog](https://github.com/getsentry/sentry-java/blob/6.33.2-beta.1/CHANGELOG.md#6332-beta1)
  - [diff](https://github.com/getsentry/sentry-java/compare/6.33.1...6.33.2-beta.1)

## 5.13.0

### Features

- Export New JS Performance API ([#3371](https://github.com/getsentry/sentry-react-native/pull/3371))

  ```js
  // Start a span that tracks the duration of expensiveFunction
  const result = Sentry.startSpan({ name: 'important function' }, () => {
    return expensiveFunction();
  });
  ```

  Read more at <https://github.com/getsentry/sentry-javascript/blob/develop/CHANGELOG.md#7690>

- Report current screen in `contexts.app.view_names` ([#3339](https://github.com/getsentry/sentry-react-native/pull/3339))

### Fixes

- Remove `platform: node` from Debug Builds Events ([#3377](https://github.com/getsentry/sentry-react-native/pull/3377))

### Dependencies

- Bump Android SDK from v6.32.0 to v6.33.1 ([#3374](https://github.com/getsentry/sentry-react-native/pull/3374))
  - [changelog](https://github.com/getsentry/sentry-java/blob/main/CHANGELOG.md#6331)
  - [diff](https://github.com/getsentry/sentry-java/compare/6.32.0...6.33.1)
- Bump Cocoa SDK from v8.14.2 to v8.15.2 ([#3376](https://github.com/getsentry/sentry-react-native/pull/3376))
  - [changelog](https://github.com/getsentry/sentry-cocoa/blob/main/CHANGELOG.md#8152)
  - [diff](https://github.com/getsentry/sentry-cocoa/compare/8.14.2...8.15.2)
- Bump CLI from v2.21.2 to v2.21.3 ([#3381](https://github.com/getsentry/sentry-react-native/pull/3381))
  - [changelog](https://github.com/getsentry/sentry-cli/blob/master/CHANGELOG.md#2213)
  - [diff](https://github.com/getsentry/sentry-cli/compare/2.21.2...2.21.3)
- Bump JavaScript SDK from v7.76.0 to v7.80.0 ([#3372](https://github.com/getsentry/sentry-react-native/pull/3372))
  - [changelog](https://github.com/getsentry/sentry-javascript/blob/develop/CHANGELOG.md#7800)
  - [diff](https://github.com/getsentry/sentry-javascript/compare/7.76.0...7.80.0)

## 5.12.0

### Features

- Automatically detect environment if not set ([#3362](https://github.com/getsentry/sentry-react-native/pull/3362))
- Send Source Maps Debug ID for symbolicated Profiles ([#3343](https://github.com/getsentry/sentry-react-native/pull/3343))

### Fixes

- Add actual `activeThreadId` to Profiles ([#3338](https://github.com/getsentry/sentry-react-native/pull/3338))
- Parse Hermes Profiling Bytecode Frames ([#3342](https://github.com/getsentry/sentry-react-native/pull/3342))

### Dependencies

- Bump JavaScript SDK from v7.73.0 to v7.76.0 ([#3344](https://github.com/getsentry/sentry-react-native/pull/3344), [#3365](https://github.com/getsentry/sentry-react-native/pull/3365))
  - [changelog](https://github.com/getsentry/sentry-javascript/blob/develop/CHANGELOG.md#7760)
  - [diff](https://github.com/getsentry/sentry-javascript/compare/7.73.0...7.76.0)
- Bump Cocoa SDK from v8.13.0 to v8.14.2 ([#3340](https://github.com/getsentry/sentry-react-native/pull/3340))
  - [changelog](https://github.com/getsentry/sentry-cocoa/blob/main/CHANGELOG.md#8142)
  - [diff](https://github.com/getsentry/sentry-cocoa/compare/8.13.0...8.14.2)
- Bump Android SDK from v6.30.0 to v6.32.0 ([#3341](https://github.com/getsentry/sentry-react-native/pull/3341))
  - [changelog](https://github.com/getsentry/sentry-java/blob/main/CHANGELOG.md#6320)
  - [diff](https://github.com/getsentry/sentry-java/compare/6.30.0...6.32.0)

## 5.11.1

### Fixes

- Waif for `has-sourcemap-debugid` process to exit ([#3336](https://github.com/getsentry/sentry-react-native/pull/3336))

## 5.11.0

### Features

- Add `buildFeatures.buildConfig=true` to support AGP 8 ([#3298](https://github.com/getsentry/sentry-react-native/pull/3298))
- Add Debug ID support ([#3164](https://github.com/getsentry/sentry-react-native/pull/3164))

  This is optional to use Debug IDs. Your current setup will keep working as is.

  Add Sentry Metro Serializer to `metro.config.js` to generate Debug ID for the application bundle and source map.

  ```javascript
    const {createSentryMetroSerializer} = require('@sentry/react-native/dist/js/tools/sentryMetroSerializer');
    const config = {serializer: createSentryMetroSerializer()};
  ```

  On iOS update `Bundle React Native Code and Images` and `Upload Debug Symbols to Sentry` build phases.

  ```bash
    set -e
    WITH_ENVIRONMENT="../node_modules/react-native/scripts/xcode/with-environment.sh"
    REACT_NATIVE_XCODE="../node_modules/react-native/scripts/react-native-xcode.sh"

    /bin/sh -c "$WITH_ENVIRONMENT \"/bin/sh ../scripts/sentry-xcode.sh $REACT_NATIVE_XCODE\""
  ```

  ```bash
    /bin/sh ../../scripts/sentry-xcode-debug-files.sh
  ```

  More information about the new setup [can be found here](https://docs.sentry.io/platforms/react-native/manual-setup/manual-setup/).
- Add `SENTRY_DISABLE_AUTO_UPLOAD` flag ([#3323](https://github.com/getsentry/sentry-react-native/pull/3323))

  How to use in Android project? It works by default, just set `export SENTRY_DISABLE_AUTO_UPLOAD=true` in your build environment. For Sentry Android Gradle Plugin add the following to your `android/app/build.gradle`.

  ```gradle
  apply from: "../../../sentry.gradle"

  sentry {
      autoUploadProguardMapping = shouldSentryAutoUpload()
      uploadNativeSymbols = shouldSentryAutoUpload()
  }
  ```

  How to use in Xcode? Make sure you are using `scripts/sentry-xcode.sh` and `scripts/sentry-xcode-debug-files.sh` in your
  build phases. And add the following to your `ios/.xcode.env.local` file.

  ```bash
  export SENTRY_DISABLE_AUTO_UPLOAD=true
  ```

### Fixes

- App start time span no longer created if too long ([#3299](https://github.com/getsentry/sentry-react-native/pull/3299))
- Change log output to show what paths are considered when collecting modules ([#3316](https://github.com/getsentry/sentry-react-native/pull/3316))
- `Sentry.wrap` doesn't enforce any keys on the wrapped component props ([#3332](https://github.com/getsentry/sentry-react-native/pull/3332))
- Ignore defaults when warning about duplicate definition of trace propagation targets ([#3327](https://github.com/getsentry/sentry-react-native/pull/3327))
- Screenshots are not taken when the SDK is disabled ([#3333](https://github.com/getsentry/sentry-react-native/pull/3333))
- Use deprecated `ReactNativeTracingOptions.tracingOrigins` if set in the options ([#3331](https://github.com/getsentry/sentry-react-native/pull/3331))
- Cancel auto instrumentation transaction when app goes to background ([#3307](https://github.com/getsentry/sentry-react-native/pull/3307))

### Dependencies

- Bump CLI from v2.20.7 to v2.21.2 ([#3301](https://github.com/getsentry/sentry-react-native/pull/3301))
  - [changelog](https://github.com/getsentry/sentry-cli/blob/master/CHANGELOG.md#2212)
  - [diff](https://github.com/getsentry/sentry-cli/compare/2.20.7...2.21.2)
- Bump Android SDK from v6.29.0 to v6.30.0 ([#3309](https://github.com/getsentry/sentry-react-native/pull/3309))
  - [changelog](https://github.com/getsentry/sentry-java/blob/main/CHANGELOG.md#6300)
  - [diff](https://github.com/getsentry/sentry-java/compare/6.29.0...6.30.0)
- Bump JavaScript SDK from v7.69.0 to v7.73.0 ([#3297](https://github.com/getsentry/sentry-react-native/pull/3297))
  - [changelog](https://github.com/getsentry/sentry-javascript/blob/develop/CHANGELOG.md#7730)
  - [diff](https://github.com/getsentry/sentry-javascript/compare/7.69.0...7.73.0)
- Bump Cocoa SDK from v8.11.0 to v8.13.0 ([#3292](https://github.com/getsentry/sentry-react-native/pull/3292))
  - [changelog](https://github.com/getsentry/sentry-cocoa/blob/main/CHANGELOG.md#8130)
  - [diff](https://github.com/getsentry/sentry-cocoa/compare/8.11.0...8.13.0)

## 5.10.0

### Features

- Add Hermes Debug Info flag to React Native Context ([#3290](https://github.com/getsentry/sentry-react-native/pull/3290))
  - This flag equals `true` when Hermes Bundle contains Debug Info (Hermes Source Map was not emitted)
- Add `enableNdk` property to ReactNativeOptions for Android. ([#3304](https://github.com/getsentry/sentry-react-native/pull/3304))

## 5.9.2

### Fixes

- Create profiles for start up transactions ([#3281](https://github.com/getsentry/sentry-react-native/pull/3281))
- Fix Hermes Bytecode Symbolication one line off ([#3283](https://github.com/getsentry/sentry-react-native/pull/3283))

### Dependencies

- Bump CLI from v2.20.5 to v2.20.7 ([#3265](https://github.com/getsentry/sentry-react-native/pull/3265), [#3273](https://github.com/getsentry/sentry-react-native/pull/3273))
  - [changelog](https://github.com/getsentry/sentry-cli/blob/master/CHANGELOG.md#2207)
  - [diff](https://github.com/getsentry/sentry-cli/compare/2.20.5...2.20.7)
- Bump Cocoa SDK from v8.10.0 to v8.11.0 ([#3245](https://github.com/getsentry/sentry-react-native/pull/3245))
  - [changelog](https://github.com/getsentry/sentry-cocoa/blob/main/CHANGELOG.md#8110)
  - [diff](https://github.com/getsentry/sentry-cocoa/compare/8.10.0...8.11.0)
- Bump JavaScript SDK from v7.63.0 to v7.69.0 ([#3277](https://github.com/getsentry/sentry-react-native/pull/3277), [#3247](https://github.com/getsentry/sentry-react-native/pull/3247))
  - [changelog](https://github.com/getsentry/sentry-javascript/blob/develop/CHANGELOG.md#7690)
  - [diff](https://github.com/getsentry/sentry-javascript/compare/7.63.0...7.69.0)
- Bump Android SDK from v6.28.0 to v6.29.0 ([#3271](https://github.com/getsentry/sentry-react-native/pull/3271))
  - [changelog](https://github.com/getsentry/sentry-java/blob/main/CHANGELOG.md#6290)
  - [diff](https://github.com/getsentry/sentry-java/compare/6.28.0...6.29.0)

## 5.9.1

- Bump Cocoa SDK from v8.9.4 to v8.10.0 ([#3250](https://github.com/getsentry/sentry-react-native/pull/3250))
  - This fixes a compile error for projects that use CocoaPods with `use_frameworks!` option.
  - [changelog](https://github.com/getsentry/sentry-cocoa/blob/main/CHANGELOG.md#8100)
  - [diff](https://github.com/getsentry/sentry-cocoa/compare/8.9.4...8.10.0)

## 5.9.0

## Important Note

**Do not use this version** if you use CocoaPods with `use_frameworks!` option. It introduces a bug where the project won't compile.
This has been fixed in [version `5.9.1`](https://github.com/getsentry/sentry-react-native/releases/tag/5.9.1).

### Features

- Add support for React Native mixed stacktraces ([#3201](https://github.com/getsentry/sentry-react-native/pull/3201))

  In the current `react-native@nightly` (`0.73.0-nightly-20230809-cb60e5c67`) JS errors from native modules can
  contain native JVM or Objective-C exception stack trace. Both JS and native stack trace
  are processed by default no configuration needed.

- Add `tracePropagationTargets` option ([#3230](https://github.com/getsentry/sentry-react-native/pull/3230))

  This release adds support for [distributed tracing](https://docs.sentry.io/platforms/react-native/usage/distributed-tracing/)
  without requiring performance monitoring to be active on the React Native SDK.
  This means even if there is no sampled transaction/span, the SDK will still propagate traces to downstream services.
  Distributed Tracing can be configured with the `tracePropagationTargets` option,
  which controls what requests to attach the `sentry-trace` and `baggage` HTTP headers to (which is what propagates tracing information).

  ```javascript
    Sentry.init({
      tracePropagationTargets: ["third-party-site.com", /^https:\/\/yourserver\.io\/api/],
    });
  ```

### Fixes

- `Sentry.init` must be called before `Sentry.wrap`([#3227](https://github.com/getsentry/sentry-react-native/pull/3227))
  - The SDK now shows warning if incorrect order is detected
- Stall Time is no longer counted when App is in Background. ([#3211](https://github.com/getsentry/sentry-react-native/pull/3211))
- Use application variant instead of variant output to hook to correct package task for modules cleanup ([#3161](https://github.com/getsentry/sentry-react-native/pull/3161))
- Fix `isNativeAvailable` after SDK reinitialization ([#3200](https://github.com/getsentry/sentry-react-native/pull/3200))

### Dependencies

- Bump Android SDK from v6.27.0 to v6.28.0 ([#3192](https://github.com/getsentry/sentry-react-native/pull/3192))
  - [changelog](https://github.com/getsentry/sentry-java/blob/main/CHANGELOG.md#6280)
  - [diff](https://github.com/getsentry/sentry-java/compare/6.27.0...6.28.0)
- Bump Cocoa SDK from v8.9.3 to v8.9.4 ([#3225](https://github.com/getsentry/sentry-react-native/pull/3225))
  - [changelog](https://github.com/getsentry/sentry-cocoa/blob/main/CHANGELOG.md#894)
  - [diff](https://github.com/getsentry/sentry-cocoa/compare/8.9.3...8.9.4)
- Bump JavaScript SDK from v7.61.0 to v7.63.0 ([#3226](https://github.com/getsentry/sentry-react-native/pull/3226), [#3235](https://github.com/getsentry/sentry-react-native/pull/3235))
  - [changelog](https://github.com/getsentry/sentry-javascript/blob/develop/CHANGELOG.md#7630)
  - [diff](https://github.com/getsentry/sentry-javascript/compare/7.61.0...7.63.0)
- Bump CLI from v2.19.4 to v2.20.5 ([#3212](https://github.com/getsentry/sentry-react-native/pull/3212), [#3233](https://github.com/getsentry/sentry-react-native/pull/3233))
  - [changelog](https://github.com/getsentry/sentry-cli/blob/master/CHANGELOG.md#2205)
  - [diff](https://github.com/getsentry/sentry-cli/compare/2.19.4...2.20.5)

## 5.8.1

### Dependencies

- Bump JavaScript SDK from v7.60.1 to v7.61.0 ([#3222](https://github.com/getsentry/sentry-react-native/pull/3222))
  - [changelog](https://github.com/getsentry/sentry-javascript/blob/develop/CHANGELOG.md#7610)
  - [diff](https://github.com/getsentry/sentry-javascript/compare/7.60.1...7.61.0)

## 5.8.0

### Features

- Alpha support for Hermes JavaScript Profiling ([#3057](https://github.com/getsentry/sentry-react-native/pull/3057))

  Profiling is disabled by default. To enable it, configure both
  `tracesSampleRate` and `profilesSampleRate` when initializing the SDK:

  ```javascript
    Sentry.init({
      dsn: '__DSN__',
      tracesSampleRate: 1.0,
      _experiments: {
        // The sampling rate for profiling is relative to TracesSampleRate.
        // In this case, we'll capture profiles for 100% of transactions.
        profilesSampleRate: 1.0,
      },
    });
  ```

  More documentation on profiling and current limitations [can be found here](https://docs.sentry.io/platforms/react-native/profiling/).

### Fixes

- Warn users about multiple versions of `promise` package which can cause unexpected behavior like undefined `Promise.allSettled` ([#3162](https://github.com/getsentry/sentry-react-native/pull/3162))
- Event is enriched with all the Android context on the JS layer and you can filter/modify all the data in the `beforeSend` callback similarly to iOS. ([#3170](https://github.com/getsentry/sentry-react-native/pull/3170))

### Dependencies

- Bump JavaScript SDK from v7.57.0 to v7.60.1 ([#3184](https://github.com/getsentry/sentry-react-native/pull/3184), [#3199](https://github.com/getsentry/sentry-react-native/pull/3199))
  - [changelog](https://github.com/getsentry/sentry-javascript/blob/develop/CHANGELOG.md#7601)
  - [diff](https://github.com/getsentry/sentry-javascript/compare/7.57.0...7.60.1)
- Bump Cocoa SDK from v8.8.0 to v8.9.3 ([#3188](https://github.com/getsentry/sentry-react-native/pull/3188), [#3206](https://github.com/getsentry/sentry-react-native/pull/3206))
  - [changelog](https://github.com/getsentry/sentry-cocoa/blob/main/CHANGELOG.md#893)
  - [diff](https://github.com/getsentry/sentry-cocoa/compare/8.8.0...8.9.3)
- Bump Android SDK from v6.25.1 to v6.27.0 ([#3170](https://github.com/getsentry/sentry-react-native/pull/3170))
  - [changelog](https://github.com/getsentry/sentry-java/blob/main/CHANGELOG.md#6270)
  - [diff](https://github.com/getsentry/sentry-java/compare/6.25.1...6.27.0)

## 5.7.1

### Dependencies

- Bump Android SDK from v6.25.0 to v6.25.1 ([#3179](https://github.com/getsentry/sentry-react-native/pull/3179))
  - [changelog](https://github.com/getsentry/sentry-java/blob/main/CHANGELOG.md#6251)
  - [diff](https://github.com/getsentry/sentry-java/compare/6.25.0...6.25.1)

## 5.7.0

### Fixes

- Filter beforeSendTransaction from the Native SDK ([#3140](https://github.com/getsentry/sentry-react-native/pull/3140))

### Features

- Use `android.namespace` for AGP 8 and RN 0.73 ([#3133](https://github.com/getsentry/sentry-react-native/pull/3133))

### Dependencies

- Bump JavaScript SDK from v7.54.0 to v7.57.0 ([#3119](https://github.com/getsentry/sentry-react-native/pull/3119), [#3153](https://github.com/getsentry/sentry-react-native/pull/3153))
  - [changelog](https://github.com/getsentry/sentry-javascript/blob/develop/CHANGELOG.md#7570)
  - [diff](https://github.com/getsentry/sentry-javascript/compare/7.54.0...7.57.0)
- Bump CLI from v2.18.1 to v2.19.4 ([#3124](https://github.com/getsentry/sentry-react-native/pull/3124), [#3151](https://github.com/getsentry/sentry-react-native/pull/3151))
  - [changelog](https://github.com/getsentry/sentry-cli/blob/master/CHANGELOG.md#2194)
  - [diff](https://github.com/getsentry/sentry-cli/compare/2.18.1...2.19.4)
- Bump Android SDK from v6.22.0 to v6.25.0 ([#3127](https://github.com/getsentry/sentry-react-native/pull/3127), [#3163](https://github.com/getsentry/sentry-react-native/pull/3163))
  - [changelog](https://github.com/getsentry/sentry-java/blob/main/CHANGELOG.md#6250)
  - [diff](https://github.com/getsentry/sentry-java/compare/6.22.0...6.25.0)
- Bump Cocoa SDK from v8.7.3 to v8.8.0 ([#3123](https://github.com/getsentry/sentry-react-native/pull/3123))
  - [changelog](https://github.com/getsentry/sentry-cocoa/blob/main/CHANGELOG.md#880)
  - [diff](https://github.com/getsentry/sentry-cocoa/compare/8.7.3...8.8.0)

## 5.6.0

### Features

- Overwrite Expo bundle names in stack frames ([#3115](https://github.com/getsentry/sentry-react-native/pull/3115))
  - This enables source maps to resolve correctly without using `sentry-expo` package

### Fixes

- Disable `enableNative` if Native SDK is not available ([#3099](https://github.com/getsentry/sentry-react-native/pull/3099))
- Dynamically resolve `collectModulesScript` path to support monorepos ([#3092](https://github.com/getsentry/sentry-react-native/pull/3092))
- Native wrapper methods don't throw disabled error after re-initializing ([#3093](https://github.com/getsentry/sentry-react-native/pull/3093))

### Dependencies

- Bump JavaScript SDK from v7.52.0 to v7.54.0 ([#3071](https://github.com/getsentry/sentry-react-native/pull/3071), [#3088](https://github.com/getsentry/sentry-react-native/pull/3088), [#3094](https://github.com/getsentry/sentry-react-native/pull/3094))
  - [changelog](https://github.com/getsentry/sentry-javascript/blob/develop/CHANGELOG.md#7540)
  - [diff](https://github.com/getsentry/sentry-javascript/compare/7.52.0...7.54.0)
- Bump Android SDK from v6.18.1 to v6.22.0 ([#3086](https://github.com/getsentry/sentry-react-native/pull/3086), [#3075](https://github.com/getsentry/sentry-react-native/pull/3075))
  - [changelog](https://github.com/getsentry/sentry-java/blob/main/CHANGELOG.md#6220)
  - [diff](https://github.com/getsentry/sentry-java/compare/6.18.1...6.22.0)
- Bump Cocoa SDK from v8.7.1 to v8.7.3 ([#3076](https://github.com/getsentry/sentry-react-native/pull/3076))
  - [changelog](https://github.com/getsentry/sentry-cocoa/blob/main/CHANGELOG.md#873)
  - [diff](https://github.com/getsentry/sentry-cocoa/compare/8.7.1...8.7.3)
- Bump CLI from v2.17.5 to v2.18.1 ([#3082](https://github.com/getsentry/sentry-react-native/pull/3082))
  - [changelog](https://github.com/getsentry/sentry-cli/blob/master/CHANGELOG.md#2181)
  - [diff](https://github.com/getsentry/sentry-cli/compare/2.17.5...2.18.1)

## 5.5.0

### Features

- Add `expo`, `react_native_version` and `hermes_version` to React Native Context ([#3050](https://github.com/getsentry/sentry-react-native/pull/3050))

### Dependencies

- Bump JavaScript SDK from v7.51.1 to v7.52.0 ([#3054](https://github.com/getsentry/sentry-react-native/pull/3054), [#3068](https://github.com/getsentry/sentry-react-native/pull/3068))
  - [changelog](https://github.com/getsentry/sentry-javascript/blob/develop/CHANGELOG.md#7520)
  - [diff](https://github.com/getsentry/sentry-javascript/compare/7.51.1...7.52.0)
- Bump Cocoa SDK from v8.6.0 to v8.7.1 ([#3056](https://github.com/getsentry/sentry-react-native/pull/3056), [#3067](https://github.com/getsentry/sentry-react-native/pull/3067))
  - [changelog](https://github.com/getsentry/sentry-cocoa/blob/main/CHANGELOG.md#871)
  - [diff](https://github.com/getsentry/sentry-cocoa/compare/8.6.0...8.7.1)

## 5.4.2

### Fixes

- Fix `event.origin` and `event.environment` on unhandled exception ([#3041](https://github.com/getsentry/sentry-react-native/pull/3041))
- Don't pass `enableTracing` from RN to `sentry-cocoa` options ([#3042](https://github.com/getsentry/sentry-react-native/pull/3042))
- Only store envelopes of fatal crashes on iOS ([#3051](https://github.com/getsentry/sentry-react-native/pull/3051))

### Dependencies

- Bump JavaScript SDK from v7.50.0 to v7.51.1 ([#3043](https://github.com/getsentry/sentry-react-native/pull/3043), [#3053](https://github.com/getsentry/sentry-react-native/pull/3053))
  - [changelog](https://github.com/getsentry/sentry-javascript/blob/develop/CHANGELOG.md#7511)
  - [diff](https://github.com/getsentry/sentry-javascript/compare/7.50.0...7.51.1)

## 4.15.2

- Only store envelopes of fatal crashes on iOS ([#3051](https://github.com/getsentry/sentry-react-native/pull/3051))

## 5.4.1

### Fixes

- Store envelopes immediately during a fatal crash on iOS ([#3031](https://github.com/getsentry/sentry-react-native/pull/3031))
- Do not overwrite `_metadata` option by default `sdkInfo` ([#3036](https://github.com/getsentry/sentry-react-native/pull/3036))

### Dependencies

- Bump JavaScript SDK from v7.49.0 to v7.50.0 ([#3035](https://github.com/getsentry/sentry-react-native/pull/3035))
  - [changelog](https://github.com/getsentry/sentry-javascript/blob/develop/CHANGELOG.md#7500)
  - [diff](https://github.com/getsentry/sentry-javascript/compare/7.49.0...7.50.0)
- Bump Cocoa SDK from v8.5.0 to v8.6.0 ([#3023](https://github.com/getsentry/sentry-react-native/pull/3023))
  - [changelog](https://github.com/getsentry/sentry-cocoa/blob/main/CHANGELOG.md#860)
  - [diff](https://github.com/getsentry/sentry-cocoa/compare/8.5.0...8.6.0)
- Bump Android SDK from v6.17.0 to v6.18.1 ([#3017](https://github.com/getsentry/sentry-react-native/pull/3017))
  - [changelog](https://github.com/getsentry/sentry-java/blob/main/CHANGELOG.md#6181)
  - [diff](https://github.com/getsentry/sentry-java/compare/6.17.0...6.18.1)
- Bump CLI from v2.17.4 to v2.17.5 ([#3024](https://github.com/getsentry/sentry-react-native/pull/3024))
  - [changelog](https://github.com/getsentry/sentry-cli/blob/master/CHANGELOG.md#2175)
  - [diff](https://github.com/getsentry/sentry-cli/compare/2.17.4...2.17.5)

## 4.15.1

### Fixes

- Store envelopes immediately during a fatal crash on iOS ([#3030](https://github.com/getsentry/sentry-react-native/pull/3030))

## 5.4.0

### Features

- Add TS 4.1 typings ([#2995](https://github.com/getsentry/sentry-react-native/pull/2995))
  - TS 3.8 are present and work automatically with older projects
- Add CPU Info to Device Context ([#2984](https://github.com/getsentry/sentry-react-native/pull/2984))

### Fixes

- Allow disabling native on RNNA ([#2978](https://github.com/getsentry/sentry-react-native/pull/2978))
- iOS Autolinking for RN 0.68 and older ([#2980](https://github.com/getsentry/sentry-react-native/pull/2980))
- Clean up `modules.json` when building bundles ([#3008](https://github.com/getsentry/sentry-react-native/pull/3008))
- Only include Screenshots and View Hierarchy for iOS and Mac Catalyst builds ([#3007](https://github.com/getsentry/sentry-react-native/pull/3007))
- Breadcrumbs from Native SDKs are created with timestamps in seconds ([#2997](https://github.com/getsentry/sentry-react-native/pull/2997))
- `addBreadcrumb` converts converts non object data to `{ value: data }` ([#2997](https://github.com/getsentry/sentry-react-native/pull/2997))

### Dependencies

- Bump JavaScript SDK from v7.47.0 to v7.49.0 ([#2975](https://github.com/getsentry/sentry-react-native/pull/2975), [#2988](https://github.com/getsentry/sentry-react-native/pull/2988))
  - [changelog](https://github.com/getsentry/sentry-javascript/blob/develop/CHANGELOG.md#7490)
  - [diff](https://github.com/getsentry/sentry-javascript/compare/7.47.0...7.49.0)
- Bump Cocoa SDK from v8.4.0 to v8.5.0 ([#2977](https://github.com/getsentry/sentry-react-native/pull/2977))
  - [changelog](https://github.com/getsentry/sentry-cocoa/blob/main/CHANGELOG.md#850)
  - [diff](https://github.com/getsentry/sentry-cocoa/compare/8.4.0...8.5.0)
- Bump CLI from v2.17.1 to v2.17.4 ([#2966](https://github.com/getsentry/sentry-react-native/pull/2966), [#2982](https://github.com/getsentry/sentry-react-native/pull/2982), [#2987](https://github.com/getsentry/sentry-react-native/pull/2987))
  - [changelog](https://github.com/getsentry/sentry-cli/blob/master/CHANGELOG.md#2174)
  - [diff](https://github.com/getsentry/sentry-cli/compare/2.17.1...2.17.4)

## 5.3.1

### Fixes

- Disable `enableNativeCrashHandling` and `enableAutoPerformanceTracing` on Apple ([#2936](https://github.com/getsentry/sentry-react-native/pull/))
  - Mac Catalyst builds successfully
- `sentry.gradle` Gracefully skip modules collecting if the script doesn't exist ([#2952](https://github.com/getsentry/sentry-react-native/pull/2952))

### Dependencies

- Bump JavaScript SDK from v7.45.0 to v7.47.0 ([#2946](https://github.com/getsentry/sentry-react-native/pull/2946), [#2958](https://github.com/getsentry/sentry-react-native/pull/2958))
  - [changelog](https://github.com/getsentry/sentry-javascript/blob/develop/CHANGELOG.md#7470)
  - [diff](https://github.com/getsentry/sentry-javascript/compare/7.45.0...7.47.0)
- Bump Android SDK from v6.16.0 to v6.17.0 ([#2948](https://github.com/getsentry/sentry-react-native/pull/2948))
  - [changelog](https://github.com/getsentry/sentry-java/blob/main/CHANGELOG.md#6170)
  - [diff](https://github.com/getsentry/sentry-java/compare/6.16.0...6.17.0)
- Bump Cocoa SDK from v8.3.3 to v8.4.0 ([#2954](https://github.com/getsentry/sentry-react-native/pull/2954))
  - [changelog](https://github.com/getsentry/sentry-cocoa/blob/main/CHANGELOG.md#840)
  - [diff](https://github.com/getsentry/sentry-cocoa/compare/8.3.3...8.4.0)
- Bump CLI from v2.16.1 to v2.17.1 ([#2957](https://github.com/getsentry/sentry-react-native/pull/2957), [#2964](https://github.com/getsentry/sentry-react-native/pull/2964))
  - [changelog](https://github.com/getsentry/sentry-cli/blob/master/CHANGELOG.md#2171)
  - [diff](https://github.com/getsentry/sentry-cli/compare/2.16.1...2.17.1)

## 5.3.0

### Features

- Add `enableTracing` option ([#2933](https://github.com/getsentry/sentry-react-native/pull/2933))
- Add Tabs auto instrumentation for React Native Navigation ([#2932](https://github.com/getsentry/sentry-react-native/pull/2932))
  - This is enabled by default, if you want to disable tabs instrumentation see the example below.

```js
const routingInstrumentation = new Sentry.ReactNativeNavigationInstrumentation(Navigation, { enableTabsInstrumentation: false })
```

### Fixes

- Disable HTTP Client Errors by default on all platform ([#2931](https://github.com/getsentry/sentry-react-native/pull/2931))
  - See [HttpClient](https://docs.sentry.io/platforms/javascript/configuration/integrations/plugin/#httpclient) for configuration details.
  - Use `enableCaptureFailedRequests` to enable the feature.

```js
Sentry.init({ enableCaptureFailedRequests: true })
```

### Dependencies

- Bump JavaScript SDK from v7.44.2 to v7.45.0 ([#2927](https://github.com/getsentry/sentry-react-native/pull/2927))
  - [changelog](https://github.com/getsentry/sentry-javascript/blob/develop/CHANGELOG.md#7450)
  - [diff](https://github.com/getsentry/sentry-javascript/compare/7.44.2...7.45.0)
- Bump CLI from v2.15.2 to v2.16.1 ([#2926](https://github.com/getsentry/sentry-react-native/pull/2926))
  - [changelog](https://github.com/getsentry/sentry-cli/blob/master/CHANGELOG.md#2161)
  - [diff](https://github.com/getsentry/sentry-cli/compare/2.15.2...2.16.1)
- Bump Cocoa SDK from v8.3.2 to v8.3.3 ([#2925](https://github.com/getsentry/sentry-react-native/pull/2925))
  - [changelog](https://github.com/getsentry/sentry-cocoa/blob/main/CHANGELOG.md#833)
  - [diff](https://github.com/getsentry/sentry-cocoa/compare/8.3.2...8.3.3)

## 5.2.0

### Features

- Add User Interaction Tracing for Touch events ([#2835](https://github.com/getsentry/sentry-react-native/pull/2835))
- Add Gesture Tracing for React Native Gesture Handler API v2 ([#2865](https://github.com/getsentry/sentry-react-native/pull/2865))

### Fixes

- Fix use Fetch transport when option `enableNative` is `false` ([#2897](https://github.com/getsentry/sentry-react-native/pull/2897))
- Improve logs when `enableNative` is `false` ([#2897](https://github.com/getsentry/sentry-react-native/pull/2897))

### Dependencies

- Bump JavaScript SDK from v7.40.0 to v7.44.2 ([#2874](https://github.com/getsentry/sentry-react-native/pull/2874), [#2908](https://github.com/getsentry/sentry-react-native/pull/2908), [#2909](https://github.com/getsentry/sentry-react-native/pull/2909))
  - [changelog](https://github.com/getsentry/sentry-javascript/blob/develop/CHANGELOG.md#7442)
  - [diff](https://github.com/getsentry/sentry-javascript/compare/7.40.0...7.44.2)
- Bump Android SDK from v6.15.0 to v6.16.0 ([#2903](https://github.com/getsentry/sentry-react-native/pull/2903))
  - [changelog](https://github.com/getsentry/sentry-java/blob/main/CHANGELOG.md#6160)
  - [diff](https://github.com/getsentry/sentry-java/compare/6.15.0...6.16.0)
- Bump Cocoa SDK from v8.3.0 to v8.3.2 ([#2895](https://github.com/getsentry/sentry-react-native/pull/2895))
  - [changelog](https://github.com/getsentry/sentry-cocoa/blob/main/CHANGELOG.md#832)
  - [diff](https://github.com/getsentry/sentry-cocoa/compare/8.3.0...8.3.2)
- Bump CLI from v2.14.4 to v2.15.2 ([#2898](https://github.com/getsentry/sentry-react-native/pull/2898))
  - [changelog](https://github.com/getsentry/sentry-cli/blob/master/CHANGELOG.md#2152)
  - [diff](https://github.com/getsentry/sentry-cli/compare/2.14.4...2.15.2)

## 5.1.1

### Fixes

- Remove non URL `frame.abs_path` which was causing source maps to fail ([#2891](https://github.com/getsentry/sentry-react-native/pull/2891))

### Dependencies

- Bump Cocoa SDK from v8.2.0 to v8.3.0 ([#2876](https://github.com/getsentry/sentry-react-native/pull/2876))
  - [changelog](https://github.com/getsentry/sentry-cocoa/blob/main/CHANGELOG.md#830)
  - [diff](https://github.com/getsentry/sentry-cocoa/compare/8.2.0...8.3.0)
- Bump CLI from v2.14.3 to v2.14.4 ([#2873](https://github.com/getsentry/sentry-react-native/pull/2873))
  - [changelog](https://github.com/getsentry/sentry-cli/blob/master/CHANGELOG.md#2144)
  - [diff](https://github.com/getsentry/sentry-cli/compare/2.14.3...2.14.4)

## 5.1.0

### Features

- Add App Context `in_foreground` ([#2826](https://github.com/getsentry/sentry-react-native/pull/2826))

### Fixes

- Match app start measurements naming with other SDKs ([#2855](https://github.com/getsentry/sentry-react-native/pull/2855))
  - `app.start.cold` to `app_start_cold`
  - `app.start.warm` to `app_start_warm`

### Dependencies

- Bump Cocoa SDK from v8.0.0 to v8.2.0 ([#2776](https://github.com/getsentry/sentry-react-native/pull/2776))
  - [changelog](https://github.com/getsentry/sentry-cocoa/blob/main/CHANGELOG.md#820)
  - [diff](https://github.com/getsentry/sentry-cocoa/compare/8.0.0...8.2.0)
- Bump JavaScript SDK from v7.37.2 to v7.40.0 ([#2836](https://github.com/getsentry/sentry-react-native/pull/2836), [#2864](https://github.com/getsentry/sentry-react-native/pull/2864))
  - [changelog](https://github.com/getsentry/sentry-javascript/blob/develop/CHANGELOG.md#7400)
  - [diff](https://github.com/getsentry/sentry-javascript/compare/7.37.2...7.40.0)
- Bump CLI from v2.10.0 to v2.14.3 ([#2848](https://github.com/getsentry/sentry-react-native/pull/2848), [#2869](https://github.com/getsentry/sentry-react-native/pull/2869))
  - [changelog](https://github.com/getsentry/sentry-cli/blob/master/CHANGELOG.md#2143)
  - [diff](https://github.com/getsentry/sentry-cli/compare/2.10.0...2.14.3)
- Bump Android SDK from v6.14.0 to v6.15.0 ([#2868](https://github.com/getsentry/sentry-react-native/pull/2868))
  - [changelog](https://github.com/getsentry/sentry-java/blob/main/CHANGELOG.md#6150)
  - [diff](https://github.com/getsentry/sentry-java/compare/6.14.0...6.15.0)

## 5.0.0

The React Native SDK version 5 supports both Legacy (from RN 0.65 and above) and New Architecture (from RN 0.69 and above) as well as the new React Native Gradle Plugin (introduced in RN 0.71). For detailed [migration guide visit our docs](https://docs.sentry.io/platforms/react-native/migration/#from-4x-to-5x).

### Features

- Add support for the RN New Architecture, backwards compatible RNSentry Turbo Module ([#2522](https://github.com/getsentry/sentry-react-native/pull/2522))
- Add View Hierarchy to the crashed/errored events ([#2708](https://github.com/getsentry/sentry-react-native/pull/2708))
- Send react native js engine, turbo module, fabric flags and component stack in Event contexts ([#2552](https://github.com/getsentry/sentry-react-native/pull/2552))
- Sync `tags`, `extra`, `fingerprint`, `level`, `environment` and `breadcrumbs` from `sentry-cocoa` during event processing. ([#2713](https://github.com/getsentry/sentry-react-native/pull/2713))
  - `breadcrumb.level` value `log` is transformed to `debug` when syncing with native layers.
  - Remove `breadcrumb.level` value `critical` transformation to `fatal`.
  - Default `breadcrumb.level` is `info`

### Breaking changes

- Option `enableAutoPerformanceTracking` renamed to `enableAutoPerformanceTracing`
- Option `enableOutOfMemoryTracking` renamed to `enableWatchdogTerminationTracking`
- Remove link hooks (RN 0.68 and older) ([#2332](https://github.com/getsentry/sentry-react-native/pull/2332))
- iOS min target 11, Android API min 21, min React Native version 0.65 ([#2522](https://github.com/getsentry/sentry-react-native/pull/2522), [#2687](https://github.com/getsentry/sentry-react-native/pull/2687))
- New ReactNativeTracingOptions ([#2481](https://github.com/getsentry/sentry-react-native/pull/2481))
  - `idleTimeout` renamed to `idleTimeoutMs`
  - `maxTransactionDuration` renamed to `finalTimeoutMs`
- `touchEventBoundaryProps.labelName` property instead of default `accessibilityLabel` fallback ([#2712](https://github.com/getsentry/sentry-react-native/pull/2712))
- Message event current stack trace moved from `exception` to `threads` ([#2694](https://github.com/getsentry/sentry-react-native/pull/2694))

### Fixes

- Unreachable fallback to fetch transport if native is not available ([#2695](https://github.com/getsentry/sentry-react-native/pull/2695))

### Dependencies

- Bump Cocoa SDK from v7.31.5 to v8.0.0 ([#2756](https://github.com/getsentry/sentry-react-native/pull/2756))
  - [changelog](https://github.com/getsentry/sentry-cocoa/blob/main/CHANGELOG.md#800)
  - [diff](https://github.com/getsentry/sentry-cocoa/compare/7.31.5...8.0.0)
- Bump CLI from v1.74.4 to v2.10.0 ([#2669](https://github.com/getsentry/sentry-react-native/pull/2669))
  - [changelog](https://github.com/getsentry/sentry-cli/blob/master/CHANGELOG.md#2100)
  - [diff](https://github.com/getsentry/sentry-cli/compare/1.74.4...2.10.0)

## 4.15.0

### Features

- Collect modules script for XCode builds supports NODE_BINARY to set path to node executable ([#2805](https://github.com/getsentry/sentry-react-native/pull/2805))

### Fixes

- React Native Error Handlers Integration doesn't crash if ErrorUtils are not available ([#2808](https://github.com/getsentry/sentry-react-native/pull/2808))

### Dependencies

- Bump Android SDK from v6.12.1 to v6.14.0 ([#2790](https://github.com/getsentry/sentry-react-native/pull/2790), [#2809](https://github.com/getsentry/sentry-react-native/pull/2809), [#2828](https://github.com/getsentry/sentry-react-native/pull/2828))
  - [changelog](https://github.com/getsentry/sentry-java/blob/main/CHANGELOG.md#6140)
  - [diff](https://github.com/getsentry/sentry-java/compare/6.12.1...6.14.0)
- Bump Sample React Native from v0.71.0 to v0.71.1 ([#2767](https://github.com/getsentry/sentry-react-native/pull/2767))
  - [changelog](https://github.com/facebook/react-native/blob/main/CHANGELOG.md#v0711)
  - [diff](https://github.com/facebook/react-native/compare/v0.71.0...v0.71.1)
- Bump JavaScript SDK from v7.32.1 to v7.37.2 ([#2785](https://github.com/getsentry/sentry-react-native/pull/2785), [#2799](https://github.com/getsentry/sentry-react-native/pull/2799), [#2818](https://github.com/getsentry/sentry-react-native/pull/2818))
  - [changelog](https://github.com/getsentry/sentry-javascript/blob/master/CHANGELOG.md#7372)
  - [diff](https://github.com/getsentry/sentry-javascript/compare/7.32.1...7.37.2)

## 5.0.0-rc.1

### Fixes

- React Native Error Handlers Integration doesn't crash if ErrorUtils are not available ([#2808](https://github.com/getsentry/sentry-react-native/pull/2808))

## 5.0.0-beta.2

### Features

- Add View Hierarchy to the crashed/errored events ([#2708](https://github.com/getsentry/sentry-react-native/pull/2708))
- Collect modules script for XCode builds supports NODE_BINARY to set path to node executable ([#2805](https://github.com/getsentry/sentry-react-native/pull/2805))

### Dependencies

- Bump Android SDK from v6.12.1 to v6.14.0 ([#2790](https://github.com/getsentry/sentry-react-native/pull/2790), [#2809](https://github.com/getsentry/sentry-react-native/pull/2809), [#2828](https://github.com/getsentry/sentry-react-native/pull/2828))
  - [changelog](https://github.com/getsentry/sentry-java/blob/main/CHANGELOG.md#6140)
  - [diff](https://github.com/getsentry/sentry-java/compare/6.12.1...6.14.0)
- Bump Sample React Native from v0.71.0 to v0.71.1 ([#2767](https://github.com/getsentry/sentry-react-native/pull/2767))
  - [changelog](https://github.com/facebook/react-native/blob/main/CHANGELOG.md#v0711)
  - [diff](https://github.com/facebook/react-native/compare/v0.71.0...v0.71.1)
- Bump JavaScript SDK from v7.32.1 to v7.37.2 ([#2785](https://github.com/getsentry/sentry-react-native/pull/2785), [#2799](https://github.com/getsentry/sentry-react-native/pull/2799), [#2818](https://github.com/getsentry/sentry-react-native/pull/2818))
  - [changelog](https://github.com/getsentry/sentry-javascript/blob/master/CHANGELOG.md#7372)
  - [diff](https://github.com/getsentry/sentry-javascript/compare/7.32.1...7.37.2)

## 5.0.0-beta.1

- Latest changes from 4.14.0

### Breaking changes

- Option `enableAutoPerformanceTracking` renamed to `enableAutoPerformanceTracing`
- Option `enableOutOfMemoryTracking` renamed to `enableWatchdogTerminationTracking`

### Features

- Sync `tags`, `extra`, `fingerprint`, `level`, `environment` and `breadcrumbs` from `sentry-cocoa` during event processing. ([#2713](https://github.com/getsentry/sentry-react-native/pull/2713))
  - `breadcrumb.level` value `log` is transformed to `debug` when syncing with native layers.
  - Remove `breadcrumb.level` value `critical` transformation to `fatal`.
  - Default `breadcrumb.level` is `info`

### Dependencies

- Bump Cocoa SDK from v7.31.5 to v8.0.0 ([#2756](https://github.com/getsentry/sentry-react-native/pull/2756))
  - [changelog](https://github.com/getsentry/sentry-cocoa/blob/main/CHANGELOG.md#800)
  - [diff](https://github.com/getsentry/sentry-cocoa/compare/7.31.5...8.0.0)
- Bump Android SDK from v6.12.1 to v6.13.0 ([#2790](https://github.com/getsentry/sentry-react-native/pull/2790))
  - [changelog](https://github.com/getsentry/sentry-java/blob/main/CHANGELOG.md#6130)
  - [diff](https://github.com/getsentry/sentry-java/compare/6.12.1...6.13.0)

## 4.14.0

### Features

- Add support for RNGP introduced in React Native 0.71.0 ([#2759](https://github.com/getsentry/sentry-react-native/pull/2759))

### Fixes

- Take screenshot runs on UI thread on Android ([#2743](https://github.com/getsentry/sentry-react-native/pull/2743))

### Dependencies

- Bump Android SDK from v6.11.0 to v6.12.1 ([#2755](https://github.com/getsentry/sentry-react-native/pull/2755))
  - [changelog](https://github.com/getsentry/sentry-java/blob/main/CHANGELOG.md#6121)
  - [diff](https://github.com/getsentry/sentry-java/compare/6.11.0...6.12.1)
- Bump JavaScript SDK from v7.29.0 to v7.32.1 ([#2738](https://github.com/getsentry/sentry-react-native/pull/2738), [#2777](https://github.com/getsentry/sentry-react-native/pull/2777))
  - [changelog](https://github.com/getsentry/sentry-javascript/blob/master/CHANGELOG.md#7321)
  - [diff](https://github.com/getsentry/sentry-javascript/compare/7.29.0...7.32.1)

## 5.0.0-alpha.11

- Latest changes from 4.13.0

### Breaking changes

- Message event current stack trace moved from exception to threads ([#2694](https://github.com/getsentry/sentry-react-native/pull/2694))
- `touchEventBoundaryProps.labelName` property instead of default `accessibilityLabel` fallback ([#2712](https://github.com/getsentry/sentry-react-native/pull/2712))

### Fixes

- Unreachable fallback to fetch transport if native is not available ([#2695](https://github.com/getsentry/sentry-react-native/pull/2695))

## 4.13.0

### Fixes

- Missing `originalException` in `beforeSend` for events from react native error handler ([#2706](https://github.com/getsentry/sentry-react-native/pull/2706))
- ModulesLoader integration returns original event if native is not available and event modules overwrite native modules ([#2730](https://github.com/getsentry/sentry-react-native/pull/2730))

### Dependencies

- Bump Cocoa SDK from v7.31.3 to v7.31.5 ([#2699](https://github.com/getsentry/sentry-react-native/pull/2699), [#2714](https://github.com/getsentry/sentry-react-native/pull/2714))
  - [changelog](https://github.com/getsentry/sentry-cocoa/blob/8.0.0/CHANGELOG.md#7315)
  - [diff](https://github.com/getsentry/sentry-cocoa/compare/7.31.3...7.31.5)
- Bump JavaScript SDK from v7.26.0 to v7.29.0 ([#2705](https://github.com/getsentry/sentry-react-native/pull/2705), [#2709](https://github.com/getsentry/sentry-react-native/pull/2709), [#2715](https://github.com/getsentry/sentry-react-native/pull/2715), [#2736](https://github.com/getsentry/sentry-react-native/pull/2736))
  - [changelog](https://github.com/getsentry/sentry-javascript/blob/master/CHANGELOG.md#7290)
  - [diff](https://github.com/getsentry/sentry-javascript/compare/7.26.0...7.29.0)
- Bump Android SDK from v6.9.2 to v6.11.0 ([#2704](https://github.com/getsentry/sentry-react-native/pull/2704), [#2724](https://github.com/getsentry/sentry-react-native/pull/2724))
  - [changelog](https://github.com/getsentry/sentry-java/blob/main/CHANGELOG.md#6110)
  - [diff](https://github.com/getsentry/sentry-java/compare/6.9.2...6.11.0)

## 4.12.0

### Features

- Add `lastEventId` method to the API ([#2675](https://github.com/getsentry/sentry-react-native/pull/2675))

### Fix

- `Sentry.startTransaction` doesn't require `op` ([#2691](https://github.com/getsentry/sentry-react-native/pull/2691))

### Dependencies

- Bump Cocoa SDK from v7.31.2 to v7.31.3 ([#2647](https://github.com/getsentry/sentry-react-native/pull/2647))
  - [changelog](https://github.com/getsentry/sentry-cocoa/blob/8.0.0/CHANGELOG.md#7313)
  - [diff](https://github.com/getsentry/sentry-cocoa/compare/7.31.2...7.31.3)
- Bump JavaScript SDK from v7.21.1 to v7.26.0 ([#2672](https://github.com/getsentry/sentry-react-native/pull/2672), [#2648](https://github.com/getsentry/sentry-react-native/pull/2648), [#2692](https://github.com/getsentry/sentry-react-native/pull/2692))
  - [changelog](https://github.com/getsentry/sentry-javascript/blob/master/CHANGELOG.md#7260)
  - [diff](https://github.com/getsentry/sentry-javascript/compare/7.21.1...7.26.0)
- Bump Android SDK from v6.9.1 to v6.9.2 ([#2677](https://github.com/getsentry/sentry-react-native/pull/2677))
  - [changelog](https://github.com/getsentry/sentry-java/blob/main/CHANGELOG.md#692)
  - [diff](https://github.com/getsentry/sentry-java/compare/6.9.1...6.9.2)

## 5.0.0-alpha.10

- Latest changes from 4.11.0

### Dependencies

- Bump CLI from v1.74.4 to v2.10.0 ([#2669](https://github.com/getsentry/sentry-react-native/pull/2669))
  - [changelog](https://github.com/getsentry/sentry-cli/blob/master/CHANGELOG.md#2100)
  - [diff](https://github.com/getsentry/sentry-cli/compare/1.74.4...2.10.0)

## 4.11.0

### Features

- Screenshots ([#2610](https://github.com/getsentry/sentry-react-native/pull/2610))

## 4.10.1

### Fixes

- Bump Wizard from v1.2.17 to v1.4.0 ([#2645](https://github.com/getsentry/sentry-react-native/pull/2645))
  - [changelog](https://github.com/getsentry/sentry-wizard/blob/master/CHANGELOG.md#140)
  - [diff](https://github.com/getsentry/sentry-wizard/compare/v1.2.17...v1.4.0)
- Android builds without ext config, auto create assets dir for modules ([#2652](https://github.com/getsentry/sentry-react-native/pull/2652))
- Exit gracefully if source map file for collecting modules doesn't exist ([#2655](https://github.com/getsentry/sentry-react-native/pull/2655))
- Create only one clean-up tasks for modules collection ([#2657](https://github.com/getsentry/sentry-react-native/pull/2657))

### Dependencies

- Bump Android SDK from v6.8.0 to v6.9.1 ([#2653](https://github.com/getsentry/sentry-react-native/pull/2653))
  - [changelog](https://github.com/getsentry/sentry-java/blob/main/CHANGELOG.md#691)
  - [diff](https://github.com/getsentry/sentry-java/compare/6.8.0...6.9.1)

## 5.0.0-alpha.9

- Latest changes from 4.10.0

### Fixes

- Add missing source Spec for RNSentry Codegen. ([#2639](https://github.com/getsentry/sentry-react-native/pull/2639))

## 4.10.0

### Features

- JS Runtime dependencies are sent in Events ([#2606](https://github.com/getsentry/sentry-react-native/pull/2606))
  - To collect JS dependencies on iOS add `../node_modules/@sentry/react-native/scripts/collect-modules.sh` at the end of the `Bundle React Native code and images` build phase. The collection only works on Release builds. Android builds have a new step in `sentry.gradle` plugin. More in [the migration documentation](https://docs.sentry.io/platforms/react-native/migration#from-48x-to-49x).

### Dependencies

- Bump JavaScript SDK from v7.20.1 to v7.21.1 ([#2636](https://github.com/getsentry/sentry-react-native/pull/2636))
  - [changelog](https://github.com/getsentry/sentry-javascript/blob/master/CHANGELOG.md#7211)
  - [diff](https://github.com/getsentry/sentry-javascript/compare/7.20.1...7.21.1)

## 5.0.0-alpha.8

- Latest changes from 4.9.0

## 4.9.0

### Features

- Add `maxQueueSize` option ([#2578](https://github.com/getsentry/sentry-react-native/pull/2578))

### Fixes

- Use `Scope` class rather than `Scope` type for top-level functions ([#2627](https://github.com/getsentry/sentry-react-native/pull/2627))

### Dependencies

- Bump JavaScript SDK from v7.16.0 to v7.20.1 ([#2582](https://github.com/getsentry/sentry-react-native/pull/2582), [#2598](https://github.com/getsentry/sentry-react-native/pull/2598), [#2632](https://github.com/getsentry/sentry-react-native/pull/2632), [#2607](https://github.com/getsentry/sentry-react-native/pull/2607))
  - [changelog](https://github.com/getsentry/sentry-javascript/blob/master/CHANGELOG.md#7201)
  - [diff](https://github.com/getsentry/sentry-javascript/compare/7.16.0...7.20.1)
- Bump Cocoa SDK from v7.29.0 to v7.31.2 ([#2592](https://github.com/getsentry/sentry-react-native/pull/2592), [#2601](https://github.com/getsentry/sentry-react-native/pull/2601), [#2629](https://github.com/getsentry/sentry-react-native/pull/2629))
  - [changelog](https://github.com/getsentry/sentry-cocoa/blob/master/CHANGELOG.md#7312)
  - [diff](https://github.com/getsentry/sentry-cocoa/compare/7.29.0...7.31.2)
- Bump Android SDK from v6.6.0 to v6.8.0 ([#2600](https://github.com/getsentry/sentry-react-native/pull/2600), [#2628](https://github.com/getsentry/sentry-react-native/pull/2628))
  - [changelog](https://github.com/getsentry/sentry-java/blob/main/CHANGELOG.md#680)
  - [diff](https://github.com/getsentry/sentry-java/compare/6.6.0...6.8.0)

## 4.8.0

### Fixes

- Message event can have attached stacktrace ([#2577](https://github.com/getsentry/sentry-react-native/pull/2577))
- Fixed maximum call stack exceeded error resulting from large payloads ([#2579](https://github.com/getsentry/sentry-react-native/pull/2579))

### Dependencies

- Bump Android SDK from v6.5.0 to v6.6.0 ([#2572](https://github.com/getsentry/sentry-react-native/pull/2572))
  - [changelog](https://github.com/getsentry/sentry-java/blob/main/CHANGELOG.md#660)
  - [diff](https://github.com/getsentry/sentry-java/compare/6.5.0...6.6.0)
- Bump Cocoa SDK from v7.28.0 to v7.29.0 ([#2571](https://github.com/getsentry/sentry-react-native/pull/2571))
  - [changelog](https://github.com/getsentry/sentry-cocoa/blob/master/CHANGELOG.md#7290)
  - [diff](https://github.com/getsentry/sentry-cocoa/compare/7.28.0...7.29.0)

## 5.0.0-alpha.7

- Latest changes from 4.7.1

### Fixes

- Remove hardcoded Folly version ([#2558](https://github.com/getsentry/sentry-react-native/pull/2558))

### Features

- Send react native js engine, turbo module, fabric flags and component stack in Event contexts ([#2552](https://github.com/getsentry/sentry-react-native/pull/2552))

### Dependencies

- Bump CLI from v1.74.4 to v2.7.0 ([#2457](https://github.com/getsentry/sentry-react-native/pull/2457))
  - [changelog](https://github.com/getsentry/sentry-cli/blob/master/CHANGELOG.md#270)
  - [diff](https://github.com/getsentry/sentry-cli/compare/1.74.4...2.7.0)
- Bump Android SDK from v6.5.0 to v6.6.0 ([#2572](https://github.com/getsentry/sentry-react-native/pull/2572))
  - [changelog](https://github.com/getsentry/sentry-java/blob/main/CHANGELOG.md#660)
  - [diff](https://github.com/getsentry/sentry-java/compare/6.5.0...6.6.0)
- Bump Cocoa SDK from v7.28.0 to v7.29.0 ([#2571](https://github.com/getsentry/sentry-react-native/pull/2571))
  - [changelog](https://github.com/getsentry/sentry-cocoa/blob/master/CHANGELOG.md#7290)
  - [diff](https://github.com/getsentry/sentry-cocoa/compare/7.28.0...7.29.0)

## 4.7.1

### Fixes

- Remove duplicate sdk package record from envelope ([#2570](https://github.com/getsentry/sentry-react-native/pull/2570))
- Fix `appHangsTimeoutInterval` -> `appHangTimeoutInterval` option name ([#2574](https://github.com/getsentry/sentry-react-native/pull/2574))

## 4.7.0

### Dependencies

- Bump Android SDK from v6.4.3 to v6.5.0 ([#2535](https://github.com/getsentry/sentry-react-native/pull/2535))
  - [changelog](https://github.com/getsentry/sentry-java/blob/main/CHANGELOG.md#650)
  - [diff](https://github.com/getsentry/sentry-java/compare/6.4.3...6.5.0)
- Bump JavaScript SDK from v7.14.2 to v7.16.0 ([#2536](https://github.com/getsentry/sentry-react-native/pull/2536), [#2561](https://github.com/getsentry/sentry-react-native/pull/2561))
  - [changelog](https://github.com/getsentry/sentry-javascript/blob/master/CHANGELOG.md#7160)
  - [diff](https://github.com/getsentry/sentry-javascript/compare/7.14.2...7.16.0)
- Bump Cocoa SDK from v7.27.1 to v7.28.0 ([#2548](https://github.com/getsentry/sentry-react-native/pull/2548))
  - [changelog](https://github.com/getsentry/sentry-cocoa/blob/master/CHANGELOG.md#7280)
  - [diff](https://github.com/getsentry/sentry-cocoa/compare/7.27.1...7.28.0)

## 5.0.0-alpha.6

- Latest changes from 4.6.1

### Features

- Add initial support for the RN New Architecture, backwards compatible RNSentry Turbo Module ([#2522](https://github.com/getsentry/sentry-react-native/pull/2522))

### Breaking changes

- New ReactNativeTracingOptions idleTimeoutMs and finalTimeoutMs replacing idleTimeout and maxTransactionDuration respectively ([#2481](https://github.com/getsentry/sentry-react-native/pull/2481))
- iOS min target 12.4, Android API min 21, min React Native version 0.70 ([#2522](https://github.com/getsentry/sentry-react-native/pull/2522))

### Dependencies

- Bump Android SDK from v6.4.3 to v6.5.0 ([#2535](https://github.com/getsentry/sentry-react-native/pull/2535))
  - [changelog](https://github.com/getsentry/sentry-java/blob/main/CHANGELOG.md#650)
  - [diff](https://github.com/getsentry/sentry-java/compare/6.4.3...6.5.0)
- Bump JavaScript SDK from v7.14.2 to v7.15.0 ([#2536](https://github.com/getsentry/sentry-react-native/pull/2536))
  - [changelog](https://github.com/getsentry/sentry-javascript/blob/master/CHANGELOG.md#7150)
  - [diff](https://github.com/getsentry/sentry-javascript/compare/7.14.2...7.15.0)

## 4.6.1

### Fixes

- Make `configureScope` callback safe [#2510](https://github.com/getsentry/sentry-react-native/pull/2510)
- Allows collecting app start and slow/frozen frames if Native SDK is inited manually [#2517](https://github.com/getsentry/sentry-react-native/pull/2517)
- Nested breadcrumb data on android was not treated correctly [#2519](https://github.com/getsentry/sentry-react-native/pull/2519)

### Dependencies

- Bump JavaScript SDK from v7.14.0 to v7.14.2 ([#2511](https://github.com/getsentry/sentry-react-native/pull/2511), [#2526](https://github.com/getsentry/sentry-react-native/pull/2526))
  - [changelog](https://github.com/getsentry/sentry-javascript/blob/master/CHANGELOG.md#7142)
  - [diff](https://github.com/getsentry/sentry-javascript/compare/7.14.0...7.14.2)
- Bump Cocoa SDK from v7.27.0 to v7.27.1 ([#2521](https://github.com/getsentry/sentry-react-native/pull/2521))
  - [changelog](https://github.com/getsentry/sentry-cocoa/blob/master/CHANGELOG.md#7271)
  - [diff](https://github.com/getsentry/sentry-cocoa/compare/7.27.0...7.27.1)
- Bump Android SDK from v6.4.2 to v6.4.3 ([#2520](https://github.com/getsentry/sentry-react-native/pull/2520))
  - [changelog](https://github.com/getsentry/sentry-java/blob/main/CHANGELOG.md#643)
  - [diff](https://github.com/getsentry/sentry-java/compare/6.4.2...6.4.3)

## 5.0.0-alpha.5

### Fixes

- Make `configureScope` callback safe [#2510](https://github.com/getsentry/sentry-react-native/pull/2510)

### Dependencies

- Bump JavaScript SDK from v7.14.0 to v7.14.1 ([#2511](https://github.com/getsentry/sentry-react-native/pull/2511))
  - [changelog](https://github.com/getsentry/sentry-javascript/blob/master/CHANGELOG.md#7141)
  - [diff](https://github.com/getsentry/sentry-javascript/compare/7.14.0...7.14.1)
- Bump Cocoa SDK from v7.27.0 to v7.27.1 ([#2521](https://github.com/getsentry/sentry-react-native/pull/2521))
  - [changelog](https://github.com/getsentry/sentry-cocoa/blob/master/CHANGELOG.md#7271)
  - [diff](https://github.com/getsentry/sentry-cocoa/compare/7.27.0...7.27.1)
- Bump Android SDK from v6.4.2 to v6.4.3 ([#2520](https://github.com/getsentry/sentry-react-native/pull/2520))
  - [changelog](https://github.com/getsentry/sentry-java/blob/main/CHANGELOG.md#643)
  - [diff](https://github.com/getsentry/sentry-java/compare/6.4.2...6.4.3)

## 4.6.0

### Fixes

- SDK Gracefully downgrades when callback throws an error ([#2502](https://github.com/getsentry/sentry-react-native/pull/2502))
- React Navigation v5 ignores when current route is undefined after state changed. ([#2484](https://github.com/getsentry/sentry-react-native/pull/2484))

### Features

- Add ClientReports ([#2496](https://github.com/getsentry/sentry-react-native/pull/2496))

### Sentry Self-hosted Compatibility

- Starting with version `4.6.0` of the `@sentry/react-native` package, [Sentry's self hosted version >= v21.9.0](https://github.com/getsentry/self-hosted/releases) is required or you have to manually disable sending client reports via the `sendClientReports` option. This only applies to self-hosted Sentry. If you are using [sentry.io](https://sentry.io), no action is needed.

### Dependencies

- Bump Cocoa SDK from v7.25.1 to v7.27.0 ([#2500](https://github.com/getsentry/sentry-react-native/pull/2500), [#2506](https://github.com/getsentry/sentry-react-native/pull/2506))
  - [changelog](https://github.com/getsentry/sentry-cocoa/blob/master/CHANGELOG.md#7270)
  - [diff](https://github.com/getsentry/sentry-cocoa/compare/7.25.1...7.27.0)
- Bump JavaScript SDK from v7.13.0 to v7.14.0 ([#2504](https://github.com/getsentry/sentry-react-native/pull/2504))
  - [changelog](https://github.com/getsentry/sentry-javascript/blob/master/CHANGELOG.md#7140)
  - [diff](https://github.com/getsentry/sentry-javascript/compare/7.13.0...7.14.0)

## 5.0.0-alpha.4

- Latest changes from 4.5.0

### Breaking changes

- New ReactNativeTracingOptions idleTimeoutMs and finalTimeoutMs replacing idleTimeout and maxTransactionDuration respectively ([#2481](https://github.com/getsentry/sentry-react-native/pull/2481))

## 4.5.0

### Features

- Add user feedback ([#2486](https://github.com/getsentry/sentry-react-native/pull/2486))
- Add typings for app hang functionality ([#2479](https://github.com/getsentry/sentry-react-native/pull/2479))

### Fixes

- Update warm/cold start span ops ([#2487](https://github.com/getsentry/sentry-react-native/pull/2487))
- Detect hard crash the same as native sdks ([#2480](https://github.com/getsentry/sentry-react-native/pull/2480))
- Integrations factory receives default integrations ([#2494](https://github.com/getsentry/sentry-react-native/pull/2494))

### Dependencies

- Bump Android SDK from v6.4.1 to v6.4.2 ([#2485](https://github.com/getsentry/sentry-react-native/pull/2485))
  - [changelog](https://github.com/getsentry/sentry-java/blob/main/CHANGELOG.md#642)
  - [diff](https://github.com/getsentry/sentry-java/compare/6.4.1...6.4.2)
- Bump JavaScript SDK from v7.12.1 to v7.13.0 ([#2478](https://github.com/getsentry/sentry-react-native/pull/2478))
  - [changelog](https://github.com/getsentry/sentry-javascript/blob/master/CHANGELOG.md#7130)
  - [diff](https://github.com/getsentry/sentry-javascript/compare/7.12.1...7.13.0)

## 4.4.0

### Features

- Add attachments support ([#2463](https://github.com/getsentry/sentry-react-native/pull/2463))

## 4.3.1

### Fixes

- ReactNativeTracingOptions maxTransactionDuration is in seconds ([#2469](https://github.com/getsentry/sentry-react-native/pull/2469))

### Dependencies

- Bump Cocoa SDK from v7.24.1 to v7.25.1 ([#2465](https://github.com/getsentry/sentry-react-native/pull/2465))
  - [changelog](https://github.com/getsentry/sentry-cocoa/blob/master/CHANGELOG.md#7251)
  - [diff](https://github.com/getsentry/sentry-cocoa/compare/7.24.1...7.25.1)

## 5.0.0-alpha.3

- Latest changes from 4.3.x

### Dependencies

- Bump Wizard from v2.0.0 to v2.2.0 ([#2460](https://github.com/getsentry/sentry-react-native/pull/2460))
  - [changelog](https://github.com/getsentry/sentry-wizard/blob/master/CHANGELOG.md#v220)
  - [diff](https://github.com/getsentry/sentry-wizard/compare/v2.0.0...v2.2.0)

## 4.3.0

### Features

- Add Transaction Source for Dynamic Sampling Context ([#2454](https://github.com/getsentry/sentry-react-native/pull/2454))

### Dependencies

- Bump Cocoa SDK from v7.23.0 to v7.24.1 ([#2456](https://github.com/getsentry/sentry-react-native/pull/2456))
  - [changelog](https://github.com/getsentry/sentry-cocoa/blob/master/CHANGELOG.md#7241)
  - [diff](https://github.com/getsentry/sentry-cocoa/compare/7.23.0...7.24.1)
- Bump Android SDK from v6.3.1 to v6.4.1 ([#2437](https://github.com/getsentry/sentry-react-native/pull/2437))
  - [changelog](https://github.com/getsentry/sentry-java/blob/main/CHANGELOG.md#641)
  - [diff](https://github.com/getsentry/sentry-java/compare/6.3.1...6.4.1)
- Bump JavaScript SDK from v7.9.0 to v7.12.1 ([#2451](https://github.com/getsentry/sentry-react-native/pull/2451))
  - [changelog](https://github.com/getsentry/sentry-javascript/blob/master/CHANGELOG.md#7121)
  - [diff](https://github.com/getsentry/sentry-javascript/compare/7.9.0...7.12.1)

## 4.2.4

### Fixes

- ReactNativeTracing wrongly marks transactions as deadline_exceeded when it reaches the idleTimeout ([#2427](https://github.com/getsentry/sentry-react-native/pull/2427))

## 5.0.0-alpha.2

- Latest changes from 4.2.x

## 5.0.0-alpha.1

### Fixes

- Auto linking for RN >= 0.69 ([#2332](https://github.com/getsentry/sentry-react-native/pull/2332))

## 4.2.3

### Fixes

- Bump Cocoa SDK to v7.23.0 ([#2401](https://github.com/getsentry/sentry-react-native/pull/2401))
  - [changelog](https://github.com/getsentry/sentry-cocoa/blob/master/CHANGELOG.md#7230)
  - [diff](https://github.com/getsentry/sentry-cocoa/compare/7.22.0...7.23.0)
- Bump Android SDK to v6.3.1 ([#2410](https://github.com/getsentry/sentry-react-native/pull/2410))
  - [changelog](https://github.com/getsentry/sentry-java/blob/main/CHANGELOG.md#631)
  - [diff](https://github.com/getsentry/sentry-java/compare/6.3.0...6.3.1)
- Bump JavaScript SDK to v7.9.0 ([#2412](https://github.com/getsentry/sentry-react-native/pull/2412))
  - [changelog](https://github.com/getsentry/sentry-javascript/blob/master/CHANGELOG.md#790)
  - [diff](https://github.com/getsentry/sentry-javascript/compare/7.7.0...7.9.0)

## 4.2.2

### Fixes

- Should not ignore `options.transport` function provided in `Sentry.init(...)` ([#2398](https://github.com/getsentry/sentry-react-native/pull/2398))

## 4.2.1

### Fixes

- SENTRY_DIST accepts non-number values on Android ([#2395](https://github.com/getsentry/sentry-react-native/pull/2395))

### Features

- Bump Cocoa SDK to v7.22.0 ([#2392](https://github.com/getsentry/sentry-react-native/pull/2392))
  - [changelog](https://github.com/getsentry/sentry-cocoa/blob/master/CHANGELOG.md#7220)
  - [diff](https://github.com/getsentry/sentry-cocoa/compare/7.21.0...7.22.0)

## 4.2.0

### Features

- Bump Cocoa SDK to v7.21.0 ([#2374](https://github.com/getsentry/sentry-react-native/pull/2374))
  - [changelog](https://github.com/getsentry/sentry-cocoa/blob/master/CHANGELOG.md#7210)
  - [diff](https://github.com/getsentry/sentry-cocoa/compare/7.20.0...7.21.0)
- Bump Android SDK to v6.3.0 ([#2380](https://github.com/getsentry/sentry-react-native/pull/2380))
  - [changelog](https://github.com/getsentry/sentry-java/blob/main/CHANGELOG.md#630)
  - [diff](https://github.com/getsentry/sentry-java/compare/6.1.4...6.3.0)
- Bump JavaScript SDK to v7.7.0 ([#2375](https://github.com/getsentry/sentry-react-native/pull/2375))
  - [changelog](https://github.com/getsentry/sentry-javascript/blob/master/CHANGELOG.md#770)
  - [diff](https://github.com/getsentry/sentry-javascript/compare/7.6.0...7.7.0)

## 4.1.3

### Fixes

- Solve reference to private cocoa SDK class ([#2369](https://github.com/getsentry/sentry-react-native/pull/2369))

## 4.1.2

### Fixes

- Set default unit for measurements ([#2360](https://github.com/getsentry/sentry-react-native/pull/2360))
- When using SENTRY_DIST env. var. on Android, SDK fails to convert to an Integer ([#2365](https://github.com/getsentry/sentry-react-native/pull/2365))

### Features

- Bump JavaScript SDK to v7.6.0 ([#2361](https://github.com/getsentry/sentry-react-native/pull/2361))
  - [changelog](https://github.com/getsentry/sentry-javascript/blob/master/CHANGELOG.md#760)
  - [diff](https://github.com/getsentry/sentry-javascript/compare/7.5.1...7.6.0)

## 4.1.1

### Features

- Bump Cocoa SDK to v7.20.0 ([#2341](https://github.com/getsentry/sentry-react-native/pull/2341), [#2356](https://github.com/getsentry/sentry-react-native/pull/2356))
  - [changelog](https://github.com/getsentry/sentry-cocoa/blob/master/CHANGELOG.md#7200)
  - [diff](https://github.com/getsentry/sentry-cocoa/compare/7.18.1...7.20.0)
- Bump JavaScript SDK to v7.5.1 ([#2342](https://github.com/getsentry/sentry-react-native/pull/2342), [#2350](https://github.com/getsentry/sentry-react-native/pull/2350))
  - [changelog](https://github.com/getsentry/sentry-javascript/blob/master/CHANGELOG.md#751)
  - [diff](https://github.com/getsentry/sentry-javascript/compare/7.3.1...7.5.1)

## 4.1.0

- Fix: Send DidBecomeActiveNotification when OOM enabled ([#2326](https://github.com/getsentry/sentry-react-native/pull/2326))
- Fix: SDK overwrites the user defined ReactNativeTracing ([#2319](https://github.com/getsentry/sentry-react-native/pull/2319))
- Bump Sentry JavaScript 7.3.1 ([#2306](https://github.com/getsentry/sentry-react-native/pull/2306))
  - [changelog](https://github.com/getsentry/sentry-javascript/blob/7.3.1/CHANGELOG.md)
  - [diff](https://github.com/getsentry/sentry-javascript/compare/7.1.1...7.3.1)
- Bump Sentry Cocoa 7.18.1 ([#2320](https://github.com/getsentry/sentry-react-native/pull/2320))
  - [changelog](https://github.com/getsentry/sentry-cocoa/blob/7.18.1/CHANGELOG.md)
  - [diff](https://github.com/getsentry/sentry-cocoa/compare/7.18.0...7.18.1)
- Bump Sentry Android 6.1.4 ([#2320](https://github.com/getsentry/sentry-react-native/pull/2320))
  - [changelog](https://github.com/getsentry/sentry-java/blob/6.1.4/CHANGELOG.md)
  - [diff](https://github.com/getsentry/sentry-java/compare/6.1.2...6.1.4)

## 4.0.2

- Fix Calculate the absolute number of Android versionCode ([#2313](https://github.com/getsentry/sentry-react-native/pull/2313))

## 4.0.1

- Filter out app start with more than 60s ([#2303](https://github.com/getsentry/sentry-react-native/pull/2303))

## 4.0.0

- Bump Sentry JavaScript 7.1.1 ([#2279](https://github.com/getsentry/sentry-react-native/pull/2279))
  - [changelog](https://github.com/getsentry/sentry-javascript/blob/7.1.1/CHANGELOG.md)
  - [diff](https://github.com/getsentry/sentry-javascript/compare/6.19.2...7.1.1)
- Bump Sentry Cocoa 7.18.0 ([#2303](https://github.com/getsentry/sentry-react-native/pull/2303))
  - [changelog](https://github.com/getsentry/sentry-cocoa/blob/7.18.0/CHANGELOG.md)
  - [diff](https://github.com/getsentry/sentry-cocoa/compare/7.11.0...7.18.0)
- Bump Sentry Android 6.1.2 ([#2303](https://github.com/getsentry/sentry-react-native/pull/2303))
  - [changelog](https://github.com/getsentry/sentry-java/blob/6.1.2/CHANGELOG.md)
  - [diff](https://github.com/getsentry/sentry-java/compare/5.7.0...6.1.2)

## Breaking changes

By bumping Sentry Javascript, new breaking changes were introduced, to know more what was changed, check the [breaking changes changelog](https://github.com/getsentry/sentry-javascript/blob/7.0.0/CHANGELOG.md#breaking-changes) from Sentry Javascript.

## 4.0.0-beta.5

- Fix warning missing DSN on BrowserClient. ([#2294](https://github.com/getsentry/sentry-react-native/pull/2294))

## 4.0.0-beta.4

- Bump Sentry Cocoa 7.17.0 ([#2300](https://github.com/getsentry/sentry-react-native/pull/2300))
  - [changelog](https://github.com/getsentry/sentry-cocoa/blob/7.17.0/CHANGELOG.md)
  - [diff](https://github.com/getsentry/sentry-cocoa/compare/7.16.1...7.17.0)
- Bump Sentry Android 6.1.1 ([#2300](https://github.com/getsentry/sentry-react-native/pull/2300))
  - [changelog](https://github.com/getsentry/sentry-java/blob/6.1.1/CHANGELOG.md)
  - [diff](https://github.com/getsentry/sentry-java/compare/6.0.0...6.1.1)

## 4.0.0-beta.3

- Bump Sentry Cocoa 7.16.1 ([#2279](https://github.com/getsentry/sentry-react-native/pull/2283))
  - [changelog](https://github.com/getsentry/sentry-cocoa/blob/7.16.1/CHANGELOG.md)
  - [diff](https://github.com/getsentry/sentry-cocoa/compare/7.11.0...7.16.1)

## 4.0.0-beta.2

- Bump Sentry JavaScript 7.1.1 ([#2279](https://github.com/getsentry/sentry-react-native/pull/2279))
  - [changelog](https://github.com/getsentry/sentry-javascript/blob/7.1.1/CHANGELOG.md)
  - [diff](https://github.com/getsentry/sentry-javascript/compare/7.0.0...7.1.1)
- Bump Sentry Android 6.0.0 ([#2281](https://github.com/getsentry/sentry-react-native/pull/2281))
  - [changelog](https://github.com/getsentry/sentry-java/blob/6.0.0/CHANGELOG.md)
  - [diff](https://github.com/getsentry/sentry-java/compare/5.7.0...6.0.0)

## 4.0.0-beta.1

- Bump Sentry JavaScript 7.0.0 ([#2250](https://github.com/getsentry/sentry-react-native/pull/2250))
  - [changelog](https://github.com/getsentry/sentry-javascript/blob/7.0.0/CHANGELOG.md)
  - [diff](https://github.com/getsentry/sentry-javascript/compare/6.19.2...7.0.0)

## Breaking changes

By bumping Sentry Javascript, new breaking changes were introduced, to know more what was changed, check the [breaking changes changelog](https://github.com/getsentry/sentry-javascript/blob/7.0.0/CHANGELOG.md#breaking-changes) from Sentry Javascript.

## 3.4.3

- feat: Support macOS (#2240) by @ospfranco

## 3.4.2

- fix: Fix cold start appearing again after js bundle reload on Android. #2229

## 3.4.1

- fix: Make withTouchEventBoundary options optional #2196

## 3.4.0

### Various fixes & improvements

- Bump: @sentry/javascript dependencies to 6.19.2 (#2175) by @marandaneto

## 3.3.6

- fix: Respect given release if no dist is given during SDK init (#2163)
- Bump: @sentry/javascript dependencies to 6.19.2 (#2175)

## 3.3.5

- Bump: Sentry Cocoa to 7.11.0 and Sentry Android to 5.7.0 (#2160)

## 3.3.4

- fix(android): setContext serializes as context for Android instead of extra (#2155)
- fix(android): Duplicate Breadcrumbs when captuing messages #2153

## 3.3.3

- Bump: Sentry Cocoa to 7.10.2 and Sentry Android to 5.6.3 (#2145)
- fix(android): Upload source maps correctly regardless of version codes #2144

## 3.3.2

- fix: Do not report empty measurements #1983
- fix(iOS): Bump Sentry Cocoa to 7.10.1 and report slow and frozen measurements (#2132)
- fix(iOS): Missing userId on iOS when the user is not set in the Scope (#2133)

## 3.3.1

- feat: Support setting maxCacheItems #2102
- fix: Clear transaction on route change for React Native Navigation #2119

## 3.3.0

- feat: Support enableNativeCrashHandling for iOS #2101
- Bump: Sentry Cocoa 7.10.0 #2100
- feat: Touch events now track components with `sentry-label` prop, falls back to `accessibilityLabel` and then finally `displayName`. #2068
- fix: Respect sentryOption.debug setting instead of #DEBUG build flag for outputting logs #2039
- fix: Passing correct mutableOptions to iOS SDK (#2037)
- Bump: Bump @sentry/javascript dependencies to 6.17.9 #2082
- fix: Discard prior transactions on react navigation dispatch #2053

## 3.2.14-beta.2

- feat: Touch events now track components with `sentry-label` prop, falls back to `accessibilityLabel` and then finally `displayName`. #2068
- fix: Respect sentryOption.debug setting instead of #DEBUG build flag for outputting logs #2039
- fix: Passing correct mutableOptions to iOS SDK (#2037)
- Bump: Bump @sentry/javascript dependencies to 6.17.9 #2082

## 3.2.14-beta.1

- fix: Discard prior transactions on react navigation dispatch #2053

## 3.2.13

- fix(deps): Add `@sentry/wizard` back in as a dependency to avoid missing dependency when running react-native link. #2015
- Bump: sentry-cli to 1.72.0 #2016

## 3.2.12

- fix: fetchNativeDeviceContexts returns an empty Array if no Device Context available #2002
- Bump: Sentry Cocoa 7.9.0 #2011

## 3.2.11

- fix: Polyfill the promise library to permanently fix unhandled rejections #1984

## 3.2.10

- fix: Do not crash if androidx.core isn't available on Android #1981
- fix: App start measurement on Android #1985
- Bump: Sentry Android to 5.5.2 #1985

## 3.2.9

- Deprecate initialScope in favor of configureScope #1963
- Bump: Sentry Android to 5.5.1 and Sentry Cocoa to 7.7.0 #1965

## 3.2.8

### Various fixes & improvements

- replace usage of master to main (30b44232) by @marandaneto

## 3.2.7

- fix: ReactNavigationV4Instrumentation null when evaluating 'state.routes' #1940
- fix: ConcurrentModification exception for frameMetricsAggregator #1939

## 3.2.6

- feat(android): Support monorepo in gradle plugin #1917
- fix: Remove dependency on promiseRejectionTrackingOptions #1928

## 3.2.5

- fix: Fix dynamic require for promise options bypassing try catch block and crashing apps #1923

## 3.2.4

- fix: Warn when promise rejections won't be caught #1886
- Bump: Sentry Android to 5.4.3 and Sentry Cocoa to 7.5.4 #1920

## 3.2.3

### Various fixes & improvements

- fix(ios): tracesSampler becomes NSNull in iOS and the app cannot be started (#1872) by @marandaneto

## 3.2.2

- Bump Sentry Android SDK to 5.3.0 #1860

## 3.2.1

### Various fixes & improvements

- feat(ios): Missing config `enableOutOfMemoryTracking` on iOS/Mac (#1858) by @marandaneto

## 3.2.0

- feat: Routing instrumentation will emit breadcrumbs on route change and set route tag #1837
- Bump Sentry Android SDK to 5.2.4 ([#1844](https://github.com/getsentry/sentry-react-native/pull/1844))

  - [changelog](https://github.com/getsentry/sentry-java/blob/5.2.4/CHANGELOG.md)
  - [diff](https://github.com/getsentry/sentry-java/compare/5.2.0...5.2.4)

- Bump Sentry Cocoa SDK to 7.4.8 ([#1856](https://github.com/getsentry/sentry-react-native/pull/1856))
  - [changelog](https://github.com/getsentry/sentry-cocoa/blob/7.4.8/CHANGELOG.md)
  - [diff](https://github.com/getsentry/sentry-cocoa/compare/7.3.0...7.4.8)

## 3.2.0-beta.2

- fix: Type React Native Navigation instrumentation constructor argument as unknown to avoid typescript errors #1817

## 3.2.0-beta.1

- feat: Routing instrumentation for React Native Navigation #1774

## 3.1.1

- Bump Sentry Android SDK to 5.2.0 ([#1785](https://github.com/getsentry/sentry-react-native/pull/1785))

  - [changelog](https://github.com/getsentry/sentry-java/blob/5.2.0/CHANGELOG.md)
  - [diff](https://github.com/getsentry/sentry-java/compare/5.1.2...5.2.0)

- Bump Sentry Cocoa SDK to 7.3.0 ([#1785](https://github.com/getsentry/sentry-react-native/pull/1785))
  - [changelog](https://github.com/getsentry/sentry-cocoa/blob/7.3.0/CHANGELOG.md)
  - [diff](https://github.com/getsentry/sentry-cocoa/compare/7.2.6...7.3.0)

## 3.1.0

- Feat: Allow custom release for source map upload scripts #1548
- ref: Remove v5 prefix from react navigation instrumentation to support v6 #1768

## 3.0.3

- Fix: Set Java 8 for source and target compatibility if not using AGP >= 4.2.x (#1763)

## 3.0.2

- Bump: Android tooling API 30 (#1761)

## 3.0.1

- fix: Add sentry-cli as a dependency #1755

## 3.0.0

- feat: Align `event.origin`, `event.environment` with other hybrid sdks #1749
- feat: Add native sdk package info onto events #1749
- build(js): Bump sentry-javascript dependencies to 6.12.0 #1750
- fix: Fix native frames not being added to transactions #1752
- build(android): Bump sentry-android to 5.1.2 #1753
- build(ios): Bump sentry-cocoa to 7.2.6 #1753
- fix: Move @sentry/wizard dependency to devDependencies #1751

## 3.0.0-beta.3

- feat: Add `wrap` wrapper method with profiler and touch event boundary #1728
- feat: App-start measurements, if using the `wrap` wrapper, will now finish on the root component mount #1728

## 3.0.0-beta.2

- feat: Native slow/frozen frames measurements #1711

## 3.0.0-beta.1

- build(ios): Bump sentry-cocoa to 7.2.0-beta.9 #1704
- build(android): Bump sentry-android to 5.1.0-beta.9 #1704
- feat: Add app start measurements to the first transaction #1704
- feat: Create an initial initial ui.load transaction by default #1704
- feat: Add `enableAutoPerformanceTracking` flag that enables auto performance when tracing is enabled #1704

## 2.7.0-beta.1

- feat: Track stalls in the JavaScript event loop as measurements #1542

## 2.6.2

- fix: Fix the error handler (error dialog) not called in dev #1712

## 2.6.1

- build(ios): Bump sentry-cocoa to 7.1.4 #1700

## 2.6.0

- feat: Support the `sendDefaultPii` option. #1634
- build(android): Bump sentry-android to 5.1.0-beta.2 #1645
- fix: Fix transactions on Android having clock drift and missing span data #1645

## 2.5.2

- fix: Fix `Sentry.close()` not correctly resolving the promise on iOS. #1617
- build(js): Bump sentry-javascript dependencies to 6.7.1 #1618

## 2.5.1

- fix: Fatal uncaught events should be tagged handled:false #1597
- fix: Fix duplicate breadcrumbs on Android #1598

## 2.5.0

### Dependencies

- build(js): Bump sentry-javascript dependencies to 6.5.1 #1588
- build(ios): Bump sentry-cocoa to 7.0.0 and remove setLogLevel #1459
- build(android): Bump sentry-android to 5.0.1 #1576

### Features

- feat: `Sentry.flush()` to flush events to disk and returns a promise #1547
- feat: `Sentry.close()` method to fully disable the SDK on all layers and returns a promise #1457

### Fixes

- fix: Process "log" levels in breadcrumbs before sending to native #1565

## 2.5.0-beta.1

- build(ios): Bump sentry-cocoa to 7.0.0 and remove setLogLevel #1459
- feat: Close method to fully disable the SDK on all layers #1457
- build(android): Bump Android SDK to 5.0.0-beta.1 #1476

## 2.4.3

- fix: Use the latest outbox path from hub options instead of private options #1529

## 2.4.2

- fix: enableNative: false should take precedence over autoInitializeNativeSdk: false #1462

## 2.4.1

- fix: Type navigation container ref arguments as any to avoid TypeScript errors #1453

## 2.4.0

- fix: Don't call `NATIVE.fetchRelease` if release and dist already exists on the event #1388
- feat: Add onReady callback that gets called after Native SDK init is called #1406

## 2.3.0

- feat: Re-export Profiler and useProfiler from @sentry/react #1372
- fix(performance): Handle edge cases in React Navigation routing instrumentation. #1365
- build(android): Bump sentry-android to 4.3.0 #1373
- build(devtools): Bump @sentry/wizard to 1.2.2 #1383
- build(js): Bump sentry-javascript dependencies to 6.2.1 #1384
- feat(performance): Option to set route change timeout in routing instrumentation #1370

## 2.2.2

- fix: Fix unhandled promise rejections not being tracked #1367

## 2.2.1

- build(js): Bump @sentry/\* dependencies on javascript to 6.2.0 #1354
- fix: Fix react-dom dependency issue. #1354
- build(android): Bump sentry-android to 4.1.0 #1334

## 2.2.0

- Bump: sentry-android to v4.0.0 #1309
- build(ios): Bump sentry-cocoa to 6.1.4 #1308
- fix: Handle auto session tracking start on iOS #1308
- feat: Use beforeNavigate in routing instrumentation to match behavior on JS #1313
- fix: React Navigation Instrumentation starts initial transaction before navigator mount #1315

## 2.2.0-beta.0

- build(ios): Bump sentry-cocoa to 6.1.3 #1293
- fix: pass maxBreadcrumbs to Android init
- feat: Allow disabling native SDK initialization but still use it #1259
- ref: Rename shouldInitializeNativeSdk to autoInitializeNativeSdk #1275
- fix: Fix parseErrorStack that only takes string in DebugSymbolicator event processor #1274
- fix: Only set "event" type in envelope item and not the payload #1271
- build: Bump JS dependencies to 5.30.0 #1282
- fix: Add fallback envelope item type to iOS. #1283
- feat: Auto performance tracing with XHR/fetch, and routing instrumentation #1230

## 2.1.1

- build(android): Bump `sentry-android` to 3.2.1 #1296

## 2.1.0

- feat: Include @sentry/tracing and expose startTransaction #1167
- feat: A better sample app to showcase the SDK and especially tracing #1168
- build(js): Bump @sentry/javascript dependencies to 5.28.0. #1228
- build(android): Bump `sentry-android` to 3.2.0 #1208

## 2.0.2

- build(ios): Bump `sentry-cocoa` to 6.0.9 #1200

## 2.0.1

- build(ios): Bump `sentry-cocoa` to 6.0.8. #1188
- fix(ios): Remove private imports and call `storeEnvelope` on the client. #1188
- fix(ios): Lock specific version in podspec. #1188
- build(android): Bump `sentry-android` to 3.1.3. #1177
- build(deps): Bump @sentry/javascript deps to version-locked 5.27.4 #1199

## 2.0.0

- build(android): Changes android package name from `io.sentry.RNSentryPackage` to `io.sentry.react.RNSentryPackage` (Breaking). #1131
- fix: As auto session tracking is now on by default, allow user to pass `false` to disable it. #1131
- build: Bump `sentry-android` to 3.1.0. #1131
- build: Bump `sentry-cocoa` to 6.0.3. #1131
- feat(ios): Use `captureEnvelope` on iOS/Mac. #1131
- feat: Support envelopes with type other than `event`. #1131
- feat(android): Add enableNdkScopeSync property to ReactNativeOptions. #1131
- feat(android): Pass attachStacktrace option property down to android SDK. #1131
- build(js): Bump @sentry/javascript dependencies to 5.27.1. #1156

## 1.9.0

- fix: Only show the "Native Sentry SDK is disabled" warning when `enableNative` is false and `enableNativeNagger` is true. #1084
- build: Bump @sentry/javascript dependencies to 5.25.0. #1118

## 1.8.2

- build: Bump @sentry/javascript dependencies to 5.24.2 #1091
- fix: Add a check that `performance` exists before using it. #1091

## 1.8.1

- build: Bump @sentry/javascript dependencies to 5.24.1 #1088
- fix: Fix timestamp offset issues due to issues with `performance.now()` introduced in React Native 0.63. #1088

## 1.8.0

- feat: Support MacOS #1068
- build: Bump @sentry/javascript dependencies to 5.23.0 #1079
- fix: Only call native deviceContexts on iOS #1061
- fix: Don't send over Log and Critical levels over native bridge #1063

## 1.7.2

- meta: Move from Travis CI to Github Actions #1019
- ref: Drop TSLint in favor of ESLint #1023
- test: Add basic end-to-end tests workflow #945
- Bump: sentry-android to v2.3.1

## 1.7.1

- build: Bump sentry-cocoa to 5.2 #1011
- fix: App Store submission for Mac apps getsentry/sentry-cocoa#635
- fix: Use the release and dist set in init options over native release #1009
- fix: assign default options before enableNative check #1007

## 1.7.0

- fix: Use `LogBox` instead of `YellowBox` if possible. #989
- fix: Don't add `DeviceContext` default integration if `enableNative` is set to `false`. #993
- fix: Don't log "Native Sentry SDK is disabled" if `enableNativeNagger` is set to `false`. #993
- feat: Migrate to `@sentry/react` from `@sentry/browser` and expose `ErrorBoundary` & the redux enhancer. #1005

## 1.6.3

- feat: Touch events take Regex for ignoreNames & add tests #973

## 1.6.2

- fix: Don't prefix app:/// to "native" filename as well #957
- feat: Add sdk_info to envelope header on Android. #958

## 1.6.1

- Bump `sentry-cocoa` `5.1.8`

## 1.6.0

- feat: Log component tree with all touch events #952
- fix: Fix appending app:/// prefix to [native code] #946
- Bump `@sentry/*` to `^5.19.0`
- Bump `sentry-cocoa` `5.1.6`

## 1.5.0

- feat: Track touch events as breadcrumbs #939
- fix: Serialize the default user keys in setUser #926
- Bump android 2.2.0 #942
- fix(android): Fix unmapped context keys being overwritten on Android.

## 1.4.5

- fix: Fix Native Wrapper not checking enableNative setting #919

## 1.4.4

- Bump cocoa 5.1.4
- fix(ios): We only store the event in release mode #917

## 1.4.3

- Extend Scope methods to set native scope too. #902
- Bump android 2.1.6
- Bump `@sentry/*` to `^5.16.1`
- Bump cocoa 5.1.3

## 1.4.2

- Bump android 2.1.4 #891
- Expose session timeout. #887
- Added `event.origin` and `event.environment` tags to determine where events originate from. #890

## 1.4.1

- Filtered out `options` keys passed to `init` that would crash native. #885

## 1.4.0

- Remove usages of RNSentry to a native wrapper (#857)
- Bump android 2.1.3 (#858)
- Bump cocoa 5.1.0 (#870)
- Accept enableAutoSessionTracking (#870)
- Don't attach Android Threads (#866)
- Refactored startWithDsnString to be startWithOptions. (#860)

## 1.3.9

- Bump `@sentry/wizard` to `1.1.4`

## 1.3.8

- Fixes a bug in `DebugSymbolicator`

## 1.3.7

- Bump `@sentry/wizard` to `1.1.2`

## 1.3.6

- Bump `@sentry/*` to `^5.15.4`

## 1.3.5

- Bump `@sentry/*` to `^5.15.2`

## 1.3.4

- Bump `@sentry/*` to `^5.15.1`
- Fix a bug in DebugSymbolicator to fetch the correct file
- Bump to `io.sentry:sentry-android:2.0.2`

## 1.3.3

- Fix sourcemap path for Android and `react-native` version `< 0.61`
- Expose Android SDK in Java

## 1.3.2

- Bump `io.sentry:sentry-android:2.0.0`
- Fixes a bug on Android when sending events with wrong envelope size

## 1.3.1

- Bump `@sentry/wizard` to `1.1.1` fixing iOS release identifiers
- console.warn und unhandled rejections in DEV

## 1.3.0

- Bump `io.sentry:sentry-android:2.0.0-rc04`
- Added support for Hermes runtime!!
- Fixed a lot of issues on Android
- NDK support

## 1.2.2

- fix(android): Crash if stacktrace.frames is empty (#742)

## 1.2.1

- Bump `io.sentry:sentry-android:1.7.29`

## 1.2.0

- Bump `@sentry/*` to `^5.10.0`
- Allow overriding sentry.properties location (#722)

## 1.1.0

- Bump `@sentry/*` to `^5.9.0`
- fix(android): Feedback not working (#706)
- fix(types): Fix type mismatch when copying breadcrumb `type` (#693)

## 1.0.9

- Fixed an issue where breadcrumbs failed to be copied correctly

## 1.0.8

- Fix missing `type`, miscast `status_code` entries in Android breadcrumbs

## 1.0.7

- Store `environment`, `release` & `dist` on native iOS and Android clients in case of an native crash

## 1.0.6

- Fix error message to guide towards correct docs page

## 1.0.5

- Convert `message` in Java to string if it's a map (#653)

## 1.0.4

- Also catch `ClassCastException` to support react-native versions < 0.60 (#651)

## 1.0.3

- Expose `BrowserIntegrations` to change browser integrations (#639)

## 1.0.2

- Fixes `breadcrumb.data` cast if it's not a hashmap (#651)

## 1.0.1

- Fixed typo in `RNSentry.m` (#658)

## 1.0.0

This is a new major release of the Sentry's React Native SDK rewritten in TypeScript.
This SDK is now unified with the rest of our JavaScript SDKs and published under a new name `@sentry/react-native`.
It uses `@sentry/browser` and both `sentry-cocoa` and `sentry-android` for native handling.

This release is a breaking change an code changes are necessary.

New way to import and init the SDK:

```js
import * as Sentry from '@sentry/react-native';

Sentry.init({
  dsn: 'DSN',
});
```

## 0.43.2

- Add a check for an empty stacktrace on Android (#594)

## 0.43.1

- Bump `raven-js` `3.27.1`

## 0.43.0

- Bump `sentry-wizard` `0.13.0`

## 0.42.0

- Bump `sentry-cocoa` `4.2.1`
- Fix a bug where environment was correctly set
- Only upload source maps in gradle if non debug build

## 0.41.1

- Fix bump version script

## 0.41.0

- Update android build tools and gradle scripts to be compatible with latest version
- Fix support to build on windows

## 0.40.3

- Bump `sentry-cocoa` `4.1.3`

## 0.40.2

- Fix import for ArrayList and ReadableArray on Android, Fixes #511

## 0.40.1

- Use `buildToolsVersion` in build.gradle

## 0.40.0

- Add fingerprint support for iOS/Android, Fixes #407
- Add support for tvOS

## v0.39.1

- Bump `@sentry/wizard` `0.12.1`
- Add constructor for `RNSentryPackage.java`, Fixes #490

## v0.39.0

- `react-native-sentry >= 0.39.0` requires `react-native >= 0.56.0`
- [Android] Bumping of gradle deps

```
compileSdkVersion 26
buildToolsVersion '26.0.3'
...
targetSdkVersion 26
```

- [Android] Use `sentry-android` `1.7.5`
- Bump `@sentry/wizard` `0.11.0`
- Bump `sentry-cocoa` `4.1.0`
- Use new SDK identifier `sentry.javascript.react-native`

## v0.38.3

- Bump `@sentry/wizard` `0.10.2`

## v0.38.2

- [Android] Use `sentry-android` `1.7.4`

## v0.38.1

- [Android] set empty message to prevent breadcrumb exception

## v0.38.0

- [Android] Remove requirement to pass in `MainApplication` `new RNSentryPackage(MainApplication.this)`

## v0.37.1

- [Android] Call event callbacks even on failure to trigger crashes when device is offline

## v0.37.0

- Revert change to podspec file
- Add support for transaction instead of culprit
- Add equalsIgnoreCase to gradle release name compare
- Bump sentry-java to 1.7.3

## v0.36.0

- Bump raven-js to 3.24.2
- Fixed #391

## v0.35.4

- Bump sentry-cocoa to 3.12.4

## v0.35.3

- Fix wizard command

## v0.35.2

- Fixed #374

## v0.35.1

- Bump sentry-cocoa to 3.12.0

## v0.35.0

- Fixes an issue where error will not be reported to Sentry.

## v0.34.1

- Fixed #354

## v0.34.0

- Fixed #353
- Fixed #347
- Fixed #346
- Fixed #342

## v0.33.0

- Add pro guard default rule @kazy1991
- Exposed crashedLastLaunch for iOS @monotkate
- Fixed #337
- Fixed #333
- Fixed #331
- Fixed #322

## v0.32.1

- Update sentry-wizard

## v0.32.0

### Breaking changes

### Migration guide upgrading from < 0.32.0

Since we now use `@sentry/wizard` for linking with out new `@sentry/cli` package, the old
`sentry-cli-bin` package has been deprecated.
You have to search your codebase for `sentry-cli-binary` and replace it with `@sentry/cli`.
There are few places where we put it during the link process:

- In both `sentry.properties` files in `ios`/`android` folder
- In your Xcode build scripts once in `Bundle React Native code and images` and once in `Upload Debug Symbols to Sentry`

So e.g.:

The `Upload Debug Symbols to Sentry` build script looks like this:

```
export SENTRY_PROPERTIES=sentry.properties
../node_modules/sentry-cli-binary/bin/sentry-cli upload-dsym
```

should be changed to this:

```
export SENTRY_PROPERTIES=sentry.properties
../node_modules/@sentry/cli/bin/sentry-cli upload-dsym
```

### General

- Bump `@sentry/wizard` to `0.7.3`
- Bump `sentry-cocoa` to `3.10.0`
- Fixed #169

## v0.31.0

- Use <https://github.com/getsentry/sentry-wizard> for setup process

## v0.30.3

- Fix podspec file
- Fix gradle regex to allow number in projectname

## v0.30.2

Updated npm dependencies

## v0.30.1

Deploy and release over Probot

## v0.30.0

Refactored iOS to use shared component from sentry-cocoa.
Also squashed many little bugs on iOS.

- Fixed #281
- Fixed #280

## v0.29.0

- Fixed #275
- Fixed #274
- Fixed #272
- Fixed #253

## v0.28.0

We had to rename `project.ext.sentry` to `project.ext.sentryCli` because our own proguard gradle plugin was conflicting with the name.
The docs already reflect this change.

- #257

We now use the `mainThread` to report errors to `RNSentry`. This change is necessary in order for react-native to export constants.
This change shouldn't impact anyone using `react-native-sentry` since most of the "heavy" load was handled by `sentry-cocoa` in its own background queue anyway.

- #259
- #244

Bump `sentry-cocoa` to `3.8.3`

## v0.27.0

We decided to deactivate stack trace merging by default on iOS since it seems to unstable right now.
To activate it set:

```js
Sentry.config('___DSN___', {
  deactivateStacktraceMerging: false,
});
```

We are looking into ways making this more stable and plan to re-enable it again in the future.

## v0.26.0

- Added `setShouldSendCallback` #250

## v0.25.0

- Fix a bug in gradle script that trigged the sourcemap upload twice
- Fixed #245
- Fixed #234

## v0.24.2

- Fixed <https://github.com/getsentry/react-native-sentry/issues/241>

## v0.24.1

- Bump `sentry-cli` version to `1.20.0`

## v0.24.0

- Fix frame urls when only using `raven-js`
- Upgrade `sentry-java` to `1.5.3`
- Upgrade `sentry-cocoa` to `3.8.1`
- Added support for `sampleRate` option

## v0.23.2

- Fixed #228 again ¯\\*(ツ)*/¯

## v0.23.1

- Fixed #228

## v0.23.0

- Add more event properties for `setEventSentSuccessfully` callback on Android

## v0.22.0

- Fixed #158
- Add

```groovy
project.ext.sentry = [
    logLevel: "debug",
    flavorAware: true
]
```

should be before:
`apply from: "../../node_modules/react-native-sentry/sentry.gradle"`
This enables `sentry-cli` debug output on android builds, also adds flavor aware `sentry.properties` files.

## v0.21.2

- Fixing device farm tests

## v0.21.1

- Store event on release and send on next startup.

## v0.21.0

- Fixed an issue where javascript error wasn't sent everytime

## v0.20.0

- Bump `sentry-cocoa` to `3.6.0`

## v0.19.0

- Make `userId` optional for user context
- Bump `sentry-cocoa` to `3.5.0`

## v0.18.0

- Bump `sentry-java` to `1.5.1`
- Fix linking step
- Bump `raven-js` to `3.17.0`

## v0.17.1

- Fixed #190

## v0.17.0

- Fix `disableNativeIntegration` proptery to use right transport

## v0.16.2

- Remove send callback when native integration isn't available.

## v0.16.1

- Removed strange submodule

## v0.16.0

- Bump `sentry-java` to `1.4.0`
- Bump `sentry-cocoa` to `3.4.2`
- Fixed #182
- Fixed path detection of sentry-cli

## v0.15.1

- Fixed last release

## v0.15.0

- Added compatiblity for react-native `0.47.0`
- Fixed #169
- Fixed #106
- Bumped `sentry-cocoa` to `3.3.3`

Also added integration tests running on AWS Device Farm.

## v0.14.16

- Fixed #124

## v0.14.12

- Updated to `sentry-cocoa` `3.1.2`
- Fixed #156

## v0.14.11

- Fixed #166

## v0.14.10

- Fixed #161

## v0.14.9

Fixed #163

## v0.14.8

- Fixed #159
- Fixes breadcrumb tracking on android

## v0.14.7

- Improve performance for `react-native >= 0.46`

## v0.14.6

- Bump `sentry-cocoa` and `KSCrash`

## v0.14.5

- Push Podspec to `sentry-cocoa` `3.1.2`

## v0.14.4

- Removed example project from repo
- Make sure native client is only initialized once

## v0.14.3

- Revert to `23.0.1` android build tools

## v0.14.2

- Fixes #131

## v0.14.1

- Bump `raven-js` `3.16.1`
- Fixes #136

## v0.14.0

- Allowing calls to Sentry without calling `install()`
- Add internal logging if `logLevel >= SentryLog.Debug`
- Use `sentry-cocoa` `3.1.2`

## v0.13.3

- Fixes #67

## v0.13.2

- Fixes #116
- Fixes #51

## v0.13.1

- Fixed Android version dependency

## v0.13.0

- Overhauled internal handling of exceptions
- Updated iOS and Android native dependencies

## v0.12.12

- Fixes #105
- Added option `disableNativeIntegration`

## v0.12.11

- Use sentry-cocoa `3.0.9`
- Fixes #100

## v0.12.10

- Update `raven-js` to `3.16.0`
- Update `sentry-cocoa` to `3.0.8`
- Fixes #64
- Fixes #57

## v0.12.8

- Fix typo

## v0.12.9

- Add support on iOS for stacktrace merging and `react-native 0.45`

## v0.12.7

- Fixes #92

## v0.12.6

- Fixes #95

## v0.12.5

- Fixes #91 #87 #82 #63 #54 #48

## v0.12.3

- Fixed #90

## v0.12.2

- Fixed #90

## v0.12.4

- Fixed #94

## v0.12.1

- Use `3.0.7` `sentry-cocoa` in Podspec

## v0.12.0

- Removed `RSSwizzle` use `SentrySwizzle` instead

## v0.11.8

Update Podspec to use `Sentry/KSCrash`

## v0.11.7

- Fix `duplicate symbol` `RSSwizzle` when using CocoaPods

## v0.11.6

- Use `sentry-cocoa` `3.0.1`

## v0.11.5

- Fix <https://github.com/getsentry/react-native-sentry/issues/77>

## v0.11.4

- Use android buildToolsVersion 23.0.1

## v0.11.3

- Fix Xcode archive to not build generic archive

## v0.11.2

- Fix Xcode archiving

## v0.11.1

- Using latest version of `sentry-cocoa`

## v0.11.0

This is a big release because we switched our internal iOS client from swift to objc which drastically improve the setup experience and compatibility.

We also added support for codepush, please check the docs <https://docs.sentry.io/clients/react-native/codepush/> for more information.

After updating run `react-native unlink react-native-sentry` and `react-native link react-native-sentry` again in order to setup everything correctly.

## v0.10.0

- Greatly improved the linking process. Check out our docs for more information <https://docs.sentry.io/clients/react-native/>

## v0.9.1

- Update to sentry 2.1.11 which fixes a critical bug regarding sending requests on iOS

## v0.9.0

- Improve link and unlink scripts

## v0.8.5

- Fixed: bad operand types for binary operator

## v0.8.4

- Put execution on iOS into a background thread
- Add parameter checks on android

## v0.8.3

- Bump sentry version to 2.1.10 to fix releases

## v0.8.2

- Updated podspec thx @alloy

## v0.8.1

- Added command to package json to inject MainApplication.java into RNSentryPackage

## v0.8.0

- Added native android support
- raven-js is always used we use the native clients for sending events and add more context to them

## v0.7.0

- Bump KSCrash and Sentry version

## v0.6.0

Use `raven-js` internally instead switching between native and raven-js.

Native client will be used when available.

Alot of API changes to more like `raven-js`

## v0.5.3

- Fix import for

```objc
#if __has_include(<React/RNSentry.h>)
#import <React/RNSentry.h> // This is used for versions of react >= 0.40
#else
#import "RNSentry.h" // This is used for versions of react < 0.40
#endif
```

## v0.5.2

- Prefix filepath with `app://` if RavenClient is used

## v0.5.1

- Fix `npm test`
- Added `forceRavenClient` option which forces to use RavenClient instead of the NativeClient

## v0.5.0

- Added support for installation with cocoapods see <https://docs.sentry.io/clients/react-native/#setup-with-cocoapods>
- Lowered minimum version requirement for `react-native` to `0.38.0`

## v0.4.0

- Added `ignoreModulesExclude` to exclude modules that are ignored by default for stacktrace merging
- Added `ignoreModulesInclude` to add additional modules that should be ignored for stacktrace merging<|MERGE_RESOLUTION|>--- conflicted
+++ resolved
@@ -43,7 +43,6 @@
   ...
   <FeedbackForm/>
   ```
-<<<<<<< HEAD
   or auto-inject it by calling the `showFeedbackForm`:
     ```jsx
   import { showFeedbackForm } from '@sentry/react-native';
@@ -55,9 +54,6 @@
       }}
     />
   ```
-  Check [the documentation](https://docs.sentry.io/platforms/react-native/user-feedback/) for more configuration options.
-=======
->>>>>>> f8a82fdc
 
 - Export `Span` type from `@sentry/types` ([#4345](https://github.com/getsentry/sentry-react-native/pull/4345))
 
