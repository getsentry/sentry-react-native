# Changelog

<!-- prettier-ignore-start -->
> [!IMPORTANT]
> If you are upgrading to the `6.x` versions of the Sentry React Native SDK from `5.x` or below,
> make sure you follow our [migration guide](https://docs.sentry.io/platforms/react-native/migration/) first.
<!-- prettier-ignore-end -->

## Unreleased

### Features

- Adds new `captureFeedback` and deprecates the `captureUserFeedback` API ([#4320](https://github.com/getsentry/sentry-react-native/pull/4320))

  ```jsx
  import * as Sentry from "@sentry/react-native";

  const eventId = Sentry.lastEventId();

  Sentry.captureFeedback({
    name: "John Doe",
    email: "john@doe.com",
    message: "Hello World!",
    associatedEventId: eventId, // optional
  });
  ```

<<<<<<< HEAD
To learn how to attach context data to the feedback vistit [the documentation](https://docs.sentry.io/platforms/react-native/user-feedback/).

- User Feedback Form Component Beta ([#4320](https://github.com/getsentry/sentry-react-native/pull/4328))

   To collect user feedback from inside your application add the `FeedbackForm` component.

  ```jsx
  import { FeedbackForm } from "@sentry/react-native";
  ...
  <FeedbackForm/>
  ```
=======
  To learn how to attach context data to the feedback visit [the documentation](https://docs.sentry.io/platforms/react-native/user-feedback/).
>>>>>>> 205982c3

- Export `Span` type from `@sentry/types` ([#4345](https://github.com/getsentry/sentry-react-native/pull/4345))
- Add RN SDK package to `sdk.packages` on Android ([#4380](https://github.com/getsentry/sentry-react-native/pull/4380))

### Fixes

- Return `lastEventId` export from `@sentry/core` ([#4315](https://github.com/getsentry/sentry-react-native/pull/4315))
- Don't log file not found errors when loading envs in `sentry-expo-upload-sourcemaps` ([#4332](https://github.com/getsentry/sentry-react-native/pull/4332))
- Navigation Span should have no parent by default ([#4326](https://github.com/getsentry/sentry-react-native/pull/4326))
- Disable HTTP Client Errors on iOS ([#4347](https://github.com/getsentry/sentry-react-native/pull/4347))

### Changes

- Falsy values of `options.environment` (empty string, undefined...) default to `production`

### Dependencies

- Bump CLI from v2.38.2 to v2.39.1 ([#4305](https://github.com/getsentry/sentry-react-native/pull/4305), [#4316](https://github.com/getsentry/sentry-react-native/pull/4316))
  - [changelog](https://github.com/getsentry/sentry-cli/blob/master/CHANGELOG.md#2391)
  - [diff](https://github.com/getsentry/sentry-cli/compare/2.38.2...2.39.1)
- Bump Android SDK from v7.18.0 to v7.19.0 ([#4329](https://github.com/getsentry/sentry-react-native/pull/4329), [#4365](https://github.com/getsentry/sentry-react-native/pull/4365))
  - [changelog](https://github.com/getsentry/sentry-java/blob/main/CHANGELOG.md#7190)
  - [diff](https://github.com/getsentry/sentry-java/compare/7.18.0...7.19.0)
- Bump JavaScript SDK from v8.40.0 to v8.45.1 ([#4351](https://github.com/getsentry/sentry-react-native/pull/4351), [#4325](https://github.com/getsentry/sentry-react-native/pull/4325), [#4371](https://github.com/getsentry/sentry-react-native/pull/4371), [#4382](https://github.com/getsentry/sentry-react-native/pull/4382))
  - [changelog](https://github.com/getsentry/sentry-javascript/blob/develop/CHANGELOG.md#8451)
  - [diff](https://github.com/getsentry/sentry-javascript/compare/8.40.0...8.45.1)

## 6.4.0

### Features

- Add Replay Custom Masking for iOS, Android and Web ([#4224](https://github.com/getsentry/sentry-react-native/pull/4224), [#4265](https://github.com/getsentry/sentry-react-native/pull/4265), [#4272](https://github.com/getsentry/sentry-react-native/pull/4272), [#4314](https://github.com/getsentry/sentry-react-native/pull/4314))

  ```jsx
  import * as Sentry from '@sentry/react-native';

  const Example = () => {
    return (
      <View>
        <Sentry.Mask>
          <Text>${"All children of Sentry.Mask will be masked."}</Text>
        </Sentry.Mask>
        <Sentry.Unmask>
          <Text>${"Only direct children of Sentry.Unmask will be unmasked."}</Text>
        </Sentry.Unmask>
      </View>
    );
  };
  ```

## 6.4.0-beta.1

### Features

- Add Replay Custom Masking for iOS, Android and Web ([#4224](https://github.com/getsentry/sentry-react-native/pull/4224), [#4265](https://github.com/getsentry/sentry-react-native/pull/4265), [#4272](https://github.com/getsentry/sentry-react-native/pull/4272), [#4314](https://github.com/getsentry/sentry-react-native/pull/4314))

  ```jsx
  import * as Sentry from '@sentry/react-native';

  const Example = () => {
    return (
      <View>
        <Sentry.Mask>
          <Text>${"All children of Sentry.Mask will be masked."}</Text>
        </Sentry.Mask>
        <Sentry.Unmask>
          <Text>${"Only direct children of Sentry.Unmask will be unmasked."}</Text>
        </Sentry.Unmask>
      </View>
    );
  };
  ```

## 6.3.0

### Features

- Add support for `.env.sentry-build-plugin` ([#4281](https://github.com/getsentry/sentry-react-native/pull/4281))

  Don't commit the file to your repository. Use it to set your Sentry Auth Token.

  ```
  SENTRY_AUTH_TOKEN=your_token_here
  ```

- Add Sentry Metro Server Source Context middleware ([#4287](https://github.com/getsentry/sentry-react-native/pull/4287))

  This enables the SDK to add source context to locally symbolicated events using the Metro Development Server.
  The middleware can be disabled in `metro.config.js` using the `enableSourceContextInDevelopment` option.

  ```js
  // Expo
  const { getSentryExpoConfig } = require('@sentry/react-native/metro');
  const config = getSentryExpoConfig(__dirname, {
    enableSourceContextInDevelopment: false,
  });

  // React Native
  const { withSentryConfig } = require('@sentry/react-native/metro');
  module.exports = withSentryConfig(config, {
    enableSourceContextInDevelopment: false,
  });
  ```

### Fixes

- Prevents exception capture context from being overwritten by native scope sync ([#4124](https://github.com/getsentry/sentry-react-native/pull/4124))
- Excludes Dev Server and Sentry Dsn requests from Breadcrumbs ([#4240](https://github.com/getsentry/sentry-react-native/pull/4240))
- Skips development server spans ([#4271](https://github.com/getsentry/sentry-react-native/pull/4271))
- Execute `DebugSymbolicator` after `RewriteFrames` to avoid overwrites by default ([#4285](https://github.com/getsentry/sentry-react-native/pull/4285))
  - If custom `RewriteFrames` is provided the order changes
- `browserReplayIntegration` is no longer included by default on React Native Web ([#4270](https://github.com/getsentry/sentry-react-native/pull/4270))
- Remove `.sentry` tmp directory and use environmental variables instead to save default Babel transformer path ([#4298](https://github.com/getsentry/sentry-react-native/pull/4298))
  - This resolves concurrency issues when running multiple bundle processes

### Dependencies

- Bump JavaScript SDK from v8.37.1 to v8.40.0 ([#4267](https://github.com/getsentry/sentry-react-native/pull/4267), [#4293](https://github.com/getsentry/sentry-react-native/pull/4293), [#4304](https://github.com/getsentry/sentry-react-native/pull/4304))
  - [changelog](https://github.com/getsentry/sentry-javascript/blob/develop/CHANGELOG.md#8400)
  - [diff](https://github.com/getsentry/sentry-javascript/compare/8.37.1...8.40.0)
- Bump Android SDK from v7.17.0 to v7.18.0 ([#4289](https://github.com/getsentry/sentry-react-native/pull/4289))
  - [changelog](https://github.com/getsentry/sentry-java/blob/main/CHANGELOG.md#7180)
  - [diff](https://github.com/getsentry/sentry-java/compare/7.17.0...7.18.0)
- Bump Cocoa SDK from v8.40.1 to v8.41.0 ([#4301](https://github.com/getsentry/sentry-react-native/pull/4301))
  - [changelog](https://github.com/getsentry/sentry-cocoa/blob/main/CHANGELOG.md#8410)
  - [diff](https://github.com/getsentry/sentry-cocoa/compare/8.40.1...8.41.0)

## 6.3.0-beta.2

### Dependencies

- Bump Cocoa SDK from v8.40.1 to v8.41.0-beta.1 ([#4295](https://github.com/getsentry/sentry-react-native/pull/4295))
  - [changelog](https://github.com/getsentry/sentry-cocoa/blob/main/CHANGELOG.md#8410-beta1)
  - [diff](https://github.com/getsentry/sentry-cocoa/compare/8.40.1...8.41.0-beta.1)

## 6.3.0-beta.1

### Features

- Add support for `.env.sentry-build-plugin` ([#4281](https://github.com/getsentry/sentry-react-native/pull/4281))

  Don't commit the file to your repository. Use it to set your Sentry Auth Token.

  ```
  SENTRY_AUTH_TOKEN=your_token_here
  ```

- Add Sentry Metro Server Source Context middleware ([#4287](https://github.com/getsentry/sentry-react-native/pull/4287))

  This enables the SDK to add source context to locally symbolicated events using the Metro Development Server.
  The middleware can be disabled in `metro.config.js` using the `enableSourceContextInDevelopment` option.

  ```js
  // Expo
  const { getSentryExpoConfig } = require('@sentry/react-native/metro');
  const config = getSentryExpoConfig(__dirname, {
    enableSourceContextInDevelopment: false,
  });

  // React Native
  const { withSentryConfig } = require('@sentry/react-native/metro');
  module.exports = withSentryConfig(config, {
    enableSourceContextInDevelopment: false,
  });
  ```

### Fixes

- Prevents exception capture context from being overwritten by native scope sync ([#4124](https://github.com/getsentry/sentry-react-native/pull/4124))
- Excludes Dev Server and Sentry Dsn requests from Breadcrumbs ([#4240](https://github.com/getsentry/sentry-react-native/pull/4240))
- Skips development server spans ([#4271](https://github.com/getsentry/sentry-react-native/pull/4271))
- Execute `DebugSymbolicator` after `RewriteFrames` to avoid overwrites by default ([#4285](https://github.com/getsentry/sentry-react-native/pull/4285))
  - If custom `RewriteFrames` is provided the order changes
- `browserReplayIntegration` is no longer included by default on React Native Web ([#4270](https://github.com/getsentry/sentry-react-native/pull/4270))

### Dependencies

- Bump JavaScript SDK from v8.37.1 to v8.38.0 ([#4267](https://github.com/getsentry/sentry-react-native/pull/4267))
  - [changelog](https://github.com/getsentry/sentry-javascript/blob/develop/CHANGELOG.md#8380)
  - [diff](https://github.com/getsentry/sentry-javascript/compare/8.37.1...8.38.0)
- Bump Android SDK from v7.17.0 to v7.18.0 ([#4289](https://github.com/getsentry/sentry-react-native/pull/4289))
  - [changelog](https://github.com/getsentry/sentry-java/blob/main/CHANGELOG.md#7180)
  - [diff](https://github.com/getsentry/sentry-java/compare/7.17.0...7.18.0)

## 6.2.0

### Features

- Enables Spotlight in Android and iOS SDKs ([#4211](https://github.com/getsentry/sentry-react-native/pull/4211))
- Add env flag `SENTRY_DISABLE_NATIVE_DEBUG_UPLOAD` to allow disabling the debug file upload ([#4223](https://github.com/getsentry/sentry-react-native/pull/4223))

  How to use in Android project? It works by default, just set `export SENTRY_DISABLE_NATIVE_DEBUG_UPLOAD=true` in your build environment. For Sentry Android Gradle Plugin add the following to your `android/app/build.gradle`.

  ```gradle
  apply from: "../../../sentry.gradle"

  sentry {
      autoUploadProguardMapping = shouldSentryAutoUpload()
      uploadNativeSymbols = shouldSentryAutoUpload()
  }
  ```

  How to use in Xcode? Make sure you are using `scripts/sentry-xcode.sh` and `scripts/sentry-xcode-debug-files.sh` in your
  build phases. And add the following to your `ios/.xcode.env.local` file.

  ```bash
  export SENTRY_DISABLE_NATIVE_DEBUG_UPLOAD=true
  ```

### Fixes

- Ignore JavascriptException to filter out obfuscated duplicate JS Errors on Android ([#4232](https://github.com/getsentry/sentry-react-native/pull/4232))
- Skips ignoring require cycle logs for RN 0.70 or newer ([#4214](https://github.com/getsentry/sentry-react-native/pull/4214))
- Enhanced accuracy of time-to-display spans. ([#4189](https://github.com/getsentry/sentry-react-native/pull/4189))
- Fix Replay redacting of RN Classes on iOS ([#4243](https://github.com/getsentry/sentry-react-native/pull/4243))
- Speed up getBinaryImages for finishing transactions and capturing events ([#4194](https://github.com/getsentry/sentry-react-native/pull/4194))
- Remove duplicate HTTP Client Errors on iOS ([#4250](https://github.com/getsentry/sentry-react-native/pull/4250))
- Replay `maskAll*` set to `false` on iOS kept all masked ([#4257](https://github.com/getsentry/sentry-react-native/pull/4257))
- Add missing `getRootSpan`, `withActiveSpan` and `suppressTracing` exports from `@sentry/core`, and `SeverityLevel` export from `@sentry/types` ([#4254](https://github.com/getsentry/sentry-react-native/pull/4254), [#4260](https://github.com/getsentry/sentry-react-native/pull/4260))

### Dependencies

- Bump JavaScript SDK from v8.34.0 to v8.37.1 ([#4196](https://github.com/getsentry/sentry-react-native/pull/4196), [#4222](https://github.com/getsentry/sentry-react-native/pull/4222), [#4236](https://github.com/getsentry/sentry-react-native/pull/4236))
  - [changelog](https://github.com/getsentry/sentry-javascript/blob/develop/CHANGELOG.md#8371)
  - [diff](https://github.com/getsentry/sentry-javascript/compare/8.34.0...8.37.1)
- Bump CLI from v2.37.0 to v2.38.2 ([#4200](https://github.com/getsentry/sentry-react-native/pull/4200), [#4220](https://github.com/getsentry/sentry-react-native/pull/4220), [#4231](https://github.com/getsentry/sentry-react-native/pull/4231))
  - [changelog](https://github.com/getsentry/sentry-cli/blob/master/CHANGELOG.md#2382)
  - [diff](https://github.com/getsentry/sentry-cli/compare/2.37.0...2.38.2)
- Bump Android SDK from v7.15.0 to v7.17.0 ([#4202](https://github.com/getsentry/sentry-react-native/pull/4202), [#4266](https://github.com/getsentry/sentry-react-native/pull/4266))
  - [changelog](https://github.com/getsentry/sentry-java/blob/main/CHANGELOG.md#7170)
  - [diff](https://github.com/getsentry/sentry-java/compare/7.15.0...7.17.0)
- Bump Cocoa SDK from v8.38.0 to v8.40.1 ([#4212](https://github.com/getsentry/sentry-react-native/pull/4212), [#4239](https://github.com/getsentry/sentry-react-native/pull/4239), [#4248](https://github.com/getsentry/sentry-react-native/pull/4248))
  - [changelog](https://github.com/getsentry/sentry-cocoa/blob/main/CHANGELOG.md#8401)
  - [diff](https://github.com/getsentry/sentry-cocoa/compare/8.38.0...8.40.1)

## 6.1.0

### Dependencies

- Bump JavaScript SDK from v8.33.1 to v8.34.0 ([#3895](https://github.com/getsentry/sentry-react-native/pull/3895))
  - [changelog](https://github.com/getsentry/sentry-javascript/blob/develop/CHANGELOG.md#8340)
  - [diff](https://github.com/getsentry/sentry-javascript/compare/8.33.1...8.34.0)

## 6.0.0

This is a new major version 6.0.0 of the Sentry React Native SDK.
To upgrade from the SDK version 5, please follow our [migration guide](https://docs.sentry.io/platforms/react-native/migration/v5-to-v6/).

### Major Changes

- React Native Tracing options were moved to the root options

  ```js
  import * as Sentry from '@sentry/react-native';

  Sentry.init({
    tracesSampleRate: 1.0,
    enableAppStartTracking: true, // default true
    enableNativeFramesTracking: true, // default true
    enableStallTracking: true, // default true
    enableUserInteractionTracing: true, // default false
    integrations: [
      Sentry.reactNativeTracingIntegration({
        beforeStartSpan: (startSpanOptions) => {
          startSpanOptions.name = 'New Name';
          return startSpanOptions;
        },
      }),
      Sentry.appStartIntegration({
        standalone: false, // default false
      }),
    ],
  });
  ```

- New React Navigation Integration interface ([#4003](https://github.com/getsentry/sentry-react-native/pull/4003))

  ```js
  import * as Sentry from '@sentry/react-native';
  import { NavigationContainer } from '@react-navigation/native';

  const reactNavigationIntegration = Sentry.reactNavigationIntegration();

  Sentry.init({
    tracesSampleRate: 1.0,
    integrations: [reactNavigationIntegration],
  });

  function RootComponent() {
    const navigation = React.useRef(null);

    return <NavigationContainer ref={navigation}
      onReady={() => {
        reactNavigationIntegration.registerNavigationContainer(navigation);
      }}>
    </NavigationContainer>;
  }
  ```

- Removed `beforeNavigate` use `beforeStartSpan` instead ([#3998](https://github.com/getsentry/sentry-react-native/pull/3998))
  - `beforeStartSpan` is executed before the span start, compared to `beforeNavigate` which was executed before the navigation ended (after the span was created)

### Other Changes

- Add `sentry.origin` to SDK spans to indicated if spans are created by a part of the SDK or manually ([#4066](https://github.com/getsentry/sentry-react-native/pull/4066))
- Xcode Debug Files upload completes in foreground by default ([#4090](https://github.com/getsentry/sentry-react-native/pull/4090))
- Set `parentSpanIsAlwaysRootSpan` to `true` to make parent of network requests predictable ([#4084](https://github.com/getsentry/sentry-react-native/pull/4084))
- Remove deprecated `enableSpotlight` and `spotlightSidecarUrl` ([#4086](https://github.com/getsentry/sentry-react-native/pull/4086))
- `tracePropagationTargets` defaults to all targets on mobile and same origin on the web ([#4083](https://github.com/getsentry/sentry-react-native/pull/4083))
- Move `_experiments.profilesSampleRate` to `profilesSampleRate` root options object [#3851](https://github.com/getsentry/sentry-react-native/pull/3851))
- Native Frames uses `spanId` to attach frames replacing `traceId` ([#4030](https://github.com/getsentry/sentry-react-native/pull/4030))
- Removed deprecated ReactNativeTracing option `idleTimeout` use `idleTimeoutMs` instead ([#3998](https://github.com/getsentry/sentry-react-native/pull/3998))
- Removed deprecated ReactNativeTracing option `maxTransactionDuration` use `finalTimeoutMs` instead ([#3998](https://github.com/getsentry/sentry-react-native/pull/3998))
- New Native Frames Integration ([#3996](https://github.com/getsentry/sentry-react-native/pull/3996))
- New Stall Tracking Integration ([#3997](https://github.com/getsentry/sentry-react-native/pull/3997))
- New User Interaction Tracing Integration ([#3999](https://github.com/getsentry/sentry-react-native/pull/3999))
- New App Start Integration ([#3852](https://github.com/getsentry/sentry-react-native/pull/3852))
  - By default app start spans are attached to the first created transaction.
  - Standalone mode creates single root span (transaction) including only app start data.
- New React Native Navigation Integration interface ([#4003](https://github.com/getsentry/sentry-react-native/pull/4003))

  ```js
  import * as Sentry from '@sentry/react-native';
  import { Navigation } from 'react-native-navigation';

  Sentry.init({
    tracesSampleRate: 1.0,
    integrations: [
      Sentry.reactNativeNavigationIntegration({ navigation: Navigation })
    ],
  });
  ```

### Fixes

- TimeToDisplay correctly warns about not supporting the new React Native architecture ([#4160](https://github.com/getsentry/sentry-react-native/pull/4160))
- Native Wrapper method `setContext` ensures only values convertible to NativeMap are passed ([#4168](https://github.com/getsentry/sentry-react-native/pull/4168))
- Native Wrapper method `setExtra` ensures only stringified values are passed ([#4168](https://github.com/getsentry/sentry-react-native/pull/4168))
- `setContext('key', null)` removes the key value also from platform context ([#4168](https://github.com/getsentry/sentry-react-native/pull/4168))
- Upload source maps for all splits on Android (not only the last found) ([#4125](https://github.com/getsentry/sentry-react-native/pull/4125))

### Dependencies

- Bump JavaScript SDK from v7.119.1 to v8.33.1 ([#3910](https://github.com/getsentry/sentry-react-native/pull/3910), [#3851](https://github.com/getsentry/sentry-react-native/pull/3851), [#4078](https://github.com/getsentry/sentry-react-native/pull/4078), [#4154](https://github.com/getsentry/sentry-react-native/pull/4154))
  - [changelog](https://github.com/getsentry/sentry-javascript/blob/master/CHANGELOG.md#8331)
  - [diff](https://github.com/getsentry/sentry-javascript/compare/7.119.1...8.33.1)

### Dependencies

- Bump Cocoa SDK from v8.37.0 to v8.38.0 ([#4180](https://github.com/getsentry/sentry-react-native/pull/4180))
  - [changelog](https://github.com/getsentry/sentry-cocoa/blob/main/CHANGELOG.md#8380)
  - [diff](https://github.com/getsentry/sentry-cocoa/compare/8.37.0...8.38.0)

## 5.34.0

### Fixes

- Handles error with string cause ([#4163](https://github.com/getsentry/sentry-react-native/pull/4163))
- Use `appLaunchedInForeground` to determine invalid app start data on Android ([#4146](https://github.com/getsentry/sentry-react-native/pull/4146))

- Bump Cocoa SDK from v8.36.0 to v8.37.0 ([#4156](https://github.com/getsentry/sentry-react-native/pull/4156))
  - [changelog](https://github.com/getsentry/sentry-cocoa/blob/main/CHANGELOG.md#8370)
  - [diff](https://github.com/getsentry/sentry-cocoa/compare/8.36.0...8.37.0)
- Bump Android SDK from v7.14.0 to v7.15.0 ([#4161](https://github.com/getsentry/sentry-react-native/pull/4161))
  - [changelog](https://github.com/getsentry/sentry-java/blob/main/CHANGELOG.md#7150)
  - [diff](https://github.com/getsentry/sentry-java/compare/7.14.0...7.15.0)

## 6.0.0-rc.1

### Fixes

- Upload source maps for all splits on Android (not only the last found) ([#4125](https://github.com/getsentry/sentry-react-native/pull/4125))

### Dependencies

- Bump CLI from v2.36.6 to v2.37.0 ([#4153](https://github.com/getsentry/sentry-react-native/pull/4153))
  - [changelog](https://github.com/getsentry/sentry-cli/blob/master/CHANGELOG.md#2370)
  - [diff](https://github.com/getsentry/sentry-cli/compare/2.36.6...2.37.0)
- Bump JavaScript SDK from v8.30.0 to v8.33.1 ([#4154](https://github.com/getsentry/sentry-react-native/pull/4154))
  - [changelog](https://github.com/getsentry/sentry-javascript/blob/master/CHANGELOG.md#8331)
  - [diff](https://github.com/getsentry/sentry-javascript/compare/v8.30.0...8.33.1)

## 5.33.2

### Fixes

- Emits Bridge log only in debug mode ([#4145](https://github.com/getsentry/sentry-react-native/pull/4145))
- Remove unused `spanName` from `TimeToDisplayProps` ([#4150](https://github.com/getsentry/sentry-react-native/pull/4150))

### Dependencies

- Bump JavaScript SDK from v7.119.0 to v7.119.1 ([#4149](https://github.com/getsentry/sentry-react-native/pull/4149))
  - [changelog](https://github.com/getsentry/sentry-javascript/blob/v7/CHANGELOG.md#71191)
  - [diff](https://github.com/getsentry/sentry-javascript/compare/7.119.0...7.119.1)
- Bump CLI from v2.36.1 to v2.36.6 ([#4116](https://github.com/getsentry/sentry-react-native/pull/4116), [#4131](https://github.com/getsentry/sentry-react-native/pull/4131), [#4137](https://github.com/getsentry/sentry-react-native/pull/4137), [#4144](https://github.com/getsentry/sentry-react-native/pull/4144))
  - [changelog](https://github.com/getsentry/sentry-cli/blob/master/CHANGELOG.md#2366)
  - [diff](https://github.com/getsentry/sentry-cli/compare/2.36.1...2.36.6)

## 6.0.0-rc.0

This is a release candidate version of the next major version of the Sentry React Native SDK 6.0.0.
This version includes all the changes from the previous 6.0.0-beta.0 and the latest 5.33.1 version.

### Changes

- Xcode Debug Files upload completes in foreground by default ([#4090](https://github.com/getsentry/sentry-react-native/pull/4090))
  - Use `SENTRY_FORCE_FOREGROUND=false` for background upload

### Dependencies

- Bump CLI from v2.36.1 to v2.36.4 ([#4116](https://github.com/getsentry/sentry-react-native/pull/4116), [#4131](https://github.com/getsentry/sentry-react-native/pull/4131))
  - [changelog](https://github.com/getsentry/sentry-cli/blob/master/CHANGELOG.md#2364)
  - [diff](https://github.com/getsentry/sentry-cli/compare/2.36.1...2.36.4)

## 5.33.1

### Internal

This is re-release of 5.33.0 with no changes to ensure that 5.33.1 is tagged as latest release on npmjs.com

## 5.33.0

### Features

- Add an option to disable native (iOS and Android) profiling for the `HermesProfiling` integration ([#4094](https://github.com/getsentry/sentry-react-native/pull/4094))

  To disable native profilers add the `hermesProfilingIntegration`.

  ```js
  import * as Sentry from '@sentry/react-native';

  Sentry.init({
    integrations: [
      Sentry.hermesProfilingIntegration({ platformProfilers: false }),
    ],
  });
  ```

## 6.0.0-beta.1

### Features

- Add `sentry.origin` to SDK spans to indicated if spans are created by a part of the SDK or manually ([#4066](https://github.com/getsentry/sentry-react-native/pull/4066))

### Changes

- Set `parentSpanIsAlwaysRootSpan` to `true` to make parent of network requests predictable ([#4084](https://github.com/getsentry/sentry-react-native/pull/4084))
- Remove deprecated `enableSpotlight` and `spotlightSidecarUrl` ([#4086](https://github.com/getsentry/sentry-react-native/pull/4086))
- `tracePropagationTargets` defaults to all targets on mobile and same origin on the web ([#4083](https://github.com/getsentry/sentry-react-native/pull/4083))
- Move `_experiments.profilesSampleRate` to `profilesSampleRate` root options object [#3851](https://github.com/getsentry/sentry-react-native/pull/3851))

### Dependencies

- Bump JavaScript SDK from v8.27.0 to v8.30.0 ([#4078](https://github.com/getsentry/sentry-react-native/pull/4078))
  - [changelog](https://github.com/getsentry/sentry-javascript/blob/master/CHANGELOG.md#8280)
  - [diff](https://github.com/getsentry/sentry-javascript/compare/v8.27.0...8.30.0)

## 5.32.0

### Features

- Exclude Sentry Web Replay, reducing the code in 130KB. ([#4006](https://github.com/getsentry/sentry-react-native/pull/4006))
  - You can keep Sentry Web Replay by setting `includeWebReplay` to `true` in your metro config as shown in the snippet:

  ```js
  // For Expo
  const { getSentryExpoConfig } = require("@sentry/react-native/metro");
  const config = getSentryExpoConfig(__dirname, { includeWebReplay: true });

  // For RN
  const { getDefaultConfig } = require('@react-native/metro-config');
  const { withSentryConfig } = require('@sentry/react-native/metro');
  module.exports = withSentryConfig(getDefaultConfig(__dirname), { includeWebReplay: true });
  ```

### Changes

- Add Android Logger when new frame event is not emitted ([#4081](https://github.com/getsentry/sentry-react-native/pull/4081))
- React Native Tracing Deprecations ([#4073](https://github.com/getsentry/sentry-react-native/pull/4073))
  - `new ReactNativeTracing` to `reactNativeTracingIntegration()`
  - `new ReactNavigationInstrumentation` to `reactNativeTracingIntegration()`.
  - `new ReactNativeNavigationInstrumentation` to `reactNativeTracingIntegration()`.
  - `ReactNavigationV4Instrumentation` won't be supported in the next major SDK version, upgrade to `react-navigation@5` or newer.
  - `RoutingInstrumentation` and `RoutingInstrumentationInstance` replace by `Integration` interface from `@sentry/types`.
  - `enableAppStartTracking`, `enableNativeFramesTracking`, `enableStallTracking`, `enableUserInteractionTracing` moved to `Sentry.init({})` root options.

### Dependencies

- Bump CLI from v2.34.0 to v2.36.1 ([#4055](https://github.com/getsentry/sentry-react-native/pull/4055))
  - [changelog](https://github.com/getsentry/sentry-cli/blob/master/CHANGELOG.md#2361)
  - [diff](https://github.com/getsentry/sentry-cli/compare/2.34.0...2.36.1)

## 6.0.0-beta.0

This is a beta version of the next major version of the Sentry React Native SDK 6.0.0.
Please, read the changes listed below as well as the changes made in the underlying
Sentry Javascript SDK 8.0.0 ([JS Docs](https://docs.sentry.io/platforms/javascript/guides/react/migration/v7-to-v8/)).

### Major Changes

- React Native Tracing options were moved to the root options

  ```js
  import * as Sentry from '@sentry/react-native';

  Sentry.init({
    tracesSampleRate: 1.0,
    enableAppStartTracking: true, // default true
    enableNativeFramesTracking: true, // default true
    enableStallTracking: true, // default true
    enableUserInteractionTracing: true, // default false
    integrations: [
      Sentry.reactNativeTracingIntegration({
        beforeStartSpan: (startSpanOptions) => {
          startSpanOptions.name = 'New Name';
          return startSpanOptions;
        },
      }),
      Sentry.appStartIntegration({
        standalone: false, // default false
      }),
    ],
  });
  ```

- New React Navigation Integration interface ([#4003](https://github.com/getsentry/sentry-react-native/pull/4003))

  ```js
  import * as Sentry from '@sentry/react-native';
  import { NavigationContainer } from '@react-navigation/native';

  const reactNavigationIntegration = Sentry.reactNavigationIntegration();

  Sentry.init({
    tracesSampleRate: 1.0,
    integrations: [reactNavigationIntegration],
  });

  function RootComponent() {
    const navigation = React.useRef(null);

    return <NavigationContainer ref={navigation}
      onReady={() => {
        reactNavigationIntegration.registerNavigationContainer(navigation);
      }}>
    </NavigationContainer>;
  }
  ```

- Removed `beforeNavigate` use `beforeStartSpan` instead ([#3998](https://github.com/getsentry/sentry-react-native/pull/3998))
  - `beforeStartSpan` is executed before the span start, compared to `beforeNavigate` which was executed before the navigation ended (after the span was created)

### Dependencies

- Bump JavaScript SDK from v7.119.0 to v8.27.0 ([#3910](https://github.com/getsentry/sentry-react-native/pull/3910), [#3851](https://github.com/getsentry/sentry-react-native/pull/3851))
  - [changelog](https://github.com/getsentry/sentry-javascript/blob/master/CHANGELOG.md#8270)
  - [diff](https://github.com/getsentry/sentry-javascript/compare/7.119.0...8.27.0)

### Other Changes

- Native Frames uses `spanId` to attach frames replacing `traceId` ([#4030](https://github.com/getsentry/sentry-react-native/pull/4030))
- Removed deprecated ReactNativeTracing option `idleTimeout` use `idleTimeoutMs` instead ([#3998](https://github.com/getsentry/sentry-react-native/pull/3998))
- Removed deprecated ReactNativeTracing option `maxTransactionDuration` use `finalTimeoutMs` instead ([#3998](https://github.com/getsentry/sentry-react-native/pull/3998))
- New Native Frames Integration ([#3996](https://github.com/getsentry/sentry-react-native/pull/3996))
- New Stall Tracking Integration ([#3997](https://github.com/getsentry/sentry-react-native/pull/3997))
- New User Interaction Tracing Integration ([#3999](https://github.com/getsentry/sentry-react-native/pull/3999))
- New App Start Integration ([#3852](https://github.com/getsentry/sentry-react-native/pull/3852))
  - By default app start spans are attached to the first created transaction.
  - Standalone mode creates single root span (transaction) including only app start data.
- New React Native Navigation Integration interface ([#4003](https://github.com/getsentry/sentry-react-native/pull/4003))

  ```js
  import * as Sentry from '@sentry/react-native';
  import { Navigation } from 'react-native-navigation';

  Sentry.init({
    tracesSampleRate: 1.0,
    integrations: [
      Sentry.reactNativeNavigationIntegration({ navigation: Navigation })
    ],
  });
  ```

## 6.0.0-alpha.2

- Only internal changes. No SDK changes.

## 6.0.0-alpha.1

### Changes

- Native Frames uses `spanId` to attach frames replacing `traceId` ([#4030](https://github.com/getsentry/sentry-react-native/pull/4030))

### Dependencies

- Bump JavaScript SDK from v8.11.0 to v8.27.0 ([#3851](https://github.com/getsentry/sentry-react-native/pull/3851))
  - [changelog](https://github.com/getsentry/sentry-javascript/blob/develop/CHANGELOG.md#8270)
  - [diff](https://github.com/getsentry/sentry-javascript/compare/8.11.0...8.27.0)

## 5.31.1

### Fixes

- Sentry CLI passes thru recursive node calls during source maps auto upload from Xcode (([#3843](https://github.com/getsentry/sentry-react-native/pull/3843)))
  - This fixes React Native 0.75 Xcode auto upload failures

### Dependencies

- Bump CLI from v2.31.2 to v2.34.0 ([#3843](https://github.com/getsentry/sentry-react-native/pull/3843))
  - [changelog](https://github.com/getsentry/sentry-cli/blob/master/CHANGELOG.md#2340)
  - [diff](https://github.com/getsentry/sentry-cli/compare/2.31.2...2.34.0)

## 5.31.0

### Features

- Add `Sentry.crashedLastRun()` ([#4014](https://github.com/getsentry/sentry-react-native/pull/4014))

### Fixes

- Use `install_modules_dependencies` for React iOS dependencies ([#4040](https://github.com/getsentry/sentry-react-native/pull/4040))
- `Replay.maskAllText` masks `RCTParagraphComponentView` ([#4048](https://github.com/getsentry/sentry-react-native/pull/4048))

### Dependencies

- Bump Cocoa SDK from v8.34.0 to v8.36.0 ([#4037](https://github.com/getsentry/sentry-react-native/pull/4037), [#4046](https://github.com/getsentry/sentry-react-native/pull/4046), [#4049](https://github.com/getsentry/sentry-react-native/pull/4049))
  - [changelog](https://github.com/getsentry/sentry-cocoa/blob/main/CHANGELOG.md#8360)
  - [diff](https://github.com/getsentry/sentry-cocoa/compare/8.34.0...8.36.0)

## 6.0.0-alpha.0

This is an alpha version of the next major version of the Sentry React Native SDK 6.0.0.
Please read the changes listed below as well as the changes made in the underlying
Sentry Javascript SDK 8.0.0 ([JS Docs](https://docs.sentry.io/platforms/javascript/guides/react/migration/v7-to-v8/)).

### Changes

- Removed deprecated ReactNativeTracing option `idleTimeout` use `idleTimeoutMs` instead ([#3998](https://github.com/getsentry/sentry-react-native/pull/3998))
- Removed deprecated ReactNativeTracing option `maxTransactionDuration` use `finalTimeoutMs` instead ([#3998](https://github.com/getsentry/sentry-react-native/pull/3998))
- Removed `beforeNavigate` use `beforeStartSpan` instead ([#3998](https://github.com/getsentry/sentry-react-native/pull/3998))
  - `beforeStartSpan` is executed before the span start, compared to `beforeNavigate` which was executed before the navigation ended (after the span was created)
- New Native Frames Integration ([#3996](https://github.com/getsentry/sentry-react-native/pull/3996))
- New Stall Tracking Integration ([#3997](https://github.com/getsentry/sentry-react-native/pull/3997))
- New User Interaction Tracing Integration ([#3999](https://github.com/getsentry/sentry-react-native/pull/3999))
- New App Start Integration ([#3852](https://github.com/getsentry/sentry-react-native/pull/3852))

  By default app start spans are attached to the first created transaction.
  Standalone mode creates single root span (transaction) including only app start data.

  ```js
  import * as Sentry from '@sentry/react-native';

  Sentry.init({
    tracesSampleRate: 1.0,
    enableAppStartTracking: true, // default true
    enableNativeFramesTracking: true, // default true
    enableStallTracking: true, // default true
    enableUserInteractionTracing: true, // default false
    integrations: [
      Sentry.reactNativeTracingIntegration({
        beforeStartSpan: (startSpanOptions) => {
          startSpanOptions.name = 'New Name';
          return startSpanOptions;
        },
      }),
      Sentry.appStartIntegration({
        standalone: false, // default false
      }),
    ],
  });
  ```

- New React Navigation Integration interface ([#4003](https://github.com/getsentry/sentry-react-native/pull/4003))

  ```js
  import * as Sentry from '@sentry/react-native';
  import { NavigationContainer } from '@react-navigation/native';

  const reactNavigationIntegration = Sentry.reactNavigationIntegration();

  Sentry.init({
    tracesSampleRate: 1.0,
    integrations: [reactNavigationIntegration],
  });

  function RootComponent() {
    const navigation = React.useRef(null);

    return <NavigationContainer ref={navigation}
      onReady={() => {
        reactNavigationIntegration.registerNavigationContainer(navigation);
      }}>
    </NavigationContainer>;
  }
  ```

- New React Native Navigation Integration interface ([#4003](https://github.com/getsentry/sentry-react-native/pull/4003))

  ```js
  import * as Sentry from '@sentry/react-native';
  import { Navigation } from 'react-native-navigation';

  Sentry.init({
    tracesSampleRate: 1.0,
    integrations: [
      Sentry.reactNativeNavigationIntegration({ navigation: Navigation })
    ],
  });
  ```

- Add `spotlight` option ([#4023](https://github.com/getsentry/sentry-react-native/pull/4023))
  - Deprecating `enableSpotlight` and `spotlightSidecarUrl`

### Dependencies

- Bump JavaScript SDK from v7.118.0 to v8.11.0 ([#3910](https://github.com/getsentry/sentry-react-native/pull/3910))
  - [changelog](https://github.com/getsentry/sentry-javascript/blob/master/CHANGELOG.md#8110)
  - [diff](https://github.com/getsentry/sentry-javascript/compare/7.118.0...8.11.0)

## 5.30.0

### Features

- Add `spotlight` option ([#4023](https://github.com/getsentry/sentry-react-native/pull/4023))
  - Deprecating `enableSpotlight` and `spotlightSidecarUrl`

### Dependencies

- Bump JavaScript SDK from v7.118.0 to v7.119.0 ([#4031](https://github.com/getsentry/sentry-react-native/pull/4031))
  - [changelog](https://github.com/getsentry/sentry-javascript/blob/v7/CHANGELOG.md#71190)
  - [diff](https://github.com/getsentry/sentry-javascript/compare/7.118.0...7.119.0)
- Bump Cocoa SDK from v8.33.0 to v8.34.0 ([#4026](https://github.com/getsentry/sentry-react-native/pull/4026))
  - [changelog](https://github.com/getsentry/sentry-cocoa/blob/main/CHANGELOG.md#8340)
  - [diff](https://github.com/getsentry/sentry-cocoa/compare/8.33.0...8.34.0)

## 5.29.0

### Features

- `TimeToInitialDisplay` and `TimeToFullDisplay` start the time to display spans on mount ([#4020](https://github.com/getsentry/sentry-react-native/pull/4020))

### Fixes

- fix(ttid): End and measure TTID regardless current active span ([#4019](https://github.com/getsentry/sentry-react-native/pull/4019))
  - Fixes possible missing TTID measurements and spans
- Fix crash when passing array as data to `Sentry.addBreadcrumb({ data: [] })` ([#4021](https://github.com/getsentry/sentry-react-native/pull/4021))
  - The expected `data` type is plain JS object, otherwise the data might be lost.
- Fix `requireNativeComponent` missing in `react-native-web` ([#3958](https://github.com/getsentry/sentry-react-native/pull/3958))

### Dependencies

- Bump JavaScript SDK from v7.117.0 to v7.118.0 ([#4018](https://github.com/getsentry/sentry-react-native/pull/4018))
  - [changelog](https://github.com/getsentry/sentry-javascript/blob/v7/CHANGELOG.md#71180)
  - [diff](https://github.com/getsentry/sentry-javascript/compare/7.117.0...7.118.0)
- Bump Android SDK from v7.13.0 to v7.14.0 ([#4022](https://github.com/getsentry/sentry-react-native/pull/4022))
  - [changelog](https://github.com/getsentry/sentry-java/blob/main/CHANGELOG.md#7140)
  - [diff](https://github.com/getsentry/sentry-java/compare/7.13.0...7.14.0)

## 5.28.0

### Fixes

- Support `metro@0.80.10` new `sourceMapString` export ([#4004](https://github.com/getsentry/sentry-react-native/pull/4004))
- `Sentry.captureMessage` stack trace is in `event.exception` (moved from `event.threads`) ([#3635](https://github.com/getsentry/sentry-react-native/pull/3635), [#3988](https://github.com/getsentry/sentry-react-native/pull/3988))
  - To revert to the old behavior (causing the stack to be unsymbolicated) use `useThreadsForMessageStack` option

### Dependencies

- Bump Cocoa SDK from v8.32.0 to v8.33.0 ([#4007](https://github.com/getsentry/sentry-react-native/pull/4007))
  - [changelog](https://github.com/getsentry/sentry-cocoa/blob/main/CHANGELOG.md#8330)
  - [diff](https://github.com/getsentry/sentry-cocoa/compare/8.32.0...8.33.0)

## 5.27.0

### Fixes

- Pass `sampleRate` option to the Android SDK ([#3979](https://github.com/getsentry/sentry-react-native/pull/3979))
- Drop app start data older than one minute ([#3974](https://github.com/getsentry/sentry-react-native/pull/3974))
- Use `Platform.constants.reactNativeVersion` instead of `react-native` internal export ([#3949](https://github.com/getsentry/sentry-react-native/pull/3949))

### Dependencies

- Bump Android SDK from v7.12.0 to v7.13.0 ([#3970](https://github.com/getsentry/sentry-react-native/pull/3970), [#3984](https://github.com/getsentry/sentry-react-native/pull/3984))
  - [changelog](https://github.com/getsentry/sentry-java/blob/main/CHANGELOG.md#7130)
  - [diff](https://github.com/getsentry/sentry-java/compare/7.12.0...7.13.0)
- Bump Cocoa SDK from v8.31.1 to v8.32.0 ([#3969](https://github.com/getsentry/sentry-react-native/pull/3969))
  - [changelog](https://github.com/getsentry/sentry-cocoa/blob/main/CHANGELOG.md#8320)
  - [diff](https://github.com/getsentry/sentry-cocoa/compare/8.31.1...8.32.0)

## 5.26.0

### Features

- Session Replay Public Beta ([#3830](https://github.com/getsentry/sentry-react-native/pull/3830))

  To enable Replay use the `replaysSessionSampleRate` or `replaysOnErrorSampleRate` options.

  ```js
  import * as Sentry from '@sentry/react-native';

  Sentry.init({
    _experiments: {
      replaysSessionSampleRate: 1.0,
      replaysOnErrorSampleRate: 1.0,
    },
  });
  ```

  To add React Component Names use `annotateReactComponents` in `metro.config.js`.

  ```js
  // For Expo
  const { getSentryExpoConfig } = require("@sentry/react-native/metro");
  const config = getSentryExpoConfig(__dirname, { annotateReactComponents: true });

  // For RN
  const { getDefaultConfig } = require('@react-native/metro-config');
  const { withSentryConfig } = require('@sentry/react-native/metro');
  module.exports = withSentryConfig(getDefaultConfig(__dirname), { annotateReactComponents: true });
  ```

  To change default redaction behavior add the `mobileReplayIntegration`.

  ```js
  import * as Sentry from '@sentry/react-native';

  Sentry.init({
    _experiments: {
      replaysSessionSampleRate: 1.0,
      replaysOnErrorSampleRate: 1.0,
    },
    integrations: [
      Sentry.mobileReplayIntegration({
        maskAllImages: true,
        maskAllVectors: true,
        maskAllText: true,
      }),
    ],
  });
  ```

  To learn more visit [Sentry's Mobile Session Replay](https://docs.sentry.io/product/explore/session-replay/mobile/) documentation page.

### Dependencies

- Bump Cocoa SDK from v8.30.0 to v8.31.1 ([#3954](https://github.com/getsentry/sentry-react-native/pull/3954))
  - [changelog](https://github.com/getsentry/sentry-cocoa/blob/main/CHANGELOG.md#8311)
  - [diff](https://github.com/getsentry/sentry-cocoa/compare/8.30.0...8.31.1)
- Bump Android SDK from v7.11.0 to v7.12.0 ([#3950](https://github.com/getsentry/sentry-react-native/pull/3949))
  - [changelog](https://github.com/getsentry/sentry-java/blob/main/CHANGELOG.md#7120)
  - [diff](https://github.com/getsentry/sentry-java/compare/7.11.0...7.12.0)

## 5.25.0

### Features

- Improved Touch Event Breadcrumb components structure ([#3899](https://github.com/getsentry/sentry-react-native/pull/3899))
- Set `currentScreen` on native scope ([#3927](https://github.com/getsentry/sentry-react-native/pull/3927))

### Fixes

- `error.cause` chain is locally symbolicated in development builds ([#3920](https://github.com/getsentry/sentry-react-native/pull/3920))
- `sentry-expo-upload-sourcemaps` no longer requires Sentry url when uploading sourcemaps to `sentry.io` ([#3915](https://github.com/getsentry/sentry-react-native/pull/3915))
- Flavor aware Android builds use `SENTRY_AUTH_TOKEN` env as fallback when token not found in `sentry-flavor-type.properties`. ([#3917](https://github.com/getsentry/sentry-react-native/pull/3917))
- `mechanism.handled:false` should crash current session ([#3900](https://github.com/getsentry/sentry-react-native/pull/3900))

### Dependencies

- Bump Cocoa SDK from v8.29.1 to v8.30.0 ([#3914](https://github.com/getsentry/sentry-react-native/pull/3914))
  - [changelog](https://github.com/getsentry/sentry-cocoa/blob/main/CHANGELOG.md#8300)
  - [diff](https://github.com/getsentry/sentry-cocoa/compare/8.29.1...8.30.0)
- Bump Android SDK from v7.10.0 to v7.11.0 ([#3926](https://github.com/getsentry/sentry-react-native/pull/3926))
  - [changelog](https://github.com/getsentry/sentry-java/blob/main/CHANGELOG.md#7110)
  - [diff](https://github.com/getsentry/sentry-java/compare/7.10.0...7.11.0)

## 5.25.0-alpha.2

### Features

- Improve touch event component info if annotated with [`@sentry/babel-plugin-component-annotate`](https://www.npmjs.com/package/@sentry/babel-plugin-component-annotate) ([#3899](https://github.com/getsentry/sentry-react-native/pull/3899))
- Add replay breadcrumbs for touch & navigation events ([#3846](https://github.com/getsentry/sentry-react-native/pull/3846))
- Add network data to Session Replays ([#3912](https://github.com/getsentry/sentry-react-native/pull/3912))
- Filter Sentry Event Breadcrumbs from Mobile Replays ([#3925](https://github.com/getsentry/sentry-react-native/pull/3925))

### Fixes

- `sentry-expo-upload-sourcemaps` no longer requires Sentry url when uploading sourcemaps to `sentry.io` ([#3915](https://github.com/getsentry/sentry-react-native/pull/3915))

### Dependencies

- Bump Cocoa SDK from v8.25.0-alpha.0 to v8.30.0 ([#3914](https://github.com/getsentry/sentry-react-native/pull/3914))
  - [changelog](https://github.com/getsentry/sentry-cocoa/blob/main/CHANGELOG.md#8300)
  - [diff](https://github.com/getsentry/sentry-cocoa/compare/8.25.0-alpha.0...8.30.0)
- Bump Android SDK from v7.9.0-alpha.1 to v7.11.0-alpha.2 ([#3830](https://github.com/getsentry/sentry-react-native/pull/3830))
  - [changelog](https://github.com/getsentry/sentry-java/blob/7.11.0-alpha.2/CHANGELOG.md#7110-alpha2)
  - [diff](https://github.com/getsentry/sentry-java/compare/7.9.0-alpha.1...7.11.0-alpha.2)

Access to Mobile Replay is limited to early access orgs on Sentry. If you're interested, [sign up for the waitlist](https://sentry.io/lp/mobile-replay-beta/)

## 5.24.2

### Features

- Add an option to disable native (iOS and Android) profiling for the `HermesProfiling` integration ([#4094](https://github.com/getsentry/sentry-react-native/pull/4094))

  To disable native profilers add the `hermesProfilingIntegration`.

  ```js
  import * as Sentry from '@sentry/react-native';

  Sentry.init({
    integrations: [
      Sentry.hermesProfilingIntegration({ platformProfilers: false }),
    ],
  });
  ```

## 5.24.1

### Fixes

- App Start Native Frames can start with zeroed values ([#3881](https://github.com/getsentry/sentry-react-native/pull/3881))

### Dependencies

- Bump Cocoa SDK from v8.28.0 to v8.29.1 ([#3890](https://github.com/getsentry/sentry-react-native/pull/3890))
  - [changelog](https://github.com/getsentry/sentry-cocoa/blob/main/CHANGELOG.md#8291)
  - [diff](https://github.com/getsentry/sentry-cocoa/compare/8.28.0...8.29.1)

## 5.24.0

### Features

- Add native application start spans ([#3855](https://github.com/getsentry/sentry-react-native/pull/3855), [#3884](https://github.com/getsentry/sentry-react-native/pull/3884))
  - This doesn't change the app start measurement length, but add child spans (more detail) into the existing app start span
- Added JS Bundle Execution start information to the application start measurements ([#3857](https://github.com/getsentry/sentry-react-native/pull/3857))

### Fixes

- Add more expressive debug logs to Native Frames Integration ([#3880](https://github.com/getsentry/sentry-react-native/pull/3880))
- Add missing tracing integrations when using `client.init()` ([#3882](https://github.com/getsentry/sentry-react-native/pull/3882))
- Ensure `sentry-cli` doesn't trigger Xcode `error:` prefix ([#3887](https://github.com/getsentry/sentry-react-native/pull/3887))
  - Fixes `--allow-failure` failing Xcode builds

### Dependencies

- Bump Cocoa SDK from v8.27.0 to v8.28.0 ([#3866](https://github.com/getsentry/sentry-react-native/pull/3866))
  - [changelog](https://github.com/getsentry/sentry-cocoa/blob/main/CHANGELOG.md#8280)
  - [diff](https://github.com/getsentry/sentry-cocoa/compare/8.27.0...8.28.0)
- Bump Android SDK from v7.8.0 to v7.10.0 ([#3805](https://github.com/getsentry/sentry-react-native/pull/3805))
  - [changelog](https://github.com/getsentry/sentry-java/blob/main/CHANGELOG.md#7100)
  - [diff](https://github.com/getsentry/sentry-java/compare/7.8.0...7.10.0)
- Bump JavaScript SDK from v7.113.0 to v7.117.0 ([#3806](https://github.com/getsentry/sentry-react-native/pull/3806))
  - [changelog](https://github.com/getsentry/sentry-javascript/blob/v7/CHANGELOG.md#71170)
  - [diff](https://github.com/getsentry/sentry-javascript/compare/7.113.0...7.117.0)

## 5.23.1

### Fixes

- Fix failing iOS builds due to missing SentryLevel ([#3854](https://github.com/getsentry/sentry-react-native/pull/3854))
- Add missing logs to dropped App Start spans ([#3861](https://github.com/getsentry/sentry-react-native/pull/3861))
- Make all options of `startTimeToInitialDisplaySpan` optional ([#3867](https://github.com/getsentry/sentry-react-native/pull/3867))
- Add Span IDs to Time to Display debug logs ([#3868](https://github.com/getsentry/sentry-react-native/pull/3868))
- Use TTID end timestamp when TTFD should be updated with an earlier timestamp ([#3869](https://github.com/getsentry/sentry-react-native/pull/3869))

## 5.23.0

This release does *not* build on iOS. Please use `5.23.1` or newer.

### Features

- Functional integrations ([#3814](https://github.com/getsentry/sentry-react-native/pull/3814))

  Instead of installing `@sentry/integrations` and creating integrations using the `new` keyword, you can use direct imports of the functional integrations.

  ```js
  // Before
  import * as Sentry from '@sentry/react-native';
  import { HttpClient } from '@sentry/integrations';

  Sentry.init({
    integrations: [
      new Sentry.BrowserIntegrations.Dedupe(),
      new Sentry.Integration.Screenshot(),
      new HttpClient(),
    ],
  });

  // After
  import * as Sentry from '@sentry/react-native';

  Sentry.init({
    integrations: [
      Sentry.dedupeIntegration(),
      Sentry.screenshotIntegration(),
      Sentry.httpClientIntegration(),
    ],
  });
  ```

  Note that the `Sentry.BrowserIntegrations`, `Sentry.Integration` and the Class style integrations will be removed in the next major version of the SDK.

### Fixes

- Remove unused `rnpm` config ([#3811](https://github.com/getsentry/sentry-react-native/pull/3811))

### Dependencies

- Bump CLI from v2.30.4 to v2.31.2 ([#3719](https://github.com/getsentry/sentry-react-native/pull/3719))
  - [changelog](https://github.com/getsentry/sentry-cli/blob/master/CHANGELOG.md#2312)
  - [diff](https://github.com/getsentry/sentry-cli/compare/2.30.4...2.31.2)
- Bump Cocoa SDK from v8.26.0 to v8.27.0 ([#3858](https://github.com/getsentry/sentry-react-native/pull/3858))
  - [changelog](https://github.com/getsentry/sentry-cocoa/blob/main/CHANGELOG.md#8270)
  - [diff](https://github.com/getsentry/sentry-cocoa/compare/8.26.0...8.27.0)

## 5.23.0-alpha.1

### Fixes

- Pass `replaysSessionSampleRate` option to Android ([#3714](https://github.com/getsentry/sentry-react-native/pull/3714))

Access to Mobile Replay is limited to early access orgs on Sentry. If you're interested, [sign up for the waitlist](https://sentry.io/lp/mobile-replay-beta/)

## 5.22.3

### Fixes

- Missing `RNSentryOnDrawReporterView` on iOS ([#3832](https://github.com/getsentry/sentry-react-native/pull/3832))

### Dependencies

- Bump Cocoa SDK from v8.25.0 to v8.26.0 ([#3802](https://github.com/getsentry/sentry-react-native/pull/3802), [#3815](https://github.com/getsentry/sentry-react-native/pull/3815))
  - [changelog](https://github.com/getsentry/sentry-cocoa/blob/main/CHANGELOG.md#8260)
  - [diff](https://github.com/getsentry/sentry-cocoa/compare/8.25.0...8.26.0)

## 5.22.2

### Fixes

- Remove `tunnel` from SDK Options ([#3787](https://github.com/getsentry/sentry-react-native/pull/3787))
- Fix Apple non UIKit builds ([#3784](https://github.com/getsentry/sentry-react-native/pull/3784))

### Dependencies

- Bump JavaScript SDK from v7.110.1 to v7.113.0 ([#3768](https://github.com/getsentry/sentry-react-native/pull/3768))
  - [changelog](https://github.com/getsentry/sentry-javascript/blob/develop/CHANGELOG.md#71130)
  - [diff](https://github.com/getsentry/sentry-javascript/compare/7.110.1...7.113.0)

## 5.22.1

### Dependencies

- Bump Cocoa SDK from v8.24.0 to v8.25.0 ([#3790](https://github.com/getsentry/sentry-react-native/pull/3790))
  - [changelog](https://github.com/getsentry/sentry-cocoa/blob/main/CHANGELOG.md#8250)
  - [diff](https://github.com/getsentry/sentry-cocoa/compare/8.24.0...8.25.0)

## 5.23.0-alpha.0

### Features

- Mobile Session Replay Alpha ([#3714](https://github.com/getsentry/sentry-react-native/pull/3714))

  To enable Replay for React Native on mobile and web add the following options.

  ```js
  Sentry.init({
    _experiments: {
      replaysSessionSampleRate: 1.0,
      replaysOnErrorSampleRate: 1.0,
    },
  });
  ```

  To change the default Mobile Replay options add the `mobileReplayIntegration`.

  ```js
  Sentry.init({
    _experiments: {
      replaysSessionSampleRate: 1.0,
      replaysOnErrorSampleRate: 1.0,
    },
    integrations: [
      Sentry.mobileReplayIntegration({
        maskAllText: true,
        maskAllImages: true,
      }),
    ],
  });
  ```

  Access is limited to early access orgs on Sentry. If you're interested, [sign up for the waitlist](https://sentry.io/lp/mobile-replay-beta/)

### Dependencies

- Bump Cocoa SDK to [8.25.0-alpha.0](https://github.com/getsentry/sentry-cocoa/releases/tag/8.25.0-alpha.0)
- Bump Android SDK to [7.9.0-alpha.1](https://github.com/getsentry/sentry-java/releases/tag/7.9.0-alpha.1)

## 5.22.0

### Features

- Updated metric normalization from `@sentry/core` ([#11519](https://github.com/getsentry/sentry-javascript/pull/11519))
- Metric rate limiting from `sentry-cocoa` and `sentry-android`

### Dependencies

- Bump Cocoa SDK from v8.21.0 to v8.24.0 ([#3686](https://github.com/getsentry/sentry-react-native/pull/3694), [#3696](https://github.com/getsentry/sentry-react-native/pull/3696))
  - [changelog](https://github.com/getsentry/sentry-cocoa/blob/main/CHANGELOG.md#8240)
  - [diff](https://github.com/getsentry/sentry-cocoa/compare/8.21.0...8.24.0)
- Bump Android SDK from v7.6.0 to v7.8.0 ([#3750](https://github.com/getsentry/sentry-react-native/pull/3750))
  - [changelog](https://github.com/getsentry/sentry-java/blob/main/CHANGELOG.md#780)
  - [diff](https://github.com/getsentry/sentry-java/compare/7.6.0...7.8.0)
- Bump JavaScript SDK from v7.100.1 to v7.110.1 ([#3601](https://github.com/getsentry/sentry-react-native/pull/3601), [#3758](https://github.com/getsentry/sentry-react-native/pull/3758))
  - [changelog](https://github.com/getsentry/sentry-javascript/blob/v7/CHANGELOG.md#71101)
  - [diff](https://github.com/getsentry/sentry-javascript/compare/7.100.1...7.110.1)

## 5.21.0

### Features

- Add `getDefaultConfig` option to `getSentryExpoConfig` ([#3690](https://github.com/getsentry/sentry-react-native/pull/3690))
- Add `beforeScreenshot` option to `ReactNativeOptions` ([#3715](https://github.com/getsentry/sentry-react-native/pull/3715))

### Fixes

- Do not enable NativeFramesTracking when native is not available ([#3705](https://github.com/getsentry/sentry-react-native/pull/3705))
- Do not initialize the SDK during `expo-router` static routes generation ([#3730](https://github.com/getsentry/sentry-react-native/pull/3730))
- Cancel spans in background doesn't crash in environments without AppState ([#3727](https://github.com/getsentry/sentry-react-native/pull/3727))
- Fix missing Stall measurements when using new `.end()` span API ([#3737](https://github.com/getsentry/sentry-react-native/pull/3737))
- Change TimeToDisplay unsupported log from error to warning level. ([#3699](https://github.com/getsentry/sentry-react-native/pull/3699))

### Dependencies

- Bump CLI from v2.30.0 to v2.30.4 ([#3678](https://github.com/getsentry/sentry-react-native/pull/3678), [#3704](https://github.com/getsentry/sentry-react-native/pull/3704))
  - [changelog](https://github.com/getsentry/sentry-cli/blob/master/CHANGELOG.md#2304)
  - [diff](https://github.com/getsentry/sentry-cli/compare/2.30.0...2.30.4)
- Bump Android SDK from v7.5.0 to v7.6.0 ([#3675](https://github.com/getsentry/sentry-react-native/pull/3675))
  - [changelog](https://github.com/getsentry/sentry-java/blob/main/CHANGELOG.md#760)
  - [diff](https://github.com/getsentry/sentry-java/compare/7.5.0...7.6.0)

## 5.20.0

### Features

- Automatic tracing of time to initial display for `react-navigation` ([#3588](https://github.com/getsentry/sentry-react-native/pull/3588))

  When enabled the instrumentation will create TTID spans and measurements.
  The TTID timestamp represent moment when the `react-navigation` screen
  was rendered by the native code.

  ```javascript
  const routingInstrumentation = new Sentry.ReactNavigationInstrumentation({
    enableTimeToInitialDisplay: true,
  });

  Sentry.init({
    integrations: [new Sentry.ReactNativeTracing({routingInstrumentation})],
  });
  ```

- Tracing of full display using manual API ([#3654](https://github.com/getsentry/sentry-react-native/pull/3654))

  In combination with the `react-navigation` automatic instrumentation you can record when
  the application screen is fully rendered.

  For more examples and manual time to initial display see [the documentation](https://docs.sentry.io/platforms/react-native/performance/instrumentation/time-to-display).

  ```javascript
  function Example() {
    const [loaded] = React.useState(false);

    return <View>
      <Sentry.TimeToFullDisplay record={loaded}>
        <Text>Example content</Text>
      </Sentry.TimeToFullDisplay>
    </View>;
  }
  ```

### Fixes

- Allow custom `sentryUrl` for Expo updates source maps uploads ([#3664](https://github.com/getsentry/sentry-react-native/pull/3664))
- Missing Mobile Vitals (slow, frozen frames) when ActiveSpan (Transaction) is trimmed at the end ([#3684](https://github.com/getsentry/sentry-react-native/pull/3684))

## 5.19.3

### Fixes

- Multiple Debug IDs can be loaded into the global polyfill ([#3660](https://github.com/getsentry/sentry-react-native/pull/3660))
  - This fixes a symbolication issue with Expo on the web with enabled bundle splitting.

### Dependencies

- Bump CLI from v2.25.2 to v2.30.0 ([#3534](https://github.com/getsentry/sentry-react-native/pull/3534), [#3666](https://github.com/getsentry/sentry-react-native/pull/3666))
  - [changelog](https://github.com/getsentry/sentry-cli/blob/master/CHANGELOG.md#2300)
  - [diff](https://github.com/getsentry/sentry-cli/compare/2.25.2...2.30.0)
- Bump Cocoa SDK from v8.20.0 to v8.21.0 ([#3651](https://github.com/getsentry/sentry-react-native/pull/3651))
  - [changelog](https://github.com/getsentry/sentry-cocoa/blob/main/CHANGELOG.md#8210)
  - [diff](https://github.com/getsentry/sentry-cocoa/compare/8.20.0...8.21.0)
- Bump Android SDK from v7.3.0 to v7.5.0 ([#3615](https://github.com/getsentry/sentry-react-native/pull/3615))
  - [changelog](https://github.com/getsentry/sentry-java/blob/main/CHANGELOG.md#750)
  - [diff](https://github.com/getsentry/sentry-java/compare/7.3.0...7.5.0)

## 5.19.2

### Fixes

- expo-upload-sourcemaps now works on Windows ([#3643](https://github.com/getsentry/sentry-react-native/pull/3643))
- Option `enabled: false` ensures no events are sent ([#3606](https://github.com/getsentry/sentry-react-native/pull/3606))
- Ignore JSON response when retrieving source context from local Expo Dev Server ([#3611](https://github.com/getsentry/sentry-react-native/pull/3611))
- Upload native debug files only for non-debug builds ([#3649](https://github.com/getsentry/sentry-react-native/pull/3649))
- `TurboModuleRegistry` should not be imported in web applications ([#3610](https://github.com/getsentry/sentry-react-native/pull/3610))

### Dependencies

- Bump Cocoa SDK from v8.17.1 to v8.20.0 ([#3476](https://github.com/getsentry/sentry-react-native/pull/3476))
  - [changelog](https://github.com/getsentry/sentry-cocoa/blob/main/CHANGELOG.md#8200)
  - [diff](https://github.com/getsentry/sentry-cocoa/compare/8.17.1...8.20.0)

## 5.19.1

### Fixes

- Don't add Expo Plugin option `authToken` to application bundle ([#3630](https://github.com/getsentry/sentry-react-native/pull/3630))
  - Expo plugin configurations are generelly stored in plain text, and are also automatically added to built app bundles, and are therefore considered insecure.
  - You should not set the auth token in the plugin config except for local testing. Instead, use the `SENTRY_AUTH_TOKEN` env variable, as pointed out in our [docs](https://docs.sentry.io/platforms/react-native/manual-setup/expo/).
  - In addition to showing a warning, we are now actively removing an `authToken` from the plugin config if it was set.
  - If you had set the auth token in the plugin config previously, **and** built and published an app with that config, you should [rotate your token](https://docs.sentry.io/product/accounts/auth-tokens/).
- Reduce waning messages spam when a property in Expo plugin configuration is missing ([#3631](https://github.com/getsentry/sentry-react-native/pull/3631))
- Add concrete error messages for RN bundle build phase patch ([#3626](https://github.com/getsentry/sentry-react-native/pull/3626))

## 5.19.0

This release contains upgrade of `sentry-android` dependency to major version 7. There are no breaking changes in the JS API. If you are using the Android API please check [the migration guide](https://docs.sentry.io/platforms/android/migration/#migrating-from-iosentrysentry-android-6x-to-iosentrysentry-android-700).

### Features

- Add Android profiles to React Native Profiling ([#3397](https://github.com/getsentry/sentry-react-native/pull/3397))
- Add `Sentry.metrics` ([#3590](https://github.com/getsentry/sentry-react-native/pull/3590))

  To learn more, see the [Set Up Metrics](https://docs.sentry.io/platforms/react-native/metrics/) guide.

  ```javascript
  import * as Sentry from '@sentry/react-native';

  Sentry.init({
    dsn: '___DSN___',
    integrations: [
      Sentry.metrics.metricsAggregatorIntegration(),
    ],
  });

  Sentry.metrics.increment("button_click", 1, {
    tags: { system: "iOS", app_version: "1.0.0" },
  });
  ```

### Fixes

- Upload Debug Symbols Build Phase continues when `node` not found in `WITH_ENVIRONMENT` ([#3573](https://github.com/getsentry/sentry-react-native/pull/3573))
- Fix `proguardUuid` loading on Android ([#3591](https://github.com/getsentry/sentry-react-native/pull/3591))

### Dependencies

- Bump Android SDK from v6.34.0 to v7.3.0 ([#3434](https://github.com/getsentry/sentry-react-native/pull/3434))
  - [changelog](https://github.com/getsentry/sentry-java/blob/main/CHANGELOG.md#730)
  - [diff](https://github.com/getsentry/sentry-java/compare/6.34.0...7.3.0)
- Bump JavaScript SDK from v7.81.1 to v7.100.1 ([#3426](https://github.com/getsentry/sentry-react-native/pull/3426), [#3589](https://github.com/getsentry/sentry-react-native/pull/3589))
  - [changelog](https://github.com/getsentry/sentry-javascript/blob/develop/CHANGELOG.md#7990)
  - [diff](https://github.com/getsentry/sentry-javascript/compare/7.81.1...7.100.1)

## 5.18.0

### Features

- Add [`@spotlightjs/spotlight`](https://spotlightjs.com/) support ([#3550](https://github.com/getsentry/sentry-react-native/pull/3550))

  Download the `Spotlight` desktop application and add the integration to your `Sentry.init`.

  ```javascript
  import * as Sentry from '@sentry/react-native';

  Sentry.init({
    dsn: '___DSN___',
    enableSpotlight: __DEV__,
  });
  ```

- Only upload Expo artifact if source map exists ([#3568](https://github.com/getsentry/sentry-react-native/pull/3568))
- Read `.env` file in `sentry-expo-upload-sourcemaps` ([#3571](https://github.com/getsentry/sentry-react-native/pull/3571))

### Fixes

- Prevent pod install crash when visionos is not present ([#3548](https://github.com/getsentry/sentry-react-native/pull/3548))
- Fetch Organization slug from `@sentry/react-native/expo` config when uploading artifacts ([#3557](https://github.com/getsentry/sentry-react-native/pull/3557))
- Remove 404 Http Client Errors reports for Metro Dev Server Requests ([#3553](https://github.com/getsentry/sentry-react-native/pull/3553))
- Stop tracing Spotlight Sidecar network request in JS ([#3559](https://github.com/getsentry/sentry-react-native/pull/3559))

## 5.17.0

### Features

- New Sentry Metro configuration function `withSentryConfig` ([#3478](https://github.com/getsentry/sentry-react-native/pull/3478))
  - Ensures all Sentry configuration is added to your Metro config
  - Includes `createSentryMetroSerializer`
  - Collapses Sentry internal frames from the stack trace view in LogBox

  ```javascript
  const { getDefaultConfig } = require('@react-native/metro-config');
  const { withSentryConfig } = require('@sentry/react-native/metro');

  const config = getDefaultConfig(__dirname);
  module.exports = withSentryConfig(config);
  ```

- Add experimental visionOS support ([#3467](https://github.com/getsentry/sentry-react-native/pull/3467))
  - To set up [`react-native-visionos`](https://github.com/callstack/react-native-visionos) with the Sentry React Native SDK follow [the standard `iOS` guides](https://docs.sentry.io/platforms/react-native/manual-setup/manual-setup/#ios).
  - Xcode project is located in `visionos` folder instead of `ios`.

### Fixes

- Fix `WITH_ENVIRONMENT` overwrite in `sentry-xcode-debug-files.sh` ([#3525](https://github.com/getsentry/sentry-react-native/pull/3525))
- Sentry CLI 2.25.1 fixes background debug files uploads during Xcode builds ([#3486](https://github.com/getsentry/sentry-react-native/pull/3486))
- Performance Tracing should be disabled by default ([#3533](https://github.com/getsentry/sentry-react-native/pull/3533))
- Use `$NODE_BINARY` to execute Sentry CLI in Xcode scripts ([#3493](https://github.com/getsentry/sentry-react-native/pull/3493))
- Return auto Release and Dist to source maps auto upload ([#3540](https://github.com/getsentry/sentry-react-native/pull/3540))
- Linked errors processed before other integrations ([#3535](https://github.com/getsentry/sentry-react-native/pull/3535))
  - This ensure their frames are correctly symbolicated

### Dependencies

- Bump CLI from v2.23.0 to v2.25.2 ([#3486](https://github.com/getsentry/sentry-react-native/pull/3486))
  - [changelog](https://github.com/getsentry/sentry-cli/blob/master/CHANGELOG.md#2252)
  - [diff](https://github.com/getsentry/sentry-cli/compare/2.23.0...2.25.2)

## 5.16.0

This release ships with a beta version of our new built-in Expo SDK 50 support,
which replaces the deprecated `sentry-expo` package. To learn more,
see [the Expo guide](https://docs.sentry.io/platforms/react-native/manual-setup/expo/).

### Features

- New `@sentry/react-native/expo` Expo config plugin ([#3429](https://github.com/getsentry/sentry-react-native/pull/3429))

  ```js
  const { withSentry } = require('@sentry/react-native/expo');

  const config = {...};

  module.exports = withSentry(config, {
    url: 'https://www.sentry.io/',
    project: 'project-slug', // Or use SENTRY_PROJECT env
    organization: 'org-slug', // Or use SENTRY_ORG env
  });
  ```

  - And `Sentry.init` in `App.js`

  ```js
  import * as Sentry from '@sentry/react-native';

  Sentry.init({
    dsn: '__DSN__',
  });
  ```

- New `getSentryExpoConfig` for simple Metro configuration ([#3454](https://github.com/getsentry/sentry-react-native/pull/3454), [#3501](https://github.com/getsentry/sentry-react-native/pull/3501), [#3514](https://github.com/getsentry/sentry-react-native/pull/3514))
  - This function is a drop in replacement for `getDefaultConfig` from `expo/metro-config`

  ```js
  // const { getDefaultConfig } = require("expo/metro-config");
  const { getSentryExpoConfig } = require("@sentry/react-native/metro");

  // const config = getDefaultConfig(__dirname);
  const config = getSentryExpoConfig(__dirname);
  ```

- New `npx sentry-expo-upload-sourcemaps` for simple EAS Update (`npx expo export`) source maps upload ([#3491](https://github.com/getsentry/sentry-react-native/pull/3491), [#3510](https://github.com/getsentry/sentry-react-native/pull/3510), [#3515](https://github.com/getsentry/sentry-react-native/pull/3515), [#3507](https://github.com/getsentry/sentry-react-native/pull/3507))

  ```bash
  SENTRY_PROJECT=project-slug \
  SENTRY_ORG=org-slug \
  SENTRY_AUTH_TOKEN=super-secret-token \
  npx sentry-expo-upload-sourcemaps dist
  ```

### Others

- Update `sentry-xcode.sh` scripts with Node modules resolution ([#3450](https://github.com/getsentry/sentry-react-native/pull/3450))
  - RN SDK and Sentry CLI are dynamically resolved if override is not supplied
- Resolve Default Integrations based on current platform ([#3465](https://github.com/getsentry/sentry-react-native/pull/3465))
  - Native Integrations are only added if Native Module is available
  - Web Integrations only for React Native Web builds
- Remove Native Modules warning from platform where the absence is expected ([#3466](https://github.com/getsentry/sentry-react-native/pull/3466))
- Add Expo Context information using Expo Native Modules ([#3466](https://github.com/getsentry/sentry-react-native/pull/3466))
- Errors from InternalBytecode.js are no longer marked as in_app ([#3518](https://github.com/getsentry/sentry-react-native/pull/3518))
- Fix system node can't be overwritten in `sentry-xcode-debug-files.sh` ([#3523](https://github.com/getsentry/sentry-react-native/pull/3523))

## 5.16.0-alpha.4

### Fixes

- Make `getSentryExpoConfig` options parameter optional ([#3514](https://github.com/getsentry/sentry-react-native/pull/3514))
- Use `@sentry/react-native/expo` as plugin name in `expo-upload-sourcemaps.js` ([#3515](https://github.com/getsentry/sentry-react-native/pull/3515))

## 5.16.0-alpha.3

This release is compatible with `expo@50.0.0-preview.6` and newer.

### Features

- `withSentryExpoSerializers` changes to `getSentryExpoConfig` ([#3501](https://github.com/getsentry/sentry-react-native/pull/3501))
  - `getSentryExpoConfig` accepts the same parameters as `getDefaultConfig` from `expo/metro-config` and returns Metro configuration
  - This also works for EAS Updates (and expo export). Debug ID is generated by `expo/metro-config` and used by Sentry.

  ```js
  const { getSentryExpoConfig } = require("@sentry/react-native/metro");
  const config = getSentryExpoConfig(config, {});
  ```

- Add `npx sentry-expo-upload-sourcemaps` for simple EAS Update (expo export) source maps upload to Sentry ([#3491](https://github.com/getsentry/sentry-react-native/pull/3491), [#3510](https://github.com/getsentry/sentry-react-native/pull/3510))

  ```bash
  SENTRY_PROJECT=project-slug \
  SENTRY_ORG=org-slug \
  SENTRY_AUTH_TOKEN=super-secret-token \
  npx sentry-expo-upload-sourcemaps dist
  ```

- Sentry CLI binary path in `scripts/expo-upload-sourcemaps.js` is resolved dynamically ([#3507](https://github.com/getsentry/sentry-react-native/pull/3507))
  - Or can be overwritten by `SENTRY_CLI_EXECUTABLE` env

- Resolve Default Integrations based on current platform ([#3465](https://github.com/getsentry/sentry-react-native/pull/3465))
  - Native Integrations are only added if Native Module is available
  - Web Integrations only for React Native Web builds
- Remove Native Modules warning from platform where the absence is expected ([#3466](https://github.com/getsentry/sentry-react-native/pull/3466))
- Add Expo Context information using Expo Native Modules ([#3466](https://github.com/getsentry/sentry-react-native/pull/3466))

### Fixes

- Includes fixes from version 5.15.2

## 5.15.2

### Fixes

- Stop sending navigation route params for auto-generated transactions, as they may contain PII or other sensitive data ([#3487](https://github.com/getsentry/sentry-react-native/pull/3487))
  - Further details and other strategies to mitigate this issue can be found on our [trouble shooting guide page](https://docs.sentry.io/platforms/react-native/troubleshooting/#routing-transaction-data-contains-sensitive-information)

## 5.16.0-alpha.2

### Features

- Add `withSentryExpoSerializers` for easy configurable `metro.config.js` ([#3454](https://github.com/getsentry/sentry-react-native/pull/3454))

  This Serializer doesn't support EAS Updates (and expo export) commands yet. Debug IDs needed for source maps resolution in Sentry
  are generated only during native builds.

  ```js
  const { getDefaultConfig } = require('expo/metro-config');
  const { withSentryExpoSerializers } = require("@sentry/react-native/metro");

  const config = getDefaultConfig(__dirname);
  module.exports = withSentryExpoSerializers(config);
  ```

  Note that this will remove any existing `customSerializer`. Guide for advanced setups [can be found here](https://docs.sentry.io/platforms/react-native/manual-setup/metro).

### Fixes

- Expo SDK minimum version is 49 ([#3453](https://github.com/getsentry/sentry-react-native/pull/3453))
- Remove RN Internal imports for RN Web builds ([#3462](https://github.com/getsentry/sentry-react-native/pull/3462))
- Remove circular dependencies inside of the SDK ([#3464](https://github.com/getsentry/sentry-react-native/pull/3464))
- Includes fixes from version 5.15.1

## 5.15.1

### Fixes

- Sentry CLI upgrade resolves Xcode Could timeout during source maps upload [#3390](https://github.com/getsentry/sentry-react-native/pull/3390)

### Dependencies

- Bump CLI from v2.21.3 to v2.23.0 ([#3390](https://github.com/getsentry/sentry-react-native/pull/3390))
  - [changelog](https://github.com/getsentry/sentry-cli/blob/master/CHANGELOG.md#2230)
  - [diff](https://github.com/getsentry/sentry-cli/compare/2.21.3...2.23.0)

## 5.16.0-alpha.1

### Features

- Add `@sentry/react-native/expo` Expo config plugin ([#3429](https://github.com/getsentry/sentry-react-native/pull/3429))

  This Release introduces the first alpha version of our new SDK for Expo.
  At this time, the SDK is considered experimental and things might break and change in future versions.

  The core of the SDK is Expo plugin which you can easily add to your App config:

  ```js
  const { withSentry } = require('@sentry/react-native/expo');

  const config = {...};

  module.exports = withSentry(config, {
    url: 'https://www.sentry.io/',
    authToken: 'example-token', // Or use SENTRY_AUTH_TOKEN env
    project: 'project-slug', // Or use SENTRY_PROJECT env
    organization: 'org-slug', // Or use SENTRY_ORG env
  });
  ```

  - And `Sentry.init` in `App.js`

  ```js
  import * as Sentry from '@sentry/react-native';

  Sentry.init({
    dsn: '__DSN__',
  });
  ```

- Update `sentry-xcode.sh` scripts with Node modules resolution ([#3450](https://github.com/getsentry/sentry-react-native/pull/3450))
  - RN SDK and Sentry CLI are dynamically resolved if override is not supplied

### Fixes

- Transform shipped JSX for both react-native and web ([#3428](https://github.com/getsentry/sentry-react-native/pull/3428))
  - Removes builds errors when using react-native-web with Webpack

## 5.15.0

### Features

- New simplified Sentry Metro Serializer export ([#3450](https://github.com/getsentry/sentry-react-native/pull/3450))

  ```js
  const { createSentryMetroSerializer } = require('@sentry/react-native/metro');
  ```

### Fixes

- Encode envelopes using Base64, fix array length limit when transferring over Bridge. ([#2852](https://github.com/getsentry/sentry-react-native/pull/2852))
  - This fix requires a rebuild of the native app
- Symbolicate message and non-Error stacktraces locally in debug mode ([#3420](https://github.com/getsentry/sentry-react-native/pull/3420))
- Remove Sentry SDK frames from rejected promise SyntheticError stack ([#3423](https://github.com/getsentry/sentry-react-native/pull/3423))
- Fix path from Xcode scripts to Collect Modules ([#3451](https://github.com/getsentry/sentry-react-native/pull/3451))

### Dependencies

- Bump Cocoa SDK from v8.15.2 to v8.17.1 ([#3412](https://github.com/getsentry/sentry-react-native/pull/3412))
  - [changelog](https://github.com/getsentry/sentry-cocoa/blob/main/CHANGELOG.md#8171)
  - [diff](https://github.com/getsentry/sentry-cocoa/compare/8.15.2...8.17.1)

## 5.14.1

### Fixes

- Add hermes to Pod dependencies to fix profiling with `use_frameworks` ([#3416](https://github.com/getsentry/sentry-react-native/pull/3416))
- Define SentryCurrentDateProvider in RNSentry ([#3418](https://github.com/getsentry/sentry-react-native/pull/3418))

## 5.14.0

### Features

- Add iOS profiles to React Native Profiling ([#3349](https://github.com/getsentry/sentry-react-native/pull/3349))

### Fixes

- Conditionally use Set or CountingSet in Sentry Metro plugin ([#3409](https://github.com/getsentry/sentry-react-native/pull/3409))
  - This makes sentryMetroSerializer compatible with Metro 0.66.2 and newer
- Fix SIGSEV, SIGABRT and SIGBUS crashes happening after/around the August Google Play System update, see [#2955](https://github.com/getsentry/sentry-java/issues/2955) for more details

### Dependencies

- Bump Android SDK from v6.33.1 to v6.34.0 ([#3408](https://github.com/getsentry/sentry-react-native/pull/3408))
  - [changelog](https://github.com/getsentry/sentry-java/blob/main/CHANGELOG.md#6340)
  - [diff](https://github.com/getsentry/sentry-java/compare/6.33.1...6.34.0)
- Bump JavaScript SDK from v7.80.0 to v7.81.1 ([#3396](https://github.com/getsentry/sentry-react-native/pull/3396))
  - [changelog](https://github.com/getsentry/sentry-javascript/blob/develop/CHANGELOG.md#7811)
  - [diff](https://github.com/getsentry/sentry-javascript/compare/7.80.0...7.81.1)

## 5.13.1-beta.1

### Fixes

- Fix SIGSEV, SIGABRT and SIGBUS crashes happening after/around the August Google Play System update, see [#2955](https://github.com/getsentry/sentry-java/issues/2955) for more details

### Dependencies

- Bump Android SDK from v6.33.1 to v6.33.2-beta.1 ([#3385](https://github.com/getsentry/sentry-react-native/pull/3385))
  - [changelog](https://github.com/getsentry/sentry-java/blob/6.33.2-beta.1/CHANGELOG.md#6332-beta1)
  - [diff](https://github.com/getsentry/sentry-java/compare/6.33.1...6.33.2-beta.1)

## 5.13.0

### Features

- Export New JS Performance API ([#3371](https://github.com/getsentry/sentry-react-native/pull/3371))

  ```js
  // Start a span that tracks the duration of expensiveFunction
  const result = Sentry.startSpan({ name: 'important function' }, () => {
    return expensiveFunction();
  });
  ```

  Read more at <https://github.com/getsentry/sentry-javascript/blob/develop/CHANGELOG.md#7690>

- Report current screen in `contexts.app.view_names` ([#3339](https://github.com/getsentry/sentry-react-native/pull/3339))

### Fixes

- Remove `platform: node` from Debug Builds Events ([#3377](https://github.com/getsentry/sentry-react-native/pull/3377))

### Dependencies

- Bump Android SDK from v6.32.0 to v6.33.1 ([#3374](https://github.com/getsentry/sentry-react-native/pull/3374))
  - [changelog](https://github.com/getsentry/sentry-java/blob/main/CHANGELOG.md#6331)
  - [diff](https://github.com/getsentry/sentry-java/compare/6.32.0...6.33.1)
- Bump Cocoa SDK from v8.14.2 to v8.15.2 ([#3376](https://github.com/getsentry/sentry-react-native/pull/3376))
  - [changelog](https://github.com/getsentry/sentry-cocoa/blob/main/CHANGELOG.md#8152)
  - [diff](https://github.com/getsentry/sentry-cocoa/compare/8.14.2...8.15.2)
- Bump CLI from v2.21.2 to v2.21.3 ([#3381](https://github.com/getsentry/sentry-react-native/pull/3381))
  - [changelog](https://github.com/getsentry/sentry-cli/blob/master/CHANGELOG.md#2213)
  - [diff](https://github.com/getsentry/sentry-cli/compare/2.21.2...2.21.3)
- Bump JavaScript SDK from v7.76.0 to v7.80.0 ([#3372](https://github.com/getsentry/sentry-react-native/pull/3372))
  - [changelog](https://github.com/getsentry/sentry-javascript/blob/develop/CHANGELOG.md#7800)
  - [diff](https://github.com/getsentry/sentry-javascript/compare/7.76.0...7.80.0)

## 5.12.0

### Features

- Automatically detect environment if not set ([#3362](https://github.com/getsentry/sentry-react-native/pull/3362))
- Send Source Maps Debug ID for symbolicated Profiles ([#3343](https://github.com/getsentry/sentry-react-native/pull/3343))

### Fixes

- Add actual `activeThreadId` to Profiles ([#3338](https://github.com/getsentry/sentry-react-native/pull/3338))
- Parse Hermes Profiling Bytecode Frames ([#3342](https://github.com/getsentry/sentry-react-native/pull/3342))

### Dependencies

- Bump JavaScript SDK from v7.73.0 to v7.76.0 ([#3344](https://github.com/getsentry/sentry-react-native/pull/3344), [#3365](https://github.com/getsentry/sentry-react-native/pull/3365))
  - [changelog](https://github.com/getsentry/sentry-javascript/blob/develop/CHANGELOG.md#7760)
  - [diff](https://github.com/getsentry/sentry-javascript/compare/7.73.0...7.76.0)
- Bump Cocoa SDK from v8.13.0 to v8.14.2 ([#3340](https://github.com/getsentry/sentry-react-native/pull/3340))
  - [changelog](https://github.com/getsentry/sentry-cocoa/blob/main/CHANGELOG.md#8142)
  - [diff](https://github.com/getsentry/sentry-cocoa/compare/8.13.0...8.14.2)
- Bump Android SDK from v6.30.0 to v6.32.0 ([#3341](https://github.com/getsentry/sentry-react-native/pull/3341))
  - [changelog](https://github.com/getsentry/sentry-java/blob/main/CHANGELOG.md#6320)
  - [diff](https://github.com/getsentry/sentry-java/compare/6.30.0...6.32.0)

## 5.11.1

### Fixes

- Waif for `has-sourcemap-debugid` process to exit ([#3336](https://github.com/getsentry/sentry-react-native/pull/3336))

## 5.11.0

### Features

- Add `buildFeatures.buildConfig=true` to support AGP 8 ([#3298](https://github.com/getsentry/sentry-react-native/pull/3298))
- Add Debug ID support ([#3164](https://github.com/getsentry/sentry-react-native/pull/3164))

  This is optional to use Debug IDs. Your current setup will keep working as is.

  Add Sentry Metro Serializer to `metro.config.js` to generate Debug ID for the application bundle and source map.

  ```javascript
    const {createSentryMetroSerializer} = require('@sentry/react-native/dist/js/tools/sentryMetroSerializer');
    const config = {serializer: createSentryMetroSerializer()};
  ```

  On iOS update `Bundle React Native Code and Images` and `Upload Debug Symbols to Sentry` build phases.

  ```bash
    set -e
    WITH_ENVIRONMENT="../node_modules/react-native/scripts/xcode/with-environment.sh"
    REACT_NATIVE_XCODE="../node_modules/react-native/scripts/react-native-xcode.sh"

    /bin/sh -c "$WITH_ENVIRONMENT \"/bin/sh ../scripts/sentry-xcode.sh $REACT_NATIVE_XCODE\""
  ```

  ```bash
    /bin/sh ../../scripts/sentry-xcode-debug-files.sh
  ```

  More information about the new setup [can be found here](https://docs.sentry.io/platforms/react-native/manual-setup/manual-setup/).
- Add `SENTRY_DISABLE_AUTO_UPLOAD` flag ([#3323](https://github.com/getsentry/sentry-react-native/pull/3323))

  How to use in Android project? It works by default, just set `export SENTRY_DISABLE_AUTO_UPLOAD=true` in your build environment. For Sentry Android Gradle Plugin add the following to your `android/app/build.gradle`.

  ```gradle
  apply from: "../../../sentry.gradle"

  sentry {
      autoUploadProguardMapping = shouldSentryAutoUpload()
      uploadNativeSymbols = shouldSentryAutoUpload()
  }
  ```

  How to use in Xcode? Make sure you are using `scripts/sentry-xcode.sh` and `scripts/sentry-xcode-debug-files.sh` in your
  build phases. And add the following to your `ios/.xcode.env.local` file.

  ```bash
  export SENTRY_DISABLE_AUTO_UPLOAD=true
  ```

### Fixes

- App start time span no longer created if too long ([#3299](https://github.com/getsentry/sentry-react-native/pull/3299))
- Change log output to show what paths are considered when collecting modules ([#3316](https://github.com/getsentry/sentry-react-native/pull/3316))
- `Sentry.wrap` doesn't enforce any keys on the wrapped component props ([#3332](https://github.com/getsentry/sentry-react-native/pull/3332))
- Ignore defaults when warning about duplicate definition of trace propagation targets ([#3327](https://github.com/getsentry/sentry-react-native/pull/3327))
- Screenshots are not taken when the SDK is disabled ([#3333](https://github.com/getsentry/sentry-react-native/pull/3333))
- Use deprecated `ReactNativeTracingOptions.tracingOrigins` if set in the options ([#3331](https://github.com/getsentry/sentry-react-native/pull/3331))
- Cancel auto instrumentation transaction when app goes to background ([#3307](https://github.com/getsentry/sentry-react-native/pull/3307))

### Dependencies

- Bump CLI from v2.20.7 to v2.21.2 ([#3301](https://github.com/getsentry/sentry-react-native/pull/3301))
  - [changelog](https://github.com/getsentry/sentry-cli/blob/master/CHANGELOG.md#2212)
  - [diff](https://github.com/getsentry/sentry-cli/compare/2.20.7...2.21.2)
- Bump Android SDK from v6.29.0 to v6.30.0 ([#3309](https://github.com/getsentry/sentry-react-native/pull/3309))
  - [changelog](https://github.com/getsentry/sentry-java/blob/main/CHANGELOG.md#6300)
  - [diff](https://github.com/getsentry/sentry-java/compare/6.29.0...6.30.0)
- Bump JavaScript SDK from v7.69.0 to v7.73.0 ([#3297](https://github.com/getsentry/sentry-react-native/pull/3297))
  - [changelog](https://github.com/getsentry/sentry-javascript/blob/develop/CHANGELOG.md#7730)
  - [diff](https://github.com/getsentry/sentry-javascript/compare/7.69.0...7.73.0)
- Bump Cocoa SDK from v8.11.0 to v8.13.0 ([#3292](https://github.com/getsentry/sentry-react-native/pull/3292))
  - [changelog](https://github.com/getsentry/sentry-cocoa/blob/main/CHANGELOG.md#8130)
  - [diff](https://github.com/getsentry/sentry-cocoa/compare/8.11.0...8.13.0)

## 5.10.0

### Features

- Add Hermes Debug Info flag to React Native Context ([#3290](https://github.com/getsentry/sentry-react-native/pull/3290))
  - This flag equals `true` when Hermes Bundle contains Debug Info (Hermes Source Map was not emitted)
- Add `enableNdk` property to ReactNativeOptions for Android. ([#3304](https://github.com/getsentry/sentry-react-native/pull/3304))

## 5.9.2

### Fixes

- Create profiles for start up transactions ([#3281](https://github.com/getsentry/sentry-react-native/pull/3281))
- Fix Hermes Bytecode Symbolication one line off ([#3283](https://github.com/getsentry/sentry-react-native/pull/3283))

### Dependencies

- Bump CLI from v2.20.5 to v2.20.7 ([#3265](https://github.com/getsentry/sentry-react-native/pull/3265), [#3273](https://github.com/getsentry/sentry-react-native/pull/3273))
  - [changelog](https://github.com/getsentry/sentry-cli/blob/master/CHANGELOG.md#2207)
  - [diff](https://github.com/getsentry/sentry-cli/compare/2.20.5...2.20.7)
- Bump Cocoa SDK from v8.10.0 to v8.11.0 ([#3245](https://github.com/getsentry/sentry-react-native/pull/3245))
  - [changelog](https://github.com/getsentry/sentry-cocoa/blob/main/CHANGELOG.md#8110)
  - [diff](https://github.com/getsentry/sentry-cocoa/compare/8.10.0...8.11.0)
- Bump JavaScript SDK from v7.63.0 to v7.69.0 ([#3277](https://github.com/getsentry/sentry-react-native/pull/3277), [#3247](https://github.com/getsentry/sentry-react-native/pull/3247))
  - [changelog](https://github.com/getsentry/sentry-javascript/blob/develop/CHANGELOG.md#7690)
  - [diff](https://github.com/getsentry/sentry-javascript/compare/7.63.0...7.69.0)
- Bump Android SDK from v6.28.0 to v6.29.0 ([#3271](https://github.com/getsentry/sentry-react-native/pull/3271))
  - [changelog](https://github.com/getsentry/sentry-java/blob/main/CHANGELOG.md#6290)
  - [diff](https://github.com/getsentry/sentry-java/compare/6.28.0...6.29.0)

## 5.9.1

- Bump Cocoa SDK from v8.9.4 to v8.10.0 ([#3250](https://github.com/getsentry/sentry-react-native/pull/3250))
  - This fixes a compile error for projects that use CocoaPods with `use_frameworks!` option.
  - [changelog](https://github.com/getsentry/sentry-cocoa/blob/main/CHANGELOG.md#8100)
  - [diff](https://github.com/getsentry/sentry-cocoa/compare/8.9.4...8.10.0)

## 5.9.0

## Important Note

**Do not use this version** if you use CocoaPods with `use_frameworks!` option. It introduces a bug where the project won't compile.
This has been fixed in [version `5.9.1`](https://github.com/getsentry/sentry-react-native/releases/tag/5.9.1).

### Features

- Add support for React Native mixed stacktraces ([#3201](https://github.com/getsentry/sentry-react-native/pull/3201))

  In the current `react-native@nightly` (`0.73.0-nightly-20230809-cb60e5c67`) JS errors from native modules can
  contain native JVM or Objective-C exception stack trace. Both JS and native stack trace
  are processed by default no configuration needed.

- Add `tracePropagationTargets` option ([#3230](https://github.com/getsentry/sentry-react-native/pull/3230))

  This release adds support for [distributed tracing](https://docs.sentry.io/platforms/react-native/usage/distributed-tracing/)
  without requiring performance monitoring to be active on the React Native SDK.
  This means even if there is no sampled transaction/span, the SDK will still propagate traces to downstream services.
  Distributed Tracing can be configured with the `tracePropagationTargets` option,
  which controls what requests to attach the `sentry-trace` and `baggage` HTTP headers to (which is what propagates tracing information).

  ```javascript
    Sentry.init({
      tracePropagationTargets: ["third-party-site.com", /^https:\/\/yourserver\.io\/api/],
    });
  ```

### Fixes

- `Sentry.init` must be called before `Sentry.wrap`([#3227](https://github.com/getsentry/sentry-react-native/pull/3227))
  - The SDK now shows warning if incorrect order is detected
- Stall Time is no longer counted when App is in Background. ([#3211](https://github.com/getsentry/sentry-react-native/pull/3211))
- Use application variant instead of variant output to hook to correct package task for modules cleanup ([#3161](https://github.com/getsentry/sentry-react-native/pull/3161))
- Fix `isNativeAvailable` after SDK reinitialization ([#3200](https://github.com/getsentry/sentry-react-native/pull/3200))

### Dependencies

- Bump Android SDK from v6.27.0 to v6.28.0 ([#3192](https://github.com/getsentry/sentry-react-native/pull/3192))
  - [changelog](https://github.com/getsentry/sentry-java/blob/main/CHANGELOG.md#6280)
  - [diff](https://github.com/getsentry/sentry-java/compare/6.27.0...6.28.0)
- Bump Cocoa SDK from v8.9.3 to v8.9.4 ([#3225](https://github.com/getsentry/sentry-react-native/pull/3225))
  - [changelog](https://github.com/getsentry/sentry-cocoa/blob/main/CHANGELOG.md#894)
  - [diff](https://github.com/getsentry/sentry-cocoa/compare/8.9.3...8.9.4)
- Bump JavaScript SDK from v7.61.0 to v7.63.0 ([#3226](https://github.com/getsentry/sentry-react-native/pull/3226), [#3235](https://github.com/getsentry/sentry-react-native/pull/3235))
  - [changelog](https://github.com/getsentry/sentry-javascript/blob/develop/CHANGELOG.md#7630)
  - [diff](https://github.com/getsentry/sentry-javascript/compare/7.61.0...7.63.0)
- Bump CLI from v2.19.4 to v2.20.5 ([#3212](https://github.com/getsentry/sentry-react-native/pull/3212), [#3233](https://github.com/getsentry/sentry-react-native/pull/3233))
  - [changelog](https://github.com/getsentry/sentry-cli/blob/master/CHANGELOG.md#2205)
  - [diff](https://github.com/getsentry/sentry-cli/compare/2.19.4...2.20.5)

## 5.8.1

### Dependencies

- Bump JavaScript SDK from v7.60.1 to v7.61.0 ([#3222](https://github.com/getsentry/sentry-react-native/pull/3222))
  - [changelog](https://github.com/getsentry/sentry-javascript/blob/develop/CHANGELOG.md#7610)
  - [diff](https://github.com/getsentry/sentry-javascript/compare/7.60.1...7.61.0)

## 5.8.0

### Features

- Alpha support for Hermes JavaScript Profiling ([#3057](https://github.com/getsentry/sentry-react-native/pull/3057))

  Profiling is disabled by default. To enable it, configure both
  `tracesSampleRate` and `profilesSampleRate` when initializing the SDK:

  ```javascript
    Sentry.init({
      dsn: '__DSN__',
      tracesSampleRate: 1.0,
      _experiments: {
        // The sampling rate for profiling is relative to TracesSampleRate.
        // In this case, we'll capture profiles for 100% of transactions.
        profilesSampleRate: 1.0,
      },
    });
  ```

  More documentation on profiling and current limitations [can be found here](https://docs.sentry.io/platforms/react-native/profiling/).

### Fixes

- Warn users about multiple versions of `promise` package which can cause unexpected behavior like undefined `Promise.allSettled` ([#3162](https://github.com/getsentry/sentry-react-native/pull/3162))
- Event is enriched with all the Android context on the JS layer and you can filter/modify all the data in the `beforeSend` callback similarly to iOS. ([#3170](https://github.com/getsentry/sentry-react-native/pull/3170))

### Dependencies

- Bump JavaScript SDK from v7.57.0 to v7.60.1 ([#3184](https://github.com/getsentry/sentry-react-native/pull/3184), [#3199](https://github.com/getsentry/sentry-react-native/pull/3199))
  - [changelog](https://github.com/getsentry/sentry-javascript/blob/develop/CHANGELOG.md#7601)
  - [diff](https://github.com/getsentry/sentry-javascript/compare/7.57.0...7.60.1)
- Bump Cocoa SDK from v8.8.0 to v8.9.3 ([#3188](https://github.com/getsentry/sentry-react-native/pull/3188), [#3206](https://github.com/getsentry/sentry-react-native/pull/3206))
  - [changelog](https://github.com/getsentry/sentry-cocoa/blob/main/CHANGELOG.md#893)
  - [diff](https://github.com/getsentry/sentry-cocoa/compare/8.8.0...8.9.3)
- Bump Android SDK from v6.25.1 to v6.27.0 ([#3170](https://github.com/getsentry/sentry-react-native/pull/3170))
  - [changelog](https://github.com/getsentry/sentry-java/blob/main/CHANGELOG.md#6270)
  - [diff](https://github.com/getsentry/sentry-java/compare/6.25.1...6.27.0)

## 5.7.1

### Dependencies

- Bump Android SDK from v6.25.0 to v6.25.1 ([#3179](https://github.com/getsentry/sentry-react-native/pull/3179))
  - [changelog](https://github.com/getsentry/sentry-java/blob/main/CHANGELOG.md#6251)
  - [diff](https://github.com/getsentry/sentry-java/compare/6.25.0...6.25.1)

## 5.7.0

### Fixes

- Filter beforeSendTransaction from the Native SDK ([#3140](https://github.com/getsentry/sentry-react-native/pull/3140))

### Features

- Use `android.namespace` for AGP 8 and RN 0.73 ([#3133](https://github.com/getsentry/sentry-react-native/pull/3133))

### Dependencies

- Bump JavaScript SDK from v7.54.0 to v7.57.0 ([#3119](https://github.com/getsentry/sentry-react-native/pull/3119), [#3153](https://github.com/getsentry/sentry-react-native/pull/3153))
  - [changelog](https://github.com/getsentry/sentry-javascript/blob/develop/CHANGELOG.md#7570)
  - [diff](https://github.com/getsentry/sentry-javascript/compare/7.54.0...7.57.0)
- Bump CLI from v2.18.1 to v2.19.4 ([#3124](https://github.com/getsentry/sentry-react-native/pull/3124), [#3151](https://github.com/getsentry/sentry-react-native/pull/3151))
  - [changelog](https://github.com/getsentry/sentry-cli/blob/master/CHANGELOG.md#2194)
  - [diff](https://github.com/getsentry/sentry-cli/compare/2.18.1...2.19.4)
- Bump Android SDK from v6.22.0 to v6.25.0 ([#3127](https://github.com/getsentry/sentry-react-native/pull/3127), [#3163](https://github.com/getsentry/sentry-react-native/pull/3163))
  - [changelog](https://github.com/getsentry/sentry-java/blob/main/CHANGELOG.md#6250)
  - [diff](https://github.com/getsentry/sentry-java/compare/6.22.0...6.25.0)
- Bump Cocoa SDK from v8.7.3 to v8.8.0 ([#3123](https://github.com/getsentry/sentry-react-native/pull/3123))
  - [changelog](https://github.com/getsentry/sentry-cocoa/blob/main/CHANGELOG.md#880)
  - [diff](https://github.com/getsentry/sentry-cocoa/compare/8.7.3...8.8.0)

## 5.6.0

### Features

- Overwrite Expo bundle names in stack frames ([#3115](https://github.com/getsentry/sentry-react-native/pull/3115))
  - This enables source maps to resolve correctly without using `sentry-expo` package

### Fixes

- Disable `enableNative` if Native SDK is not available ([#3099](https://github.com/getsentry/sentry-react-native/pull/3099))
- Dynamically resolve `collectModulesScript` path to support monorepos ([#3092](https://github.com/getsentry/sentry-react-native/pull/3092))
- Native wrapper methods don't throw disabled error after re-initializing ([#3093](https://github.com/getsentry/sentry-react-native/pull/3093))

### Dependencies

- Bump JavaScript SDK from v7.52.0 to v7.54.0 ([#3071](https://github.com/getsentry/sentry-react-native/pull/3071), [#3088](https://github.com/getsentry/sentry-react-native/pull/3088), [#3094](https://github.com/getsentry/sentry-react-native/pull/3094))
  - [changelog](https://github.com/getsentry/sentry-javascript/blob/develop/CHANGELOG.md#7540)
  - [diff](https://github.com/getsentry/sentry-javascript/compare/7.52.0...7.54.0)
- Bump Android SDK from v6.18.1 to v6.22.0 ([#3086](https://github.com/getsentry/sentry-react-native/pull/3086), [#3075](https://github.com/getsentry/sentry-react-native/pull/3075))
  - [changelog](https://github.com/getsentry/sentry-java/blob/main/CHANGELOG.md#6220)
  - [diff](https://github.com/getsentry/sentry-java/compare/6.18.1...6.22.0)
- Bump Cocoa SDK from v8.7.1 to v8.7.3 ([#3076](https://github.com/getsentry/sentry-react-native/pull/3076))
  - [changelog](https://github.com/getsentry/sentry-cocoa/blob/main/CHANGELOG.md#873)
  - [diff](https://github.com/getsentry/sentry-cocoa/compare/8.7.1...8.7.3)
- Bump CLI from v2.17.5 to v2.18.1 ([#3082](https://github.com/getsentry/sentry-react-native/pull/3082))
  - [changelog](https://github.com/getsentry/sentry-cli/blob/master/CHANGELOG.md#2181)
  - [diff](https://github.com/getsentry/sentry-cli/compare/2.17.5...2.18.1)

## 5.5.0

### Features

- Add `expo`, `react_native_version` and `hermes_version` to React Native Context ([#3050](https://github.com/getsentry/sentry-react-native/pull/3050))

### Dependencies

- Bump JavaScript SDK from v7.51.1 to v7.52.0 ([#3054](https://github.com/getsentry/sentry-react-native/pull/3054), [#3068](https://github.com/getsentry/sentry-react-native/pull/3068))
  - [changelog](https://github.com/getsentry/sentry-javascript/blob/develop/CHANGELOG.md#7520)
  - [diff](https://github.com/getsentry/sentry-javascript/compare/7.51.1...7.52.0)
- Bump Cocoa SDK from v8.6.0 to v8.7.1 ([#3056](https://github.com/getsentry/sentry-react-native/pull/3056), [#3067](https://github.com/getsentry/sentry-react-native/pull/3067))
  - [changelog](https://github.com/getsentry/sentry-cocoa/blob/main/CHANGELOG.md#871)
  - [diff](https://github.com/getsentry/sentry-cocoa/compare/8.6.0...8.7.1)

## 5.4.2

### Fixes

- Fix `event.origin` and `event.environment` on unhandled exception ([#3041](https://github.com/getsentry/sentry-react-native/pull/3041))
- Don't pass `enableTracing` from RN to `sentry-cocoa` options ([#3042](https://github.com/getsentry/sentry-react-native/pull/3042))
- Only store envelopes of fatal crashes on iOS ([#3051](https://github.com/getsentry/sentry-react-native/pull/3051))

### Dependencies

- Bump JavaScript SDK from v7.50.0 to v7.51.1 ([#3043](https://github.com/getsentry/sentry-react-native/pull/3043), [#3053](https://github.com/getsentry/sentry-react-native/pull/3053))
  - [changelog](https://github.com/getsentry/sentry-javascript/blob/develop/CHANGELOG.md#7511)
  - [diff](https://github.com/getsentry/sentry-javascript/compare/7.50.0...7.51.1)

## 4.15.2

- Only store envelopes of fatal crashes on iOS ([#3051](https://github.com/getsentry/sentry-react-native/pull/3051))

## 5.4.1

### Fixes

- Store envelopes immediately during a fatal crash on iOS ([#3031](https://github.com/getsentry/sentry-react-native/pull/3031))
- Do not overwrite `_metadata` option by default `sdkInfo` ([#3036](https://github.com/getsentry/sentry-react-native/pull/3036))

### Dependencies

- Bump JavaScript SDK from v7.49.0 to v7.50.0 ([#3035](https://github.com/getsentry/sentry-react-native/pull/3035))
  - [changelog](https://github.com/getsentry/sentry-javascript/blob/develop/CHANGELOG.md#7500)
  - [diff](https://github.com/getsentry/sentry-javascript/compare/7.49.0...7.50.0)
- Bump Cocoa SDK from v8.5.0 to v8.6.0 ([#3023](https://github.com/getsentry/sentry-react-native/pull/3023))
  - [changelog](https://github.com/getsentry/sentry-cocoa/blob/main/CHANGELOG.md#860)
  - [diff](https://github.com/getsentry/sentry-cocoa/compare/8.5.0...8.6.0)
- Bump Android SDK from v6.17.0 to v6.18.1 ([#3017](https://github.com/getsentry/sentry-react-native/pull/3017))
  - [changelog](https://github.com/getsentry/sentry-java/blob/main/CHANGELOG.md#6181)
  - [diff](https://github.com/getsentry/sentry-java/compare/6.17.0...6.18.1)
- Bump CLI from v2.17.4 to v2.17.5 ([#3024](https://github.com/getsentry/sentry-react-native/pull/3024))
  - [changelog](https://github.com/getsentry/sentry-cli/blob/master/CHANGELOG.md#2175)
  - [diff](https://github.com/getsentry/sentry-cli/compare/2.17.4...2.17.5)

## 4.15.1

### Fixes

- Store envelopes immediately during a fatal crash on iOS ([#3030](https://github.com/getsentry/sentry-react-native/pull/3030))

## 5.4.0

### Features

- Add TS 4.1 typings ([#2995](https://github.com/getsentry/sentry-react-native/pull/2995))
  - TS 3.8 are present and work automatically with older projects
- Add CPU Info to Device Context ([#2984](https://github.com/getsentry/sentry-react-native/pull/2984))

### Fixes

- Allow disabling native on RNNA ([#2978](https://github.com/getsentry/sentry-react-native/pull/2978))
- iOS Autolinking for RN 0.68 and older ([#2980](https://github.com/getsentry/sentry-react-native/pull/2980))
- Clean up `modules.json` when building bundles ([#3008](https://github.com/getsentry/sentry-react-native/pull/3008))
- Only include Screenshots and View Hierarchy for iOS and Mac Catalyst builds ([#3007](https://github.com/getsentry/sentry-react-native/pull/3007))
- Breadcrumbs from Native SDKs are created with timestamps in seconds ([#2997](https://github.com/getsentry/sentry-react-native/pull/2997))
- `addBreadcrumb` converts converts non object data to `{ value: data }` ([#2997](https://github.com/getsentry/sentry-react-native/pull/2997))

### Dependencies

- Bump JavaScript SDK from v7.47.0 to v7.49.0 ([#2975](https://github.com/getsentry/sentry-react-native/pull/2975), [#2988](https://github.com/getsentry/sentry-react-native/pull/2988))
  - [changelog](https://github.com/getsentry/sentry-javascript/blob/develop/CHANGELOG.md#7490)
  - [diff](https://github.com/getsentry/sentry-javascript/compare/7.47.0...7.49.0)
- Bump Cocoa SDK from v8.4.0 to v8.5.0 ([#2977](https://github.com/getsentry/sentry-react-native/pull/2977))
  - [changelog](https://github.com/getsentry/sentry-cocoa/blob/main/CHANGELOG.md#850)
  - [diff](https://github.com/getsentry/sentry-cocoa/compare/8.4.0...8.5.0)
- Bump CLI from v2.17.1 to v2.17.4 ([#2966](https://github.com/getsentry/sentry-react-native/pull/2966), [#2982](https://github.com/getsentry/sentry-react-native/pull/2982), [#2987](https://github.com/getsentry/sentry-react-native/pull/2987))
  - [changelog](https://github.com/getsentry/sentry-cli/blob/master/CHANGELOG.md#2174)
  - [diff](https://github.com/getsentry/sentry-cli/compare/2.17.1...2.17.4)

## 5.3.1

### Fixes

- Disable `enableNativeCrashHandling` and `enableAutoPerformanceTracing` on Apple ([#2936](https://github.com/getsentry/sentry-react-native/pull/))
  - Mac Catalyst builds successfully
- `sentry.gradle` Gracefully skip modules collecting if the script doesn't exist ([#2952](https://github.com/getsentry/sentry-react-native/pull/2952))

### Dependencies

- Bump JavaScript SDK from v7.45.0 to v7.47.0 ([#2946](https://github.com/getsentry/sentry-react-native/pull/2946), [#2958](https://github.com/getsentry/sentry-react-native/pull/2958))
  - [changelog](https://github.com/getsentry/sentry-javascript/blob/develop/CHANGELOG.md#7470)
  - [diff](https://github.com/getsentry/sentry-javascript/compare/7.45.0...7.47.0)
- Bump Android SDK from v6.16.0 to v6.17.0 ([#2948](https://github.com/getsentry/sentry-react-native/pull/2948))
  - [changelog](https://github.com/getsentry/sentry-java/blob/main/CHANGELOG.md#6170)
  - [diff](https://github.com/getsentry/sentry-java/compare/6.16.0...6.17.0)
- Bump Cocoa SDK from v8.3.3 to v8.4.0 ([#2954](https://github.com/getsentry/sentry-react-native/pull/2954))
  - [changelog](https://github.com/getsentry/sentry-cocoa/blob/main/CHANGELOG.md#840)
  - [diff](https://github.com/getsentry/sentry-cocoa/compare/8.3.3...8.4.0)
- Bump CLI from v2.16.1 to v2.17.1 ([#2957](https://github.com/getsentry/sentry-react-native/pull/2957), [#2964](https://github.com/getsentry/sentry-react-native/pull/2964))
  - [changelog](https://github.com/getsentry/sentry-cli/blob/master/CHANGELOG.md#2171)
  - [diff](https://github.com/getsentry/sentry-cli/compare/2.16.1...2.17.1)

## 5.3.0

### Features

- Add `enableTracing` option ([#2933](https://github.com/getsentry/sentry-react-native/pull/2933))
- Add Tabs auto instrumentation for React Native Navigation ([#2932](https://github.com/getsentry/sentry-react-native/pull/2932))
  - This is enabled by default, if you want to disable tabs instrumentation see the example below.

```js
const routingInstrumentation = new Sentry.ReactNativeNavigationInstrumentation(Navigation, { enableTabsInstrumentation: false })
```

### Fixes

- Disable HTTP Client Errors by default on all platform ([#2931](https://github.com/getsentry/sentry-react-native/pull/2931))
  - See [HttpClient](https://docs.sentry.io/platforms/javascript/configuration/integrations/plugin/#httpclient) for configuration details.
  - Use `enableCaptureFailedRequests` to enable the feature.

```js
Sentry.init({ enableCaptureFailedRequests: true })
```

### Dependencies

- Bump JavaScript SDK from v7.44.2 to v7.45.0 ([#2927](https://github.com/getsentry/sentry-react-native/pull/2927))
  - [changelog](https://github.com/getsentry/sentry-javascript/blob/develop/CHANGELOG.md#7450)
  - [diff](https://github.com/getsentry/sentry-javascript/compare/7.44.2...7.45.0)
- Bump CLI from v2.15.2 to v2.16.1 ([#2926](https://github.com/getsentry/sentry-react-native/pull/2926))
  - [changelog](https://github.com/getsentry/sentry-cli/blob/master/CHANGELOG.md#2161)
  - [diff](https://github.com/getsentry/sentry-cli/compare/2.15.2...2.16.1)
- Bump Cocoa SDK from v8.3.2 to v8.3.3 ([#2925](https://github.com/getsentry/sentry-react-native/pull/2925))
  - [changelog](https://github.com/getsentry/sentry-cocoa/blob/main/CHANGELOG.md#833)
  - [diff](https://github.com/getsentry/sentry-cocoa/compare/8.3.2...8.3.3)

## 5.2.0

### Features

- Add User Interaction Tracing for Touch events ([#2835](https://github.com/getsentry/sentry-react-native/pull/2835))
- Add Gesture Tracing for React Native Gesture Handler API v2 ([#2865](https://github.com/getsentry/sentry-react-native/pull/2865))

### Fixes

- Fix use Fetch transport when option `enableNative` is `false` ([#2897](https://github.com/getsentry/sentry-react-native/pull/2897))
- Improve logs when `enableNative` is `false` ([#2897](https://github.com/getsentry/sentry-react-native/pull/2897))

### Dependencies

- Bump JavaScript SDK from v7.40.0 to v7.44.2 ([#2874](https://github.com/getsentry/sentry-react-native/pull/2874), [#2908](https://github.com/getsentry/sentry-react-native/pull/2908), [#2909](https://github.com/getsentry/sentry-react-native/pull/2909))
  - [changelog](https://github.com/getsentry/sentry-javascript/blob/develop/CHANGELOG.md#7442)
  - [diff](https://github.com/getsentry/sentry-javascript/compare/7.40.0...7.44.2)
- Bump Android SDK from v6.15.0 to v6.16.0 ([#2903](https://github.com/getsentry/sentry-react-native/pull/2903))
  - [changelog](https://github.com/getsentry/sentry-java/blob/main/CHANGELOG.md#6160)
  - [diff](https://github.com/getsentry/sentry-java/compare/6.15.0...6.16.0)
- Bump Cocoa SDK from v8.3.0 to v8.3.2 ([#2895](https://github.com/getsentry/sentry-react-native/pull/2895))
  - [changelog](https://github.com/getsentry/sentry-cocoa/blob/main/CHANGELOG.md#832)
  - [diff](https://github.com/getsentry/sentry-cocoa/compare/8.3.0...8.3.2)
- Bump CLI from v2.14.4 to v2.15.2 ([#2898](https://github.com/getsentry/sentry-react-native/pull/2898))
  - [changelog](https://github.com/getsentry/sentry-cli/blob/master/CHANGELOG.md#2152)
  - [diff](https://github.com/getsentry/sentry-cli/compare/2.14.4...2.15.2)

## 5.1.1

### Fixes

- Remove non URL `frame.abs_path` which was causing source maps to fail ([#2891](https://github.com/getsentry/sentry-react-native/pull/2891))

### Dependencies

- Bump Cocoa SDK from v8.2.0 to v8.3.0 ([#2876](https://github.com/getsentry/sentry-react-native/pull/2876))
  - [changelog](https://github.com/getsentry/sentry-cocoa/blob/main/CHANGELOG.md#830)
  - [diff](https://github.com/getsentry/sentry-cocoa/compare/8.2.0...8.3.0)
- Bump CLI from v2.14.3 to v2.14.4 ([#2873](https://github.com/getsentry/sentry-react-native/pull/2873))
  - [changelog](https://github.com/getsentry/sentry-cli/blob/master/CHANGELOG.md#2144)
  - [diff](https://github.com/getsentry/sentry-cli/compare/2.14.3...2.14.4)

## 5.1.0

### Features

- Add App Context `in_foreground` ([#2826](https://github.com/getsentry/sentry-react-native/pull/2826))

### Fixes

- Match app start measurements naming with other SDKs ([#2855](https://github.com/getsentry/sentry-react-native/pull/2855))
  - `app.start.cold` to `app_start_cold`
  - `app.start.warm` to `app_start_warm`

### Dependencies

- Bump Cocoa SDK from v8.0.0 to v8.2.0 ([#2776](https://github.com/getsentry/sentry-react-native/pull/2776))
  - [changelog](https://github.com/getsentry/sentry-cocoa/blob/main/CHANGELOG.md#820)
  - [diff](https://github.com/getsentry/sentry-cocoa/compare/8.0.0...8.2.0)
- Bump JavaScript SDK from v7.37.2 to v7.40.0 ([#2836](https://github.com/getsentry/sentry-react-native/pull/2836), [#2864](https://github.com/getsentry/sentry-react-native/pull/2864))
  - [changelog](https://github.com/getsentry/sentry-javascript/blob/develop/CHANGELOG.md#7400)
  - [diff](https://github.com/getsentry/sentry-javascript/compare/7.37.2...7.40.0)
- Bump CLI from v2.10.0 to v2.14.3 ([#2848](https://github.com/getsentry/sentry-react-native/pull/2848), [#2869](https://github.com/getsentry/sentry-react-native/pull/2869))
  - [changelog](https://github.com/getsentry/sentry-cli/blob/master/CHANGELOG.md#2143)
  - [diff](https://github.com/getsentry/sentry-cli/compare/2.10.0...2.14.3)
- Bump Android SDK from v6.14.0 to v6.15.0 ([#2868](https://github.com/getsentry/sentry-react-native/pull/2868))
  - [changelog](https://github.com/getsentry/sentry-java/blob/main/CHANGELOG.md#6150)
  - [diff](https://github.com/getsentry/sentry-java/compare/6.14.0...6.15.0)

## 5.0.0

The React Native SDK version 5 supports both Legacy (from RN 0.65 and above) and New Architecture (from RN 0.69 and above) as well as the new React Native Gradle Plugin (introduced in RN 0.71). For detailed [migration guide visit our docs](https://docs.sentry.io/platforms/react-native/migration/#from-4x-to-5x).

### Features

- Add support for the RN New Architecture, backwards compatible RNSentry Turbo Module ([#2522](https://github.com/getsentry/sentry-react-native/pull/2522))
- Add View Hierarchy to the crashed/errored events ([#2708](https://github.com/getsentry/sentry-react-native/pull/2708))
- Send react native js engine, turbo module, fabric flags and component stack in Event contexts ([#2552](https://github.com/getsentry/sentry-react-native/pull/2552))
- Sync `tags`, `extra`, `fingerprint`, `level`, `environment` and `breadcrumbs` from `sentry-cocoa` during event processing. ([#2713](https://github.com/getsentry/sentry-react-native/pull/2713))
  - `breadcrumb.level` value `log` is transformed to `debug` when syncing with native layers.
  - Remove `breadcrumb.level` value `critical` transformation to `fatal`.
  - Default `breadcrumb.level` is `info`

### Breaking changes

- Option `enableAutoPerformanceTracking` renamed to `enableAutoPerformanceTracing`
- Option `enableOutOfMemoryTracking` renamed to `enableWatchdogTerminationTracking`
- Remove link hooks (RN 0.68 and older) ([#2332](https://github.com/getsentry/sentry-react-native/pull/2332))
- iOS min target 11, Android API min 21, min React Native version 0.65 ([#2522](https://github.com/getsentry/sentry-react-native/pull/2522), [#2687](https://github.com/getsentry/sentry-react-native/pull/2687))
- New ReactNativeTracingOptions ([#2481](https://github.com/getsentry/sentry-react-native/pull/2481))
  - `idleTimeout` renamed to `idleTimeoutMs`
  - `maxTransactionDuration` renamed to `finalTimeoutMs`
- `touchEventBoundaryProps.labelName` property instead of default `accessibilityLabel` fallback ([#2712](https://github.com/getsentry/sentry-react-native/pull/2712))
- Message event current stack trace moved from `exception` to `threads` ([#2694](https://github.com/getsentry/sentry-react-native/pull/2694))

### Fixes

- Unreachable fallback to fetch transport if native is not available ([#2695](https://github.com/getsentry/sentry-react-native/pull/2695))

### Dependencies

- Bump Cocoa SDK from v7.31.5 to v8.0.0 ([#2756](https://github.com/getsentry/sentry-react-native/pull/2756))
  - [changelog](https://github.com/getsentry/sentry-cocoa/blob/main/CHANGELOG.md#800)
  - [diff](https://github.com/getsentry/sentry-cocoa/compare/7.31.5...8.0.0)
- Bump CLI from v1.74.4 to v2.10.0 ([#2669](https://github.com/getsentry/sentry-react-native/pull/2669))
  - [changelog](https://github.com/getsentry/sentry-cli/blob/master/CHANGELOG.md#2100)
  - [diff](https://github.com/getsentry/sentry-cli/compare/1.74.4...2.10.0)

## 4.15.0

### Features

- Collect modules script for XCode builds supports NODE_BINARY to set path to node executable ([#2805](https://github.com/getsentry/sentry-react-native/pull/2805))

### Fixes

- React Native Error Handlers Integration doesn't crash if ErrorUtils are not available ([#2808](https://github.com/getsentry/sentry-react-native/pull/2808))

### Dependencies

- Bump Android SDK from v6.12.1 to v6.14.0 ([#2790](https://github.com/getsentry/sentry-react-native/pull/2790), [#2809](https://github.com/getsentry/sentry-react-native/pull/2809), [#2828](https://github.com/getsentry/sentry-react-native/pull/2828))
  - [changelog](https://github.com/getsentry/sentry-java/blob/main/CHANGELOG.md#6140)
  - [diff](https://github.com/getsentry/sentry-java/compare/6.12.1...6.14.0)
- Bump Sample React Native from v0.71.0 to v0.71.1 ([#2767](https://github.com/getsentry/sentry-react-native/pull/2767))
  - [changelog](https://github.com/facebook/react-native/blob/main/CHANGELOG.md#v0711)
  - [diff](https://github.com/facebook/react-native/compare/v0.71.0...v0.71.1)
- Bump JavaScript SDK from v7.32.1 to v7.37.2 ([#2785](https://github.com/getsentry/sentry-react-native/pull/2785), [#2799](https://github.com/getsentry/sentry-react-native/pull/2799), [#2818](https://github.com/getsentry/sentry-react-native/pull/2818))
  - [changelog](https://github.com/getsentry/sentry-javascript/blob/master/CHANGELOG.md#7372)
  - [diff](https://github.com/getsentry/sentry-javascript/compare/7.32.1...7.37.2)

## 5.0.0-rc.1

### Fixes

- React Native Error Handlers Integration doesn't crash if ErrorUtils are not available ([#2808](https://github.com/getsentry/sentry-react-native/pull/2808))

## 5.0.0-beta.2

### Features

- Add View Hierarchy to the crashed/errored events ([#2708](https://github.com/getsentry/sentry-react-native/pull/2708))
- Collect modules script for XCode builds supports NODE_BINARY to set path to node executable ([#2805](https://github.com/getsentry/sentry-react-native/pull/2805))

### Dependencies

- Bump Android SDK from v6.12.1 to v6.14.0 ([#2790](https://github.com/getsentry/sentry-react-native/pull/2790), [#2809](https://github.com/getsentry/sentry-react-native/pull/2809), [#2828](https://github.com/getsentry/sentry-react-native/pull/2828))
  - [changelog](https://github.com/getsentry/sentry-java/blob/main/CHANGELOG.md#6140)
  - [diff](https://github.com/getsentry/sentry-java/compare/6.12.1...6.14.0)
- Bump Sample React Native from v0.71.0 to v0.71.1 ([#2767](https://github.com/getsentry/sentry-react-native/pull/2767))
  - [changelog](https://github.com/facebook/react-native/blob/main/CHANGELOG.md#v0711)
  - [diff](https://github.com/facebook/react-native/compare/v0.71.0...v0.71.1)
- Bump JavaScript SDK from v7.32.1 to v7.37.2 ([#2785](https://github.com/getsentry/sentry-react-native/pull/2785), [#2799](https://github.com/getsentry/sentry-react-native/pull/2799), [#2818](https://github.com/getsentry/sentry-react-native/pull/2818))
  - [changelog](https://github.com/getsentry/sentry-javascript/blob/master/CHANGELOG.md#7372)
  - [diff](https://github.com/getsentry/sentry-javascript/compare/7.32.1...7.37.2)

## 5.0.0-beta.1

- Latest changes from 4.14.0

### Breaking changes

- Option `enableAutoPerformanceTracking` renamed to `enableAutoPerformanceTracing`
- Option `enableOutOfMemoryTracking` renamed to `enableWatchdogTerminationTracking`

### Features

- Sync `tags`, `extra`, `fingerprint`, `level`, `environment` and `breadcrumbs` from `sentry-cocoa` during event processing. ([#2713](https://github.com/getsentry/sentry-react-native/pull/2713))
  - `breadcrumb.level` value `log` is transformed to `debug` when syncing with native layers.
  - Remove `breadcrumb.level` value `critical` transformation to `fatal`.
  - Default `breadcrumb.level` is `info`

### Dependencies

- Bump Cocoa SDK from v7.31.5 to v8.0.0 ([#2756](https://github.com/getsentry/sentry-react-native/pull/2756))
  - [changelog](https://github.com/getsentry/sentry-cocoa/blob/main/CHANGELOG.md#800)
  - [diff](https://github.com/getsentry/sentry-cocoa/compare/7.31.5...8.0.0)
- Bump Android SDK from v6.12.1 to v6.13.0 ([#2790](https://github.com/getsentry/sentry-react-native/pull/2790))
  - [changelog](https://github.com/getsentry/sentry-java/blob/main/CHANGELOG.md#6130)
  - [diff](https://github.com/getsentry/sentry-java/compare/6.12.1...6.13.0)

## 4.14.0

### Features

- Add support for RNGP introduced in React Native 0.71.0 ([#2759](https://github.com/getsentry/sentry-react-native/pull/2759))

### Fixes

- Take screenshot runs on UI thread on Android ([#2743](https://github.com/getsentry/sentry-react-native/pull/2743))

### Dependencies

- Bump Android SDK from v6.11.0 to v6.12.1 ([#2755](https://github.com/getsentry/sentry-react-native/pull/2755))
  - [changelog](https://github.com/getsentry/sentry-java/blob/main/CHANGELOG.md#6121)
  - [diff](https://github.com/getsentry/sentry-java/compare/6.11.0...6.12.1)
- Bump JavaScript SDK from v7.29.0 to v7.32.1 ([#2738](https://github.com/getsentry/sentry-react-native/pull/2738), [#2777](https://github.com/getsentry/sentry-react-native/pull/2777))
  - [changelog](https://github.com/getsentry/sentry-javascript/blob/master/CHANGELOG.md#7321)
  - [diff](https://github.com/getsentry/sentry-javascript/compare/7.29.0...7.32.1)

## 5.0.0-alpha.11

- Latest changes from 4.13.0

### Breaking changes

- Message event current stack trace moved from exception to threads ([#2694](https://github.com/getsentry/sentry-react-native/pull/2694))
- `touchEventBoundaryProps.labelName` property instead of default `accessibilityLabel` fallback ([#2712](https://github.com/getsentry/sentry-react-native/pull/2712))

### Fixes

- Unreachable fallback to fetch transport if native is not available ([#2695](https://github.com/getsentry/sentry-react-native/pull/2695))

## 4.13.0

### Fixes

- Missing `originalException` in `beforeSend` for events from react native error handler ([#2706](https://github.com/getsentry/sentry-react-native/pull/2706))
- ModulesLoader integration returns original event if native is not available and event modules overwrite native modules ([#2730](https://github.com/getsentry/sentry-react-native/pull/2730))

### Dependencies

- Bump Cocoa SDK from v7.31.3 to v7.31.5 ([#2699](https://github.com/getsentry/sentry-react-native/pull/2699), [#2714](https://github.com/getsentry/sentry-react-native/pull/2714))
  - [changelog](https://github.com/getsentry/sentry-cocoa/blob/8.0.0/CHANGELOG.md#7315)
  - [diff](https://github.com/getsentry/sentry-cocoa/compare/7.31.3...7.31.5)
- Bump JavaScript SDK from v7.26.0 to v7.29.0 ([#2705](https://github.com/getsentry/sentry-react-native/pull/2705), [#2709](https://github.com/getsentry/sentry-react-native/pull/2709), [#2715](https://github.com/getsentry/sentry-react-native/pull/2715), [#2736](https://github.com/getsentry/sentry-react-native/pull/2736))
  - [changelog](https://github.com/getsentry/sentry-javascript/blob/master/CHANGELOG.md#7290)
  - [diff](https://github.com/getsentry/sentry-javascript/compare/7.26.0...7.29.0)
- Bump Android SDK from v6.9.2 to v6.11.0 ([#2704](https://github.com/getsentry/sentry-react-native/pull/2704), [#2724](https://github.com/getsentry/sentry-react-native/pull/2724))
  - [changelog](https://github.com/getsentry/sentry-java/blob/main/CHANGELOG.md#6110)
  - [diff](https://github.com/getsentry/sentry-java/compare/6.9.2...6.11.0)

## 4.12.0

### Features

- Add `lastEventId` method to the API ([#2675](https://github.com/getsentry/sentry-react-native/pull/2675))

### Fix

- `Sentry.startTransaction` doesn't require `op` ([#2691](https://github.com/getsentry/sentry-react-native/pull/2691))

### Dependencies

- Bump Cocoa SDK from v7.31.2 to v7.31.3 ([#2647](https://github.com/getsentry/sentry-react-native/pull/2647))
  - [changelog](https://github.com/getsentry/sentry-cocoa/blob/8.0.0/CHANGELOG.md#7313)
  - [diff](https://github.com/getsentry/sentry-cocoa/compare/7.31.2...7.31.3)
- Bump JavaScript SDK from v7.21.1 to v7.26.0 ([#2672](https://github.com/getsentry/sentry-react-native/pull/2672), [#2648](https://github.com/getsentry/sentry-react-native/pull/2648), [#2692](https://github.com/getsentry/sentry-react-native/pull/2692))
  - [changelog](https://github.com/getsentry/sentry-javascript/blob/master/CHANGELOG.md#7260)
  - [diff](https://github.com/getsentry/sentry-javascript/compare/7.21.1...7.26.0)
- Bump Android SDK from v6.9.1 to v6.9.2 ([#2677](https://github.com/getsentry/sentry-react-native/pull/2677))
  - [changelog](https://github.com/getsentry/sentry-java/blob/main/CHANGELOG.md#692)
  - [diff](https://github.com/getsentry/sentry-java/compare/6.9.1...6.9.2)

## 5.0.0-alpha.10

- Latest changes from 4.11.0

### Dependencies

- Bump CLI from v1.74.4 to v2.10.0 ([#2669](https://github.com/getsentry/sentry-react-native/pull/2669))
  - [changelog](https://github.com/getsentry/sentry-cli/blob/master/CHANGELOG.md#2100)
  - [diff](https://github.com/getsentry/sentry-cli/compare/1.74.4...2.10.0)

## 4.11.0

### Features

- Screenshots ([#2610](https://github.com/getsentry/sentry-react-native/pull/2610))

## 4.10.1

### Fixes

- Bump Wizard from v1.2.17 to v1.4.0 ([#2645](https://github.com/getsentry/sentry-react-native/pull/2645))
  - [changelog](https://github.com/getsentry/sentry-wizard/blob/master/CHANGELOG.md#140)
  - [diff](https://github.com/getsentry/sentry-wizard/compare/v1.2.17...v1.4.0)
- Android builds without ext config, auto create assets dir for modules ([#2652](https://github.com/getsentry/sentry-react-native/pull/2652))
- Exit gracefully if source map file for collecting modules doesn't exist ([#2655](https://github.com/getsentry/sentry-react-native/pull/2655))
- Create only one clean-up tasks for modules collection ([#2657](https://github.com/getsentry/sentry-react-native/pull/2657))

### Dependencies

- Bump Android SDK from v6.8.0 to v6.9.1 ([#2653](https://github.com/getsentry/sentry-react-native/pull/2653))
  - [changelog](https://github.com/getsentry/sentry-java/blob/main/CHANGELOG.md#691)
  - [diff](https://github.com/getsentry/sentry-java/compare/6.8.0...6.9.1)

## 5.0.0-alpha.9

- Latest changes from 4.10.0

### Fixes

- Add missing source Spec for RNSentry Codegen. ([#2639](https://github.com/getsentry/sentry-react-native/pull/2639))

## 4.10.0

### Features

- JS Runtime dependencies are sent in Events ([#2606](https://github.com/getsentry/sentry-react-native/pull/2606))
  - To collect JS dependencies on iOS add `../node_modules/@sentry/react-native/scripts/collect-modules.sh` at the end of the `Bundle React Native code and images` build phase. The collection only works on Release builds. Android builds have a new step in `sentry.gradle` plugin. More in [the migration documentation](https://docs.sentry.io/platforms/react-native/migration#from-48x-to-49x).

### Dependencies

- Bump JavaScript SDK from v7.20.1 to v7.21.1 ([#2636](https://github.com/getsentry/sentry-react-native/pull/2636))
  - [changelog](https://github.com/getsentry/sentry-javascript/blob/master/CHANGELOG.md#7211)
  - [diff](https://github.com/getsentry/sentry-javascript/compare/7.20.1...7.21.1)

## 5.0.0-alpha.8

- Latest changes from 4.9.0

## 4.9.0

### Features

- Add `maxQueueSize` option ([#2578](https://github.com/getsentry/sentry-react-native/pull/2578))

### Fixes

- Use `Scope` class rather than `Scope` type for top-level functions ([#2627](https://github.com/getsentry/sentry-react-native/pull/2627))

### Dependencies

- Bump JavaScript SDK from v7.16.0 to v7.20.1 ([#2582](https://github.com/getsentry/sentry-react-native/pull/2582), [#2598](https://github.com/getsentry/sentry-react-native/pull/2598), [#2632](https://github.com/getsentry/sentry-react-native/pull/2632), [#2607](https://github.com/getsentry/sentry-react-native/pull/2607))
  - [changelog](https://github.com/getsentry/sentry-javascript/blob/master/CHANGELOG.md#7201)
  - [diff](https://github.com/getsentry/sentry-javascript/compare/7.16.0...7.20.1)
- Bump Cocoa SDK from v7.29.0 to v7.31.2 ([#2592](https://github.com/getsentry/sentry-react-native/pull/2592), [#2601](https://github.com/getsentry/sentry-react-native/pull/2601), [#2629](https://github.com/getsentry/sentry-react-native/pull/2629))
  - [changelog](https://github.com/getsentry/sentry-cocoa/blob/master/CHANGELOG.md#7312)
  - [diff](https://github.com/getsentry/sentry-cocoa/compare/7.29.0...7.31.2)
- Bump Android SDK from v6.6.0 to v6.8.0 ([#2600](https://github.com/getsentry/sentry-react-native/pull/2600), [#2628](https://github.com/getsentry/sentry-react-native/pull/2628))
  - [changelog](https://github.com/getsentry/sentry-java/blob/main/CHANGELOG.md#680)
  - [diff](https://github.com/getsentry/sentry-java/compare/6.6.0...6.8.0)

## 4.8.0

### Fixes

- Message event can have attached stacktrace ([#2577](https://github.com/getsentry/sentry-react-native/pull/2577))
- Fixed maximum call stack exceeded error resulting from large payloads ([#2579](https://github.com/getsentry/sentry-react-native/pull/2579))

### Dependencies

- Bump Android SDK from v6.5.0 to v6.6.0 ([#2572](https://github.com/getsentry/sentry-react-native/pull/2572))
  - [changelog](https://github.com/getsentry/sentry-java/blob/main/CHANGELOG.md#660)
  - [diff](https://github.com/getsentry/sentry-java/compare/6.5.0...6.6.0)
- Bump Cocoa SDK from v7.28.0 to v7.29.0 ([#2571](https://github.com/getsentry/sentry-react-native/pull/2571))
  - [changelog](https://github.com/getsentry/sentry-cocoa/blob/master/CHANGELOG.md#7290)
  - [diff](https://github.com/getsentry/sentry-cocoa/compare/7.28.0...7.29.0)

## 5.0.0-alpha.7

- Latest changes from 4.7.1

### Fixes

- Remove hardcoded Folly version ([#2558](https://github.com/getsentry/sentry-react-native/pull/2558))

### Features

- Send react native js engine, turbo module, fabric flags and component stack in Event contexts ([#2552](https://github.com/getsentry/sentry-react-native/pull/2552))

### Dependencies

- Bump CLI from v1.74.4 to v2.7.0 ([#2457](https://github.com/getsentry/sentry-react-native/pull/2457))
  - [changelog](https://github.com/getsentry/sentry-cli/blob/master/CHANGELOG.md#270)
  - [diff](https://github.com/getsentry/sentry-cli/compare/1.74.4...2.7.0)
- Bump Android SDK from v6.5.0 to v6.6.0 ([#2572](https://github.com/getsentry/sentry-react-native/pull/2572))
  - [changelog](https://github.com/getsentry/sentry-java/blob/main/CHANGELOG.md#660)
  - [diff](https://github.com/getsentry/sentry-java/compare/6.5.0...6.6.0)
- Bump Cocoa SDK from v7.28.0 to v7.29.0 ([#2571](https://github.com/getsentry/sentry-react-native/pull/2571))
  - [changelog](https://github.com/getsentry/sentry-cocoa/blob/master/CHANGELOG.md#7290)
  - [diff](https://github.com/getsentry/sentry-cocoa/compare/7.28.0...7.29.0)

## 4.7.1

### Fixes

- Remove duplicate sdk package record from envelope ([#2570](https://github.com/getsentry/sentry-react-native/pull/2570))
- Fix `appHangsTimeoutInterval` -> `appHangTimeoutInterval` option name ([#2574](https://github.com/getsentry/sentry-react-native/pull/2574))

## 4.7.0

### Dependencies

- Bump Android SDK from v6.4.3 to v6.5.0 ([#2535](https://github.com/getsentry/sentry-react-native/pull/2535))
  - [changelog](https://github.com/getsentry/sentry-java/blob/main/CHANGELOG.md#650)
  - [diff](https://github.com/getsentry/sentry-java/compare/6.4.3...6.5.0)
- Bump JavaScript SDK from v7.14.2 to v7.16.0 ([#2536](https://github.com/getsentry/sentry-react-native/pull/2536), [#2561](https://github.com/getsentry/sentry-react-native/pull/2561))
  - [changelog](https://github.com/getsentry/sentry-javascript/blob/master/CHANGELOG.md#7160)
  - [diff](https://github.com/getsentry/sentry-javascript/compare/7.14.2...7.16.0)
- Bump Cocoa SDK from v7.27.1 to v7.28.0 ([#2548](https://github.com/getsentry/sentry-react-native/pull/2548))
  - [changelog](https://github.com/getsentry/sentry-cocoa/blob/master/CHANGELOG.md#7280)
  - [diff](https://github.com/getsentry/sentry-cocoa/compare/7.27.1...7.28.0)

## 5.0.0-alpha.6

- Latest changes from 4.6.1

### Features

- Add initial support for the RN New Architecture, backwards compatible RNSentry Turbo Module ([#2522](https://github.com/getsentry/sentry-react-native/pull/2522))

### Breaking changes

- New ReactNativeTracingOptions idleTimeoutMs and finalTimeoutMs replacing idleTimeout and maxTransactionDuration respectively ([#2481](https://github.com/getsentry/sentry-react-native/pull/2481))
- iOS min target 12.4, Android API min 21, min React Native version 0.70 ([#2522](https://github.com/getsentry/sentry-react-native/pull/2522))

### Dependencies

- Bump Android SDK from v6.4.3 to v6.5.0 ([#2535](https://github.com/getsentry/sentry-react-native/pull/2535))
  - [changelog](https://github.com/getsentry/sentry-java/blob/main/CHANGELOG.md#650)
  - [diff](https://github.com/getsentry/sentry-java/compare/6.4.3...6.5.0)
- Bump JavaScript SDK from v7.14.2 to v7.15.0 ([#2536](https://github.com/getsentry/sentry-react-native/pull/2536))
  - [changelog](https://github.com/getsentry/sentry-javascript/blob/master/CHANGELOG.md#7150)
  - [diff](https://github.com/getsentry/sentry-javascript/compare/7.14.2...7.15.0)

## 4.6.1

### Fixes

- Make `configureScope` callback safe [#2510](https://github.com/getsentry/sentry-react-native/pull/2510)
- Allows collecting app start and slow/frozen frames if Native SDK is inited manually [#2517](https://github.com/getsentry/sentry-react-native/pull/2517)
- Nested breadcrumb data on android was not treated correctly [#2519](https://github.com/getsentry/sentry-react-native/pull/2519)

### Dependencies

- Bump JavaScript SDK from v7.14.0 to v7.14.2 ([#2511](https://github.com/getsentry/sentry-react-native/pull/2511), [#2526](https://github.com/getsentry/sentry-react-native/pull/2526))
  - [changelog](https://github.com/getsentry/sentry-javascript/blob/master/CHANGELOG.md#7142)
  - [diff](https://github.com/getsentry/sentry-javascript/compare/7.14.0...7.14.2)
- Bump Cocoa SDK from v7.27.0 to v7.27.1 ([#2521](https://github.com/getsentry/sentry-react-native/pull/2521))
  - [changelog](https://github.com/getsentry/sentry-cocoa/blob/master/CHANGELOG.md#7271)
  - [diff](https://github.com/getsentry/sentry-cocoa/compare/7.27.0...7.27.1)
- Bump Android SDK from v6.4.2 to v6.4.3 ([#2520](https://github.com/getsentry/sentry-react-native/pull/2520))
  - [changelog](https://github.com/getsentry/sentry-java/blob/main/CHANGELOG.md#643)
  - [diff](https://github.com/getsentry/sentry-java/compare/6.4.2...6.4.3)

## 5.0.0-alpha.5

### Fixes

- Make `configureScope` callback safe [#2510](https://github.com/getsentry/sentry-react-native/pull/2510)

### Dependencies

- Bump JavaScript SDK from v7.14.0 to v7.14.1 ([#2511](https://github.com/getsentry/sentry-react-native/pull/2511))
  - [changelog](https://github.com/getsentry/sentry-javascript/blob/master/CHANGELOG.md#7141)
  - [diff](https://github.com/getsentry/sentry-javascript/compare/7.14.0...7.14.1)
- Bump Cocoa SDK from v7.27.0 to v7.27.1 ([#2521](https://github.com/getsentry/sentry-react-native/pull/2521))
  - [changelog](https://github.com/getsentry/sentry-cocoa/blob/master/CHANGELOG.md#7271)
  - [diff](https://github.com/getsentry/sentry-cocoa/compare/7.27.0...7.27.1)
- Bump Android SDK from v6.4.2 to v6.4.3 ([#2520](https://github.com/getsentry/sentry-react-native/pull/2520))
  - [changelog](https://github.com/getsentry/sentry-java/blob/main/CHANGELOG.md#643)
  - [diff](https://github.com/getsentry/sentry-java/compare/6.4.2...6.4.3)

## 4.6.0

### Fixes

- SDK Gracefully downgrades when callback throws an error ([#2502](https://github.com/getsentry/sentry-react-native/pull/2502))
- React Navigation v5 ignores when current route is undefined after state changed. ([#2484](https://github.com/getsentry/sentry-react-native/pull/2484))

### Features

- Add ClientReports ([#2496](https://github.com/getsentry/sentry-react-native/pull/2496))

### Sentry Self-hosted Compatibility

- Starting with version `4.6.0` of the `@sentry/react-native` package, [Sentry's self hosted version >= v21.9.0](https://github.com/getsentry/self-hosted/releases) is required or you have to manually disable sending client reports via the `sendClientReports` option. This only applies to self-hosted Sentry. If you are using [sentry.io](https://sentry.io), no action is needed.

### Dependencies

- Bump Cocoa SDK from v7.25.1 to v7.27.0 ([#2500](https://github.com/getsentry/sentry-react-native/pull/2500), [#2506](https://github.com/getsentry/sentry-react-native/pull/2506))
  - [changelog](https://github.com/getsentry/sentry-cocoa/blob/master/CHANGELOG.md#7270)
  - [diff](https://github.com/getsentry/sentry-cocoa/compare/7.25.1...7.27.0)
- Bump JavaScript SDK from v7.13.0 to v7.14.0 ([#2504](https://github.com/getsentry/sentry-react-native/pull/2504))
  - [changelog](https://github.com/getsentry/sentry-javascript/blob/master/CHANGELOG.md#7140)
  - [diff](https://github.com/getsentry/sentry-javascript/compare/7.13.0...7.14.0)

## 5.0.0-alpha.4

- Latest changes from 4.5.0

### Breaking changes

- New ReactNativeTracingOptions idleTimeoutMs and finalTimeoutMs replacing idleTimeout and maxTransactionDuration respectively ([#2481](https://github.com/getsentry/sentry-react-native/pull/2481))

## 4.5.0

### Features

- Add user feedback ([#2486](https://github.com/getsentry/sentry-react-native/pull/2486))
- Add typings for app hang functionality ([#2479](https://github.com/getsentry/sentry-react-native/pull/2479))

### Fixes

- Update warm/cold start span ops ([#2487](https://github.com/getsentry/sentry-react-native/pull/2487))
- Detect hard crash the same as native sdks ([#2480](https://github.com/getsentry/sentry-react-native/pull/2480))
- Integrations factory receives default integrations ([#2494](https://github.com/getsentry/sentry-react-native/pull/2494))

### Dependencies

- Bump Android SDK from v6.4.1 to v6.4.2 ([#2485](https://github.com/getsentry/sentry-react-native/pull/2485))
  - [changelog](https://github.com/getsentry/sentry-java/blob/main/CHANGELOG.md#642)
  - [diff](https://github.com/getsentry/sentry-java/compare/6.4.1...6.4.2)
- Bump JavaScript SDK from v7.12.1 to v7.13.0 ([#2478](https://github.com/getsentry/sentry-react-native/pull/2478))
  - [changelog](https://github.com/getsentry/sentry-javascript/blob/master/CHANGELOG.md#7130)
  - [diff](https://github.com/getsentry/sentry-javascript/compare/7.12.1...7.13.0)

## 4.4.0

### Features

- Add attachments support ([#2463](https://github.com/getsentry/sentry-react-native/pull/2463))

## 4.3.1

### Fixes

- ReactNativeTracingOptions maxTransactionDuration is in seconds ([#2469](https://github.com/getsentry/sentry-react-native/pull/2469))

### Dependencies

- Bump Cocoa SDK from v7.24.1 to v7.25.1 ([#2465](https://github.com/getsentry/sentry-react-native/pull/2465))
  - [changelog](https://github.com/getsentry/sentry-cocoa/blob/master/CHANGELOG.md#7251)
  - [diff](https://github.com/getsentry/sentry-cocoa/compare/7.24.1...7.25.1)

## 5.0.0-alpha.3

- Latest changes from 4.3.x

### Dependencies

- Bump Wizard from v2.0.0 to v2.2.0 ([#2460](https://github.com/getsentry/sentry-react-native/pull/2460))
  - [changelog](https://github.com/getsentry/sentry-wizard/blob/master/CHANGELOG.md#v220)
  - [diff](https://github.com/getsentry/sentry-wizard/compare/v2.0.0...v2.2.0)

## 4.3.0

### Features

- Add Transaction Source for Dynamic Sampling Context ([#2454](https://github.com/getsentry/sentry-react-native/pull/2454))

### Dependencies

- Bump Cocoa SDK from v7.23.0 to v7.24.1 ([#2456](https://github.com/getsentry/sentry-react-native/pull/2456))
  - [changelog](https://github.com/getsentry/sentry-cocoa/blob/master/CHANGELOG.md#7241)
  - [diff](https://github.com/getsentry/sentry-cocoa/compare/7.23.0...7.24.1)
- Bump Android SDK from v6.3.1 to v6.4.1 ([#2437](https://github.com/getsentry/sentry-react-native/pull/2437))
  - [changelog](https://github.com/getsentry/sentry-java/blob/main/CHANGELOG.md#641)
  - [diff](https://github.com/getsentry/sentry-java/compare/6.3.1...6.4.1)
- Bump JavaScript SDK from v7.9.0 to v7.12.1 ([#2451](https://github.com/getsentry/sentry-react-native/pull/2451))
  - [changelog](https://github.com/getsentry/sentry-javascript/blob/master/CHANGELOG.md#7121)
  - [diff](https://github.com/getsentry/sentry-javascript/compare/7.9.0...7.12.1)

## 4.2.4

### Fixes

- ReactNativeTracing wrongly marks transactions as deadline_exceeded when it reaches the idleTimeout ([#2427](https://github.com/getsentry/sentry-react-native/pull/2427))

## 5.0.0-alpha.2

- Latest changes from 4.2.x

## 5.0.0-alpha.1

### Fixes

- Auto linking for RN >= 0.69 ([#2332](https://github.com/getsentry/sentry-react-native/pull/2332))

## 4.2.3

### Fixes

- Bump Cocoa SDK to v7.23.0 ([#2401](https://github.com/getsentry/sentry-react-native/pull/2401))
  - [changelog](https://github.com/getsentry/sentry-cocoa/blob/master/CHANGELOG.md#7230)
  - [diff](https://github.com/getsentry/sentry-cocoa/compare/7.22.0...7.23.0)
- Bump Android SDK to v6.3.1 ([#2410](https://github.com/getsentry/sentry-react-native/pull/2410))
  - [changelog](https://github.com/getsentry/sentry-java/blob/main/CHANGELOG.md#631)
  - [diff](https://github.com/getsentry/sentry-java/compare/6.3.0...6.3.1)
- Bump JavaScript SDK to v7.9.0 ([#2412](https://github.com/getsentry/sentry-react-native/pull/2412))
  - [changelog](https://github.com/getsentry/sentry-javascript/blob/master/CHANGELOG.md#790)
  - [diff](https://github.com/getsentry/sentry-javascript/compare/7.7.0...7.9.0)

## 4.2.2

### Fixes

- Should not ignore `options.transport` function provided in `Sentry.init(...)` ([#2398](https://github.com/getsentry/sentry-react-native/pull/2398))

## 4.2.1

### Fixes

- SENTRY_DIST accepts non-number values on Android ([#2395](https://github.com/getsentry/sentry-react-native/pull/2395))

### Features

- Bump Cocoa SDK to v7.22.0 ([#2392](https://github.com/getsentry/sentry-react-native/pull/2392))
  - [changelog](https://github.com/getsentry/sentry-cocoa/blob/master/CHANGELOG.md#7220)
  - [diff](https://github.com/getsentry/sentry-cocoa/compare/7.21.0...7.22.0)

## 4.2.0

### Features

- Bump Cocoa SDK to v7.21.0 ([#2374](https://github.com/getsentry/sentry-react-native/pull/2374))
  - [changelog](https://github.com/getsentry/sentry-cocoa/blob/master/CHANGELOG.md#7210)
  - [diff](https://github.com/getsentry/sentry-cocoa/compare/7.20.0...7.21.0)
- Bump Android SDK to v6.3.0 ([#2380](https://github.com/getsentry/sentry-react-native/pull/2380))
  - [changelog](https://github.com/getsentry/sentry-java/blob/main/CHANGELOG.md#630)
  - [diff](https://github.com/getsentry/sentry-java/compare/6.1.4...6.3.0)
- Bump JavaScript SDK to v7.7.0 ([#2375](https://github.com/getsentry/sentry-react-native/pull/2375))
  - [changelog](https://github.com/getsentry/sentry-javascript/blob/master/CHANGELOG.md#770)
  - [diff](https://github.com/getsentry/sentry-javascript/compare/7.6.0...7.7.0)

## 4.1.3

### Fixes

- Solve reference to private cocoa SDK class ([#2369](https://github.com/getsentry/sentry-react-native/pull/2369))

## 4.1.2

### Fixes

- Set default unit for measurements ([#2360](https://github.com/getsentry/sentry-react-native/pull/2360))
- When using SENTRY_DIST env. var. on Android, SDK fails to convert to an Integer ([#2365](https://github.com/getsentry/sentry-react-native/pull/2365))

### Features

- Bump JavaScript SDK to v7.6.0 ([#2361](https://github.com/getsentry/sentry-react-native/pull/2361))
  - [changelog](https://github.com/getsentry/sentry-javascript/blob/master/CHANGELOG.md#760)
  - [diff](https://github.com/getsentry/sentry-javascript/compare/7.5.1...7.6.0)

## 4.1.1

### Features

- Bump Cocoa SDK to v7.20.0 ([#2341](https://github.com/getsentry/sentry-react-native/pull/2341), [#2356](https://github.com/getsentry/sentry-react-native/pull/2356))
  - [changelog](https://github.com/getsentry/sentry-cocoa/blob/master/CHANGELOG.md#7200)
  - [diff](https://github.com/getsentry/sentry-cocoa/compare/7.18.1...7.20.0)
- Bump JavaScript SDK to v7.5.1 ([#2342](https://github.com/getsentry/sentry-react-native/pull/2342), [#2350](https://github.com/getsentry/sentry-react-native/pull/2350))
  - [changelog](https://github.com/getsentry/sentry-javascript/blob/master/CHANGELOG.md#751)
  - [diff](https://github.com/getsentry/sentry-javascript/compare/7.3.1...7.5.1)

## 4.1.0

- Fix: Send DidBecomeActiveNotification when OOM enabled ([#2326](https://github.com/getsentry/sentry-react-native/pull/2326))
- Fix: SDK overwrites the user defined ReactNativeTracing ([#2319](https://github.com/getsentry/sentry-react-native/pull/2319))
- Bump Sentry JavaScript 7.3.1 ([#2306](https://github.com/getsentry/sentry-react-native/pull/2306))
  - [changelog](https://github.com/getsentry/sentry-javascript/blob/7.3.1/CHANGELOG.md)
  - [diff](https://github.com/getsentry/sentry-javascript/compare/7.1.1...7.3.1)
- Bump Sentry Cocoa 7.18.1 ([#2320](https://github.com/getsentry/sentry-react-native/pull/2320))
  - [changelog](https://github.com/getsentry/sentry-cocoa/blob/7.18.1/CHANGELOG.md)
  - [diff](https://github.com/getsentry/sentry-cocoa/compare/7.18.0...7.18.1)
- Bump Sentry Android 6.1.4 ([#2320](https://github.com/getsentry/sentry-react-native/pull/2320))
  - [changelog](https://github.com/getsentry/sentry-java/blob/6.1.4/CHANGELOG.md)
  - [diff](https://github.com/getsentry/sentry-java/compare/6.1.2...6.1.4)

## 4.0.2

- Fix Calculate the absolute number of Android versionCode ([#2313](https://github.com/getsentry/sentry-react-native/pull/2313))

## 4.0.1

- Filter out app start with more than 60s ([#2303](https://github.com/getsentry/sentry-react-native/pull/2303))

## 4.0.0

- Bump Sentry JavaScript 7.1.1 ([#2279](https://github.com/getsentry/sentry-react-native/pull/2279))
  - [changelog](https://github.com/getsentry/sentry-javascript/blob/7.1.1/CHANGELOG.md)
  - [diff](https://github.com/getsentry/sentry-javascript/compare/6.19.2...7.1.1)
- Bump Sentry Cocoa 7.18.0 ([#2303](https://github.com/getsentry/sentry-react-native/pull/2303))
  - [changelog](https://github.com/getsentry/sentry-cocoa/blob/7.18.0/CHANGELOG.md)
  - [diff](https://github.com/getsentry/sentry-cocoa/compare/7.11.0...7.18.0)
- Bump Sentry Android 6.1.2 ([#2303](https://github.com/getsentry/sentry-react-native/pull/2303))
  - [changelog](https://github.com/getsentry/sentry-java/blob/6.1.2/CHANGELOG.md)
  - [diff](https://github.com/getsentry/sentry-java/compare/5.7.0...6.1.2)

## Breaking changes

By bumping Sentry Javascript, new breaking changes were introduced, to know more what was changed, check the [breaking changes changelog](https://github.com/getsentry/sentry-javascript/blob/7.0.0/CHANGELOG.md#breaking-changes) from Sentry Javascript.

## 4.0.0-beta.5

- Fix warning missing DSN on BrowserClient. ([#2294](https://github.com/getsentry/sentry-react-native/pull/2294))

## 4.0.0-beta.4

- Bump Sentry Cocoa 7.17.0 ([#2300](https://github.com/getsentry/sentry-react-native/pull/2300))
  - [changelog](https://github.com/getsentry/sentry-cocoa/blob/7.17.0/CHANGELOG.md)
  - [diff](https://github.com/getsentry/sentry-cocoa/compare/7.16.1...7.17.0)
- Bump Sentry Android 6.1.1 ([#2300](https://github.com/getsentry/sentry-react-native/pull/2300))
  - [changelog](https://github.com/getsentry/sentry-java/blob/6.1.1/CHANGELOG.md)
  - [diff](https://github.com/getsentry/sentry-java/compare/6.0.0...6.1.1)

## 4.0.0-beta.3

- Bump Sentry Cocoa 7.16.1 ([#2279](https://github.com/getsentry/sentry-react-native/pull/2283))
  - [changelog](https://github.com/getsentry/sentry-cocoa/blob/7.16.1/CHANGELOG.md)
  - [diff](https://github.com/getsentry/sentry-cocoa/compare/7.11.0...7.16.1)

## 4.0.0-beta.2

- Bump Sentry JavaScript 7.1.1 ([#2279](https://github.com/getsentry/sentry-react-native/pull/2279))
  - [changelog](https://github.com/getsentry/sentry-javascript/blob/7.1.1/CHANGELOG.md)
  - [diff](https://github.com/getsentry/sentry-javascript/compare/7.0.0...7.1.1)
- Bump Sentry Android 6.0.0 ([#2281](https://github.com/getsentry/sentry-react-native/pull/2281))
  - [changelog](https://github.com/getsentry/sentry-java/blob/6.0.0/CHANGELOG.md)
  - [diff](https://github.com/getsentry/sentry-java/compare/5.7.0...6.0.0)

## 4.0.0-beta.1

- Bump Sentry JavaScript 7.0.0 ([#2250](https://github.com/getsentry/sentry-react-native/pull/2250))
  - [changelog](https://github.com/getsentry/sentry-javascript/blob/7.0.0/CHANGELOG.md)
  - [diff](https://github.com/getsentry/sentry-javascript/compare/6.19.2...7.0.0)

## Breaking changes

By bumping Sentry Javascript, new breaking changes were introduced, to know more what was changed, check the [breaking changes changelog](https://github.com/getsentry/sentry-javascript/blob/7.0.0/CHANGELOG.md#breaking-changes) from Sentry Javascript.

## 3.4.3

- feat: Support macOS (#2240) by @ospfranco

## 3.4.2

- fix: Fix cold start appearing again after js bundle reload on Android. #2229

## 3.4.1

- fix: Make withTouchEventBoundary options optional #2196

## 3.4.0

### Various fixes & improvements

- Bump: @sentry/javascript dependencies to 6.19.2 (#2175) by @marandaneto

## 3.3.6

- fix: Respect given release if no dist is given during SDK init (#2163)
- Bump: @sentry/javascript dependencies to 6.19.2 (#2175)

## 3.3.5

- Bump: Sentry Cocoa to 7.11.0 and Sentry Android to 5.7.0 (#2160)

## 3.3.4

- fix(android): setContext serializes as context for Android instead of extra (#2155)
- fix(android): Duplicate Breadcrumbs when captuing messages #2153

## 3.3.3

- Bump: Sentry Cocoa to 7.10.2 and Sentry Android to 5.6.3 (#2145)
- fix(android): Upload source maps correctly regardless of version codes #2144

## 3.3.2

- fix: Do not report empty measurements #1983
- fix(iOS): Bump Sentry Cocoa to 7.10.1 and report slow and frozen measurements (#2132)
- fix(iOS): Missing userId on iOS when the user is not set in the Scope (#2133)

## 3.3.1

- feat: Support setting maxCacheItems #2102
- fix: Clear transaction on route change for React Native Navigation #2119

## 3.3.0

- feat: Support enableNativeCrashHandling for iOS #2101
- Bump: Sentry Cocoa 7.10.0 #2100
- feat: Touch events now track components with `sentry-label` prop, falls back to `accessibilityLabel` and then finally `displayName`. #2068
- fix: Respect sentryOption.debug setting instead of #DEBUG build flag for outputting logs #2039
- fix: Passing correct mutableOptions to iOS SDK (#2037)
- Bump: Bump @sentry/javascript dependencies to 6.17.9 #2082
- fix: Discard prior transactions on react navigation dispatch #2053

## 3.2.14-beta.2

- feat: Touch events now track components with `sentry-label` prop, falls back to `accessibilityLabel` and then finally `displayName`. #2068
- fix: Respect sentryOption.debug setting instead of #DEBUG build flag for outputting logs #2039
- fix: Passing correct mutableOptions to iOS SDK (#2037)
- Bump: Bump @sentry/javascript dependencies to 6.17.9 #2082

## 3.2.14-beta.1

- fix: Discard prior transactions on react navigation dispatch #2053

## 3.2.13

- fix(deps): Add `@sentry/wizard` back in as a dependency to avoid missing dependency when running react-native link. #2015
- Bump: sentry-cli to 1.72.0 #2016

## 3.2.12

- fix: fetchNativeDeviceContexts returns an empty Array if no Device Context available #2002
- Bump: Sentry Cocoa 7.9.0 #2011

## 3.2.11

- fix: Polyfill the promise library to permanently fix unhandled rejections #1984

## 3.2.10

- fix: Do not crash if androidx.core isn't available on Android #1981
- fix: App start measurement on Android #1985
- Bump: Sentry Android to 5.5.2 #1985

## 3.2.9

- Deprecate initialScope in favor of configureScope #1963
- Bump: Sentry Android to 5.5.1 and Sentry Cocoa to 7.7.0 #1965

## 3.2.8

### Various fixes & improvements

- replace usage of master to main (30b44232) by @marandaneto

## 3.2.7

- fix: ReactNavigationV4Instrumentation null when evaluating 'state.routes' #1940
- fix: ConcurrentModification exception for frameMetricsAggregator #1939

## 3.2.6

- feat(android): Support monorepo in gradle plugin #1917
- fix: Remove dependency on promiseRejectionTrackingOptions #1928

## 3.2.5

- fix: Fix dynamic require for promise options bypassing try catch block and crashing apps #1923

## 3.2.4

- fix: Warn when promise rejections won't be caught #1886
- Bump: Sentry Android to 5.4.3 and Sentry Cocoa to 7.5.4 #1920

## 3.2.3

### Various fixes & improvements

- fix(ios): tracesSampler becomes NSNull in iOS and the app cannot be started (#1872) by @marandaneto

## 3.2.2

- Bump Sentry Android SDK to 5.3.0 #1860

## 3.2.1

### Various fixes & improvements

- feat(ios): Missing config `enableOutOfMemoryTracking` on iOS/Mac (#1858) by @marandaneto

## 3.2.0

- feat: Routing instrumentation will emit breadcrumbs on route change and set route tag #1837
- Bump Sentry Android SDK to 5.2.4 ([#1844](https://github.com/getsentry/sentry-react-native/pull/1844))

  - [changelog](https://github.com/getsentry/sentry-java/blob/5.2.4/CHANGELOG.md)
  - [diff](https://github.com/getsentry/sentry-java/compare/5.2.0...5.2.4)

- Bump Sentry Cocoa SDK to 7.4.8 ([#1856](https://github.com/getsentry/sentry-react-native/pull/1856))
  - [changelog](https://github.com/getsentry/sentry-cocoa/blob/7.4.8/CHANGELOG.md)
  - [diff](https://github.com/getsentry/sentry-cocoa/compare/7.3.0...7.4.8)

## 3.2.0-beta.2

- fix: Type React Native Navigation instrumentation constructor argument as unknown to avoid typescript errors #1817

## 3.2.0-beta.1

- feat: Routing instrumentation for React Native Navigation #1774

## 3.1.1

- Bump Sentry Android SDK to 5.2.0 ([#1785](https://github.com/getsentry/sentry-react-native/pull/1785))

  - [changelog](https://github.com/getsentry/sentry-java/blob/5.2.0/CHANGELOG.md)
  - [diff](https://github.com/getsentry/sentry-java/compare/5.1.2...5.2.0)

- Bump Sentry Cocoa SDK to 7.3.0 ([#1785](https://github.com/getsentry/sentry-react-native/pull/1785))
  - [changelog](https://github.com/getsentry/sentry-cocoa/blob/7.3.0/CHANGELOG.md)
  - [diff](https://github.com/getsentry/sentry-cocoa/compare/7.2.6...7.3.0)

## 3.1.0

- Feat: Allow custom release for source map upload scripts #1548
- ref: Remove v5 prefix from react navigation instrumentation to support v6 #1768

## 3.0.3

- Fix: Set Java 8 for source and target compatibility if not using AGP >= 4.2.x (#1763)

## 3.0.2

- Bump: Android tooling API 30 (#1761)

## 3.0.1

- fix: Add sentry-cli as a dependency #1755

## 3.0.0

- feat: Align `event.origin`, `event.environment` with other hybrid sdks #1749
- feat: Add native sdk package info onto events #1749
- build(js): Bump sentry-javascript dependencies to 6.12.0 #1750
- fix: Fix native frames not being added to transactions #1752
- build(android): Bump sentry-android to 5.1.2 #1753
- build(ios): Bump sentry-cocoa to 7.2.6 #1753
- fix: Move @sentry/wizard dependency to devDependencies #1751

## 3.0.0-beta.3

- feat: Add `wrap` wrapper method with profiler and touch event boundary #1728
- feat: App-start measurements, if using the `wrap` wrapper, will now finish on the root component mount #1728

## 3.0.0-beta.2

- feat: Native slow/frozen frames measurements #1711

## 3.0.0-beta.1

- build(ios): Bump sentry-cocoa to 7.2.0-beta.9 #1704
- build(android): Bump sentry-android to 5.1.0-beta.9 #1704
- feat: Add app start measurements to the first transaction #1704
- feat: Create an initial initial ui.load transaction by default #1704
- feat: Add `enableAutoPerformanceTracking` flag that enables auto performance when tracing is enabled #1704

## 2.7.0-beta.1

- feat: Track stalls in the JavaScript event loop as measurements #1542

## 2.6.2

- fix: Fix the error handler (error dialog) not called in dev #1712

## 2.6.1

- build(ios): Bump sentry-cocoa to 7.1.4 #1700

## 2.6.0

- feat: Support the `sendDefaultPii` option. #1634
- build(android): Bump sentry-android to 5.1.0-beta.2 #1645
- fix: Fix transactions on Android having clock drift and missing span data #1645

## 2.5.2

- fix: Fix `Sentry.close()` not correctly resolving the promise on iOS. #1617
- build(js): Bump sentry-javascript dependencies to 6.7.1 #1618

## 2.5.1

- fix: Fatal uncaught events should be tagged handled:false #1597
- fix: Fix duplicate breadcrumbs on Android #1598

## 2.5.0

### Dependencies

- build(js): Bump sentry-javascript dependencies to 6.5.1 #1588
- build(ios): Bump sentry-cocoa to 7.0.0 and remove setLogLevel #1459
- build(android): Bump sentry-android to 5.0.1 #1576

### Features

- feat: `Sentry.flush()` to flush events to disk and returns a promise #1547
- feat: `Sentry.close()` method to fully disable the SDK on all layers and returns a promise #1457

### Fixes

- fix: Process "log" levels in breadcrumbs before sending to native #1565

## 2.5.0-beta.1

- build(ios): Bump sentry-cocoa to 7.0.0 and remove setLogLevel #1459
- feat: Close method to fully disable the SDK on all layers #1457
- build(android): Bump Android SDK to 5.0.0-beta.1 #1476

## 2.4.3

- fix: Use the latest outbox path from hub options instead of private options #1529

## 2.4.2

- fix: enableNative: false should take precedence over autoInitializeNativeSdk: false #1462

## 2.4.1

- fix: Type navigation container ref arguments as any to avoid TypeScript errors #1453

## 2.4.0

- fix: Don't call `NATIVE.fetchRelease` if release and dist already exists on the event #1388
- feat: Add onReady callback that gets called after Native SDK init is called #1406

## 2.3.0

- feat: Re-export Profiler and useProfiler from @sentry/react #1372
- fix(performance): Handle edge cases in React Navigation routing instrumentation. #1365
- build(android): Bump sentry-android to 4.3.0 #1373
- build(devtools): Bump @sentry/wizard to 1.2.2 #1383
- build(js): Bump sentry-javascript dependencies to 6.2.1 #1384
- feat(performance): Option to set route change timeout in routing instrumentation #1370

## 2.2.2

- fix: Fix unhandled promise rejections not being tracked #1367

## 2.2.1

- build(js): Bump @sentry/\* dependencies on javascript to 6.2.0 #1354
- fix: Fix react-dom dependency issue. #1354
- build(android): Bump sentry-android to 4.1.0 #1334

## 2.2.0

- Bump: sentry-android to v4.0.0 #1309
- build(ios): Bump sentry-cocoa to 6.1.4 #1308
- fix: Handle auto session tracking start on iOS #1308
- feat: Use beforeNavigate in routing instrumentation to match behavior on JS #1313
- fix: React Navigation Instrumentation starts initial transaction before navigator mount #1315

## 2.2.0-beta.0

- build(ios): Bump sentry-cocoa to 6.1.3 #1293
- fix: pass maxBreadcrumbs to Android init
- feat: Allow disabling native SDK initialization but still use it #1259
- ref: Rename shouldInitializeNativeSdk to autoInitializeNativeSdk #1275
- fix: Fix parseErrorStack that only takes string in DebugSymbolicator event processor #1274
- fix: Only set "event" type in envelope item and not the payload #1271
- build: Bump JS dependencies to 5.30.0 #1282
- fix: Add fallback envelope item type to iOS. #1283
- feat: Auto performance tracing with XHR/fetch, and routing instrumentation #1230

## 2.1.1

- build(android): Bump `sentry-android` to 3.2.1 #1296

## 2.1.0

- feat: Include @sentry/tracing and expose startTransaction #1167
- feat: A better sample app to showcase the SDK and especially tracing #1168
- build(js): Bump @sentry/javascript dependencies to 5.28.0. #1228
- build(android): Bump `sentry-android` to 3.2.0 #1208

## 2.0.2

- build(ios): Bump `sentry-cocoa` to 6.0.9 #1200

## 2.0.1

- build(ios): Bump `sentry-cocoa` to 6.0.8. #1188
- fix(ios): Remove private imports and call `storeEnvelope` on the client. #1188
- fix(ios): Lock specific version in podspec. #1188
- build(android): Bump `sentry-android` to 3.1.3. #1177
- build(deps): Bump @sentry/javascript deps to version-locked 5.27.4 #1199

## 2.0.0

- build(android): Changes android package name from `io.sentry.RNSentryPackage` to `io.sentry.react.RNSentryPackage` (Breaking). #1131
- fix: As auto session tracking is now on by default, allow user to pass `false` to disable it. #1131
- build: Bump `sentry-android` to 3.1.0. #1131
- build: Bump `sentry-cocoa` to 6.0.3. #1131
- feat(ios): Use `captureEnvelope` on iOS/Mac. #1131
- feat: Support envelopes with type other than `event`. #1131
- feat(android): Add enableNdkScopeSync property to ReactNativeOptions. #1131
- feat(android): Pass attachStacktrace option property down to android SDK. #1131
- build(js): Bump @sentry/javascript dependencies to 5.27.1. #1156

## 1.9.0

- fix: Only show the "Native Sentry SDK is disabled" warning when `enableNative` is false and `enableNativeNagger` is true. #1084
- build: Bump @sentry/javascript dependencies to 5.25.0. #1118

## 1.8.2

- build: Bump @sentry/javascript dependencies to 5.24.2 #1091
- fix: Add a check that `performance` exists before using it. #1091

## 1.8.1

- build: Bump @sentry/javascript dependencies to 5.24.1 #1088
- fix: Fix timestamp offset issues due to issues with `performance.now()` introduced in React Native 0.63. #1088

## 1.8.0

- feat: Support MacOS #1068
- build: Bump @sentry/javascript dependencies to 5.23.0 #1079
- fix: Only call native deviceContexts on iOS #1061
- fix: Don't send over Log and Critical levels over native bridge #1063

## 1.7.2

- meta: Move from Travis CI to Github Actions #1019
- ref: Drop TSLint in favor of ESLint #1023
- test: Add basic end-to-end tests workflow #945
- Bump: sentry-android to v2.3.1

## 1.7.1

- build: Bump sentry-cocoa to 5.2 #1011
- fix: App Store submission for Mac apps getsentry/sentry-cocoa#635
- fix: Use the release and dist set in init options over native release #1009
- fix: assign default options before enableNative check #1007

## 1.7.0

- fix: Use `LogBox` instead of `YellowBox` if possible. #989
- fix: Don't add `DeviceContext` default integration if `enableNative` is set to `false`. #993
- fix: Don't log "Native Sentry SDK is disabled" if `enableNativeNagger` is set to `false`. #993
- feat: Migrate to `@sentry/react` from `@sentry/browser` and expose `ErrorBoundary` & the redux enhancer. #1005

## 1.6.3

- feat: Touch events take Regex for ignoreNames & add tests #973

## 1.6.2

- fix: Don't prefix app:/// to "native" filename as well #957
- feat: Add sdk_info to envelope header on Android. #958

## 1.6.1

- Bump `sentry-cocoa` `5.1.8`

## 1.6.0

- feat: Log component tree with all touch events #952
- fix: Fix appending app:/// prefix to [native code] #946
- Bump `@sentry/*` to `^5.19.0`
- Bump `sentry-cocoa` `5.1.6`

## 1.5.0

- feat: Track touch events as breadcrumbs #939
- fix: Serialize the default user keys in setUser #926
- Bump android 2.2.0 #942
- fix(android): Fix unmapped context keys being overwritten on Android.

## 1.4.5

- fix: Fix Native Wrapper not checking enableNative setting #919

## 1.4.4

- Bump cocoa 5.1.4
- fix(ios): We only store the event in release mode #917

## 1.4.3

- Extend Scope methods to set native scope too. #902
- Bump android 2.1.6
- Bump `@sentry/*` to `^5.16.1`
- Bump cocoa 5.1.3

## 1.4.2

- Bump android 2.1.4 #891
- Expose session timeout. #887
- Added `event.origin` and `event.environment` tags to determine where events originate from. #890

## 1.4.1

- Filtered out `options` keys passed to `init` that would crash native. #885

## 1.4.0

- Remove usages of RNSentry to a native wrapper (#857)
- Bump android 2.1.3 (#858)
- Bump cocoa 5.1.0 (#870)
- Accept enableAutoSessionTracking (#870)
- Don't attach Android Threads (#866)
- Refactored startWithDsnString to be startWithOptions. (#860)

## 1.3.9

- Bump `@sentry/wizard` to `1.1.4`

## 1.3.8

- Fixes a bug in `DebugSymbolicator`

## 1.3.7

- Bump `@sentry/wizard` to `1.1.2`

## 1.3.6

- Bump `@sentry/*` to `^5.15.4`

## 1.3.5

- Bump `@sentry/*` to `^5.15.2`

## 1.3.4

- Bump `@sentry/*` to `^5.15.1`
- Fix a bug in DebugSymbolicator to fetch the correct file
- Bump to `io.sentry:sentry-android:2.0.2`

## 1.3.3

- Fix sourcemap path for Android and `react-native` version `< 0.61`
- Expose Android SDK in Java

## 1.3.2

- Bump `io.sentry:sentry-android:2.0.0`
- Fixes a bug on Android when sending events with wrong envelope size

## 1.3.1

- Bump `@sentry/wizard` to `1.1.1` fixing iOS release identifiers
- console.warn und unhandled rejections in DEV

## 1.3.0

- Bump `io.sentry:sentry-android:2.0.0-rc04`
- Added support for Hermes runtime!!
- Fixed a lot of issues on Android
- NDK support

## 1.2.2

- fix(android): Crash if stacktrace.frames is empty (#742)

## 1.2.1

- Bump `io.sentry:sentry-android:1.7.29`

## 1.2.0

- Bump `@sentry/*` to `^5.10.0`
- Allow overriding sentry.properties location (#722)

## 1.1.0

- Bump `@sentry/*` to `^5.9.0`
- fix(android): Feedback not working (#706)
- fix(types): Fix type mismatch when copying breadcrumb `type` (#693)

## 1.0.9

- Fixed an issue where breadcrumbs failed to be copied correctly

## 1.0.8

- Fix missing `type`, miscast `status_code` entries in Android breadcrumbs

## 1.0.7

- Store `environment`, `release` & `dist` on native iOS and Android clients in case of an native crash

## 1.0.6

- Fix error message to guide towards correct docs page

## 1.0.5

- Convert `message` in Java to string if it's a map (#653)

## 1.0.4

- Also catch `ClassCastException` to support react-native versions < 0.60 (#651)

## 1.0.3

- Expose `BrowserIntegrations` to change browser integrations (#639)

## 1.0.2

- Fixes `breadcrumb.data` cast if it's not a hashmap (#651)

## 1.0.1

- Fixed typo in `RNSentry.m` (#658)

## 1.0.0

This is a new major release of the Sentry's React Native SDK rewritten in TypeScript.
This SDK is now unified with the rest of our JavaScript SDKs and published under a new name `@sentry/react-native`.
It uses `@sentry/browser` and both `sentry-cocoa` and `sentry-android` for native handling.

This release is a breaking change an code changes are necessary.

New way to import and init the SDK:

```js
import * as Sentry from '@sentry/react-native';

Sentry.init({
  dsn: 'DSN',
});
```

## 0.43.2

- Add a check for an empty stacktrace on Android (#594)

## 0.43.1

- Bump `raven-js` `3.27.1`

## 0.43.0

- Bump `sentry-wizard` `0.13.0`

## 0.42.0

- Bump `sentry-cocoa` `4.2.1`
- Fix a bug where environment was correctly set
- Only upload source maps in gradle if non debug build

## 0.41.1

- Fix bump version script

## 0.41.0

- Update android build tools and gradle scripts to be compatible with latest version
- Fix support to build on windows

## 0.40.3

- Bump `sentry-cocoa` `4.1.3`

## 0.40.2

- Fix import for ArrayList and ReadableArray on Android, Fixes #511

## 0.40.1

- Use `buildToolsVersion` in build.gradle

## 0.40.0

- Add fingerprint support for iOS/Android, Fixes #407
- Add support for tvOS

## v0.39.1

- Bump `@sentry/wizard` `0.12.1`
- Add constructor for `RNSentryPackage.java`, Fixes #490

## v0.39.0

- `react-native-sentry >= 0.39.0` requires `react-native >= 0.56.0`
- [Android] Bumping of gradle deps

```
compileSdkVersion 26
buildToolsVersion '26.0.3'
...
targetSdkVersion 26
```

- [Android] Use `sentry-android` `1.7.5`
- Bump `@sentry/wizard` `0.11.0`
- Bump `sentry-cocoa` `4.1.0`
- Use new SDK identifier `sentry.javascript.react-native`

## v0.38.3

- Bump `@sentry/wizard` `0.10.2`

## v0.38.2

- [Android] Use `sentry-android` `1.7.4`

## v0.38.1

- [Android] set empty message to prevent breadcrumb exception

## v0.38.0

- [Android] Remove requirement to pass in `MainApplication` `new RNSentryPackage(MainApplication.this)`

## v0.37.1

- [Android] Call event callbacks even on failure to trigger crashes when device is offline

## v0.37.0

- Revert change to podspec file
- Add support for transaction instead of culprit
- Add equalsIgnoreCase to gradle release name compare
- Bump sentry-java to 1.7.3

## v0.36.0

- Bump raven-js to 3.24.2
- Fixed #391

## v0.35.4

- Bump sentry-cocoa to 3.12.4

## v0.35.3

- Fix wizard command

## v0.35.2

- Fixed #374

## v0.35.1

- Bump sentry-cocoa to 3.12.0

## v0.35.0

- Fixes an issue where error will not be reported to Sentry.

## v0.34.1

- Fixed #354

## v0.34.0

- Fixed #353
- Fixed #347
- Fixed #346
- Fixed #342

## v0.33.0

- Add pro guard default rule @kazy1991
- Exposed crashedLastLaunch for iOS @monotkate
- Fixed #337
- Fixed #333
- Fixed #331
- Fixed #322

## v0.32.1

- Update sentry-wizard

## v0.32.0

### Breaking changes

### Migration guide upgrading from < 0.32.0

Since we now use `@sentry/wizard` for linking with out new `@sentry/cli` package, the old
`sentry-cli-bin` package has been deprecated.
You have to search your codebase for `sentry-cli-binary` and replace it with `@sentry/cli`.
There are few places where we put it during the link process:

- In both `sentry.properties` files in `ios`/`android` folder
- In your Xcode build scripts once in `Bundle React Native code and images` and once in `Upload Debug Symbols to Sentry`

So e.g.:

The `Upload Debug Symbols to Sentry` build script looks like this:

```
export SENTRY_PROPERTIES=sentry.properties
../node_modules/sentry-cli-binary/bin/sentry-cli upload-dsym
```

should be changed to this:

```
export SENTRY_PROPERTIES=sentry.properties
../node_modules/@sentry/cli/bin/sentry-cli upload-dsym
```

### General

- Bump `@sentry/wizard` to `0.7.3`
- Bump `sentry-cocoa` to `3.10.0`
- Fixed #169

## v0.31.0

- Use <https://github.com/getsentry/sentry-wizard> for setup process

## v0.30.3

- Fix podspec file
- Fix gradle regex to allow number in projectname

## v0.30.2

Updated npm dependencies

## v0.30.1

Deploy and release over Probot

## v0.30.0

Refactored iOS to use shared component from sentry-cocoa.
Also squashed many little bugs on iOS.

- Fixed #281
- Fixed #280

## v0.29.0

- Fixed #275
- Fixed #274
- Fixed #272
- Fixed #253

## v0.28.0

We had to rename `project.ext.sentry` to `project.ext.sentryCli` because our own proguard gradle plugin was conflicting with the name.
The docs already reflect this change.

- #257

We now use the `mainThread` to report errors to `RNSentry`. This change is necessary in order for react-native to export constants.
This change shouldn't impact anyone using `react-native-sentry` since most of the "heavy" load was handled by `sentry-cocoa` in its own background queue anyway.

- #259
- #244

Bump `sentry-cocoa` to `3.8.3`

## v0.27.0

We decided to deactivate stack trace merging by default on iOS since it seems to unstable right now.
To activate it set:

```js
Sentry.config('___DSN___', {
  deactivateStacktraceMerging: false,
});
```

We are looking into ways making this more stable and plan to re-enable it again in the future.

## v0.26.0

- Added `setShouldSendCallback` #250

## v0.25.0

- Fix a bug in gradle script that trigged the sourcemap upload twice
- Fixed #245
- Fixed #234

## v0.24.2

- Fixed <https://github.com/getsentry/react-native-sentry/issues/241>

## v0.24.1

- Bump `sentry-cli` version to `1.20.0`

## v0.24.0

- Fix frame urls when only using `raven-js`
- Upgrade `sentry-java` to `1.5.3`
- Upgrade `sentry-cocoa` to `3.8.1`
- Added support for `sampleRate` option

## v0.23.2

- Fixed #228 again ¯\\*(ツ)*/¯

## v0.23.1

- Fixed #228

## v0.23.0

- Add more event properties for `setEventSentSuccessfully` callback on Android

## v0.22.0

- Fixed #158
- Add

```groovy
project.ext.sentry = [
    logLevel: "debug",
    flavorAware: true
]
```

should be before:
`apply from: "../../node_modules/react-native-sentry/sentry.gradle"`
This enables `sentry-cli` debug output on android builds, also adds flavor aware `sentry.properties` files.

## v0.21.2

- Fixing device farm tests

## v0.21.1

- Store event on release and send on next startup.

## v0.21.0

- Fixed an issue where javascript error wasn't sent everytime

## v0.20.0

- Bump `sentry-cocoa` to `3.6.0`

## v0.19.0

- Make `userId` optional for user context
- Bump `sentry-cocoa` to `3.5.0`

## v0.18.0

- Bump `sentry-java` to `1.5.1`
- Fix linking step
- Bump `raven-js` to `3.17.0`

## v0.17.1

- Fixed #190

## v0.17.0

- Fix `disableNativeIntegration` proptery to use right transport

## v0.16.2

- Remove send callback when native integration isn't available.

## v0.16.1

- Removed strange submodule

## v0.16.0

- Bump `sentry-java` to `1.4.0`
- Bump `sentry-cocoa` to `3.4.2`
- Fixed #182
- Fixed path detection of sentry-cli

## v0.15.1

- Fixed last release

## v0.15.0

- Added compatiblity for react-native `0.47.0`
- Fixed #169
- Fixed #106
- Bumped `sentry-cocoa` to `3.3.3`

Also added integration tests running on AWS Device Farm.

## v0.14.16

- Fixed #124

## v0.14.12

- Updated to `sentry-cocoa` `3.1.2`
- Fixed #156

## v0.14.11

- Fixed #166

## v0.14.10

- Fixed #161

## v0.14.9

Fixed #163

## v0.14.8

- Fixed #159
- Fixes breadcrumb tracking on android

## v0.14.7

- Improve performance for `react-native >= 0.46`

## v0.14.6

- Bump `sentry-cocoa` and `KSCrash`

## v0.14.5

- Push Podspec to `sentry-cocoa` `3.1.2`

## v0.14.4

- Removed example project from repo
- Make sure native client is only initialized once

## v0.14.3

- Revert to `23.0.1` android build tools

## v0.14.2

- Fixes #131

## v0.14.1

- Bump `raven-js` `3.16.1`
- Fixes #136

## v0.14.0

- Allowing calls to Sentry without calling `install()`
- Add internal logging if `logLevel >= SentryLog.Debug`
- Use `sentry-cocoa` `3.1.2`

## v0.13.3

- Fixes #67

## v0.13.2

- Fixes #116
- Fixes #51

## v0.13.1

- Fixed Android version dependency

## v0.13.0

- Overhauled internal handling of exceptions
- Updated iOS and Android native dependencies

## v0.12.12

- Fixes #105
- Added option `disableNativeIntegration`

## v0.12.11

- Use sentry-cocoa `3.0.9`
- Fixes #100

## v0.12.10

- Update `raven-js` to `3.16.0`
- Update `sentry-cocoa` to `3.0.8`
- Fixes #64
- Fixes #57

## v0.12.8

- Fix typo

## v0.12.9

- Add support on iOS for stacktrace merging and `react-native 0.45`

## v0.12.7

- Fixes #92

## v0.12.6

- Fixes #95

## v0.12.5

- Fixes #91 #87 #82 #63 #54 #48

## v0.12.3

- Fixed #90

## v0.12.2

- Fixed #90

## v0.12.4

- Fixed #94

## v0.12.1

- Use `3.0.7` `sentry-cocoa` in Podspec

## v0.12.0

- Removed `RSSwizzle` use `SentrySwizzle` instead

## v0.11.8

Update Podspec to use `Sentry/KSCrash`

## v0.11.7

- Fix `duplicate symbol` `RSSwizzle` when using CocoaPods

## v0.11.6

- Use `sentry-cocoa` `3.0.1`

## v0.11.5

- Fix <https://github.com/getsentry/react-native-sentry/issues/77>

## v0.11.4

- Use android buildToolsVersion 23.0.1

## v0.11.3

- Fix Xcode archive to not build generic archive

## v0.11.2

- Fix Xcode archiving

## v0.11.1

- Using latest version of `sentry-cocoa`

## v0.11.0

This is a big release because we switched our internal iOS client from swift to objc which drastically improve the setup experience and compatibility.

We also added support for codepush, please check the docs <https://docs.sentry.io/clients/react-native/codepush/> for more information.

After updating run `react-native unlink react-native-sentry` and `react-native link react-native-sentry` again in order to setup everything correctly.

## v0.10.0

- Greatly improved the linking process. Check out our docs for more information <https://docs.sentry.io/clients/react-native/>

## v0.9.1

- Update to sentry 2.1.11 which fixes a critical bug regarding sending requests on iOS

## v0.9.0

- Improve link and unlink scripts

## v0.8.5

- Fixed: bad operand types for binary operator

## v0.8.4

- Put execution on iOS into a background thread
- Add parameter checks on android

## v0.8.3

- Bump sentry version to 2.1.10 to fix releases

## v0.8.2

- Updated podspec thx @alloy

## v0.8.1

- Added command to package json to inject MainApplication.java into RNSentryPackage

## v0.8.0

- Added native android support
- raven-js is always used we use the native clients for sending events and add more context to them

## v0.7.0

- Bump KSCrash and Sentry version

## v0.6.0

Use `raven-js` internally instead switching between native and raven-js.

Native client will be used when available.

Alot of API changes to more like `raven-js`

## v0.5.3

- Fix import for

```objc
#if __has_include(<React/RNSentry.h>)
#import <React/RNSentry.h> // This is used for versions of react >= 0.40
#else
#import "RNSentry.h" // This is used for versions of react < 0.40
#endif
```

## v0.5.2

- Prefix filepath with `app://` if RavenClient is used

## v0.5.1

- Fix `npm test`
- Added `forceRavenClient` option which forces to use RavenClient instead of the NativeClient

## v0.5.0

- Added support for installation with cocoapods see <https://docs.sentry.io/clients/react-native/#setup-with-cocoapods>
- Lowered minimum version requirement for `react-native` to `0.38.0`

## v0.4.0

- Added `ignoreModulesExclude` to exclude modules that are ignored by default for stacktrace merging
- Added `ignoreModulesInclude` to add additional modules that should be ignored for stacktrace merging<|MERGE_RESOLUTION|>--- conflicted
+++ resolved
@@ -25,8 +25,7 @@
   });
   ```
 
-<<<<<<< HEAD
-To learn how to attach context data to the feedback vistit [the documentation](https://docs.sentry.io/platforms/react-native/user-feedback/).
+To learn how to attach context data to the feedback visit [the documentation](https://docs.sentry.io/platforms/react-native/user-feedback/).
 
 - User Feedback Form Component Beta ([#4320](https://github.com/getsentry/sentry-react-native/pull/4328))
 
@@ -37,9 +36,6 @@
   ...
   <FeedbackForm/>
   ```
-=======
-  To learn how to attach context data to the feedback visit [the documentation](https://docs.sentry.io/platforms/react-native/user-feedback/).
->>>>>>> 205982c3
 
 - Export `Span` type from `@sentry/types` ([#4345](https://github.com/getsentry/sentry-react-native/pull/4345))
 - Add RN SDK package to `sdk.packages` on Android ([#4380](https://github.com/getsentry/sentry-react-native/pull/4380))
