# Changelog

<!-- prettier-ignore-start -->
> [!IMPORTANT]
> If you are upgrading to the `6.x` versions of the Sentry React Native SDK from `5.x` or below,
> make sure you follow our [migration guide](https://docs.sentry.io/platforms/react-native/migration/) first.
<!-- prettier-ignore-end -->

## Unreleased

### Features

- Adds new `captureFeedback` and deprecates the `captureUserFeedback` API ([#4320](https://github.com/getsentry/sentry-react-native/pull/4320))

  ```jsx
  import * as Sentry from "@sentry/react-native";

  const eventId = Sentry.lastEventId();

  Sentry.captureFeedback({
    name: "John Doe",
    email: "john@doe.com",
    message: "Hello World!",
    associatedEventId: eventId, // optional
<<<<<<< HEAD
  }, {
    captureContext: {
      tags: { "tag-key": "tag-value" },
    },
    attachments: [
      {
        filename: "screenshot.png",
        data: "base64-encoded-image",
      },
    ],
=======
>>>>>>> 6c56eb14
  });
  ```

### Fixes

- Return `lastEventId` export from `@sentry/core` ([#4315](https://github.com/getsentry/sentry-react-native/pull/4315))
- Navigation Span should have no parent by default ([#4326](https://github.com/getsentry/sentry-react-native/pull/4326))

### Dependencies

- Bump CLI from v2.38.2 to v2.39.1 ([#4305](https://github.com/getsentry/sentry-react-native/pull/4305), [#4316](https://github.com/getsentry/sentry-react-native/pull/4316))
  - [changelog](https://github.com/getsentry/sentry-cli/blob/master/CHANGELOG.md#2391)
  - [diff](https://github.com/getsentry/sentry-cli/compare/2.38.2...2.39.1)
- Bump Android SDK from v7.18.0 to v7.18.1 ([#4329](https://github.com/getsentry/sentry-react-native/pull/4329))
  - [changelog](https://github.com/getsentry/sentry-java/blob/main/CHANGELOG.md#7181)
  - [diff](https://github.com/getsentry/sentry-java/compare/7.18.0...7.18.1)

## 6.4.0-beta.1

### Features

- Add Replay Custom Masking for iOS, Android and Web ([#4224](https://github.com/getsentry/sentry-react-native/pull/4224), [#4265](https://github.com/getsentry/sentry-react-native/pull/4265), [#4272](https://github.com/getsentry/sentry-react-native/pull/4272), [#4314](https://github.com/getsentry/sentry-react-native/pull/4314))

  ```jsx
  import * as Sentry from '@sentry/react-native';

  const Example = () => {
    return (
      <View>
        <Sentry.Mask>
          <Text>${"All children of Sentry.Mask will be masked."}</Text>
        </Sentry.Mask>
        <Sentry.Unmask>
          <Text>${"Only direct children of Sentry.Unmask will be unmasked."}</Text>
        </Sentry.Unmask>
      </View>
    );
  };
  ```

## 6.3.0

### Features

- Add support for `.env.sentry-build-plugin` ([#4281](https://github.com/getsentry/sentry-react-native/pull/4281))

  Don't commit the file to your repository. Use it to set your Sentry Auth Token.

  ```
  SENTRY_AUTH_TOKEN=your_token_here
  ```

- Add Sentry Metro Server Source Context middleware ([#4287](https://github.com/getsentry/sentry-react-native/pull/4287))

  This enables the SDK to add source context to locally symbolicated events using the Metro Development Server.
  The middleware can be disabled in `metro.config.js` using the `enableSourceContextInDevelopment` option.

  ```js
  // Expo
  const { getSentryExpoConfig } = require('@sentry/react-native/metro');
  const config = getSentryExpoConfig(__dirname, {
    enableSourceContextInDevelopment: false,
  });

  // React Native
  const { withSentryConfig } = require('@sentry/react-native/metro');
  module.exports = withSentryConfig(config, {
    enableSourceContextInDevelopment: false,
  });
  ```

### Fixes

- Prevents exception capture context from being overwritten by native scope sync ([#4124](https://github.com/getsentry/sentry-react-native/pull/4124))
- Excludes Dev Server and Sentry Dsn requests from Breadcrumbs ([#4240](https://github.com/getsentry/sentry-react-native/pull/4240))
- Skips development server spans ([#4271](https://github.com/getsentry/sentry-react-native/pull/4271))
- Execute `DebugSymbolicator` after `RewriteFrames` to avoid overwrites by default ([#4285](https://github.com/getsentry/sentry-react-native/pull/4285))
  - If custom `RewriteFrames` is provided the order changes
- `browserReplayIntegration` is no longer included by default on React Native Web ([#4270](https://github.com/getsentry/sentry-react-native/pull/4270))
- Remove `.sentry` tmp directory and use environmental variables instead to save default Babel transformer path ([#4298](https://github.com/getsentry/sentry-react-native/pull/4298))
  - This resolves concurrency issues when running multiple bundle processes

### Dependencies

- Bump JavaScript SDK from v8.37.1 to v8.40.0 ([#4267](https://github.com/getsentry/sentry-react-native/pull/4267), [#4293](https://github.com/getsentry/sentry-react-native/pull/4293), [#4304](https://github.com/getsentry/sentry-react-native/pull/4304))
  - [changelog](https://github.com/getsentry/sentry-javascript/blob/develop/CHANGELOG.md#8400)
  - [diff](https://github.com/getsentry/sentry-javascript/compare/8.37.1...8.40.0)
- Bump Android SDK from v7.17.0 to v7.18.0 ([#4289](https://github.com/getsentry/sentry-react-native/pull/4289))
  - [changelog](https://github.com/getsentry/sentry-java/blob/main/CHANGELOG.md#7180)
  - [diff](https://github.com/getsentry/sentry-java/compare/7.17.0...7.18.0)
- Bump Cocoa SDK from v8.40.1 to v8.41.0 ([#4301](https://github.com/getsentry/sentry-react-native/pull/4301))
  - [changelog](https://github.com/getsentry/sentry-cocoa/blob/main/CHANGELOG.md#8410)
  - [diff](https://github.com/getsentry/sentry-cocoa/compare/8.40.1...8.41.0)

## 6.3.0-beta.2

### Dependencies

- Bump Cocoa SDK from v8.40.1 to v8.41.0-beta.1 ([#4295](https://github.com/getsentry/sentry-react-native/pull/4295))
  - [changelog](https://github.com/getsentry/sentry-cocoa/blob/main/CHANGELOG.md#8410-beta1)
  - [diff](https://github.com/getsentry/sentry-cocoa/compare/8.40.1...8.41.0-beta.1)

## 6.3.0-beta.1

### Features

- Add support for `.env.sentry-build-plugin` ([#4281](https://github.com/getsentry/sentry-react-native/pull/4281))

  Don't commit the file to your repository. Use it to set your Sentry Auth Token.

  ```
  SENTRY_AUTH_TOKEN=your_token_here
  ```

- Add Sentry Metro Server Source Context middleware ([#4287](https://github.com/getsentry/sentry-react-native/pull/4287))

  This enables the SDK to add source context to locally symbolicated events using the Metro Development Server.
  The middleware can be disabled in `metro.config.js` using the `enableSourceContextInDevelopment` option.

  ```js
  // Expo
  const { getSentryExpoConfig } = require('@sentry/react-native/metro');
  const config = getSentryExpoConfig(__dirname, {
    enableSourceContextInDevelopment: false,
  });

  // React Native
  const { withSentryConfig } = require('@sentry/react-native/metro');
  module.exports = withSentryConfig(config, {
    enableSourceContextInDevelopment: false,
  });
  ```

### Fixes

- Prevents exception capture context from being overwritten by native scope sync ([#4124](https://github.com/getsentry/sentry-react-native/pull/4124))
- Excludes Dev Server and Sentry Dsn requests from Breadcrumbs ([#4240](https://github.com/getsentry/sentry-react-native/pull/4240))
- Skips development server spans ([#4271](https://github.com/getsentry/sentry-react-native/pull/4271))
- Execute `DebugSymbolicator` after `RewriteFrames` to avoid overwrites by default ([#4285](https://github.com/getsentry/sentry-react-native/pull/4285))
  - If custom `RewriteFrames` is provided the order changes
- `browserReplayIntegration` is no longer included by default on React Native Web ([#4270](https://github.com/getsentry/sentry-react-native/pull/4270))

### Dependencies

- Bump JavaScript SDK from v8.37.1 to v8.38.0 ([#4267](https://github.com/getsentry/sentry-react-native/pull/4267))
  - [changelog](https://github.com/getsentry/sentry-javascript/blob/develop/CHANGELOG.md#8380)
  - [diff](https://github.com/getsentry/sentry-javascript/compare/8.37.1...8.38.0)
- Bump Android SDK from v7.17.0 to v7.18.0 ([#4289](https://github.com/getsentry/sentry-react-native/pull/4289))
  - [changelog](https://github.com/getsentry/sentry-java/blob/main/CHANGELOG.md#7180)
  - [diff](https://github.com/getsentry/sentry-java/compare/7.17.0...7.18.0)

## 6.2.0

### Features

- Enables Spotlight in Android and iOS SDKs ([#4211](https://github.com/getsentry/sentry-react-native/pull/4211))
- Add env flag `SENTRY_DISABLE_NATIVE_DEBUG_UPLOAD` to allow disabling the debug file upload ([#4223](https://github.com/getsentry/sentry-react-native/pull/4223))

  How to use in Android project? It works by default, just set `export SENTRY_DISABLE_NATIVE_DEBUG_UPLOAD=true` in your build environment. For Sentry Android Gradle Plugin add the following to your `android/app/build.gradle`.

  ```gradle
  apply from: "../../../sentry.gradle"

  sentry {
      autoUploadProguardMapping = shouldSentryAutoUpload()
      uploadNativeSymbols = shouldSentryAutoUpload()
  }
  ```

  How to use in Xcode? Make sure you are using `scripts/sentry-xcode.sh` and `scripts/sentry-xcode-debug-files.sh` in your
  build phases. And add the following to your `ios/.xcode.env.local` file.

  ```bash
  export SENTRY_DISABLE_NATIVE_DEBUG_UPLOAD=true
  ```

### Fixes

- Ignore JavascriptException to filter out obfuscated duplicate JS Errors on Android ([#4232](https://github.com/getsentry/sentry-react-native/pull/4232))
- Skips ignoring require cycle logs for RN 0.70 or newer ([#4214](https://github.com/getsentry/sentry-react-native/pull/4214))
- Enhanced accuracy of time-to-display spans. ([#4189](https://github.com/getsentry/sentry-react-native/pull/4189))
- Fix Replay redacting of RN Classes on iOS ([#4243](https://github.com/getsentry/sentry-react-native/pull/4243))
- Speed up getBinaryImages for finishing transactions and capturing events ([#4194](https://github.com/getsentry/sentry-react-native/pull/4194))
- Remove duplicate HTTP Client Errors on iOS ([#4250](https://github.com/getsentry/sentry-react-native/pull/4250))
- Replay `maskAll*` set to `false` on iOS kept all masked ([#4257](https://github.com/getsentry/sentry-react-native/pull/4257))
- Add missing `getRootSpan`, `withActiveSpan` and `suppressTracing` exports from `@sentry/core`, and `SeverityLevel` export from `@sentry/types` ([#4254](https://github.com/getsentry/sentry-react-native/pull/4254), [#4260](https://github.com/getsentry/sentry-react-native/pull/4260))

### Dependencies

- Bump JavaScript SDK from v8.34.0 to v8.37.1 ([#4196](https://github.com/getsentry/sentry-react-native/pull/4196), [#4222](https://github.com/getsentry/sentry-react-native/pull/4222), [#4236](https://github.com/getsentry/sentry-react-native/pull/4236))
  - [changelog](https://github.com/getsentry/sentry-javascript/blob/develop/CHANGELOG.md#8371)
  - [diff](https://github.com/getsentry/sentry-javascript/compare/8.34.0...8.37.1)
- Bump CLI from v2.37.0 to v2.38.2 ([#4200](https://github.com/getsentry/sentry-react-native/pull/4200), [#4220](https://github.com/getsentry/sentry-react-native/pull/4220), [#4231](https://github.com/getsentry/sentry-react-native/pull/4231))
  - [changelog](https://github.com/getsentry/sentry-cli/blob/master/CHANGELOG.md#2382)
  - [diff](https://github.com/getsentry/sentry-cli/compare/2.37.0...2.38.2)
- Bump Android SDK from v7.15.0 to v7.17.0 ([#4202](https://github.com/getsentry/sentry-react-native/pull/4202), [#4266](https://github.com/getsentry/sentry-react-native/pull/4266))
  - [changelog](https://github.com/getsentry/sentry-java/blob/main/CHANGELOG.md#7170)
  - [diff](https://github.com/getsentry/sentry-java/compare/7.15.0...7.17.0)
- Bump Cocoa SDK from v8.38.0 to v8.40.1 ([#4212](https://github.com/getsentry/sentry-react-native/pull/4212), [#4239](https://github.com/getsentry/sentry-react-native/pull/4239), [#4248](https://github.com/getsentry/sentry-react-native/pull/4248))
  - [changelog](https://github.com/getsentry/sentry-cocoa/blob/main/CHANGELOG.md#8401)
  - [diff](https://github.com/getsentry/sentry-cocoa/compare/8.38.0...8.40.1)

## 6.1.0

### Dependencies

- Bump JavaScript SDK from v8.33.1 to v8.34.0 ([#3895](https://github.com/getsentry/sentry-react-native/pull/3895))
  - [changelog](https://github.com/getsentry/sentry-javascript/blob/develop/CHANGELOG.md#8340)
  - [diff](https://github.com/getsentry/sentry-javascript/compare/8.33.1...8.34.0)

## 6.0.0

This is a new major version 6.0.0 of the Sentry React Native SDK.
To upgrade from the SDK version 5, please follow our [migration guide](https://docs.sentry.io/platforms/react-native/migration/v5-to-v6/).

### Major Changes

- React Native Tracing options were moved to the root options

  ```js
  import * as Sentry from '@sentry/react-native';

  Sentry.init({
    tracesSampleRate: 1.0,
    enableAppStartTracking: true, // default true
    enableNativeFramesTracking: true, // default true
    enableStallTracking: true, // default true
    enableUserInteractionTracing: true, // default false
    integrations: [
      Sentry.reactNativeTracingIntegration({
        beforeStartSpan: (startSpanOptions) => {
          startSpanOptions.name = 'New Name';
          return startSpanOptions;
        },
      }),
      Sentry.appStartIntegration({
        standalone: false, // default false
      }),
    ],
  });
  ```

- New React Navigation Integration interface ([#4003](https://github.com/getsentry/sentry-react-native/pull/4003))

  ```js
  import * as Sentry from '@sentry/react-native';
  import { NavigationContainer } from '@react-navigation/native';

  const reactNavigationIntegration = Sentry.reactNavigationIntegration();

  Sentry.init({
    tracesSampleRate: 1.0,
    integrations: [reactNavigationIntegration],
  });

  function RootComponent() {
    const navigation = React.useRef(null);

    return <NavigationContainer ref={navigation}
      onReady={() => {
        reactNavigationIntegration.registerNavigationContainer(navigation);
      }}>
    </NavigationContainer>;
  }
  ```

- Removed `beforeNavigate` use `beforeStartSpan` instead ([#3998](https://github.com/getsentry/sentry-react-native/pull/3998))
  - `beforeStartSpan` is executed before the span start, compared to `beforeNavigate` which was executed before the navigation ended (after the span was created)

### Other Changes

- Add `sentry.origin` to SDK spans to indicated if spans are created by a part of the SDK or manually ([#4066](https://github.com/getsentry/sentry-react-native/pull/4066))
- Xcode Debug Files upload completes in foreground by default ([#4090](https://github.com/getsentry/sentry-react-native/pull/4090))
- Set `parentSpanIsAlwaysRootSpan` to `true` to make parent of network requests predictable ([#4084](https://github.com/getsentry/sentry-react-native/pull/4084))
- Remove deprecated `enableSpotlight` and `spotlightSidecarUrl` ([#4086](https://github.com/getsentry/sentry-react-native/pull/4086))
- `tracePropagationTargets` defaults to all targets on mobile and same origin on the web ([#4083](https://github.com/getsentry/sentry-react-native/pull/4083))
- Move `_experiments.profilesSampleRate` to `profilesSampleRate` root options object [#3851](https://github.com/getsentry/sentry-react-native/pull/3851))
- Native Frames uses `spanId` to attach frames replacing `traceId` ([#4030](https://github.com/getsentry/sentry-react-native/pull/4030))
- Removed deprecated ReactNativeTracing option `idleTimeout` use `idleTimeoutMs` instead ([#3998](https://github.com/getsentry/sentry-react-native/pull/3998))
- Removed deprecated ReactNativeTracing option `maxTransactionDuration` use `finalTimeoutMs` instead ([#3998](https://github.com/getsentry/sentry-react-native/pull/3998))
- New Native Frames Integration ([#3996](https://github.com/getsentry/sentry-react-native/pull/3996))
- New Stall Tracking Integration ([#3997](https://github.com/getsentry/sentry-react-native/pull/3997))
- New User Interaction Tracing Integration ([#3999](https://github.com/getsentry/sentry-react-native/pull/3999))
- New App Start Integration ([#3852](https://github.com/getsentry/sentry-react-native/pull/3852))
  - By default app start spans are attached to the first created transaction.
  - Standalone mode creates single root span (transaction) including only app start data.
- New React Native Navigation Integration interface ([#4003](https://github.com/getsentry/sentry-react-native/pull/4003))

  ```js
  import * as Sentry from '@sentry/react-native';
  import { Navigation } from 'react-native-navigation';

  Sentry.init({
    tracesSampleRate: 1.0,
    integrations: [
      Sentry.reactNativeNavigationIntegration({ navigation: Navigation })
    ],
  });
  ```

### Fixes

- TimeToDisplay correctly warns about not supporting the new React Native architecture ([#4160](https://github.com/getsentry/sentry-react-native/pull/4160))
- Native Wrapper method `setContext` ensures only values convertible to NativeMap are passed ([#4168](https://github.com/getsentry/sentry-react-native/pull/4168))
- Native Wrapper method `setExtra` ensures only stringified values are passed ([#4168](https://github.com/getsentry/sentry-react-native/pull/4168))
- `setContext('key', null)` removes the key value also from platform context ([#4168](https://github.com/getsentry/sentry-react-native/pull/4168))
- Upload source maps for all splits on Android (not only the last found) ([#4125](https://github.com/getsentry/sentry-react-native/pull/4125))

### Dependencies

- Bump JavaScript SDK from v7.119.1 to v8.33.1 ([#3910](https://github.com/getsentry/sentry-react-native/pull/3910), [#3851](https://github.com/getsentry/sentry-react-native/pull/3851), [#4078](https://github.com/getsentry/sentry-react-native/pull/4078), [#4154](https://github.com/getsentry/sentry-react-native/pull/4154))
  - [changelog](https://github.com/getsentry/sentry-javascript/blob/master/CHANGELOG.md#8331)
  - [diff](https://github.com/getsentry/sentry-javascript/compare/7.119.1...8.33.1)

### Dependencies

- Bump Cocoa SDK from v8.37.0 to v8.38.0 ([#4180](https://github.com/getsentry/sentry-react-native/pull/4180))
  - [changelog](https://github.com/getsentry/sentry-cocoa/blob/main/CHANGELOG.md#8380)
  - [diff](https://github.com/getsentry/sentry-cocoa/compare/8.37.0...8.38.0)

## 5.34.0

### Fixes

- Handles error with string cause ([#4163](https://github.com/getsentry/sentry-react-native/pull/4163))
- Use `appLaunchedInForeground` to determine invalid app start data on Android ([#4146](https://github.com/getsentry/sentry-react-native/pull/4146))

- Bump Cocoa SDK from v8.36.0 to v8.37.0 ([#4156](https://github.com/getsentry/sentry-react-native/pull/4156))
  - [changelog](https://github.com/getsentry/sentry-cocoa/blob/main/CHANGELOG.md#8370)
  - [diff](https://github.com/getsentry/sentry-cocoa/compare/8.36.0...8.37.0)
- Bump Android SDK from v7.14.0 to v7.15.0 ([#4161](https://github.com/getsentry/sentry-react-native/pull/4161))
  - [changelog](https://github.com/getsentry/sentry-java/blob/main/CHANGELOG.md#7150)
  - [diff](https://github.com/getsentry/sentry-java/compare/7.14.0...7.15.0)

## 6.0.0-rc.1

### Fixes

- Upload source maps for all splits on Android (not only the last found) ([#4125](https://github.com/getsentry/sentry-react-native/pull/4125))

### Dependencies

- Bump CLI from v2.36.6 to v2.37.0 ([#4153](https://github.com/getsentry/sentry-react-native/pull/4153))
  - [changelog](https://github.com/getsentry/sentry-cli/blob/master/CHANGELOG.md#2370)
  - [diff](https://github.com/getsentry/sentry-cli/compare/2.36.6...2.37.0)
- Bump JavaScript SDK from v8.30.0 to v8.33.1 ([#4154](https://github.com/getsentry/sentry-react-native/pull/4154))
  - [changelog](https://github.com/getsentry/sentry-javascript/blob/master/CHANGELOG.md#8331)
  - [diff](https://github.com/getsentry/sentry-javascript/compare/v8.30.0...8.33.1)

## 5.33.2

### Fixes

- Emits Bridge log only in debug mode ([#4145](https://github.com/getsentry/sentry-react-native/pull/4145))
- Remove unused `spanName` from `TimeToDisplayProps` ([#4150](https://github.com/getsentry/sentry-react-native/pull/4150))

### Dependencies

- Bump JavaScript SDK from v7.119.0 to v7.119.1 ([#4149](https://github.com/getsentry/sentry-react-native/pull/4149))
  - [changelog](https://github.com/getsentry/sentry-javascript/blob/v7/CHANGELOG.md#71191)
  - [diff](https://github.com/getsentry/sentry-javascript/compare/7.119.0...7.119.1)
- Bump CLI from v2.36.1 to v2.36.6 ([#4116](https://github.com/getsentry/sentry-react-native/pull/4116), [#4131](https://github.com/getsentry/sentry-react-native/pull/4131), [#4137](https://github.com/getsentry/sentry-react-native/pull/4137), [#4144](https://github.com/getsentry/sentry-react-native/pull/4144))
  - [changelog](https://github.com/getsentry/sentry-cli/blob/master/CHANGELOG.md#2366)
  - [diff](https://github.com/getsentry/sentry-cli/compare/2.36.1...2.36.6)

## 6.0.0-rc.0

This is a release candidate version of the next major version of the Sentry React Native SDK 6.0.0.
This version includes all the changes from the previous 6.0.0-beta.0 and the latest 5.33.1 version.

### Changes

- Xcode Debug Files upload completes in foreground by default ([#4090](https://github.com/getsentry/sentry-react-native/pull/4090))
  - Use `SENTRY_FORCE_FOREGROUND=false` for background upload

### Dependencies

- Bump CLI from v2.36.1 to v2.36.4 ([#4116](https://github.com/getsentry/sentry-react-native/pull/4116), [#4131](https://github.com/getsentry/sentry-react-native/pull/4131))
  - [changelog](https://github.com/getsentry/sentry-cli/blob/master/CHANGELOG.md#2364)
  - [diff](https://github.com/getsentry/sentry-cli/compare/2.36.1...2.36.4)

## 5.33.1

### Internal

This is re-release of 5.33.0 with no changes to ensure that 5.33.1 is tagged as latest release on npmjs.com

## 5.33.0

### Features

- Add an option to disable native (iOS and Android) profiling for the `HermesProfiling` integration ([#4094](https://github.com/getsentry/sentry-react-native/pull/4094))

  To disable native profilers add the `hermesProfilingIntegration`.

  ```js
  import * as Sentry from '@sentry/react-native';

  Sentry.init({
    integrations: [
      Sentry.hermesProfilingIntegration({ platformProfilers: false }),
    ],
  });
  ```

## 6.0.0-beta.1

### Features

- Add `sentry.origin` to SDK spans to indicated if spans are created by a part of the SDK or manually ([#4066](https://github.com/getsentry/sentry-react-native/pull/4066))

### Changes

- Set `parentSpanIsAlwaysRootSpan` to `true` to make parent of network requests predictable ([#4084](https://github.com/getsentry/sentry-react-native/pull/4084))
- Remove deprecated `enableSpotlight` and `spotlightSidecarUrl` ([#4086](https://github.com/getsentry/sentry-react-native/pull/4086))
- `tracePropagationTargets` defaults to all targets on mobile and same origin on the web ([#4083](https://github.com/getsentry/sentry-react-native/pull/4083))
- Move `_experiments.profilesSampleRate` to `profilesSampleRate` root options object [#3851](https://github.com/getsentry/sentry-react-native/pull/3851))

### Dependencies

- Bump JavaScript SDK from v8.27.0 to v8.30.0 ([#4078](https://github.com/getsentry/sentry-react-native/pull/4078))
  - [changelog](https://github.com/getsentry/sentry-javascript/blob/master/CHANGELOG.md#8280)
  - [diff](https://github.com/getsentry/sentry-javascript/compare/v8.27.0...8.30.0)

## 5.32.0

### Features

- Exclude Sentry Web Replay, reducing the code in 130KB. ([#4006](https://github.com/getsentry/sentry-react-native/pull/4006))
  - You can keep Sentry Web Replay by setting `includeWebReplay` to `true` in your metro config as shown in the snippet:

  ```js
  // For Expo
  const { getSentryExpoConfig } = require("@sentry/react-native/metro");
  const config = getSentryExpoConfig(__dirname, { includeWebReplay: true });

  // For RN
  const { getDefaultConfig } = require('@react-native/metro-config');
  const { withSentryConfig } = require('@sentry/react-native/metro');
  module.exports = withSentryConfig(getDefaultConfig(__dirname), { includeWebReplay: true });
  ```

### Changes

- Add Android Logger when new frame event is not emitted ([#4081](https://github.com/getsentry/sentry-react-native/pull/4081))
- React Native Tracing Deprecations ([#4073](https://github.com/getsentry/sentry-react-native/pull/4073))
  - `new ReactNativeTracing` to `reactNativeTracingIntegration()`
  - `new ReactNavigationInstrumentation` to `reactNativeTracingIntegration()`.
  - `new ReactNativeNavigationInstrumentation` to `reactNativeTracingIntegration()`.
  - `ReactNavigationV4Instrumentation` won't be supported in the next major SDK version, upgrade to `react-navigation@5` or newer.
  - `RoutingInstrumentation` and `RoutingInstrumentationInstance` replace by `Integration` interface from `@sentry/types`.
  - `enableAppStartTracking`, `enableNativeFramesTracking`, `enableStallTracking`, `enableUserInteractionTracing` moved to `Sentry.init({})` root options.

### Dependencies

- Bump CLI from v2.34.0 to v2.36.1 ([#4055](https://github.com/getsentry/sentry-react-native/pull/4055))
  - [changelog](https://github.com/getsentry/sentry-cli/blob/master/CHANGELOG.md#2361)
  - [diff](https://github.com/getsentry/sentry-cli/compare/2.34.0...2.36.1)

## 6.0.0-beta.0

This is a beta version of the next major version of the Sentry React Native SDK 6.0.0.
Please, read the changes listed below as well as the changes made in the underlying
Sentry Javascript SDK 8.0.0 ([JS Docs](https://docs.sentry.io/platforms/javascript/guides/react/migration/v7-to-v8/)).

### Major Changes

- React Native Tracing options were moved to the root options

  ```js
  import * as Sentry from '@sentry/react-native';

  Sentry.init({
    tracesSampleRate: 1.0,
    enableAppStartTracking: true, // default true
    enableNativeFramesTracking: true, // default true
    enableStallTracking: true, // default true
    enableUserInteractionTracing: true, // default false
    integrations: [
      Sentry.reactNativeTracingIntegration({
        beforeStartSpan: (startSpanOptions) => {
          startSpanOptions.name = 'New Name';
          return startSpanOptions;
        },
      }),
      Sentry.appStartIntegration({
        standalone: false, // default false
      }),
    ],
  });
  ```

- New React Navigation Integration interface ([#4003](https://github.com/getsentry/sentry-react-native/pull/4003))

  ```js
  import * as Sentry from '@sentry/react-native';
  import { NavigationContainer } from '@react-navigation/native';

  const reactNavigationIntegration = Sentry.reactNavigationIntegration();

  Sentry.init({
    tracesSampleRate: 1.0,
    integrations: [reactNavigationIntegration],
  });

  function RootComponent() {
    const navigation = React.useRef(null);

    return <NavigationContainer ref={navigation}
      onReady={() => {
        reactNavigationIntegration.registerNavigationContainer(navigation);
      }}>
    </NavigationContainer>;
  }
  ```

- Removed `beforeNavigate` use `beforeStartSpan` instead ([#3998](https://github.com/getsentry/sentry-react-native/pull/3998))
  - `beforeStartSpan` is executed before the span start, compared to `beforeNavigate` which was executed before the navigation ended (after the span was created)

### Dependencies

- Bump JavaScript SDK from v7.119.0 to v8.27.0 ([#3910](https://github.com/getsentry/sentry-react-native/pull/3910), [#3851](https://github.com/getsentry/sentry-react-native/pull/3851))
  - [changelog](https://github.com/getsentry/sentry-javascript/blob/master/CHANGELOG.md#8270)
  - [diff](https://github.com/getsentry/sentry-javascript/compare/7.119.0...8.27.0)

### Other Changes

- Native Frames uses `spanId` to attach frames replacing `traceId` ([#4030](https://github.com/getsentry/sentry-react-native/pull/4030))
- Removed deprecated ReactNativeTracing option `idleTimeout` use `idleTimeoutMs` instead ([#3998](https://github.com/getsentry/sentry-react-native/pull/3998))
- Removed deprecated ReactNativeTracing option `maxTransactionDuration` use `finalTimeoutMs` instead ([#3998](https://github.com/getsentry/sentry-react-native/pull/3998))
- New Native Frames Integration ([#3996](https://github.com/getsentry/sentry-react-native/pull/3996))
- New Stall Tracking Integration ([#3997](https://github.com/getsentry/sentry-react-native/pull/3997))
- New User Interaction Tracing Integration ([#3999](https://github.com/getsentry/sentry-react-native/pull/3999))
- New App Start Integration ([#3852](https://github.com/getsentry/sentry-react-native/pull/3852))
  - By default app start spans are attached to the first created transaction.
  - Standalone mode creates single root span (transaction) including only app start data.
- New React Native Navigation Integration interface ([#4003](https://github.com/getsentry/sentry-react-native/pull/4003))

  ```js
  import * as Sentry from '@sentry/react-native';
  import { Navigation } from 'react-native-navigation';

  Sentry.init({
    tracesSampleRate: 1.0,
    integrations: [
      Sentry.reactNativeNavigationIntegration({ navigation: Navigation })
    ],
  });
  ```

## 6.0.0-alpha.2

- Only internal changes. No SDK changes.

## 6.0.0-alpha.1

### Changes

- Native Frames uses `spanId` to attach frames replacing `traceId` ([#4030](https://github.com/getsentry/sentry-react-native/pull/4030))

### Dependencies

- Bump JavaScript SDK from v8.11.0 to v8.27.0 ([#3851](https://github.com/getsentry/sentry-react-native/pull/3851))
  - [changelog](https://github.com/getsentry/sentry-javascript/blob/develop/CHANGELOG.md#8270)
  - [diff](https://github.com/getsentry/sentry-javascript/compare/8.11.0...8.27.0)

## 5.31.1

### Fixes

- Sentry CLI passes thru recursive node calls during source maps auto upload from Xcode (([#3843](https://github.com/getsentry/sentry-react-native/pull/3843)))
  - This fixes React Native 0.75 Xcode auto upload failures

### Dependencies

- Bump CLI from v2.31.2 to v2.34.0 ([#3843](https://github.com/getsentry/sentry-react-native/pull/3843))
  - [changelog](https://github.com/getsentry/sentry-cli/blob/master/CHANGELOG.md#2340)
  - [diff](https://github.com/getsentry/sentry-cli/compare/2.31.2...2.34.0)

## 5.31.0

### Features

- Add `Sentry.crashedLastRun()` ([#4014](https://github.com/getsentry/sentry-react-native/pull/4014))

### Fixes

- Use `install_modules_dependencies` for React iOS dependencies ([#4040](https://github.com/getsentry/sentry-react-native/pull/4040))
- `Replay.maskAllText` masks `RCTParagraphComponentView` ([#4048](https://github.com/getsentry/sentry-react-native/pull/4048))

### Dependencies

- Bump Cocoa SDK from v8.34.0 to v8.36.0 ([#4037](https://github.com/getsentry/sentry-react-native/pull/4037), [#4046](https://github.com/getsentry/sentry-react-native/pull/4046), [#4049](https://github.com/getsentry/sentry-react-native/pull/4049))
  - [changelog](https://github.com/getsentry/sentry-cocoa/blob/main/CHANGELOG.md#8360)
  - [diff](https://github.com/getsentry/sentry-cocoa/compare/8.34.0...8.36.0)

## 6.0.0-alpha.0

This is an alpha version of the next major version of the Sentry React Native SDK 6.0.0.
Please read the changes listed below as well as the changes made in the underlying
Sentry Javascript SDK 8.0.0 ([JS Docs](https://docs.sentry.io/platforms/javascript/guides/react/migration/v7-to-v8/)).

### Changes

- Removed deprecated ReactNativeTracing option `idleTimeout` use `idleTimeoutMs` instead ([#3998](https://github.com/getsentry/sentry-react-native/pull/3998))
- Removed deprecated ReactNativeTracing option `maxTransactionDuration` use `finalTimeoutMs` instead ([#3998](https://github.com/getsentry/sentry-react-native/pull/3998))
- Removed `beforeNavigate` use `beforeStartSpan` instead ([#3998](https://github.com/getsentry/sentry-react-native/pull/3998))
  - `beforeStartSpan` is executed before the span start, compared to `beforeNavigate` which was executed before the navigation ended (after the span was created)
- New Native Frames Integration ([#3996](https://github.com/getsentry/sentry-react-native/pull/3996))
- New Stall Tracking Integration ([#3997](https://github.com/getsentry/sentry-react-native/pull/3997))
- New User Interaction Tracing Integration ([#3999](https://github.com/getsentry/sentry-react-native/pull/3999))
- New App Start Integration ([#3852](https://github.com/getsentry/sentry-react-native/pull/3852))

  By default app start spans are attached to the first created transaction.
  Standalone mode creates single root span (transaction) including only app start data.

  ```js
  import * as Sentry from '@sentry/react-native';

  Sentry.init({
    tracesSampleRate: 1.0,
    enableAppStartTracking: true, // default true
    enableNativeFramesTracking: true, // default true
    enableStallTracking: true, // default true
    enableUserInteractionTracing: true, // default false
    integrations: [
      Sentry.reactNativeTracingIntegration({
        beforeStartSpan: (startSpanOptions) => {
          startSpanOptions.name = 'New Name';
          return startSpanOptions;
        },
      }),
      Sentry.appStartIntegration({
        standalone: false, // default false
      }),
    ],
  });
  ```

- New React Navigation Integration interface ([#4003](https://github.com/getsentry/sentry-react-native/pull/4003))

  ```js
  import * as Sentry from '@sentry/react-native';
  import { NavigationContainer } from '@react-navigation/native';

  const reactNavigationIntegration = Sentry.reactNavigationIntegration();

  Sentry.init({
    tracesSampleRate: 1.0,
    integrations: [reactNavigationIntegration],
  });

  function RootComponent() {
    const navigation = React.useRef(null);

    return <NavigationContainer ref={navigation}
      onReady={() => {
        reactNavigationIntegration.registerNavigationContainer(navigation);
      }}>
    </NavigationContainer>;
  }
  ```

- New React Native Navigation Integration interface ([#4003](https://github.com/getsentry/sentry-react-native/pull/4003))

  ```js
  import * as Sentry from '@sentry/react-native';
  import { Navigation } from 'react-native-navigation';

  Sentry.init({
    tracesSampleRate: 1.0,
    integrations: [
      Sentry.reactNativeNavigationIntegration({ navigation: Navigation })
    ],
  });
  ```

- Add `spotlight` option ([#4023](https://github.com/getsentry/sentry-react-native/pull/4023))
  - Deprecating `enableSpotlight` and `spotlightSidecarUrl`

### Dependencies

- Bump JavaScript SDK from v7.118.0 to v8.11.0 ([#3910](https://github.com/getsentry/sentry-react-native/pull/3910))
  - [changelog](https://github.com/getsentry/sentry-javascript/blob/master/CHANGELOG.md#8110)
  - [diff](https://github.com/getsentry/sentry-javascript/compare/7.118.0...8.11.0)

## 5.30.0

### Features

- Add `spotlight` option ([#4023](https://github.com/getsentry/sentry-react-native/pull/4023))
  - Deprecating `enableSpotlight` and `spotlightSidecarUrl`

### Dependencies

- Bump JavaScript SDK from v7.118.0 to v7.119.0 ([#4031](https://github.com/getsentry/sentry-react-native/pull/4031))
  - [changelog](https://github.com/getsentry/sentry-javascript/blob/v7/CHANGELOG.md#71190)
  - [diff](https://github.com/getsentry/sentry-javascript/compare/7.118.0...7.119.0)
- Bump Cocoa SDK from v8.33.0 to v8.34.0 ([#4026](https://github.com/getsentry/sentry-react-native/pull/4026))
  - [changelog](https://github.com/getsentry/sentry-cocoa/blob/main/CHANGELOG.md#8340)
  - [diff](https://github.com/getsentry/sentry-cocoa/compare/8.33.0...8.34.0)

## 5.29.0

### Features

- `TimeToInitialDisplay` and `TimeToFullDisplay` start the time to display spans on mount ([#4020](https://github.com/getsentry/sentry-react-native/pull/4020))

### Fixes

- fix(ttid): End and measure TTID regardless current active span ([#4019](https://github.com/getsentry/sentry-react-native/pull/4019))
  - Fixes possible missing TTID measurements and spans
- Fix crash when passing array as data to `Sentry.addBreadcrumb({ data: [] })` ([#4021](https://github.com/getsentry/sentry-react-native/pull/4021))
  - The expected `data` type is plain JS object, otherwise the data might be lost.
- Fix `requireNativeComponent` missing in `react-native-web` ([#3958](https://github.com/getsentry/sentry-react-native/pull/3958))

### Dependencies

- Bump JavaScript SDK from v7.117.0 to v7.118.0 ([#4018](https://github.com/getsentry/sentry-react-native/pull/4018))
  - [changelog](https://github.com/getsentry/sentry-javascript/blob/v7/CHANGELOG.md#71180)
  - [diff](https://github.com/getsentry/sentry-javascript/compare/7.117.0...7.118.0)
- Bump Android SDK from v7.13.0 to v7.14.0 ([#4022](https://github.com/getsentry/sentry-react-native/pull/4022))
  - [changelog](https://github.com/getsentry/sentry-java/blob/main/CHANGELOG.md#7140)
  - [diff](https://github.com/getsentry/sentry-java/compare/7.13.0...7.14.0)

## 5.28.0

### Fixes

- Support `metro@0.80.10` new `sourceMapString` export ([#4004](https://github.com/getsentry/sentry-react-native/pull/4004))
- `Sentry.captureMessage` stack trace is in `event.exception` (moved from `event.threads`) ([#3635](https://github.com/getsentry/sentry-react-native/pull/3635), [#3988](https://github.com/getsentry/sentry-react-native/pull/3988))
  - To revert to the old behavior (causing the stack to be unsymbolicated) use `useThreadsForMessageStack` option

### Dependencies

- Bump Cocoa SDK from v8.32.0 to v8.33.0 ([#4007](https://github.com/getsentry/sentry-react-native/pull/4007))
  - [changelog](https://github.com/getsentry/sentry-cocoa/blob/main/CHANGELOG.md#8330)
  - [diff](https://github.com/getsentry/sentry-cocoa/compare/8.32.0...8.33.0)

## 5.27.0

### Fixes

- Pass `sampleRate` option to the Android SDK ([#3979](https://github.com/getsentry/sentry-react-native/pull/3979))
- Drop app start data older than one minute ([#3974](https://github.com/getsentry/sentry-react-native/pull/3974))
- Use `Platform.constants.reactNativeVersion` instead of `react-native` internal export ([#3949](https://github.com/getsentry/sentry-react-native/pull/3949))

### Dependencies

- Bump Android SDK from v7.12.0 to v7.13.0 ([#3970](https://github.com/getsentry/sentry-react-native/pull/3970), [#3984](https://github.com/getsentry/sentry-react-native/pull/3984))
  - [changelog](https://github.com/getsentry/sentry-java/blob/main/CHANGELOG.md#7130)
  - [diff](https://github.com/getsentry/sentry-java/compare/7.12.0...7.13.0)
- Bump Cocoa SDK from v8.31.1 to v8.32.0 ([#3969](https://github.com/getsentry/sentry-react-native/pull/3969))
  - [changelog](https://github.com/getsentry/sentry-cocoa/blob/main/CHANGELOG.md#8320)
  - [diff](https://github.com/getsentry/sentry-cocoa/compare/8.31.1...8.32.0)

## 5.26.0

### Features

- Session Replay Public Beta ([#3830](https://github.com/getsentry/sentry-react-native/pull/3830))

  To enable Replay use the `replaysSessionSampleRate` or `replaysOnErrorSampleRate` options.

  ```js
  import * as Sentry from '@sentry/react-native';

  Sentry.init({
    _experiments: {
      replaysSessionSampleRate: 1.0,
      replaysOnErrorSampleRate: 1.0,
    },
  });
  ```

  To add React Component Names use `annotateReactComponents` in `metro.config.js`.

  ```js
  // For Expo
  const { getSentryExpoConfig } = require("@sentry/react-native/metro");
  const config = getSentryExpoConfig(__dirname, { annotateReactComponents: true });

  // For RN
  const { getDefaultConfig } = require('@react-native/metro-config');
  const { withSentryConfig } = require('@sentry/react-native/metro');
  module.exports = withSentryConfig(getDefaultConfig(__dirname), { annotateReactComponents: true });
  ```

  To change default redaction behavior add the `mobileReplayIntegration`.

  ```js
  import * as Sentry from '@sentry/react-native';

  Sentry.init({
    _experiments: {
      replaysSessionSampleRate: 1.0,
      replaysOnErrorSampleRate: 1.0,
    },
    integrations: [
      Sentry.mobileReplayIntegration({
        maskAllImages: true,
        maskAllVectors: true,
        maskAllText: true,
      }),
    ],
  });
  ```

  To learn more visit [Sentry's Mobile Session Replay](https://docs.sentry.io/product/explore/session-replay/mobile/) documentation page.

### Dependencies

- Bump Cocoa SDK from v8.30.0 to v8.31.1 ([#3954](https://github.com/getsentry/sentry-react-native/pull/3954))
  - [changelog](https://github.com/getsentry/sentry-cocoa/blob/main/CHANGELOG.md#8311)
  - [diff](https://github.com/getsentry/sentry-cocoa/compare/8.30.0...8.31.1)
- Bump Android SDK from v7.11.0 to v7.12.0 ([#3950](https://github.com/getsentry/sentry-react-native/pull/3949))
  - [changelog](https://github.com/getsentry/sentry-java/blob/main/CHANGELOG.md#7120)
  - [diff](https://github.com/getsentry/sentry-java/compare/7.11.0...7.12.0)

## 5.25.0

### Features

- Improved Touch Event Breadcrumb components structure ([#3899](https://github.com/getsentry/sentry-react-native/pull/3899))
- Set `currentScreen` on native scope ([#3927](https://github.com/getsentry/sentry-react-native/pull/3927))

### Fixes

- `error.cause` chain is locally symbolicated in development builds ([#3920](https://github.com/getsentry/sentry-react-native/pull/3920))
- `sentry-expo-upload-sourcemaps` no longer requires Sentry url when uploading sourcemaps to `sentry.io` ([#3915](https://github.com/getsentry/sentry-react-native/pull/3915))
- Flavor aware Android builds use `SENTRY_AUTH_TOKEN` env as fallback when token not found in `sentry-flavor-type.properties`. ([#3917](https://github.com/getsentry/sentry-react-native/pull/3917))
- `mechanism.handled:false` should crash current session ([#3900](https://github.com/getsentry/sentry-react-native/pull/3900))

### Dependencies

- Bump Cocoa SDK from v8.29.1 to v8.30.0 ([#3914](https://github.com/getsentry/sentry-react-native/pull/3914))
  - [changelog](https://github.com/getsentry/sentry-cocoa/blob/main/CHANGELOG.md#8300)
  - [diff](https://github.com/getsentry/sentry-cocoa/compare/8.29.1...8.30.0)
- Bump Android SDK from v7.10.0 to v7.11.0 ([#3926](https://github.com/getsentry/sentry-react-native/pull/3926))
  - [changelog](https://github.com/getsentry/sentry-java/blob/main/CHANGELOG.md#7110)
  - [diff](https://github.com/getsentry/sentry-java/compare/7.10.0...7.11.0)

## 5.25.0-alpha.2

### Features

- Improve touch event component info if annotated with [`@sentry/babel-plugin-component-annotate`](https://www.npmjs.com/package/@sentry/babel-plugin-component-annotate) ([#3899](https://github.com/getsentry/sentry-react-native/pull/3899))
- Add replay breadcrumbs for touch & navigation events ([#3846](https://github.com/getsentry/sentry-react-native/pull/3846))
- Add network data to Session Replays ([#3912](https://github.com/getsentry/sentry-react-native/pull/3912))
- Filter Sentry Event Breadcrumbs from Mobile Replays ([#3925](https://github.com/getsentry/sentry-react-native/pull/3925))

### Fixes

- `sentry-expo-upload-sourcemaps` no longer requires Sentry url when uploading sourcemaps to `sentry.io` ([#3915](https://github.com/getsentry/sentry-react-native/pull/3915))

### Dependencies

- Bump Cocoa SDK from v8.25.0-alpha.0 to v8.30.0 ([#3914](https://github.com/getsentry/sentry-react-native/pull/3914))
  - [changelog](https://github.com/getsentry/sentry-cocoa/blob/main/CHANGELOG.md#8300)
  - [diff](https://github.com/getsentry/sentry-cocoa/compare/8.25.0-alpha.0...8.30.0)
- Bump Android SDK from v7.9.0-alpha.1 to v7.11.0-alpha.2 ([#3830](https://github.com/getsentry/sentry-react-native/pull/3830))
  - [changelog](https://github.com/getsentry/sentry-java/blob/7.11.0-alpha.2/CHANGELOG.md#7110-alpha2)
  - [diff](https://github.com/getsentry/sentry-java/compare/7.9.0-alpha.1...7.11.0-alpha.2)

Access to Mobile Replay is limited to early access orgs on Sentry. If you're interested, [sign up for the waitlist](https://sentry.io/lp/mobile-replay-beta/)

## 5.24.2

### Features

- Add an option to disable native (iOS and Android) profiling for the `HermesProfiling` integration ([#4094](https://github.com/getsentry/sentry-react-native/pull/4094))

  To disable native profilers add the `hermesProfilingIntegration`.

  ```js
  import * as Sentry from '@sentry/react-native';

  Sentry.init({
    integrations: [
      Sentry.hermesProfilingIntegration({ platformProfilers: false }),
    ],
  });
  ```

## 5.24.1

### Fixes

- App Start Native Frames can start with zeroed values ([#3881](https://github.com/getsentry/sentry-react-native/pull/3881))

### Dependencies

- Bump Cocoa SDK from v8.28.0 to v8.29.1 ([#3890](https://github.com/getsentry/sentry-react-native/pull/3890))
  - [changelog](https://github.com/getsentry/sentry-cocoa/blob/main/CHANGELOG.md#8291)
  - [diff](https://github.com/getsentry/sentry-cocoa/compare/8.28.0...8.29.1)

## 5.24.0

### Features

- Add native application start spans ([#3855](https://github.com/getsentry/sentry-react-native/pull/3855), [#3884](https://github.com/getsentry/sentry-react-native/pull/3884))
  - This doesn't change the app start measurement length, but add child spans (more detail) into the existing app start span
- Added JS Bundle Execution start information to the application start measurements ([#3857](https://github.com/getsentry/sentry-react-native/pull/3857))

### Fixes

- Add more expressive debug logs to Native Frames Integration ([#3880](https://github.com/getsentry/sentry-react-native/pull/3880))
- Add missing tracing integrations when using `client.init()` ([#3882](https://github.com/getsentry/sentry-react-native/pull/3882))
- Ensure `sentry-cli` doesn't trigger Xcode `error:` prefix ([#3887](https://github.com/getsentry/sentry-react-native/pull/3887))
  - Fixes `--allow-failure` failing Xcode builds

### Dependencies

- Bump Cocoa SDK from v8.27.0 to v8.28.0 ([#3866](https://github.com/getsentry/sentry-react-native/pull/3866))
  - [changelog](https://github.com/getsentry/sentry-cocoa/blob/main/CHANGELOG.md#8280)
  - [diff](https://github.com/getsentry/sentry-cocoa/compare/8.27.0...8.28.0)
- Bump Android SDK from v7.8.0 to v7.10.0 ([#3805](https://github.com/getsentry/sentry-react-native/pull/3805))
  - [changelog](https://github.com/getsentry/sentry-java/blob/main/CHANGELOG.md#7100)
  - [diff](https://github.com/getsentry/sentry-java/compare/7.8.0...7.10.0)
- Bump JavaScript SDK from v7.113.0 to v7.117.0 ([#3806](https://github.com/getsentry/sentry-react-native/pull/3806))
  - [changelog](https://github.com/getsentry/sentry-javascript/blob/v7/CHANGELOG.md#71170)
  - [diff](https://github.com/getsentry/sentry-javascript/compare/7.113.0...7.117.0)

## 5.23.1

### Fixes

- Fix failing iOS builds due to missing SentryLevel ([#3854](https://github.com/getsentry/sentry-react-native/pull/3854))
- Add missing logs to dropped App Start spans ([#3861](https://github.com/getsentry/sentry-react-native/pull/3861))
- Make all options of `startTimeToInitialDisplaySpan` optional ([#3867](https://github.com/getsentry/sentry-react-native/pull/3867))
- Add Span IDs to Time to Display debug logs ([#3868](https://github.com/getsentry/sentry-react-native/pull/3868))
- Use TTID end timestamp when TTFD should be updated with an earlier timestamp ([#3869](https://github.com/getsentry/sentry-react-native/pull/3869))

## 5.23.0

This release does *not* build on iOS. Please use `5.23.1` or newer.

### Features

- Functional integrations ([#3814](https://github.com/getsentry/sentry-react-native/pull/3814))

  Instead of installing `@sentry/integrations` and creating integrations using the `new` keyword, you can use direct imports of the functional integrations.

  ```js
  // Before
  import * as Sentry from '@sentry/react-native';
  import { HttpClient } from '@sentry/integrations';

  Sentry.init({
    integrations: [
      new Sentry.BrowserIntegrations.Dedupe(),
      new Sentry.Integration.Screenshot(),
      new HttpClient(),
    ],
  });

  // After
  import * as Sentry from '@sentry/react-native';

  Sentry.init({
    integrations: [
      Sentry.dedupeIntegration(),
      Sentry.screenshotIntegration(),
      Sentry.httpClientIntegration(),
    ],
  });
  ```

  Note that the `Sentry.BrowserIntegrations`, `Sentry.Integration` and the Class style integrations will be removed in the next major version of the SDK.

### Fixes

- Remove unused `rnpm` config ([#3811](https://github.com/getsentry/sentry-react-native/pull/3811))

### Dependencies

- Bump CLI from v2.30.4 to v2.31.2 ([#3719](https://github.com/getsentry/sentry-react-native/pull/3719))
  - [changelog](https://github.com/getsentry/sentry-cli/blob/master/CHANGELOG.md#2312)
  - [diff](https://github.com/getsentry/sentry-cli/compare/2.30.4...2.31.2)
- Bump Cocoa SDK from v8.26.0 to v8.27.0 ([#3858](https://github.com/getsentry/sentry-react-native/pull/3858))
  - [changelog](https://github.com/getsentry/sentry-cocoa/blob/main/CHANGELOG.md#8270)
  - [diff](https://github.com/getsentry/sentry-cocoa/compare/8.26.0...8.27.0)

## 5.23.0-alpha.1

### Fixes

- Pass `replaysSessionSampleRate` option to Android ([#3714](https://github.com/getsentry/sentry-react-native/pull/3714))

Access to Mobile Replay is limited to early access orgs on Sentry. If you're interested, [sign up for the waitlist](https://sentry.io/lp/mobile-replay-beta/)

## 5.22.3

### Fixes

- Missing `RNSentryOnDrawReporterView` on iOS ([#3832](https://github.com/getsentry/sentry-react-native/pull/3832))

### Dependencies

- Bump Cocoa SDK from v8.25.0 to v8.26.0 ([#3802](https://github.com/getsentry/sentry-react-native/pull/3802), [#3815](https://github.com/getsentry/sentry-react-native/pull/3815))
  - [changelog](https://github.com/getsentry/sentry-cocoa/blob/main/CHANGELOG.md#8260)
  - [diff](https://github.com/getsentry/sentry-cocoa/compare/8.25.0...8.26.0)

## 5.22.2

### Fixes

- Remove `tunnel` from SDK Options ([#3787](https://github.com/getsentry/sentry-react-native/pull/3787))
- Fix Apple non UIKit builds ([#3784](https://github.com/getsentry/sentry-react-native/pull/3784))

### Dependencies

- Bump JavaScript SDK from v7.110.1 to v7.113.0 ([#3768](https://github.com/getsentry/sentry-react-native/pull/3768))
  - [changelog](https://github.com/getsentry/sentry-javascript/blob/develop/CHANGELOG.md#71130)
  - [diff](https://github.com/getsentry/sentry-javascript/compare/7.110.1...7.113.0)

## 5.22.1

### Dependencies

- Bump Cocoa SDK from v8.24.0 to v8.25.0 ([#3790](https://github.com/getsentry/sentry-react-native/pull/3790))
  - [changelog](https://github.com/getsentry/sentry-cocoa/blob/main/CHANGELOG.md#8250)
  - [diff](https://github.com/getsentry/sentry-cocoa/compare/8.24.0...8.25.0)

## 5.23.0-alpha.0

### Features

- Mobile Session Replay Alpha ([#3714](https://github.com/getsentry/sentry-react-native/pull/3714))

  To enable Replay for React Native on mobile and web add the following options.

  ```js
  Sentry.init({
    _experiments: {
      replaysSessionSampleRate: 1.0,
      replaysOnErrorSampleRate: 1.0,
    },
  });
  ```

  To change the default Mobile Replay options add the `mobileReplayIntegration`.

  ```js
  Sentry.init({
    _experiments: {
      replaysSessionSampleRate: 1.0,
      replaysOnErrorSampleRate: 1.0,
    },
    integrations: [
      Sentry.mobileReplayIntegration({
        maskAllText: true,
        maskAllImages: true,
      }),
    ],
  });
  ```

  Access is limited to early access orgs on Sentry. If you're interested, [sign up for the waitlist](https://sentry.io/lp/mobile-replay-beta/)

### Dependencies

- Bump Cocoa SDK to [8.25.0-alpha.0](https://github.com/getsentry/sentry-cocoa/releases/tag/8.25.0-alpha.0)
- Bump Android SDK to [7.9.0-alpha.1](https://github.com/getsentry/sentry-java/releases/tag/7.9.0-alpha.1)

## 5.22.0

### Features

- Updated metric normalization from `@sentry/core` ([#11519](https://github.com/getsentry/sentry-javascript/pull/11519))
- Metric rate limiting from `sentry-cocoa` and `sentry-android`

### Dependencies

- Bump Cocoa SDK from v8.21.0 to v8.24.0 ([#3686](https://github.com/getsentry/sentry-react-native/pull/3694), [#3696](https://github.com/getsentry/sentry-react-native/pull/3696))
  - [changelog](https://github.com/getsentry/sentry-cocoa/blob/main/CHANGELOG.md#8240)
  - [diff](https://github.com/getsentry/sentry-cocoa/compare/8.21.0...8.24.0)
- Bump Android SDK from v7.6.0 to v7.8.0 ([#3750](https://github.com/getsentry/sentry-react-native/pull/3750))
  - [changelog](https://github.com/getsentry/sentry-java/blob/main/CHANGELOG.md#780)
  - [diff](https://github.com/getsentry/sentry-java/compare/7.6.0...7.8.0)
- Bump JavaScript SDK from v7.100.1 to v7.110.1 ([#3601](https://github.com/getsentry/sentry-react-native/pull/3601), [#3758](https://github.com/getsentry/sentry-react-native/pull/3758))
  - [changelog](https://github.com/getsentry/sentry-javascript/blob/v7/CHANGELOG.md#71101)
  - [diff](https://github.com/getsentry/sentry-javascript/compare/7.100.1...7.110.1)

## 5.21.0

### Features

- Add `getDefaultConfig` option to `getSentryExpoConfig` ([#3690](https://github.com/getsentry/sentry-react-native/pull/3690))
- Add `beforeScreenshot` option to `ReactNativeOptions` ([#3715](https://github.com/getsentry/sentry-react-native/pull/3715))

### Fixes

- Do not enable NativeFramesTracking when native is not available ([#3705](https://github.com/getsentry/sentry-react-native/pull/3705))
- Do not initialize the SDK during `expo-router` static routes generation ([#3730](https://github.com/getsentry/sentry-react-native/pull/3730))
- Cancel spans in background doesn't crash in environments without AppState ([#3727](https://github.com/getsentry/sentry-react-native/pull/3727))
- Fix missing Stall measurements when using new `.end()` span API ([#3737](https://github.com/getsentry/sentry-react-native/pull/3737))
- Change TimeToDisplay unsupported log from error to warning level. ([#3699](https://github.com/getsentry/sentry-react-native/pull/3699))

### Dependencies

- Bump CLI from v2.30.0 to v2.30.4 ([#3678](https://github.com/getsentry/sentry-react-native/pull/3678), [#3704](https://github.com/getsentry/sentry-react-native/pull/3704))
  - [changelog](https://github.com/getsentry/sentry-cli/blob/master/CHANGELOG.md#2304)
  - [diff](https://github.com/getsentry/sentry-cli/compare/2.30.0...2.30.4)
- Bump Android SDK from v7.5.0 to v7.6.0 ([#3675](https://github.com/getsentry/sentry-react-native/pull/3675))
  - [changelog](https://github.com/getsentry/sentry-java/blob/main/CHANGELOG.md#760)
  - [diff](https://github.com/getsentry/sentry-java/compare/7.5.0...7.6.0)

## 5.20.0

### Features

- Automatic tracing of time to initial display for `react-navigation` ([#3588](https://github.com/getsentry/sentry-react-native/pull/3588))

  When enabled the instrumentation will create TTID spans and measurements.
  The TTID timestamp represent moment when the `react-navigation` screen
  was rendered by the native code.

  ```javascript
  const routingInstrumentation = new Sentry.ReactNavigationInstrumentation({
    enableTimeToInitialDisplay: true,
  });

  Sentry.init({
    integrations: [new Sentry.ReactNativeTracing({routingInstrumentation})],
  });
  ```

- Tracing of full display using manual API ([#3654](https://github.com/getsentry/sentry-react-native/pull/3654))

  In combination with the `react-navigation` automatic instrumentation you can record when
  the application screen is fully rendered.

  For more examples and manual time to initial display see [the documentation](https://docs.sentry.io/platforms/react-native/performance/instrumentation/time-to-display).

  ```javascript
  function Example() {
    const [loaded] = React.useState(false);

    return <View>
      <Sentry.TimeToFullDisplay record={loaded}>
        <Text>Example content</Text>
      </Sentry.TimeToFullDisplay>
    </View>;
  }
  ```

### Fixes

- Allow custom `sentryUrl` for Expo updates source maps uploads ([#3664](https://github.com/getsentry/sentry-react-native/pull/3664))
- Missing Mobile Vitals (slow, frozen frames) when ActiveSpan (Transaction) is trimmed at the end ([#3684](https://github.com/getsentry/sentry-react-native/pull/3684))

## 5.19.3

### Fixes

- Multiple Debug IDs can be loaded into the global polyfill ([#3660](https://github.com/getsentry/sentry-react-native/pull/3660))
  - This fixes a symbolication issue with Expo on the web with enabled bundle splitting.

### Dependencies

- Bump CLI from v2.25.2 to v2.30.0 ([#3534](https://github.com/getsentry/sentry-react-native/pull/3534), [#3666](https://github.com/getsentry/sentry-react-native/pull/3666))
  - [changelog](https://github.com/getsentry/sentry-cli/blob/master/CHANGELOG.md#2300)
  - [diff](https://github.com/getsentry/sentry-cli/compare/2.25.2...2.30.0)
- Bump Cocoa SDK from v8.20.0 to v8.21.0 ([#3651](https://github.com/getsentry/sentry-react-native/pull/3651))
  - [changelog](https://github.com/getsentry/sentry-cocoa/blob/main/CHANGELOG.md#8210)
  - [diff](https://github.com/getsentry/sentry-cocoa/compare/8.20.0...8.21.0)
- Bump Android SDK from v7.3.0 to v7.5.0 ([#3615](https://github.com/getsentry/sentry-react-native/pull/3615))
  - [changelog](https://github.com/getsentry/sentry-java/blob/main/CHANGELOG.md#750)
  - [diff](https://github.com/getsentry/sentry-java/compare/7.3.0...7.5.0)

## 5.19.2

### Fixes

- expo-upload-sourcemaps now works on Windows ([#3643](https://github.com/getsentry/sentry-react-native/pull/3643))
- Option `enabled: false` ensures no events are sent ([#3606](https://github.com/getsentry/sentry-react-native/pull/3606))
- Ignore JSON response when retrieving source context from local Expo Dev Server ([#3611](https://github.com/getsentry/sentry-react-native/pull/3611))
- Upload native debug files only for non-debug builds ([#3649](https://github.com/getsentry/sentry-react-native/pull/3649))
- `TurboModuleRegistry` should not be imported in web applications ([#3610](https://github.com/getsentry/sentry-react-native/pull/3610))

### Dependencies

- Bump Cocoa SDK from v8.17.1 to v8.20.0 ([#3476](https://github.com/getsentry/sentry-react-native/pull/3476))
  - [changelog](https://github.com/getsentry/sentry-cocoa/blob/main/CHANGELOG.md#8200)
  - [diff](https://github.com/getsentry/sentry-cocoa/compare/8.17.1...8.20.0)

## 5.19.1

### Fixes

- Don't add Expo Plugin option `authToken` to application bundle ([#3630](https://github.com/getsentry/sentry-react-native/pull/3630))
  - Expo plugin configurations are generelly stored in plain text, and are also automatically added to built app bundles, and are therefore considered insecure.
  - You should not set the auth token in the plugin config except for local testing. Instead, use the `SENTRY_AUTH_TOKEN` env variable, as pointed out in our [docs](https://docs.sentry.io/platforms/react-native/manual-setup/expo/).
  - In addition to showing a warning, we are now actively removing an `authToken` from the plugin config if it was set.
  - If you had set the auth token in the plugin config previously, **and** built and published an app with that config, you should [rotate your token](https://docs.sentry.io/product/accounts/auth-tokens/).
- Reduce waning messages spam when a property in Expo plugin configuration is missing ([#3631](https://github.com/getsentry/sentry-react-native/pull/3631))
- Add concrete error messages for RN bundle build phase patch ([#3626](https://github.com/getsentry/sentry-react-native/pull/3626))

## 5.19.0

This release contains upgrade of `sentry-android` dependency to major version 7. There are no breaking changes in the JS API. If you are using the Android API please check [the migration guide](https://docs.sentry.io/platforms/android/migration/#migrating-from-iosentrysentry-android-6x-to-iosentrysentry-android-700).

### Features

- Add Android profiles to React Native Profiling ([#3397](https://github.com/getsentry/sentry-react-native/pull/3397))
- Add `Sentry.metrics` ([#3590](https://github.com/getsentry/sentry-react-native/pull/3590))

  To learn more, see the [Set Up Metrics](https://docs.sentry.io/platforms/react-native/metrics/) guide.

  ```javascript
  import * as Sentry from '@sentry/react-native';

  Sentry.init({
    dsn: '___DSN___',
    integrations: [
      Sentry.metrics.metricsAggregatorIntegration(),
    ],
  });

  Sentry.metrics.increment("button_click", 1, {
    tags: { system: "iOS", app_version: "1.0.0" },
  });
  ```

### Fixes

- Upload Debug Symbols Build Phase continues when `node` not found in `WITH_ENVIRONMENT` ([#3573](https://github.com/getsentry/sentry-react-native/pull/3573))
- Fix `proguardUuid` loading on Android ([#3591](https://github.com/getsentry/sentry-react-native/pull/3591))

### Dependencies

- Bump Android SDK from v6.34.0 to v7.3.0 ([#3434](https://github.com/getsentry/sentry-react-native/pull/3434))
  - [changelog](https://github.com/getsentry/sentry-java/blob/main/CHANGELOG.md#730)
  - [diff](https://github.com/getsentry/sentry-java/compare/6.34.0...7.3.0)
- Bump JavaScript SDK from v7.81.1 to v7.100.1 ([#3426](https://github.com/getsentry/sentry-react-native/pull/3426), [#3589](https://github.com/getsentry/sentry-react-native/pull/3589))
  - [changelog](https://github.com/getsentry/sentry-javascript/blob/develop/CHANGELOG.md#7990)
  - [diff](https://github.com/getsentry/sentry-javascript/compare/7.81.1...7.100.1)

## 5.18.0

### Features

- Add [`@spotlightjs/spotlight`](https://spotlightjs.com/) support ([#3550](https://github.com/getsentry/sentry-react-native/pull/3550))

  Download the `Spotlight` desktop application and add the integration to your `Sentry.init`.

  ```javascript
  import * as Sentry from '@sentry/react-native';

  Sentry.init({
    dsn: '___DSN___',
    enableSpotlight: __DEV__,
  });
  ```

- Only upload Expo artifact if source map exists ([#3568](https://github.com/getsentry/sentry-react-native/pull/3568))
- Read `.env` file in `sentry-expo-upload-sourcemaps` ([#3571](https://github.com/getsentry/sentry-react-native/pull/3571))

### Fixes

- Prevent pod install crash when visionos is not present ([#3548](https://github.com/getsentry/sentry-react-native/pull/3548))
- Fetch Organization slug from `@sentry/react-native/expo` config when uploading artifacts ([#3557](https://github.com/getsentry/sentry-react-native/pull/3557))
- Remove 404 Http Client Errors reports for Metro Dev Server Requests ([#3553](https://github.com/getsentry/sentry-react-native/pull/3553))
- Stop tracing Spotlight Sidecar network request in JS ([#3559](https://github.com/getsentry/sentry-react-native/pull/3559))

## 5.17.0

### Features

- New Sentry Metro configuration function `withSentryConfig` ([#3478](https://github.com/getsentry/sentry-react-native/pull/3478))
  - Ensures all Sentry configuration is added to your Metro config
  - Includes `createSentryMetroSerializer`
  - Collapses Sentry internal frames from the stack trace view in LogBox

  ```javascript
  const { getDefaultConfig } = require('@react-native/metro-config');
  const { withSentryConfig } = require('@sentry/react-native/metro');

  const config = getDefaultConfig(__dirname);
  module.exports = withSentryConfig(config);
  ```

- Add experimental visionOS support ([#3467](https://github.com/getsentry/sentry-react-native/pull/3467))
  - To set up [`react-native-visionos`](https://github.com/callstack/react-native-visionos) with the Sentry React Native SDK follow [the standard `iOS` guides](https://docs.sentry.io/platforms/react-native/manual-setup/manual-setup/#ios).
  - Xcode project is located in `visionos` folder instead of `ios`.

### Fixes

- Fix `WITH_ENVIRONMENT` overwrite in `sentry-xcode-debug-files.sh` ([#3525](https://github.com/getsentry/sentry-react-native/pull/3525))
- Sentry CLI 2.25.1 fixes background debug files uploads during Xcode builds ([#3486](https://github.com/getsentry/sentry-react-native/pull/3486))
- Performance Tracing should be disabled by default ([#3533](https://github.com/getsentry/sentry-react-native/pull/3533))
- Use `$NODE_BINARY` to execute Sentry CLI in Xcode scripts ([#3493](https://github.com/getsentry/sentry-react-native/pull/3493))
- Return auto Release and Dist to source maps auto upload ([#3540](https://github.com/getsentry/sentry-react-native/pull/3540))
- Linked errors processed before other integrations ([#3535](https://github.com/getsentry/sentry-react-native/pull/3535))
  - This ensure their frames are correctly symbolicated

### Dependencies

- Bump CLI from v2.23.0 to v2.25.2 ([#3486](https://github.com/getsentry/sentry-react-native/pull/3486))
  - [changelog](https://github.com/getsentry/sentry-cli/blob/master/CHANGELOG.md#2252)
  - [diff](https://github.com/getsentry/sentry-cli/compare/2.23.0...2.25.2)

## 5.16.0

This release ships with a beta version of our new built-in Expo SDK 50 support,
which replaces the deprecated `sentry-expo` package. To learn more,
see [the Expo guide](https://docs.sentry.io/platforms/react-native/manual-setup/expo/).

### Features

- New `@sentry/react-native/expo` Expo config plugin ([#3429](https://github.com/getsentry/sentry-react-native/pull/3429))

  ```js
  const { withSentry } = require('@sentry/react-native/expo');

  const config = {...};

  module.exports = withSentry(config, {
    url: 'https://www.sentry.io/',
    project: 'project-slug', // Or use SENTRY_PROJECT env
    organization: 'org-slug', // Or use SENTRY_ORG env
  });
  ```

  - And `Sentry.init` in `App.js`

  ```js
  import * as Sentry from '@sentry/react-native';

  Sentry.init({
    dsn: '__DSN__',
  });
  ```

- New `getSentryExpoConfig` for simple Metro configuration ([#3454](https://github.com/getsentry/sentry-react-native/pull/3454), [#3501](https://github.com/getsentry/sentry-react-native/pull/3501), [#3514](https://github.com/getsentry/sentry-react-native/pull/3514))
  - This function is a drop in replacement for `getDefaultConfig` from `expo/metro-config`

  ```js
  // const { getDefaultConfig } = require("expo/metro-config");
  const { getSentryExpoConfig } = require("@sentry/react-native/metro");

  // const config = getDefaultConfig(__dirname);
  const config = getSentryExpoConfig(__dirname);
  ```

- New `npx sentry-expo-upload-sourcemaps` for simple EAS Update (`npx expo export`) source maps upload ([#3491](https://github.com/getsentry/sentry-react-native/pull/3491), [#3510](https://github.com/getsentry/sentry-react-native/pull/3510), [#3515](https://github.com/getsentry/sentry-react-native/pull/3515), [#3507](https://github.com/getsentry/sentry-react-native/pull/3507))

  ```bash
  SENTRY_PROJECT=project-slug \
  SENTRY_ORG=org-slug \
  SENTRY_AUTH_TOKEN=super-secret-token \
  npx sentry-expo-upload-sourcemaps dist
  ```

### Others

- Update `sentry-xcode.sh` scripts with Node modules resolution ([#3450](https://github.com/getsentry/sentry-react-native/pull/3450))
  - RN SDK and Sentry CLI are dynamically resolved if override is not supplied
- Resolve Default Integrations based on current platform ([#3465](https://github.com/getsentry/sentry-react-native/pull/3465))
  - Native Integrations are only added if Native Module is available
  - Web Integrations only for React Native Web builds
- Remove Native Modules warning from platform where the absence is expected ([#3466](https://github.com/getsentry/sentry-react-native/pull/3466))
- Add Expo Context information using Expo Native Modules ([#3466](https://github.com/getsentry/sentry-react-native/pull/3466))
- Errors from InternalBytecode.js are no longer marked as in_app ([#3518](https://github.com/getsentry/sentry-react-native/pull/3518))
- Fix system node can't be overwritten in `sentry-xcode-debug-files.sh` ([#3523](https://github.com/getsentry/sentry-react-native/pull/3523))

## 5.16.0-alpha.4

### Fixes

- Make `getSentryExpoConfig` options parameter optional ([#3514](https://github.com/getsentry/sentry-react-native/pull/3514))
- Use `@sentry/react-native/expo` as plugin name in `expo-upload-sourcemaps.js` ([#3515](https://github.com/getsentry/sentry-react-native/pull/3515))

## 5.16.0-alpha.3

This release is compatible with `expo@50.0.0-preview.6` and newer.

### Features

- `withSentryExpoSerializers` changes to `getSentryExpoConfig` ([#3501](https://github.com/getsentry/sentry-react-native/pull/3501))
  - `getSentryExpoConfig` accepts the same parameters as `getDefaultConfig` from `expo/metro-config` and returns Metro configuration
  - This also works for EAS Updates (and expo export). Debug ID is generated by `expo/metro-config` and used by Sentry.

  ```js
  const { getSentryExpoConfig } = require("@sentry/react-native/metro");
  const config = getSentryExpoConfig(config, {});
  ```

- Add `npx sentry-expo-upload-sourcemaps` for simple EAS Update (expo export) source maps upload to Sentry ([#3491](https://github.com/getsentry/sentry-react-native/pull/3491), [#3510](https://github.com/getsentry/sentry-react-native/pull/3510))

  ```bash
  SENTRY_PROJECT=project-slug \
  SENTRY_ORG=org-slug \
  SENTRY_AUTH_TOKEN=super-secret-token \
  npx sentry-expo-upload-sourcemaps dist
  ```

- Sentry CLI binary path in `scripts/expo-upload-sourcemaps.js` is resolved dynamically ([#3507](https://github.com/getsentry/sentry-react-native/pull/3507))
  - Or can be overwritten by `SENTRY_CLI_EXECUTABLE` env

- Resolve Default Integrations based on current platform ([#3465](https://github.com/getsentry/sentry-react-native/pull/3465))
  - Native Integrations are only added if Native Module is available
  - Web Integrations only for React Native Web builds
- Remove Native Modules warning from platform where the absence is expected ([#3466](https://github.com/getsentry/sentry-react-native/pull/3466))
- Add Expo Context information using Expo Native Modules ([#3466](https://github.com/getsentry/sentry-react-native/pull/3466))

### Fixes

- Includes fixes from version 5.15.2

## 5.15.2

### Fixes

- Stop sending navigation route params for auto-generated transactions, as they may contain PII or other sensitive data ([#3487](https://github.com/getsentry/sentry-react-native/pull/3487))
  - Further details and other strategies to mitigate this issue can be found on our [trouble shooting guide page](https://docs.sentry.io/platforms/react-native/troubleshooting/#routing-transaction-data-contains-sensitive-information)

## 5.16.0-alpha.2

### Features

- Add `withSentryExpoSerializers` for easy configurable `metro.config.js` ([#3454](https://github.com/getsentry/sentry-react-native/pull/3454))

  This Serializer doesn't support EAS Updates (and expo export) commands yet. Debug IDs needed for source maps resolution in Sentry
  are generated only during native builds.

  ```js
  const { getDefaultConfig } = require('expo/metro-config');
  const { withSentryExpoSerializers } = require("@sentry/react-native/metro");

  const config = getDefaultConfig(__dirname);
  module.exports = withSentryExpoSerializers(config);
  ```

  Note that this will remove any existing `customSerializer`. Guide for advanced setups [can be found here](https://docs.sentry.io/platforms/react-native/manual-setup/metro).

### Fixes

- Expo SDK minimum version is 49 ([#3453](https://github.com/getsentry/sentry-react-native/pull/3453))
- Remove RN Internal imports for RN Web builds ([#3462](https://github.com/getsentry/sentry-react-native/pull/3462))
- Remove circular dependencies inside of the SDK ([#3464](https://github.com/getsentry/sentry-react-native/pull/3464))
- Includes fixes from version 5.15.1

## 5.15.1

### Fixes

- Sentry CLI upgrade resolves Xcode Could timeout during source maps upload [#3390](https://github.com/getsentry/sentry-react-native/pull/3390)

### Dependencies

- Bump CLI from v2.21.3 to v2.23.0 ([#3390](https://github.com/getsentry/sentry-react-native/pull/3390))
  - [changelog](https://github.com/getsentry/sentry-cli/blob/master/CHANGELOG.md#2230)
  - [diff](https://github.com/getsentry/sentry-cli/compare/2.21.3...2.23.0)

## 5.16.0-alpha.1

### Features

- Add `@sentry/react-native/expo` Expo config plugin ([#3429](https://github.com/getsentry/sentry-react-native/pull/3429))

  This Release introduces the first alpha version of our new SDK for Expo.
  At this time, the SDK is considered experimental and things might break and change in future versions.

  The core of the SDK is Expo plugin which you can easily add to your App config:

  ```js
  const { withSentry } = require('@sentry/react-native/expo');

  const config = {...};

  module.exports = withSentry(config, {
    url: 'https://www.sentry.io/',
    authToken: 'example-token', // Or use SENTRY_AUTH_TOKEN env
    project: 'project-slug', // Or use SENTRY_PROJECT env
    organization: 'org-slug', // Or use SENTRY_ORG env
  });
  ```

  - And `Sentry.init` in `App.js`

  ```js
  import * as Sentry from '@sentry/react-native';

  Sentry.init({
    dsn: '__DSN__',
  });
  ```

- Update `sentry-xcode.sh` scripts with Node modules resolution ([#3450](https://github.com/getsentry/sentry-react-native/pull/3450))
  - RN SDK and Sentry CLI are dynamically resolved if override is not supplied

### Fixes

- Transform shipped JSX for both react-native and web ([#3428](https://github.com/getsentry/sentry-react-native/pull/3428))
  - Removes builds errors when using react-native-web with Webpack

## 5.15.0

### Features

- New simplified Sentry Metro Serializer export ([#3450](https://github.com/getsentry/sentry-react-native/pull/3450))

  ```js
  const { createSentryMetroSerializer } = require('@sentry/react-native/metro');
  ```

### Fixes

- Encode envelopes using Base64, fix array length limit when transferring over Bridge. ([#2852](https://github.com/getsentry/sentry-react-native/pull/2852))
  - This fix requires a rebuild of the native app
- Symbolicate message and non-Error stacktraces locally in debug mode ([#3420](https://github.com/getsentry/sentry-react-native/pull/3420))
- Remove Sentry SDK frames from rejected promise SyntheticError stack ([#3423](https://github.com/getsentry/sentry-react-native/pull/3423))
- Fix path from Xcode scripts to Collect Modules ([#3451](https://github.com/getsentry/sentry-react-native/pull/3451))

### Dependencies

- Bump Cocoa SDK from v8.15.2 to v8.17.1 ([#3412](https://github.com/getsentry/sentry-react-native/pull/3412))
  - [changelog](https://github.com/getsentry/sentry-cocoa/blob/main/CHANGELOG.md#8171)
  - [diff](https://github.com/getsentry/sentry-cocoa/compare/8.15.2...8.17.1)

## 5.14.1

### Fixes

- Add hermes to Pod dependencies to fix profiling with `use_frameworks` ([#3416](https://github.com/getsentry/sentry-react-native/pull/3416))
- Define SentryCurrentDateProvider in RNSentry ([#3418](https://github.com/getsentry/sentry-react-native/pull/3418))

## 5.14.0

### Features

- Add iOS profiles to React Native Profiling ([#3349](https://github.com/getsentry/sentry-react-native/pull/3349))

### Fixes

- Conditionally use Set or CountingSet in Sentry Metro plugin ([#3409](https://github.com/getsentry/sentry-react-native/pull/3409))
  - This makes sentryMetroSerializer compatible with Metro 0.66.2 and newer
- Fix SIGSEV, SIGABRT and SIGBUS crashes happening after/around the August Google Play System update, see [#2955](https://github.com/getsentry/sentry-java/issues/2955) for more details

### Dependencies

- Bump Android SDK from v6.33.1 to v6.34.0 ([#3408](https://github.com/getsentry/sentry-react-native/pull/3408))
  - [changelog](https://github.com/getsentry/sentry-java/blob/main/CHANGELOG.md#6340)
  - [diff](https://github.com/getsentry/sentry-java/compare/6.33.1...6.34.0)
- Bump JavaScript SDK from v7.80.0 to v7.81.1 ([#3396](https://github.com/getsentry/sentry-react-native/pull/3396))
  - [changelog](https://github.com/getsentry/sentry-javascript/blob/develop/CHANGELOG.md#7811)
  - [diff](https://github.com/getsentry/sentry-javascript/compare/7.80.0...7.81.1)

## 5.13.1-beta.1

### Fixes

- Fix SIGSEV, SIGABRT and SIGBUS crashes happening after/around the August Google Play System update, see [#2955](https://github.com/getsentry/sentry-java/issues/2955) for more details

### Dependencies

- Bump Android SDK from v6.33.1 to v6.33.2-beta.1 ([#3385](https://github.com/getsentry/sentry-react-native/pull/3385))
  - [changelog](https://github.com/getsentry/sentry-java/blob/6.33.2-beta.1/CHANGELOG.md#6332-beta1)
  - [diff](https://github.com/getsentry/sentry-java/compare/6.33.1...6.33.2-beta.1)

## 5.13.0

### Features

- Export New JS Performance API ([#3371](https://github.com/getsentry/sentry-react-native/pull/3371))

  ```js
  // Start a span that tracks the duration of expensiveFunction
  const result = Sentry.startSpan({ name: 'important function' }, () => {
    return expensiveFunction();
  });
  ```

  Read more at <https://github.com/getsentry/sentry-javascript/blob/develop/CHANGELOG.md#7690>

- Report current screen in `contexts.app.view_names` ([#3339](https://github.com/getsentry/sentry-react-native/pull/3339))

### Fixes

- Remove `platform: node` from Debug Builds Events ([#3377](https://github.com/getsentry/sentry-react-native/pull/3377))

### Dependencies

- Bump Android SDK from v6.32.0 to v6.33.1 ([#3374](https://github.com/getsentry/sentry-react-native/pull/3374))
  - [changelog](https://github.com/getsentry/sentry-java/blob/main/CHANGELOG.md#6331)
  - [diff](https://github.com/getsentry/sentry-java/compare/6.32.0...6.33.1)
- Bump Cocoa SDK from v8.14.2 to v8.15.2 ([#3376](https://github.com/getsentry/sentry-react-native/pull/3376))
  - [changelog](https://github.com/getsentry/sentry-cocoa/blob/main/CHANGELOG.md#8152)
  - [diff](https://github.com/getsentry/sentry-cocoa/compare/8.14.2...8.15.2)
- Bump CLI from v2.21.2 to v2.21.3 ([#3381](https://github.com/getsentry/sentry-react-native/pull/3381))
  - [changelog](https://github.com/getsentry/sentry-cli/blob/master/CHANGELOG.md#2213)
  - [diff](https://github.com/getsentry/sentry-cli/compare/2.21.2...2.21.3)
- Bump JavaScript SDK from v7.76.0 to v7.80.0 ([#3372](https://github.com/getsentry/sentry-react-native/pull/3372))
  - [changelog](https://github.com/getsentry/sentry-javascript/blob/develop/CHANGELOG.md#7800)
  - [diff](https://github.com/getsentry/sentry-javascript/compare/7.76.0...7.80.0)

## 5.12.0

### Features

- Automatically detect environment if not set ([#3362](https://github.com/getsentry/sentry-react-native/pull/3362))
- Send Source Maps Debug ID for symbolicated Profiles ([#3343](https://github.com/getsentry/sentry-react-native/pull/3343))

### Fixes

- Add actual `activeThreadId` to Profiles ([#3338](https://github.com/getsentry/sentry-react-native/pull/3338))
- Parse Hermes Profiling Bytecode Frames ([#3342](https://github.com/getsentry/sentry-react-native/pull/3342))

### Dependencies

- Bump JavaScript SDK from v7.73.0 to v7.76.0 ([#3344](https://github.com/getsentry/sentry-react-native/pull/3344), [#3365](https://github.com/getsentry/sentry-react-native/pull/3365))
  - [changelog](https://github.com/getsentry/sentry-javascript/blob/develop/CHANGELOG.md#7760)
  - [diff](https://github.com/getsentry/sentry-javascript/compare/7.73.0...7.76.0)
- Bump Cocoa SDK from v8.13.0 to v8.14.2 ([#3340](https://github.com/getsentry/sentry-react-native/pull/3340))
  - [changelog](https://github.com/getsentry/sentry-cocoa/blob/main/CHANGELOG.md#8142)
  - [diff](https://github.com/getsentry/sentry-cocoa/compare/8.13.0...8.14.2)
- Bump Android SDK from v6.30.0 to v6.32.0 ([#3341](https://github.com/getsentry/sentry-react-native/pull/3341))
  - [changelog](https://github.com/getsentry/sentry-java/blob/main/CHANGELOG.md#6320)
  - [diff](https://github.com/getsentry/sentry-java/compare/6.30.0...6.32.0)

## 5.11.1

### Fixes

- Waif for `has-sourcemap-debugid` process to exit ([#3336](https://github.com/getsentry/sentry-react-native/pull/3336))

## 5.11.0

### Features

- Add `buildFeatures.buildConfig=true` to support AGP 8 ([#3298](https://github.com/getsentry/sentry-react-native/pull/3298))
- Add Debug ID support ([#3164](https://github.com/getsentry/sentry-react-native/pull/3164))

  This is optional to use Debug IDs. Your current setup will keep working as is.

  Add Sentry Metro Serializer to `metro.config.js` to generate Debug ID for the application bundle and source map.

  ```javascript
    const {createSentryMetroSerializer} = require('@sentry/react-native/dist/js/tools/sentryMetroSerializer');
    const config = {serializer: createSentryMetroSerializer()};
  ```

  On iOS update `Bundle React Native Code and Images` and `Upload Debug Symbols to Sentry` build phases.

  ```bash
    set -e
    WITH_ENVIRONMENT="../node_modules/react-native/scripts/xcode/with-environment.sh"
    REACT_NATIVE_XCODE="../node_modules/react-native/scripts/react-native-xcode.sh"

    /bin/sh -c "$WITH_ENVIRONMENT \"/bin/sh ../scripts/sentry-xcode.sh $REACT_NATIVE_XCODE\""
  ```

  ```bash
    /bin/sh ../../scripts/sentry-xcode-debug-files.sh
  ```

  More information about the new setup [can be found here](https://docs.sentry.io/platforms/react-native/manual-setup/manual-setup/).
- Add `SENTRY_DISABLE_AUTO_UPLOAD` flag ([#3323](https://github.com/getsentry/sentry-react-native/pull/3323))

  How to use in Android project? It works by default, just set `export SENTRY_DISABLE_AUTO_UPLOAD=true` in your build environment. For Sentry Android Gradle Plugin add the following to your `android/app/build.gradle`.

  ```gradle
  apply from: "../../../sentry.gradle"

  sentry {
      autoUploadProguardMapping = shouldSentryAutoUpload()
      uploadNativeSymbols = shouldSentryAutoUpload()
  }
  ```

  How to use in Xcode? Make sure you are using `scripts/sentry-xcode.sh` and `scripts/sentry-xcode-debug-files.sh` in your
  build phases. And add the following to your `ios/.xcode.env.local` file.

  ```bash
  export SENTRY_DISABLE_AUTO_UPLOAD=true
  ```

### Fixes

- App start time span no longer created if too long ([#3299](https://github.com/getsentry/sentry-react-native/pull/3299))
- Change log output to show what paths are considered when collecting modules ([#3316](https://github.com/getsentry/sentry-react-native/pull/3316))
- `Sentry.wrap` doesn't enforce any keys on the wrapped component props ([#3332](https://github.com/getsentry/sentry-react-native/pull/3332))
- Ignore defaults when warning about duplicate definition of trace propagation targets ([#3327](https://github.com/getsentry/sentry-react-native/pull/3327))
- Screenshots are not taken when the SDK is disabled ([#3333](https://github.com/getsentry/sentry-react-native/pull/3333))
- Use deprecated `ReactNativeTracingOptions.tracingOrigins` if set in the options ([#3331](https://github.com/getsentry/sentry-react-native/pull/3331))
- Cancel auto instrumentation transaction when app goes to background ([#3307](https://github.com/getsentry/sentry-react-native/pull/3307))

### Dependencies

- Bump CLI from v2.20.7 to v2.21.2 ([#3301](https://github.com/getsentry/sentry-react-native/pull/3301))
  - [changelog](https://github.com/getsentry/sentry-cli/blob/master/CHANGELOG.md#2212)
  - [diff](https://github.com/getsentry/sentry-cli/compare/2.20.7...2.21.2)
- Bump Android SDK from v6.29.0 to v6.30.0 ([#3309](https://github.com/getsentry/sentry-react-native/pull/3309))
  - [changelog](https://github.com/getsentry/sentry-java/blob/main/CHANGELOG.md#6300)
  - [diff](https://github.com/getsentry/sentry-java/compare/6.29.0...6.30.0)
- Bump JavaScript SDK from v7.69.0 to v7.73.0 ([#3297](https://github.com/getsentry/sentry-react-native/pull/3297))
  - [changelog](https://github.com/getsentry/sentry-javascript/blob/develop/CHANGELOG.md#7730)
  - [diff](https://github.com/getsentry/sentry-javascript/compare/7.69.0...7.73.0)
- Bump Cocoa SDK from v8.11.0 to v8.13.0 ([#3292](https://github.com/getsentry/sentry-react-native/pull/3292))
  - [changelog](https://github.com/getsentry/sentry-cocoa/blob/main/CHANGELOG.md#8130)
  - [diff](https://github.com/getsentry/sentry-cocoa/compare/8.11.0...8.13.0)

## 5.10.0

### Features

- Add Hermes Debug Info flag to React Native Context ([#3290](https://github.com/getsentry/sentry-react-native/pull/3290))
  - This flag equals `true` when Hermes Bundle contains Debug Info (Hermes Source Map was not emitted)
- Add `enableNdk` property to ReactNativeOptions for Android. ([#3304](https://github.com/getsentry/sentry-react-native/pull/3304))

## 5.9.2

### Fixes

- Create profiles for start up transactions ([#3281](https://github.com/getsentry/sentry-react-native/pull/3281))
- Fix Hermes Bytecode Symbolication one line off ([#3283](https://github.com/getsentry/sentry-react-native/pull/3283))

### Dependencies

- Bump CLI from v2.20.5 to v2.20.7 ([#3265](https://github.com/getsentry/sentry-react-native/pull/3265), [#3273](https://github.com/getsentry/sentry-react-native/pull/3273))
  - [changelog](https://github.com/getsentry/sentry-cli/blob/master/CHANGELOG.md#2207)
  - [diff](https://github.com/getsentry/sentry-cli/compare/2.20.5...2.20.7)
- Bump Cocoa SDK from v8.10.0 to v8.11.0 ([#3245](https://github.com/getsentry/sentry-react-native/pull/3245))
  - [changelog](https://github.com/getsentry/sentry-cocoa/blob/main/CHANGELOG.md#8110)
  - [diff](https://github.com/getsentry/sentry-cocoa/compare/8.10.0...8.11.0)
- Bump JavaScript SDK from v7.63.0 to v7.69.0 ([#3277](https://github.com/getsentry/sentry-react-native/pull/3277), [#3247](https://github.com/getsentry/sentry-react-native/pull/3247))
  - [changelog](https://github.com/getsentry/sentry-javascript/blob/develop/CHANGELOG.md#7690)
  - [diff](https://github.com/getsentry/sentry-javascript/compare/7.63.0...7.69.0)
- Bump Android SDK from v6.28.0 to v6.29.0 ([#3271](https://github.com/getsentry/sentry-react-native/pull/3271))
  - [changelog](https://github.com/getsentry/sentry-java/blob/main/CHANGELOG.md#6290)
  - [diff](https://github.com/getsentry/sentry-java/compare/6.28.0...6.29.0)

## 5.9.1

- Bump Cocoa SDK from v8.9.4 to v8.10.0 ([#3250](https://github.com/getsentry/sentry-react-native/pull/3250))
  - This fixes a compile error for projects that use CocoaPods with `use_frameworks!` option.
  - [changelog](https://github.com/getsentry/sentry-cocoa/blob/main/CHANGELOG.md#8100)
  - [diff](https://github.com/getsentry/sentry-cocoa/compare/8.9.4...8.10.0)

## 5.9.0

## Important Note

**Do not use this version** if you use CocoaPods with `use_frameworks!` option. It introduces a bug where the project won't compile.
This has been fixed in [version `5.9.1`](https://github.com/getsentry/sentry-react-native/releases/tag/5.9.1).

### Features

- Add support for React Native mixed stacktraces ([#3201](https://github.com/getsentry/sentry-react-native/pull/3201))

  In the current `react-native@nightly` (`0.73.0-nightly-20230809-cb60e5c67`) JS errors from native modules can
  contain native JVM or Objective-C exception stack trace. Both JS and native stack trace
  are processed by default no configuration needed.

- Add `tracePropagationTargets` option ([#3230](https://github.com/getsentry/sentry-react-native/pull/3230))

  This release adds support for [distributed tracing](https://docs.sentry.io/platforms/react-native/usage/distributed-tracing/)
  without requiring performance monitoring to be active on the React Native SDK.
  This means even if there is no sampled transaction/span, the SDK will still propagate traces to downstream services.
  Distributed Tracing can be configured with the `tracePropagationTargets` option,
  which controls what requests to attach the `sentry-trace` and `baggage` HTTP headers to (which is what propagates tracing information).

  ```javascript
    Sentry.init({
      tracePropagationTargets: ["third-party-site.com", /^https:\/\/yourserver\.io\/api/],
    });
  ```

### Fixes

- `Sentry.init` must be called before `Sentry.wrap`([#3227](https://github.com/getsentry/sentry-react-native/pull/3227))
  - The SDK now shows warning if incorrect order is detected
- Stall Time is no longer counted when App is in Background. ([#3211](https://github.com/getsentry/sentry-react-native/pull/3211))
- Use application variant instead of variant output to hook to correct package task for modules cleanup ([#3161](https://github.com/getsentry/sentry-react-native/pull/3161))
- Fix `isNativeAvailable` after SDK reinitialization ([#3200](https://github.com/getsentry/sentry-react-native/pull/3200))

### Dependencies

- Bump Android SDK from v6.27.0 to v6.28.0 ([#3192](https://github.com/getsentry/sentry-react-native/pull/3192))
  - [changelog](https://github.com/getsentry/sentry-java/blob/main/CHANGELOG.md#6280)
  - [diff](https://github.com/getsentry/sentry-java/compare/6.27.0...6.28.0)
- Bump Cocoa SDK from v8.9.3 to v8.9.4 ([#3225](https://github.com/getsentry/sentry-react-native/pull/3225))
  - [changelog](https://github.com/getsentry/sentry-cocoa/blob/main/CHANGELOG.md#894)
  - [diff](https://github.com/getsentry/sentry-cocoa/compare/8.9.3...8.9.4)
- Bump JavaScript SDK from v7.61.0 to v7.63.0 ([#3226](https://github.com/getsentry/sentry-react-native/pull/3226), [#3235](https://github.com/getsentry/sentry-react-native/pull/3235))
  - [changelog](https://github.com/getsentry/sentry-javascript/blob/develop/CHANGELOG.md#7630)
  - [diff](https://github.com/getsentry/sentry-javascript/compare/7.61.0...7.63.0)
- Bump CLI from v2.19.4 to v2.20.5 ([#3212](https://github.com/getsentry/sentry-react-native/pull/3212), [#3233](https://github.com/getsentry/sentry-react-native/pull/3233))
  - [changelog](https://github.com/getsentry/sentry-cli/blob/master/CHANGELOG.md#2205)
  - [diff](https://github.com/getsentry/sentry-cli/compare/2.19.4...2.20.5)

## 5.8.1

### Dependencies

- Bump JavaScript SDK from v7.60.1 to v7.61.0 ([#3222](https://github.com/getsentry/sentry-react-native/pull/3222))
  - [changelog](https://github.com/getsentry/sentry-javascript/blob/develop/CHANGELOG.md#7610)
  - [diff](https://github.com/getsentry/sentry-javascript/compare/7.60.1...7.61.0)

## 5.8.0

### Features

- Alpha support for Hermes JavaScript Profiling ([#3057](https://github.com/getsentry/sentry-react-native/pull/3057))

  Profiling is disabled by default. To enable it, configure both
  `tracesSampleRate` and `profilesSampleRate` when initializing the SDK:

  ```javascript
    Sentry.init({
      dsn: '__DSN__',
      tracesSampleRate: 1.0,
      _experiments: {
        // The sampling rate for profiling is relative to TracesSampleRate.
        // In this case, we'll capture profiles for 100% of transactions.
        profilesSampleRate: 1.0,
      },
    });
  ```

  More documentation on profiling and current limitations [can be found here](https://docs.sentry.io/platforms/react-native/profiling/).

### Fixes

- Warn users about multiple versions of `promise` package which can cause unexpected behavior like undefined `Promise.allSettled` ([#3162](https://github.com/getsentry/sentry-react-native/pull/3162))
- Event is enriched with all the Android context on the JS layer and you can filter/modify all the data in the `beforeSend` callback similarly to iOS. ([#3170](https://github.com/getsentry/sentry-react-native/pull/3170))

### Dependencies

- Bump JavaScript SDK from v7.57.0 to v7.60.1 ([#3184](https://github.com/getsentry/sentry-react-native/pull/3184), [#3199](https://github.com/getsentry/sentry-react-native/pull/3199))
  - [changelog](https://github.com/getsentry/sentry-javascript/blob/develop/CHANGELOG.md#7601)
  - [diff](https://github.com/getsentry/sentry-javascript/compare/7.57.0...7.60.1)
- Bump Cocoa SDK from v8.8.0 to v8.9.3 ([#3188](https://github.com/getsentry/sentry-react-native/pull/3188), [#3206](https://github.com/getsentry/sentry-react-native/pull/3206))
  - [changelog](https://github.com/getsentry/sentry-cocoa/blob/main/CHANGELOG.md#893)
  - [diff](https://github.com/getsentry/sentry-cocoa/compare/8.8.0...8.9.3)
- Bump Android SDK from v6.25.1 to v6.27.0 ([#3170](https://github.com/getsentry/sentry-react-native/pull/3170))
  - [changelog](https://github.com/getsentry/sentry-java/blob/main/CHANGELOG.md#6270)
  - [diff](https://github.com/getsentry/sentry-java/compare/6.25.1...6.27.0)

## 5.7.1

### Dependencies

- Bump Android SDK from v6.25.0 to v6.25.1 ([#3179](https://github.com/getsentry/sentry-react-native/pull/3179))
  - [changelog](https://github.com/getsentry/sentry-java/blob/main/CHANGELOG.md#6251)
  - [diff](https://github.com/getsentry/sentry-java/compare/6.25.0...6.25.1)

## 5.7.0

### Fixes

- Filter beforeSendTransaction from the Native SDK ([#3140](https://github.com/getsentry/sentry-react-native/pull/3140))

### Features

- Use `android.namespace` for AGP 8 and RN 0.73 ([#3133](https://github.com/getsentry/sentry-react-native/pull/3133))

### Dependencies

- Bump JavaScript SDK from v7.54.0 to v7.57.0 ([#3119](https://github.com/getsentry/sentry-react-native/pull/3119), [#3153](https://github.com/getsentry/sentry-react-native/pull/3153))
  - [changelog](https://github.com/getsentry/sentry-javascript/blob/develop/CHANGELOG.md#7570)
  - [diff](https://github.com/getsentry/sentry-javascript/compare/7.54.0...7.57.0)
- Bump CLI from v2.18.1 to v2.19.4 ([#3124](https://github.com/getsentry/sentry-react-native/pull/3124), [#3151](https://github.com/getsentry/sentry-react-native/pull/3151))
  - [changelog](https://github.com/getsentry/sentry-cli/blob/master/CHANGELOG.md#2194)
  - [diff](https://github.com/getsentry/sentry-cli/compare/2.18.1...2.19.4)
- Bump Android SDK from v6.22.0 to v6.25.0 ([#3127](https://github.com/getsentry/sentry-react-native/pull/3127), [#3163](https://github.com/getsentry/sentry-react-native/pull/3163))
  - [changelog](https://github.com/getsentry/sentry-java/blob/main/CHANGELOG.md#6250)
  - [diff](https://github.com/getsentry/sentry-java/compare/6.22.0...6.25.0)
- Bump Cocoa SDK from v8.7.3 to v8.8.0 ([#3123](https://github.com/getsentry/sentry-react-native/pull/3123))
  - [changelog](https://github.com/getsentry/sentry-cocoa/blob/main/CHANGELOG.md#880)
  - [diff](https://github.com/getsentry/sentry-cocoa/compare/8.7.3...8.8.0)

## 5.6.0

### Features

- Overwrite Expo bundle names in stack frames ([#3115](https://github.com/getsentry/sentry-react-native/pull/3115))
  - This enables source maps to resolve correctly without using `sentry-expo` package

### Fixes

- Disable `enableNative` if Native SDK is not available ([#3099](https://github.com/getsentry/sentry-react-native/pull/3099))
- Dynamically resolve `collectModulesScript` path to support monorepos ([#3092](https://github.com/getsentry/sentry-react-native/pull/3092))
- Native wrapper methods don't throw disabled error after re-initializing ([#3093](https://github.com/getsentry/sentry-react-native/pull/3093))

### Dependencies

- Bump JavaScript SDK from v7.52.0 to v7.54.0 ([#3071](https://github.com/getsentry/sentry-react-native/pull/3071), [#3088](https://github.com/getsentry/sentry-react-native/pull/3088), [#3094](https://github.com/getsentry/sentry-react-native/pull/3094))
  - [changelog](https://github.com/getsentry/sentry-javascript/blob/develop/CHANGELOG.md#7540)
  - [diff](https://github.com/getsentry/sentry-javascript/compare/7.52.0...7.54.0)
- Bump Android SDK from v6.18.1 to v6.22.0 ([#3086](https://github.com/getsentry/sentry-react-native/pull/3086), [#3075](https://github.com/getsentry/sentry-react-native/pull/3075))
  - [changelog](https://github.com/getsentry/sentry-java/blob/main/CHANGELOG.md#6220)
  - [diff](https://github.com/getsentry/sentry-java/compare/6.18.1...6.22.0)
- Bump Cocoa SDK from v8.7.1 to v8.7.3 ([#3076](https://github.com/getsentry/sentry-react-native/pull/3076))
  - [changelog](https://github.com/getsentry/sentry-cocoa/blob/main/CHANGELOG.md#873)
  - [diff](https://github.com/getsentry/sentry-cocoa/compare/8.7.1...8.7.3)
- Bump CLI from v2.17.5 to v2.18.1 ([#3082](https://github.com/getsentry/sentry-react-native/pull/3082))
  - [changelog](https://github.com/getsentry/sentry-cli/blob/master/CHANGELOG.md#2181)
  - [diff](https://github.com/getsentry/sentry-cli/compare/2.17.5...2.18.1)

## 5.5.0

### Features

- Add `expo`, `react_native_version` and `hermes_version` to React Native Context ([#3050](https://github.com/getsentry/sentry-react-native/pull/3050))

### Dependencies

- Bump JavaScript SDK from v7.51.1 to v7.52.0 ([#3054](https://github.com/getsentry/sentry-react-native/pull/3054), [#3068](https://github.com/getsentry/sentry-react-native/pull/3068))
  - [changelog](https://github.com/getsentry/sentry-javascript/blob/develop/CHANGELOG.md#7520)
  - [diff](https://github.com/getsentry/sentry-javascript/compare/7.51.1...7.52.0)
- Bump Cocoa SDK from v8.6.0 to v8.7.1 ([#3056](https://github.com/getsentry/sentry-react-native/pull/3056), [#3067](https://github.com/getsentry/sentry-react-native/pull/3067))
  - [changelog](https://github.com/getsentry/sentry-cocoa/blob/main/CHANGELOG.md#871)
  - [diff](https://github.com/getsentry/sentry-cocoa/compare/8.6.0...8.7.1)

## 5.4.2

### Fixes

- Fix `event.origin` and `event.environment` on unhandled exception ([#3041](https://github.com/getsentry/sentry-react-native/pull/3041))
- Don't pass `enableTracing` from RN to `sentry-cocoa` options ([#3042](https://github.com/getsentry/sentry-react-native/pull/3042))
- Only store envelopes of fatal crashes on iOS ([#3051](https://github.com/getsentry/sentry-react-native/pull/3051))

### Dependencies

- Bump JavaScript SDK from v7.50.0 to v7.51.1 ([#3043](https://github.com/getsentry/sentry-react-native/pull/3043), [#3053](https://github.com/getsentry/sentry-react-native/pull/3053))
  - [changelog](https://github.com/getsentry/sentry-javascript/blob/develop/CHANGELOG.md#7511)
  - [diff](https://github.com/getsentry/sentry-javascript/compare/7.50.0...7.51.1)

## 4.15.2

- Only store envelopes of fatal crashes on iOS ([#3051](https://github.com/getsentry/sentry-react-native/pull/3051))

## 5.4.1

### Fixes

- Store envelopes immediately during a fatal crash on iOS ([#3031](https://github.com/getsentry/sentry-react-native/pull/3031))
- Do not overwrite `_metadata` option by default `sdkInfo` ([#3036](https://github.com/getsentry/sentry-react-native/pull/3036))

### Dependencies

- Bump JavaScript SDK from v7.49.0 to v7.50.0 ([#3035](https://github.com/getsentry/sentry-react-native/pull/3035))
  - [changelog](https://github.com/getsentry/sentry-javascript/blob/develop/CHANGELOG.md#7500)
  - [diff](https://github.com/getsentry/sentry-javascript/compare/7.49.0...7.50.0)
- Bump Cocoa SDK from v8.5.0 to v8.6.0 ([#3023](https://github.com/getsentry/sentry-react-native/pull/3023))
  - [changelog](https://github.com/getsentry/sentry-cocoa/blob/main/CHANGELOG.md#860)
  - [diff](https://github.com/getsentry/sentry-cocoa/compare/8.5.0...8.6.0)
- Bump Android SDK from v6.17.0 to v6.18.1 ([#3017](https://github.com/getsentry/sentry-react-native/pull/3017))
  - [changelog](https://github.com/getsentry/sentry-java/blob/main/CHANGELOG.md#6181)
  - [diff](https://github.com/getsentry/sentry-java/compare/6.17.0...6.18.1)
- Bump CLI from v2.17.4 to v2.17.5 ([#3024](https://github.com/getsentry/sentry-react-native/pull/3024))
  - [changelog](https://github.com/getsentry/sentry-cli/blob/master/CHANGELOG.md#2175)
  - [diff](https://github.com/getsentry/sentry-cli/compare/2.17.4...2.17.5)

## 4.15.1

### Fixes

- Store envelopes immediately during a fatal crash on iOS ([#3030](https://github.com/getsentry/sentry-react-native/pull/3030))

## 5.4.0

### Features

- Add TS 4.1 typings ([#2995](https://github.com/getsentry/sentry-react-native/pull/2995))
  - TS 3.8 are present and work automatically with older projects
- Add CPU Info to Device Context ([#2984](https://github.com/getsentry/sentry-react-native/pull/2984))

### Fixes

- Allow disabling native on RNNA ([#2978](https://github.com/getsentry/sentry-react-native/pull/2978))
- iOS Autolinking for RN 0.68 and older ([#2980](https://github.com/getsentry/sentry-react-native/pull/2980))
- Clean up `modules.json` when building bundles ([#3008](https://github.com/getsentry/sentry-react-native/pull/3008))
- Only include Screenshots and View Hierarchy for iOS and Mac Catalyst builds ([#3007](https://github.com/getsentry/sentry-react-native/pull/3007))
- Breadcrumbs from Native SDKs are created with timestamps in seconds ([#2997](https://github.com/getsentry/sentry-react-native/pull/2997))
- `addBreadcrumb` converts converts non object data to `{ value: data }` ([#2997](https://github.com/getsentry/sentry-react-native/pull/2997))

### Dependencies

- Bump JavaScript SDK from v7.47.0 to v7.49.0 ([#2975](https://github.com/getsentry/sentry-react-native/pull/2975), [#2988](https://github.com/getsentry/sentry-react-native/pull/2988))
  - [changelog](https://github.com/getsentry/sentry-javascript/blob/develop/CHANGELOG.md#7490)
  - [diff](https://github.com/getsentry/sentry-javascript/compare/7.47.0...7.49.0)
- Bump Cocoa SDK from v8.4.0 to v8.5.0 ([#2977](https://github.com/getsentry/sentry-react-native/pull/2977))
  - [changelog](https://github.com/getsentry/sentry-cocoa/blob/main/CHANGELOG.md#850)
  - [diff](https://github.com/getsentry/sentry-cocoa/compare/8.4.0...8.5.0)
- Bump CLI from v2.17.1 to v2.17.4 ([#2966](https://github.com/getsentry/sentry-react-native/pull/2966), [#2982](https://github.com/getsentry/sentry-react-native/pull/2982), [#2987](https://github.com/getsentry/sentry-react-native/pull/2987))
  - [changelog](https://github.com/getsentry/sentry-cli/blob/master/CHANGELOG.md#2174)
  - [diff](https://github.com/getsentry/sentry-cli/compare/2.17.1...2.17.4)

## 5.3.1

### Fixes

- Disable `enableNativeCrashHandling` and `enableAutoPerformanceTracing` on Apple ([#2936](https://github.com/getsentry/sentry-react-native/pull/))
  - Mac Catalyst builds successfully
- `sentry.gradle` Gracefully skip modules collecting if the script doesn't exist ([#2952](https://github.com/getsentry/sentry-react-native/pull/2952))

### Dependencies

- Bump JavaScript SDK from v7.45.0 to v7.47.0 ([#2946](https://github.com/getsentry/sentry-react-native/pull/2946), [#2958](https://github.com/getsentry/sentry-react-native/pull/2958))
  - [changelog](https://github.com/getsentry/sentry-javascript/blob/develop/CHANGELOG.md#7470)
  - [diff](https://github.com/getsentry/sentry-javascript/compare/7.45.0...7.47.0)
- Bump Android SDK from v6.16.0 to v6.17.0 ([#2948](https://github.com/getsentry/sentry-react-native/pull/2948))
  - [changelog](https://github.com/getsentry/sentry-java/blob/main/CHANGELOG.md#6170)
  - [diff](https://github.com/getsentry/sentry-java/compare/6.16.0...6.17.0)
- Bump Cocoa SDK from v8.3.3 to v8.4.0 ([#2954](https://github.com/getsentry/sentry-react-native/pull/2954))
  - [changelog](https://github.com/getsentry/sentry-cocoa/blob/main/CHANGELOG.md#840)
  - [diff](https://github.com/getsentry/sentry-cocoa/compare/8.3.3...8.4.0)
- Bump CLI from v2.16.1 to v2.17.1 ([#2957](https://github.com/getsentry/sentry-react-native/pull/2957), [#2964](https://github.com/getsentry/sentry-react-native/pull/2964))
  - [changelog](https://github.com/getsentry/sentry-cli/blob/master/CHANGELOG.md#2171)
  - [diff](https://github.com/getsentry/sentry-cli/compare/2.16.1...2.17.1)

## 5.3.0

### Features

- Add `enableTracing` option ([#2933](https://github.com/getsentry/sentry-react-native/pull/2933))
- Add Tabs auto instrumentation for React Native Navigation ([#2932](https://github.com/getsentry/sentry-react-native/pull/2932))
  - This is enabled by default, if you want to disable tabs instrumentation see the example below.

```js
const routingInstrumentation = new Sentry.ReactNativeNavigationInstrumentation(Navigation, { enableTabsInstrumentation: false })
```

### Fixes

- Disable HTTP Client Errors by default on all platform ([#2931](https://github.com/getsentry/sentry-react-native/pull/2931))
  - See [HttpClient](https://docs.sentry.io/platforms/javascript/configuration/integrations/plugin/#httpclient) for configuration details.
  - Use `enableCaptureFailedRequests` to enable the feature.

```js
Sentry.init({ enableCaptureFailedRequests: true })
```

### Dependencies

- Bump JavaScript SDK from v7.44.2 to v7.45.0 ([#2927](https://github.com/getsentry/sentry-react-native/pull/2927))
  - [changelog](https://github.com/getsentry/sentry-javascript/blob/develop/CHANGELOG.md#7450)
  - [diff](https://github.com/getsentry/sentry-javascript/compare/7.44.2...7.45.0)
- Bump CLI from v2.15.2 to v2.16.1 ([#2926](https://github.com/getsentry/sentry-react-native/pull/2926))
  - [changelog](https://github.com/getsentry/sentry-cli/blob/master/CHANGELOG.md#2161)
  - [diff](https://github.com/getsentry/sentry-cli/compare/2.15.2...2.16.1)
- Bump Cocoa SDK from v8.3.2 to v8.3.3 ([#2925](https://github.com/getsentry/sentry-react-native/pull/2925))
  - [changelog](https://github.com/getsentry/sentry-cocoa/blob/main/CHANGELOG.md#833)
  - [diff](https://github.com/getsentry/sentry-cocoa/compare/8.3.2...8.3.3)

## 5.2.0

### Features

- Add User Interaction Tracing for Touch events ([#2835](https://github.com/getsentry/sentry-react-native/pull/2835))
- Add Gesture Tracing for React Native Gesture Handler API v2 ([#2865](https://github.com/getsentry/sentry-react-native/pull/2865))

### Fixes

- Fix use Fetch transport when option `enableNative` is `false` ([#2897](https://github.com/getsentry/sentry-react-native/pull/2897))
- Improve logs when `enableNative` is `false` ([#2897](https://github.com/getsentry/sentry-react-native/pull/2897))

### Dependencies

- Bump JavaScript SDK from v7.40.0 to v7.44.2 ([#2874](https://github.com/getsentry/sentry-react-native/pull/2874), [#2908](https://github.com/getsentry/sentry-react-native/pull/2908), [#2909](https://github.com/getsentry/sentry-react-native/pull/2909))
  - [changelog](https://github.com/getsentry/sentry-javascript/blob/develop/CHANGELOG.md#7442)
  - [diff](https://github.com/getsentry/sentry-javascript/compare/7.40.0...7.44.2)
- Bump Android SDK from v6.15.0 to v6.16.0 ([#2903](https://github.com/getsentry/sentry-react-native/pull/2903))
  - [changelog](https://github.com/getsentry/sentry-java/blob/main/CHANGELOG.md#6160)
  - [diff](https://github.com/getsentry/sentry-java/compare/6.15.0...6.16.0)
- Bump Cocoa SDK from v8.3.0 to v8.3.2 ([#2895](https://github.com/getsentry/sentry-react-native/pull/2895))
  - [changelog](https://github.com/getsentry/sentry-cocoa/blob/main/CHANGELOG.md#832)
  - [diff](https://github.com/getsentry/sentry-cocoa/compare/8.3.0...8.3.2)
- Bump CLI from v2.14.4 to v2.15.2 ([#2898](https://github.com/getsentry/sentry-react-native/pull/2898))
  - [changelog](https://github.com/getsentry/sentry-cli/blob/master/CHANGELOG.md#2152)
  - [diff](https://github.com/getsentry/sentry-cli/compare/2.14.4...2.15.2)

## 5.1.1

### Fixes

- Remove non URL `frame.abs_path` which was causing source maps to fail ([#2891](https://github.com/getsentry/sentry-react-native/pull/2891))

### Dependencies

- Bump Cocoa SDK from v8.2.0 to v8.3.0 ([#2876](https://github.com/getsentry/sentry-react-native/pull/2876))
  - [changelog](https://github.com/getsentry/sentry-cocoa/blob/main/CHANGELOG.md#830)
  - [diff](https://github.com/getsentry/sentry-cocoa/compare/8.2.0...8.3.0)
- Bump CLI from v2.14.3 to v2.14.4 ([#2873](https://github.com/getsentry/sentry-react-native/pull/2873))
  - [changelog](https://github.com/getsentry/sentry-cli/blob/master/CHANGELOG.md#2144)
  - [diff](https://github.com/getsentry/sentry-cli/compare/2.14.3...2.14.4)

## 5.1.0

### Features

- Add App Context `in_foreground` ([#2826](https://github.com/getsentry/sentry-react-native/pull/2826))

### Fixes

- Match app start measurements naming with other SDKs ([#2855](https://github.com/getsentry/sentry-react-native/pull/2855))
  - `app.start.cold` to `app_start_cold`
  - `app.start.warm` to `app_start_warm`

### Dependencies

- Bump Cocoa SDK from v8.0.0 to v8.2.0 ([#2776](https://github.com/getsentry/sentry-react-native/pull/2776))
  - [changelog](https://github.com/getsentry/sentry-cocoa/blob/main/CHANGELOG.md#820)
  - [diff](https://github.com/getsentry/sentry-cocoa/compare/8.0.0...8.2.0)
- Bump JavaScript SDK from v7.37.2 to v7.40.0 ([#2836](https://github.com/getsentry/sentry-react-native/pull/2836), [#2864](https://github.com/getsentry/sentry-react-native/pull/2864))
  - [changelog](https://github.com/getsentry/sentry-javascript/blob/develop/CHANGELOG.md#7400)
  - [diff](https://github.com/getsentry/sentry-javascript/compare/7.37.2...7.40.0)
- Bump CLI from v2.10.0 to v2.14.3 ([#2848](https://github.com/getsentry/sentry-react-native/pull/2848), [#2869](https://github.com/getsentry/sentry-react-native/pull/2869))
  - [changelog](https://github.com/getsentry/sentry-cli/blob/master/CHANGELOG.md#2143)
  - [diff](https://github.com/getsentry/sentry-cli/compare/2.10.0...2.14.3)
- Bump Android SDK from v6.14.0 to v6.15.0 ([#2868](https://github.com/getsentry/sentry-react-native/pull/2868))
  - [changelog](https://github.com/getsentry/sentry-java/blob/main/CHANGELOG.md#6150)
  - [diff](https://github.com/getsentry/sentry-java/compare/6.14.0...6.15.0)

## 5.0.0

The React Native SDK version 5 supports both Legacy (from RN 0.65 and above) and New Architecture (from RN 0.69 and above) as well as the new React Native Gradle Plugin (introduced in RN 0.71). For detailed [migration guide visit our docs](https://docs.sentry.io/platforms/react-native/migration/#from-4x-to-5x).

### Features

- Add support for the RN New Architecture, backwards compatible RNSentry Turbo Module ([#2522](https://github.com/getsentry/sentry-react-native/pull/2522))
- Add View Hierarchy to the crashed/errored events ([#2708](https://github.com/getsentry/sentry-react-native/pull/2708))
- Send react native js engine, turbo module, fabric flags and component stack in Event contexts ([#2552](https://github.com/getsentry/sentry-react-native/pull/2552))
- Sync `tags`, `extra`, `fingerprint`, `level`, `environment` and `breadcrumbs` from `sentry-cocoa` during event processing. ([#2713](https://github.com/getsentry/sentry-react-native/pull/2713))
  - `breadcrumb.level` value `log` is transformed to `debug` when syncing with native layers.
  - Remove `breadcrumb.level` value `critical` transformation to `fatal`.
  - Default `breadcrumb.level` is `info`

### Breaking changes

- Option `enableAutoPerformanceTracking` renamed to `enableAutoPerformanceTracing`
- Option `enableOutOfMemoryTracking` renamed to `enableWatchdogTerminationTracking`
- Remove link hooks (RN 0.68 and older) ([#2332](https://github.com/getsentry/sentry-react-native/pull/2332))
- iOS min target 11, Android API min 21, min React Native version 0.65 ([#2522](https://github.com/getsentry/sentry-react-native/pull/2522), [#2687](https://github.com/getsentry/sentry-react-native/pull/2687))
- New ReactNativeTracingOptions ([#2481](https://github.com/getsentry/sentry-react-native/pull/2481))
  - `idleTimeout` renamed to `idleTimeoutMs`
  - `maxTransactionDuration` renamed to `finalTimeoutMs`
- `touchEventBoundaryProps.labelName` property instead of default `accessibilityLabel` fallback ([#2712](https://github.com/getsentry/sentry-react-native/pull/2712))
- Message event current stack trace moved from `exception` to `threads` ([#2694](https://github.com/getsentry/sentry-react-native/pull/2694))

### Fixes

- Unreachable fallback to fetch transport if native is not available ([#2695](https://github.com/getsentry/sentry-react-native/pull/2695))

### Dependencies

- Bump Cocoa SDK from v7.31.5 to v8.0.0 ([#2756](https://github.com/getsentry/sentry-react-native/pull/2756))
  - [changelog](https://github.com/getsentry/sentry-cocoa/blob/main/CHANGELOG.md#800)
  - [diff](https://github.com/getsentry/sentry-cocoa/compare/7.31.5...8.0.0)
- Bump CLI from v1.74.4 to v2.10.0 ([#2669](https://github.com/getsentry/sentry-react-native/pull/2669))
  - [changelog](https://github.com/getsentry/sentry-cli/blob/master/CHANGELOG.md#2100)
  - [diff](https://github.com/getsentry/sentry-cli/compare/1.74.4...2.10.0)

## 4.15.0

### Features

- Collect modules script for XCode builds supports NODE_BINARY to set path to node executable ([#2805](https://github.com/getsentry/sentry-react-native/pull/2805))

### Fixes

- React Native Error Handlers Integration doesn't crash if ErrorUtils are not available ([#2808](https://github.com/getsentry/sentry-react-native/pull/2808))

### Dependencies

- Bump Android SDK from v6.12.1 to v6.14.0 ([#2790](https://github.com/getsentry/sentry-react-native/pull/2790), [#2809](https://github.com/getsentry/sentry-react-native/pull/2809), [#2828](https://github.com/getsentry/sentry-react-native/pull/2828))
  - [changelog](https://github.com/getsentry/sentry-java/blob/main/CHANGELOG.md#6140)
  - [diff](https://github.com/getsentry/sentry-java/compare/6.12.1...6.14.0)
- Bump Sample React Native from v0.71.0 to v0.71.1 ([#2767](https://github.com/getsentry/sentry-react-native/pull/2767))
  - [changelog](https://github.com/facebook/react-native/blob/main/CHANGELOG.md#v0711)
  - [diff](https://github.com/facebook/react-native/compare/v0.71.0...v0.71.1)
- Bump JavaScript SDK from v7.32.1 to v7.37.2 ([#2785](https://github.com/getsentry/sentry-react-native/pull/2785), [#2799](https://github.com/getsentry/sentry-react-native/pull/2799), [#2818](https://github.com/getsentry/sentry-react-native/pull/2818))
  - [changelog](https://github.com/getsentry/sentry-javascript/blob/master/CHANGELOG.md#7372)
  - [diff](https://github.com/getsentry/sentry-javascript/compare/7.32.1...7.37.2)

## 5.0.0-rc.1

### Fixes

- React Native Error Handlers Integration doesn't crash if ErrorUtils are not available ([#2808](https://github.com/getsentry/sentry-react-native/pull/2808))

## 5.0.0-beta.2

### Features

- Add View Hierarchy to the crashed/errored events ([#2708](https://github.com/getsentry/sentry-react-native/pull/2708))
- Collect modules script for XCode builds supports NODE_BINARY to set path to node executable ([#2805](https://github.com/getsentry/sentry-react-native/pull/2805))

### Dependencies

- Bump Android SDK from v6.12.1 to v6.14.0 ([#2790](https://github.com/getsentry/sentry-react-native/pull/2790), [#2809](https://github.com/getsentry/sentry-react-native/pull/2809), [#2828](https://github.com/getsentry/sentry-react-native/pull/2828))
  - [changelog](https://github.com/getsentry/sentry-java/blob/main/CHANGELOG.md#6140)
  - [diff](https://github.com/getsentry/sentry-java/compare/6.12.1...6.14.0)
- Bump Sample React Native from v0.71.0 to v0.71.1 ([#2767](https://github.com/getsentry/sentry-react-native/pull/2767))
  - [changelog](https://github.com/facebook/react-native/blob/main/CHANGELOG.md#v0711)
  - [diff](https://github.com/facebook/react-native/compare/v0.71.0...v0.71.1)
- Bump JavaScript SDK from v7.32.1 to v7.37.2 ([#2785](https://github.com/getsentry/sentry-react-native/pull/2785), [#2799](https://github.com/getsentry/sentry-react-native/pull/2799), [#2818](https://github.com/getsentry/sentry-react-native/pull/2818))
  - [changelog](https://github.com/getsentry/sentry-javascript/blob/master/CHANGELOG.md#7372)
  - [diff](https://github.com/getsentry/sentry-javascript/compare/7.32.1...7.37.2)

## 5.0.0-beta.1

- Latest changes from 4.14.0

### Breaking changes

- Option `enableAutoPerformanceTracking` renamed to `enableAutoPerformanceTracing`
- Option `enableOutOfMemoryTracking` renamed to `enableWatchdogTerminationTracking`

### Features

- Sync `tags`, `extra`, `fingerprint`, `level`, `environment` and `breadcrumbs` from `sentry-cocoa` during event processing. ([#2713](https://github.com/getsentry/sentry-react-native/pull/2713))
  - `breadcrumb.level` value `log` is transformed to `debug` when syncing with native layers.
  - Remove `breadcrumb.level` value `critical` transformation to `fatal`.
  - Default `breadcrumb.level` is `info`

### Dependencies

- Bump Cocoa SDK from v7.31.5 to v8.0.0 ([#2756](https://github.com/getsentry/sentry-react-native/pull/2756))
  - [changelog](https://github.com/getsentry/sentry-cocoa/blob/main/CHANGELOG.md#800)
  - [diff](https://github.com/getsentry/sentry-cocoa/compare/7.31.5...8.0.0)
- Bump Android SDK from v6.12.1 to v6.13.0 ([#2790](https://github.com/getsentry/sentry-react-native/pull/2790))
  - [changelog](https://github.com/getsentry/sentry-java/blob/main/CHANGELOG.md#6130)
  - [diff](https://github.com/getsentry/sentry-java/compare/6.12.1...6.13.0)

## 4.14.0

### Features

- Add support for RNGP introduced in React Native 0.71.0 ([#2759](https://github.com/getsentry/sentry-react-native/pull/2759))

### Fixes

- Take screenshot runs on UI thread on Android ([#2743](https://github.com/getsentry/sentry-react-native/pull/2743))

### Dependencies

- Bump Android SDK from v6.11.0 to v6.12.1 ([#2755](https://github.com/getsentry/sentry-react-native/pull/2755))
  - [changelog](https://github.com/getsentry/sentry-java/blob/main/CHANGELOG.md#6121)
  - [diff](https://github.com/getsentry/sentry-java/compare/6.11.0...6.12.1)
- Bump JavaScript SDK from v7.29.0 to v7.32.1 ([#2738](https://github.com/getsentry/sentry-react-native/pull/2738), [#2777](https://github.com/getsentry/sentry-react-native/pull/2777))
  - [changelog](https://github.com/getsentry/sentry-javascript/blob/master/CHANGELOG.md#7321)
  - [diff](https://github.com/getsentry/sentry-javascript/compare/7.29.0...7.32.1)

## 5.0.0-alpha.11

- Latest changes from 4.13.0

### Breaking changes

- Message event current stack trace moved from exception to threads ([#2694](https://github.com/getsentry/sentry-react-native/pull/2694))
- `touchEventBoundaryProps.labelName` property instead of default `accessibilityLabel` fallback ([#2712](https://github.com/getsentry/sentry-react-native/pull/2712))

### Fixes

- Unreachable fallback to fetch transport if native is not available ([#2695](https://github.com/getsentry/sentry-react-native/pull/2695))

## 4.13.0

### Fixes

- Missing `originalException` in `beforeSend` for events from react native error handler ([#2706](https://github.com/getsentry/sentry-react-native/pull/2706))
- ModulesLoader integration returns original event if native is not available and event modules overwrite native modules ([#2730](https://github.com/getsentry/sentry-react-native/pull/2730))

### Dependencies

- Bump Cocoa SDK from v7.31.3 to v7.31.5 ([#2699](https://github.com/getsentry/sentry-react-native/pull/2699), [#2714](https://github.com/getsentry/sentry-react-native/pull/2714))
  - [changelog](https://github.com/getsentry/sentry-cocoa/blob/8.0.0/CHANGELOG.md#7315)
  - [diff](https://github.com/getsentry/sentry-cocoa/compare/7.31.3...7.31.5)
- Bump JavaScript SDK from v7.26.0 to v7.29.0 ([#2705](https://github.com/getsentry/sentry-react-native/pull/2705), [#2709](https://github.com/getsentry/sentry-react-native/pull/2709), [#2715](https://github.com/getsentry/sentry-react-native/pull/2715), [#2736](https://github.com/getsentry/sentry-react-native/pull/2736))
  - [changelog](https://github.com/getsentry/sentry-javascript/blob/master/CHANGELOG.md#7290)
  - [diff](https://github.com/getsentry/sentry-javascript/compare/7.26.0...7.29.0)
- Bump Android SDK from v6.9.2 to v6.11.0 ([#2704](https://github.com/getsentry/sentry-react-native/pull/2704), [#2724](https://github.com/getsentry/sentry-react-native/pull/2724))
  - [changelog](https://github.com/getsentry/sentry-java/blob/main/CHANGELOG.md#6110)
  - [diff](https://github.com/getsentry/sentry-java/compare/6.9.2...6.11.0)

## 4.12.0

### Features

- Add `lastEventId` method to the API ([#2675](https://github.com/getsentry/sentry-react-native/pull/2675))

### Fix

- `Sentry.startTransaction` doesn't require `op` ([#2691](https://github.com/getsentry/sentry-react-native/pull/2691))

### Dependencies

- Bump Cocoa SDK from v7.31.2 to v7.31.3 ([#2647](https://github.com/getsentry/sentry-react-native/pull/2647))
  - [changelog](https://github.com/getsentry/sentry-cocoa/blob/8.0.0/CHANGELOG.md#7313)
  - [diff](https://github.com/getsentry/sentry-cocoa/compare/7.31.2...7.31.3)
- Bump JavaScript SDK from v7.21.1 to v7.26.0 ([#2672](https://github.com/getsentry/sentry-react-native/pull/2672), [#2648](https://github.com/getsentry/sentry-react-native/pull/2648), [#2692](https://github.com/getsentry/sentry-react-native/pull/2692))
  - [changelog](https://github.com/getsentry/sentry-javascript/blob/master/CHANGELOG.md#7260)
  - [diff](https://github.com/getsentry/sentry-javascript/compare/7.21.1...7.26.0)
- Bump Android SDK from v6.9.1 to v6.9.2 ([#2677](https://github.com/getsentry/sentry-react-native/pull/2677))
  - [changelog](https://github.com/getsentry/sentry-java/blob/main/CHANGELOG.md#692)
  - [diff](https://github.com/getsentry/sentry-java/compare/6.9.1...6.9.2)

## 5.0.0-alpha.10

- Latest changes from 4.11.0

### Dependencies

- Bump CLI from v1.74.4 to v2.10.0 ([#2669](https://github.com/getsentry/sentry-react-native/pull/2669))
  - [changelog](https://github.com/getsentry/sentry-cli/blob/master/CHANGELOG.md#2100)
  - [diff](https://github.com/getsentry/sentry-cli/compare/1.74.4...2.10.0)

## 4.11.0

### Features

- Screenshots ([#2610](https://github.com/getsentry/sentry-react-native/pull/2610))

## 4.10.1

### Fixes

- Bump Wizard from v1.2.17 to v1.4.0 ([#2645](https://github.com/getsentry/sentry-react-native/pull/2645))
  - [changelog](https://github.com/getsentry/sentry-wizard/blob/master/CHANGELOG.md#140)
  - [diff](https://github.com/getsentry/sentry-wizard/compare/v1.2.17...v1.4.0)
- Android builds without ext config, auto create assets dir for modules ([#2652](https://github.com/getsentry/sentry-react-native/pull/2652))
- Exit gracefully if source map file for collecting modules doesn't exist ([#2655](https://github.com/getsentry/sentry-react-native/pull/2655))
- Create only one clean-up tasks for modules collection ([#2657](https://github.com/getsentry/sentry-react-native/pull/2657))

### Dependencies

- Bump Android SDK from v6.8.0 to v6.9.1 ([#2653](https://github.com/getsentry/sentry-react-native/pull/2653))
  - [changelog](https://github.com/getsentry/sentry-java/blob/main/CHANGELOG.md#691)
  - [diff](https://github.com/getsentry/sentry-java/compare/6.8.0...6.9.1)

## 5.0.0-alpha.9

- Latest changes from 4.10.0

### Fixes

- Add missing source Spec for RNSentry Codegen. ([#2639](https://github.com/getsentry/sentry-react-native/pull/2639))

## 4.10.0

### Features

- JS Runtime dependencies are sent in Events ([#2606](https://github.com/getsentry/sentry-react-native/pull/2606))
  - To collect JS dependencies on iOS add `../node_modules/@sentry/react-native/scripts/collect-modules.sh` at the end of the `Bundle React Native code and images` build phase. The collection only works on Release builds. Android builds have a new step in `sentry.gradle` plugin. More in [the migration documentation](https://docs.sentry.io/platforms/react-native/migration#from-48x-to-49x).

### Dependencies

- Bump JavaScript SDK from v7.20.1 to v7.21.1 ([#2636](https://github.com/getsentry/sentry-react-native/pull/2636))
  - [changelog](https://github.com/getsentry/sentry-javascript/blob/master/CHANGELOG.md#7211)
  - [diff](https://github.com/getsentry/sentry-javascript/compare/7.20.1...7.21.1)

## 5.0.0-alpha.8

- Latest changes from 4.9.0

## 4.9.0

### Features

- Add `maxQueueSize` option ([#2578](https://github.com/getsentry/sentry-react-native/pull/2578))

### Fixes

- Use `Scope` class rather than `Scope` type for top-level functions ([#2627](https://github.com/getsentry/sentry-react-native/pull/2627))

### Dependencies

- Bump JavaScript SDK from v7.16.0 to v7.20.1 ([#2582](https://github.com/getsentry/sentry-react-native/pull/2582), [#2598](https://github.com/getsentry/sentry-react-native/pull/2598), [#2632](https://github.com/getsentry/sentry-react-native/pull/2632), [#2607](https://github.com/getsentry/sentry-react-native/pull/2607))
  - [changelog](https://github.com/getsentry/sentry-javascript/blob/master/CHANGELOG.md#7201)
  - [diff](https://github.com/getsentry/sentry-javascript/compare/7.16.0...7.20.1)
- Bump Cocoa SDK from v7.29.0 to v7.31.2 ([#2592](https://github.com/getsentry/sentry-react-native/pull/2592), [#2601](https://github.com/getsentry/sentry-react-native/pull/2601), [#2629](https://github.com/getsentry/sentry-react-native/pull/2629))
  - [changelog](https://github.com/getsentry/sentry-cocoa/blob/master/CHANGELOG.md#7312)
  - [diff](https://github.com/getsentry/sentry-cocoa/compare/7.29.0...7.31.2)
- Bump Android SDK from v6.6.0 to v6.8.0 ([#2600](https://github.com/getsentry/sentry-react-native/pull/2600), [#2628](https://github.com/getsentry/sentry-react-native/pull/2628))
  - [changelog](https://github.com/getsentry/sentry-java/blob/main/CHANGELOG.md#680)
  - [diff](https://github.com/getsentry/sentry-java/compare/6.6.0...6.8.0)

## 4.8.0

### Fixes

- Message event can have attached stacktrace ([#2577](https://github.com/getsentry/sentry-react-native/pull/2577))
- Fixed maximum call stack exceeded error resulting from large payloads ([#2579](https://github.com/getsentry/sentry-react-native/pull/2579))

### Dependencies

- Bump Android SDK from v6.5.0 to v6.6.0 ([#2572](https://github.com/getsentry/sentry-react-native/pull/2572))
  - [changelog](https://github.com/getsentry/sentry-java/blob/main/CHANGELOG.md#660)
  - [diff](https://github.com/getsentry/sentry-java/compare/6.5.0...6.6.0)
- Bump Cocoa SDK from v7.28.0 to v7.29.0 ([#2571](https://github.com/getsentry/sentry-react-native/pull/2571))
  - [changelog](https://github.com/getsentry/sentry-cocoa/blob/master/CHANGELOG.md#7290)
  - [diff](https://github.com/getsentry/sentry-cocoa/compare/7.28.0...7.29.0)

## 5.0.0-alpha.7

- Latest changes from 4.7.1

### Fixes

- Remove hardcoded Folly version ([#2558](https://github.com/getsentry/sentry-react-native/pull/2558))

### Features

- Send react native js engine, turbo module, fabric flags and component stack in Event contexts ([#2552](https://github.com/getsentry/sentry-react-native/pull/2552))

### Dependencies

- Bump CLI from v1.74.4 to v2.7.0 ([#2457](https://github.com/getsentry/sentry-react-native/pull/2457))
  - [changelog](https://github.com/getsentry/sentry-cli/blob/master/CHANGELOG.md#270)
  - [diff](https://github.com/getsentry/sentry-cli/compare/1.74.4...2.7.0)
- Bump Android SDK from v6.5.0 to v6.6.0 ([#2572](https://github.com/getsentry/sentry-react-native/pull/2572))
  - [changelog](https://github.com/getsentry/sentry-java/blob/main/CHANGELOG.md#660)
  - [diff](https://github.com/getsentry/sentry-java/compare/6.5.0...6.6.0)
- Bump Cocoa SDK from v7.28.0 to v7.29.0 ([#2571](https://github.com/getsentry/sentry-react-native/pull/2571))
  - [changelog](https://github.com/getsentry/sentry-cocoa/blob/master/CHANGELOG.md#7290)
  - [diff](https://github.com/getsentry/sentry-cocoa/compare/7.28.0...7.29.0)

## 4.7.1

### Fixes

- Remove duplicate sdk package record from envelope ([#2570](https://github.com/getsentry/sentry-react-native/pull/2570))
- Fix `appHangsTimeoutInterval` -> `appHangTimeoutInterval` option name ([#2574](https://github.com/getsentry/sentry-react-native/pull/2574))

## 4.7.0

### Dependencies

- Bump Android SDK from v6.4.3 to v6.5.0 ([#2535](https://github.com/getsentry/sentry-react-native/pull/2535))
  - [changelog](https://github.com/getsentry/sentry-java/blob/main/CHANGELOG.md#650)
  - [diff](https://github.com/getsentry/sentry-java/compare/6.4.3...6.5.0)
- Bump JavaScript SDK from v7.14.2 to v7.16.0 ([#2536](https://github.com/getsentry/sentry-react-native/pull/2536), [#2561](https://github.com/getsentry/sentry-react-native/pull/2561))
  - [changelog](https://github.com/getsentry/sentry-javascript/blob/master/CHANGELOG.md#7160)
  - [diff](https://github.com/getsentry/sentry-javascript/compare/7.14.2...7.16.0)
- Bump Cocoa SDK from v7.27.1 to v7.28.0 ([#2548](https://github.com/getsentry/sentry-react-native/pull/2548))
  - [changelog](https://github.com/getsentry/sentry-cocoa/blob/master/CHANGELOG.md#7280)
  - [diff](https://github.com/getsentry/sentry-cocoa/compare/7.27.1...7.28.0)

## 5.0.0-alpha.6

- Latest changes from 4.6.1

### Features

- Add initial support for the RN New Architecture, backwards compatible RNSentry Turbo Module ([#2522](https://github.com/getsentry/sentry-react-native/pull/2522))

### Breaking changes

- New ReactNativeTracingOptions idleTimeoutMs and finalTimeoutMs replacing idleTimeout and maxTransactionDuration respectively ([#2481](https://github.com/getsentry/sentry-react-native/pull/2481))
- iOS min target 12.4, Android API min 21, min React Native version 0.70 ([#2522](https://github.com/getsentry/sentry-react-native/pull/2522))

### Dependencies

- Bump Android SDK from v6.4.3 to v6.5.0 ([#2535](https://github.com/getsentry/sentry-react-native/pull/2535))
  - [changelog](https://github.com/getsentry/sentry-java/blob/main/CHANGELOG.md#650)
  - [diff](https://github.com/getsentry/sentry-java/compare/6.4.3...6.5.0)
- Bump JavaScript SDK from v7.14.2 to v7.15.0 ([#2536](https://github.com/getsentry/sentry-react-native/pull/2536))
  - [changelog](https://github.com/getsentry/sentry-javascript/blob/master/CHANGELOG.md#7150)
  - [diff](https://github.com/getsentry/sentry-javascript/compare/7.14.2...7.15.0)

## 4.6.1

### Fixes

- Make `configureScope` callback safe [#2510](https://github.com/getsentry/sentry-react-native/pull/2510)
- Allows collecting app start and slow/frozen frames if Native SDK is inited manually [#2517](https://github.com/getsentry/sentry-react-native/pull/2517)
- Nested breadcrumb data on android was not treated correctly [#2519](https://github.com/getsentry/sentry-react-native/pull/2519)

### Dependencies

- Bump JavaScript SDK from v7.14.0 to v7.14.2 ([#2511](https://github.com/getsentry/sentry-react-native/pull/2511), [#2526](https://github.com/getsentry/sentry-react-native/pull/2526))
  - [changelog](https://github.com/getsentry/sentry-javascript/blob/master/CHANGELOG.md#7142)
  - [diff](https://github.com/getsentry/sentry-javascript/compare/7.14.0...7.14.2)
- Bump Cocoa SDK from v7.27.0 to v7.27.1 ([#2521](https://github.com/getsentry/sentry-react-native/pull/2521))
  - [changelog](https://github.com/getsentry/sentry-cocoa/blob/master/CHANGELOG.md#7271)
  - [diff](https://github.com/getsentry/sentry-cocoa/compare/7.27.0...7.27.1)
- Bump Android SDK from v6.4.2 to v6.4.3 ([#2520](https://github.com/getsentry/sentry-react-native/pull/2520))
  - [changelog](https://github.com/getsentry/sentry-java/blob/main/CHANGELOG.md#643)
  - [diff](https://github.com/getsentry/sentry-java/compare/6.4.2...6.4.3)

## 5.0.0-alpha.5

### Fixes

- Make `configureScope` callback safe [#2510](https://github.com/getsentry/sentry-react-native/pull/2510)

### Dependencies

- Bump JavaScript SDK from v7.14.0 to v7.14.1 ([#2511](https://github.com/getsentry/sentry-react-native/pull/2511))
  - [changelog](https://github.com/getsentry/sentry-javascript/blob/master/CHANGELOG.md#7141)
  - [diff](https://github.com/getsentry/sentry-javascript/compare/7.14.0...7.14.1)
- Bump Cocoa SDK from v7.27.0 to v7.27.1 ([#2521](https://github.com/getsentry/sentry-react-native/pull/2521))
  - [changelog](https://github.com/getsentry/sentry-cocoa/blob/master/CHANGELOG.md#7271)
  - [diff](https://github.com/getsentry/sentry-cocoa/compare/7.27.0...7.27.1)
- Bump Android SDK from v6.4.2 to v6.4.3 ([#2520](https://github.com/getsentry/sentry-react-native/pull/2520))
  - [changelog](https://github.com/getsentry/sentry-java/blob/main/CHANGELOG.md#643)
  - [diff](https://github.com/getsentry/sentry-java/compare/6.4.2...6.4.3)

## 4.6.0

### Fixes

- SDK Gracefully downgrades when callback throws an error ([#2502](https://github.com/getsentry/sentry-react-native/pull/2502))
- React Navigation v5 ignores when current route is undefined after state changed. ([#2484](https://github.com/getsentry/sentry-react-native/pull/2484))

### Features

- Add ClientReports ([#2496](https://github.com/getsentry/sentry-react-native/pull/2496))

### Sentry Self-hosted Compatibility

- Starting with version `4.6.0` of the `@sentry/react-native` package, [Sentry's self hosted version >= v21.9.0](https://github.com/getsentry/self-hosted/releases) is required or you have to manually disable sending client reports via the `sendClientReports` option. This only applies to self-hosted Sentry. If you are using [sentry.io](https://sentry.io), no action is needed.

### Dependencies

- Bump Cocoa SDK from v7.25.1 to v7.27.0 ([#2500](https://github.com/getsentry/sentry-react-native/pull/2500), [#2506](https://github.com/getsentry/sentry-react-native/pull/2506))
  - [changelog](https://github.com/getsentry/sentry-cocoa/blob/master/CHANGELOG.md#7270)
  - [diff](https://github.com/getsentry/sentry-cocoa/compare/7.25.1...7.27.0)
- Bump JavaScript SDK from v7.13.0 to v7.14.0 ([#2504](https://github.com/getsentry/sentry-react-native/pull/2504))
  - [changelog](https://github.com/getsentry/sentry-javascript/blob/master/CHANGELOG.md#7140)
  - [diff](https://github.com/getsentry/sentry-javascript/compare/7.13.0...7.14.0)

## 5.0.0-alpha.4

- Latest changes from 4.5.0

### Breaking changes

- New ReactNativeTracingOptions idleTimeoutMs and finalTimeoutMs replacing idleTimeout and maxTransactionDuration respectively ([#2481](https://github.com/getsentry/sentry-react-native/pull/2481))

## 4.5.0

### Features

- Add user feedback ([#2486](https://github.com/getsentry/sentry-react-native/pull/2486))
- Add typings for app hang functionality ([#2479](https://github.com/getsentry/sentry-react-native/pull/2479))

### Fixes

- Update warm/cold start span ops ([#2487](https://github.com/getsentry/sentry-react-native/pull/2487))
- Detect hard crash the same as native sdks ([#2480](https://github.com/getsentry/sentry-react-native/pull/2480))
- Integrations factory receives default integrations ([#2494](https://github.com/getsentry/sentry-react-native/pull/2494))

### Dependencies

- Bump Android SDK from v6.4.1 to v6.4.2 ([#2485](https://github.com/getsentry/sentry-react-native/pull/2485))
  - [changelog](https://github.com/getsentry/sentry-java/blob/main/CHANGELOG.md#642)
  - [diff](https://github.com/getsentry/sentry-java/compare/6.4.1...6.4.2)
- Bump JavaScript SDK from v7.12.1 to v7.13.0 ([#2478](https://github.com/getsentry/sentry-react-native/pull/2478))
  - [changelog](https://github.com/getsentry/sentry-javascript/blob/master/CHANGELOG.md#7130)
  - [diff](https://github.com/getsentry/sentry-javascript/compare/7.12.1...7.13.0)

## 4.4.0

### Features

- Add attachments support ([#2463](https://github.com/getsentry/sentry-react-native/pull/2463))

## 4.3.1

### Fixes

- ReactNativeTracingOptions maxTransactionDuration is in seconds ([#2469](https://github.com/getsentry/sentry-react-native/pull/2469))

### Dependencies

- Bump Cocoa SDK from v7.24.1 to v7.25.1 ([#2465](https://github.com/getsentry/sentry-react-native/pull/2465))
  - [changelog](https://github.com/getsentry/sentry-cocoa/blob/master/CHANGELOG.md#7251)
  - [diff](https://github.com/getsentry/sentry-cocoa/compare/7.24.1...7.25.1)

## 5.0.0-alpha.3

- Latest changes from 4.3.x

### Dependencies

- Bump Wizard from v2.0.0 to v2.2.0 ([#2460](https://github.com/getsentry/sentry-react-native/pull/2460))
  - [changelog](https://github.com/getsentry/sentry-wizard/blob/master/CHANGELOG.md#v220)
  - [diff](https://github.com/getsentry/sentry-wizard/compare/v2.0.0...v2.2.0)

## 4.3.0

### Features

- Add Transaction Source for Dynamic Sampling Context ([#2454](https://github.com/getsentry/sentry-react-native/pull/2454))

### Dependencies

- Bump Cocoa SDK from v7.23.0 to v7.24.1 ([#2456](https://github.com/getsentry/sentry-react-native/pull/2456))
  - [changelog](https://github.com/getsentry/sentry-cocoa/blob/master/CHANGELOG.md#7241)
  - [diff](https://github.com/getsentry/sentry-cocoa/compare/7.23.0...7.24.1)
- Bump Android SDK from v6.3.1 to v6.4.1 ([#2437](https://github.com/getsentry/sentry-react-native/pull/2437))
  - [changelog](https://github.com/getsentry/sentry-java/blob/main/CHANGELOG.md#641)
  - [diff](https://github.com/getsentry/sentry-java/compare/6.3.1...6.4.1)
- Bump JavaScript SDK from v7.9.0 to v7.12.1 ([#2451](https://github.com/getsentry/sentry-react-native/pull/2451))
  - [changelog](https://github.com/getsentry/sentry-javascript/blob/master/CHANGELOG.md#7121)
  - [diff](https://github.com/getsentry/sentry-javascript/compare/7.9.0...7.12.1)

## 4.2.4

### Fixes

- ReactNativeTracing wrongly marks transactions as deadline_exceeded when it reaches the idleTimeout ([#2427](https://github.com/getsentry/sentry-react-native/pull/2427))

## 5.0.0-alpha.2

- Latest changes from 4.2.x

## 5.0.0-alpha.1

### Fixes

- Auto linking for RN >= 0.69 ([#2332](https://github.com/getsentry/sentry-react-native/pull/2332))

## 4.2.3

### Fixes

- Bump Cocoa SDK to v7.23.0 ([#2401](https://github.com/getsentry/sentry-react-native/pull/2401))
  - [changelog](https://github.com/getsentry/sentry-cocoa/blob/master/CHANGELOG.md#7230)
  - [diff](https://github.com/getsentry/sentry-cocoa/compare/7.22.0...7.23.0)
- Bump Android SDK to v6.3.1 ([#2410](https://github.com/getsentry/sentry-react-native/pull/2410))
  - [changelog](https://github.com/getsentry/sentry-java/blob/main/CHANGELOG.md#631)
  - [diff](https://github.com/getsentry/sentry-java/compare/6.3.0...6.3.1)
- Bump JavaScript SDK to v7.9.0 ([#2412](https://github.com/getsentry/sentry-react-native/pull/2412))
  - [changelog](https://github.com/getsentry/sentry-javascript/blob/master/CHANGELOG.md#790)
  - [diff](https://github.com/getsentry/sentry-javascript/compare/7.7.0...7.9.0)

## 4.2.2

### Fixes

- Should not ignore `options.transport` function provided in `Sentry.init(...)` ([#2398](https://github.com/getsentry/sentry-react-native/pull/2398))

## 4.2.1

### Fixes

- SENTRY_DIST accepts non-number values on Android ([#2395](https://github.com/getsentry/sentry-react-native/pull/2395))

### Features

- Bump Cocoa SDK to v7.22.0 ([#2392](https://github.com/getsentry/sentry-react-native/pull/2392))
  - [changelog](https://github.com/getsentry/sentry-cocoa/blob/master/CHANGELOG.md#7220)
  - [diff](https://github.com/getsentry/sentry-cocoa/compare/7.21.0...7.22.0)

## 4.2.0

### Features

- Bump Cocoa SDK to v7.21.0 ([#2374](https://github.com/getsentry/sentry-react-native/pull/2374))
  - [changelog](https://github.com/getsentry/sentry-cocoa/blob/master/CHANGELOG.md#7210)
  - [diff](https://github.com/getsentry/sentry-cocoa/compare/7.20.0...7.21.0)
- Bump Android SDK to v6.3.0 ([#2380](https://github.com/getsentry/sentry-react-native/pull/2380))
  - [changelog](https://github.com/getsentry/sentry-java/blob/main/CHANGELOG.md#630)
  - [diff](https://github.com/getsentry/sentry-java/compare/6.1.4...6.3.0)
- Bump JavaScript SDK to v7.7.0 ([#2375](https://github.com/getsentry/sentry-react-native/pull/2375))
  - [changelog](https://github.com/getsentry/sentry-javascript/blob/master/CHANGELOG.md#770)
  - [diff](https://github.com/getsentry/sentry-javascript/compare/7.6.0...7.7.0)

## 4.1.3

### Fixes

- Solve reference to private cocoa SDK class ([#2369](https://github.com/getsentry/sentry-react-native/pull/2369))

## 4.1.2

### Fixes

- Set default unit for measurements ([#2360](https://github.com/getsentry/sentry-react-native/pull/2360))
- When using SENTRY_DIST env. var. on Android, SDK fails to convert to an Integer ([#2365](https://github.com/getsentry/sentry-react-native/pull/2365))

### Features

- Bump JavaScript SDK to v7.6.0 ([#2361](https://github.com/getsentry/sentry-react-native/pull/2361))
  - [changelog](https://github.com/getsentry/sentry-javascript/blob/master/CHANGELOG.md#760)
  - [diff](https://github.com/getsentry/sentry-javascript/compare/7.5.1...7.6.0)

## 4.1.1

### Features

- Bump Cocoa SDK to v7.20.0 ([#2341](https://github.com/getsentry/sentry-react-native/pull/2341), [#2356](https://github.com/getsentry/sentry-react-native/pull/2356))
  - [changelog](https://github.com/getsentry/sentry-cocoa/blob/master/CHANGELOG.md#7200)
  - [diff](https://github.com/getsentry/sentry-cocoa/compare/7.18.1...7.20.0)
- Bump JavaScript SDK to v7.5.1 ([#2342](https://github.com/getsentry/sentry-react-native/pull/2342), [#2350](https://github.com/getsentry/sentry-react-native/pull/2350))
  - [changelog](https://github.com/getsentry/sentry-javascript/blob/master/CHANGELOG.md#751)
  - [diff](https://github.com/getsentry/sentry-javascript/compare/7.3.1...7.5.1)

## 4.1.0

- Fix: Send DidBecomeActiveNotification when OOM enabled ([#2326](https://github.com/getsentry/sentry-react-native/pull/2326))
- Fix: SDK overwrites the user defined ReactNativeTracing ([#2319](https://github.com/getsentry/sentry-react-native/pull/2319))
- Bump Sentry JavaScript 7.3.1 ([#2306](https://github.com/getsentry/sentry-react-native/pull/2306))
  - [changelog](https://github.com/getsentry/sentry-javascript/blob/7.3.1/CHANGELOG.md)
  - [diff](https://github.com/getsentry/sentry-javascript/compare/7.1.1...7.3.1)
- Bump Sentry Cocoa 7.18.1 ([#2320](https://github.com/getsentry/sentry-react-native/pull/2320))
  - [changelog](https://github.com/getsentry/sentry-cocoa/blob/7.18.1/CHANGELOG.md)
  - [diff](https://github.com/getsentry/sentry-cocoa/compare/7.18.0...7.18.1)
- Bump Sentry Android 6.1.4 ([#2320](https://github.com/getsentry/sentry-react-native/pull/2320))
  - [changelog](https://github.com/getsentry/sentry-java/blob/6.1.4/CHANGELOG.md)
  - [diff](https://github.com/getsentry/sentry-java/compare/6.1.2...6.1.4)

## 4.0.2

- Fix Calculate the absolute number of Android versionCode ([#2313](https://github.com/getsentry/sentry-react-native/pull/2313))

## 4.0.1

- Filter out app start with more than 60s ([#2303](https://github.com/getsentry/sentry-react-native/pull/2303))

## 4.0.0

- Bump Sentry JavaScript 7.1.1 ([#2279](https://github.com/getsentry/sentry-react-native/pull/2279))
  - [changelog](https://github.com/getsentry/sentry-javascript/blob/7.1.1/CHANGELOG.md)
  - [diff](https://github.com/getsentry/sentry-javascript/compare/6.19.2...7.1.1)
- Bump Sentry Cocoa 7.18.0 ([#2303](https://github.com/getsentry/sentry-react-native/pull/2303))
  - [changelog](https://github.com/getsentry/sentry-cocoa/blob/7.18.0/CHANGELOG.md)
  - [diff](https://github.com/getsentry/sentry-cocoa/compare/7.11.0...7.18.0)
- Bump Sentry Android 6.1.2 ([#2303](https://github.com/getsentry/sentry-react-native/pull/2303))
  - [changelog](https://github.com/getsentry/sentry-java/blob/6.1.2/CHANGELOG.md)
  - [diff](https://github.com/getsentry/sentry-java/compare/5.7.0...6.1.2)

## Breaking changes

By bumping Sentry Javascript, new breaking changes were introduced, to know more what was changed, check the [breaking changes changelog](https://github.com/getsentry/sentry-javascript/blob/7.0.0/CHANGELOG.md#breaking-changes) from Sentry Javascript.

## 4.0.0-beta.5

- Fix warning missing DSN on BrowserClient. ([#2294](https://github.com/getsentry/sentry-react-native/pull/2294))

## 4.0.0-beta.4

- Bump Sentry Cocoa 7.17.0 ([#2300](https://github.com/getsentry/sentry-react-native/pull/2300))
  - [changelog](https://github.com/getsentry/sentry-cocoa/blob/7.17.0/CHANGELOG.md)
  - [diff](https://github.com/getsentry/sentry-cocoa/compare/7.16.1...7.17.0)
- Bump Sentry Android 6.1.1 ([#2300](https://github.com/getsentry/sentry-react-native/pull/2300))
  - [changelog](https://github.com/getsentry/sentry-java/blob/6.1.1/CHANGELOG.md)
  - [diff](https://github.com/getsentry/sentry-java/compare/6.0.0...6.1.1)

## 4.0.0-beta.3

- Bump Sentry Cocoa 7.16.1 ([#2279](https://github.com/getsentry/sentry-react-native/pull/2283))
  - [changelog](https://github.com/getsentry/sentry-cocoa/blob/7.16.1/CHANGELOG.md)
  - [diff](https://github.com/getsentry/sentry-cocoa/compare/7.11.0...7.16.1)

## 4.0.0-beta.2

- Bump Sentry JavaScript 7.1.1 ([#2279](https://github.com/getsentry/sentry-react-native/pull/2279))
  - [changelog](https://github.com/getsentry/sentry-javascript/blob/7.1.1/CHANGELOG.md)
  - [diff](https://github.com/getsentry/sentry-javascript/compare/7.0.0...7.1.1)
- Bump Sentry Android 6.0.0 ([#2281](https://github.com/getsentry/sentry-react-native/pull/2281))
  - [changelog](https://github.com/getsentry/sentry-java/blob/6.0.0/CHANGELOG.md)
  - [diff](https://github.com/getsentry/sentry-java/compare/5.7.0...6.0.0)

## 4.0.0-beta.1

- Bump Sentry JavaScript 7.0.0 ([#2250](https://github.com/getsentry/sentry-react-native/pull/2250))
  - [changelog](https://github.com/getsentry/sentry-javascript/blob/7.0.0/CHANGELOG.md)
  - [diff](https://github.com/getsentry/sentry-javascript/compare/6.19.2...7.0.0)

## Breaking changes

By bumping Sentry Javascript, new breaking changes were introduced, to know more what was changed, check the [breaking changes changelog](https://github.com/getsentry/sentry-javascript/blob/7.0.0/CHANGELOG.md#breaking-changes) from Sentry Javascript.

## 3.4.3

- feat: Support macOS (#2240) by @ospfranco

## 3.4.2

- fix: Fix cold start appearing again after js bundle reload on Android. #2229

## 3.4.1

- fix: Make withTouchEventBoundary options optional #2196

## 3.4.0

### Various fixes & improvements

- Bump: @sentry/javascript dependencies to 6.19.2 (#2175) by @marandaneto

## 3.3.6

- fix: Respect given release if no dist is given during SDK init (#2163)
- Bump: @sentry/javascript dependencies to 6.19.2 (#2175)

## 3.3.5

- Bump: Sentry Cocoa to 7.11.0 and Sentry Android to 5.7.0 (#2160)

## 3.3.4

- fix(android): setContext serializes as context for Android instead of extra (#2155)
- fix(android): Duplicate Breadcrumbs when captuing messages #2153

## 3.3.3

- Bump: Sentry Cocoa to 7.10.2 and Sentry Android to 5.6.3 (#2145)
- fix(android): Upload source maps correctly regardless of version codes #2144

## 3.3.2

- fix: Do not report empty measurements #1983
- fix(iOS): Bump Sentry Cocoa to 7.10.1 and report slow and frozen measurements (#2132)
- fix(iOS): Missing userId on iOS when the user is not set in the Scope (#2133)

## 3.3.1

- feat: Support setting maxCacheItems #2102
- fix: Clear transaction on route change for React Native Navigation #2119

## 3.3.0

- feat: Support enableNativeCrashHandling for iOS #2101
- Bump: Sentry Cocoa 7.10.0 #2100
- feat: Touch events now track components with `sentry-label` prop, falls back to `accessibilityLabel` and then finally `displayName`. #2068
- fix: Respect sentryOption.debug setting instead of #DEBUG build flag for outputting logs #2039
- fix: Passing correct mutableOptions to iOS SDK (#2037)
- Bump: Bump @sentry/javascript dependencies to 6.17.9 #2082
- fix: Discard prior transactions on react navigation dispatch #2053

## 3.2.14-beta.2

- feat: Touch events now track components with `sentry-label` prop, falls back to `accessibilityLabel` and then finally `displayName`. #2068
- fix: Respect sentryOption.debug setting instead of #DEBUG build flag for outputting logs #2039
- fix: Passing correct mutableOptions to iOS SDK (#2037)
- Bump: Bump @sentry/javascript dependencies to 6.17.9 #2082

## 3.2.14-beta.1

- fix: Discard prior transactions on react navigation dispatch #2053

## 3.2.13

- fix(deps): Add `@sentry/wizard` back in as a dependency to avoid missing dependency when running react-native link. #2015
- Bump: sentry-cli to 1.72.0 #2016

## 3.2.12

- fix: fetchNativeDeviceContexts returns an empty Array if no Device Context available #2002
- Bump: Sentry Cocoa 7.9.0 #2011

## 3.2.11

- fix: Polyfill the promise library to permanently fix unhandled rejections #1984

## 3.2.10

- fix: Do not crash if androidx.core isn't available on Android #1981
- fix: App start measurement on Android #1985
- Bump: Sentry Android to 5.5.2 #1985

## 3.2.9

- Deprecate initialScope in favor of configureScope #1963
- Bump: Sentry Android to 5.5.1 and Sentry Cocoa to 7.7.0 #1965

## 3.2.8

### Various fixes & improvements

- replace usage of master to main (30b44232) by @marandaneto

## 3.2.7

- fix: ReactNavigationV4Instrumentation null when evaluating 'state.routes' #1940
- fix: ConcurrentModification exception for frameMetricsAggregator #1939

## 3.2.6

- feat(android): Support monorepo in gradle plugin #1917
- fix: Remove dependency on promiseRejectionTrackingOptions #1928

## 3.2.5

- fix: Fix dynamic require for promise options bypassing try catch block and crashing apps #1923

## 3.2.4

- fix: Warn when promise rejections won't be caught #1886
- Bump: Sentry Android to 5.4.3 and Sentry Cocoa to 7.5.4 #1920

## 3.2.3

### Various fixes & improvements

- fix(ios): tracesSampler becomes NSNull in iOS and the app cannot be started (#1872) by @marandaneto

## 3.2.2

- Bump Sentry Android SDK to 5.3.0 #1860

## 3.2.1

### Various fixes & improvements

- feat(ios): Missing config `enableOutOfMemoryTracking` on iOS/Mac (#1858) by @marandaneto

## 3.2.0

- feat: Routing instrumentation will emit breadcrumbs on route change and set route tag #1837
- Bump Sentry Android SDK to 5.2.4 ([#1844](https://github.com/getsentry/sentry-react-native/pull/1844))

  - [changelog](https://github.com/getsentry/sentry-java/blob/5.2.4/CHANGELOG.md)
  - [diff](https://github.com/getsentry/sentry-java/compare/5.2.0...5.2.4)

- Bump Sentry Cocoa SDK to 7.4.8 ([#1856](https://github.com/getsentry/sentry-react-native/pull/1856))
  - [changelog](https://github.com/getsentry/sentry-cocoa/blob/7.4.8/CHANGELOG.md)
  - [diff](https://github.com/getsentry/sentry-cocoa/compare/7.3.0...7.4.8)

## 3.2.0-beta.2

- fix: Type React Native Navigation instrumentation constructor argument as unknown to avoid typescript errors #1817

## 3.2.0-beta.1

- feat: Routing instrumentation for React Native Navigation #1774

## 3.1.1

- Bump Sentry Android SDK to 5.2.0 ([#1785](https://github.com/getsentry/sentry-react-native/pull/1785))

  - [changelog](https://github.com/getsentry/sentry-java/blob/5.2.0/CHANGELOG.md)
  - [diff](https://github.com/getsentry/sentry-java/compare/5.1.2...5.2.0)

- Bump Sentry Cocoa SDK to 7.3.0 ([#1785](https://github.com/getsentry/sentry-react-native/pull/1785))
  - [changelog](https://github.com/getsentry/sentry-cocoa/blob/7.3.0/CHANGELOG.md)
  - [diff](https://github.com/getsentry/sentry-cocoa/compare/7.2.6...7.3.0)

## 3.1.0

- Feat: Allow custom release for source map upload scripts #1548
- ref: Remove v5 prefix from react navigation instrumentation to support v6 #1768

## 3.0.3

- Fix: Set Java 8 for source and target compatibility if not using AGP >= 4.2.x (#1763)

## 3.0.2

- Bump: Android tooling API 30 (#1761)

## 3.0.1

- fix: Add sentry-cli as a dependency #1755

## 3.0.0

- feat: Align `event.origin`, `event.environment` with other hybrid sdks #1749
- feat: Add native sdk package info onto events #1749
- build(js): Bump sentry-javascript dependencies to 6.12.0 #1750
- fix: Fix native frames not being added to transactions #1752
- build(android): Bump sentry-android to 5.1.2 #1753
- build(ios): Bump sentry-cocoa to 7.2.6 #1753
- fix: Move @sentry/wizard dependency to devDependencies #1751

## 3.0.0-beta.3

- feat: Add `wrap` wrapper method with profiler and touch event boundary #1728
- feat: App-start measurements, if using the `wrap` wrapper, will now finish on the root component mount #1728

## 3.0.0-beta.2

- feat: Native slow/frozen frames measurements #1711

## 3.0.0-beta.1

- build(ios): Bump sentry-cocoa to 7.2.0-beta.9 #1704
- build(android): Bump sentry-android to 5.1.0-beta.9 #1704
- feat: Add app start measurements to the first transaction #1704
- feat: Create an initial initial ui.load transaction by default #1704
- feat: Add `enableAutoPerformanceTracking` flag that enables auto performance when tracing is enabled #1704

## 2.7.0-beta.1

- feat: Track stalls in the JavaScript event loop as measurements #1542

## 2.6.2

- fix: Fix the error handler (error dialog) not called in dev #1712

## 2.6.1

- build(ios): Bump sentry-cocoa to 7.1.4 #1700

## 2.6.0

- feat: Support the `sendDefaultPii` option. #1634
- build(android): Bump sentry-android to 5.1.0-beta.2 #1645
- fix: Fix transactions on Android having clock drift and missing span data #1645

## 2.5.2

- fix: Fix `Sentry.close()` not correctly resolving the promise on iOS. #1617
- build(js): Bump sentry-javascript dependencies to 6.7.1 #1618

## 2.5.1

- fix: Fatal uncaught events should be tagged handled:false #1597
- fix: Fix duplicate breadcrumbs on Android #1598

## 2.5.0

### Dependencies

- build(js): Bump sentry-javascript dependencies to 6.5.1 #1588
- build(ios): Bump sentry-cocoa to 7.0.0 and remove setLogLevel #1459
- build(android): Bump sentry-android to 5.0.1 #1576

### Features

- feat: `Sentry.flush()` to flush events to disk and returns a promise #1547
- feat: `Sentry.close()` method to fully disable the SDK on all layers and returns a promise #1457

### Fixes

- fix: Process "log" levels in breadcrumbs before sending to native #1565

## 2.5.0-beta.1

- build(ios): Bump sentry-cocoa to 7.0.0 and remove setLogLevel #1459
- feat: Close method to fully disable the SDK on all layers #1457
- build(android): Bump Android SDK to 5.0.0-beta.1 #1476

## 2.4.3

- fix: Use the latest outbox path from hub options instead of private options #1529

## 2.4.2

- fix: enableNative: false should take precedence over autoInitializeNativeSdk: false #1462

## 2.4.1

- fix: Type navigation container ref arguments as any to avoid TypeScript errors #1453

## 2.4.0

- fix: Don't call `NATIVE.fetchRelease` if release and dist already exists on the event #1388
- feat: Add onReady callback that gets called after Native SDK init is called #1406

## 2.3.0

- feat: Re-export Profiler and useProfiler from @sentry/react #1372
- fix(performance): Handle edge cases in React Navigation routing instrumentation. #1365
- build(android): Bump sentry-android to 4.3.0 #1373
- build(devtools): Bump @sentry/wizard to 1.2.2 #1383
- build(js): Bump sentry-javascript dependencies to 6.2.1 #1384
- feat(performance): Option to set route change timeout in routing instrumentation #1370

## 2.2.2

- fix: Fix unhandled promise rejections not being tracked #1367

## 2.2.1

- build(js): Bump @sentry/\* dependencies on javascript to 6.2.0 #1354
- fix: Fix react-dom dependency issue. #1354
- build(android): Bump sentry-android to 4.1.0 #1334

## 2.2.0

- Bump: sentry-android to v4.0.0 #1309
- build(ios): Bump sentry-cocoa to 6.1.4 #1308
- fix: Handle auto session tracking start on iOS #1308
- feat: Use beforeNavigate in routing instrumentation to match behavior on JS #1313
- fix: React Navigation Instrumentation starts initial transaction before navigator mount #1315

## 2.2.0-beta.0

- build(ios): Bump sentry-cocoa to 6.1.3 #1293
- fix: pass maxBreadcrumbs to Android init
- feat: Allow disabling native SDK initialization but still use it #1259
- ref: Rename shouldInitializeNativeSdk to autoInitializeNativeSdk #1275
- fix: Fix parseErrorStack that only takes string in DebugSymbolicator event processor #1274
- fix: Only set "event" type in envelope item and not the payload #1271
- build: Bump JS dependencies to 5.30.0 #1282
- fix: Add fallback envelope item type to iOS. #1283
- feat: Auto performance tracing with XHR/fetch, and routing instrumentation #1230

## 2.1.1

- build(android): Bump `sentry-android` to 3.2.1 #1296

## 2.1.0

- feat: Include @sentry/tracing and expose startTransaction #1167
- feat: A better sample app to showcase the SDK and especially tracing #1168
- build(js): Bump @sentry/javascript dependencies to 5.28.0. #1228
- build(android): Bump `sentry-android` to 3.2.0 #1208

## 2.0.2

- build(ios): Bump `sentry-cocoa` to 6.0.9 #1200

## 2.0.1

- build(ios): Bump `sentry-cocoa` to 6.0.8. #1188
- fix(ios): Remove private imports and call `storeEnvelope` on the client. #1188
- fix(ios): Lock specific version in podspec. #1188
- build(android): Bump `sentry-android` to 3.1.3. #1177
- build(deps): Bump @sentry/javascript deps to version-locked 5.27.4 #1199

## 2.0.0

- build(android): Changes android package name from `io.sentry.RNSentryPackage` to `io.sentry.react.RNSentryPackage` (Breaking). #1131
- fix: As auto session tracking is now on by default, allow user to pass `false` to disable it. #1131
- build: Bump `sentry-android` to 3.1.0. #1131
- build: Bump `sentry-cocoa` to 6.0.3. #1131
- feat(ios): Use `captureEnvelope` on iOS/Mac. #1131
- feat: Support envelopes with type other than `event`. #1131
- feat(android): Add enableNdkScopeSync property to ReactNativeOptions. #1131
- feat(android): Pass attachStacktrace option property down to android SDK. #1131
- build(js): Bump @sentry/javascript dependencies to 5.27.1. #1156

## 1.9.0

- fix: Only show the "Native Sentry SDK is disabled" warning when `enableNative` is false and `enableNativeNagger` is true. #1084
- build: Bump @sentry/javascript dependencies to 5.25.0. #1118

## 1.8.2

- build: Bump @sentry/javascript dependencies to 5.24.2 #1091
- fix: Add a check that `performance` exists before using it. #1091

## 1.8.1

- build: Bump @sentry/javascript dependencies to 5.24.1 #1088
- fix: Fix timestamp offset issues due to issues with `performance.now()` introduced in React Native 0.63. #1088

## 1.8.0

- feat: Support MacOS #1068
- build: Bump @sentry/javascript dependencies to 5.23.0 #1079
- fix: Only call native deviceContexts on iOS #1061
- fix: Don't send over Log and Critical levels over native bridge #1063

## 1.7.2

- meta: Move from Travis CI to Github Actions #1019
- ref: Drop TSLint in favor of ESLint #1023
- test: Add basic end-to-end tests workflow #945
- Bump: sentry-android to v2.3.1

## 1.7.1

- build: Bump sentry-cocoa to 5.2 #1011
- fix: App Store submission for Mac apps getsentry/sentry-cocoa#635
- fix: Use the release and dist set in init options over native release #1009
- fix: assign default options before enableNative check #1007

## 1.7.0

- fix: Use `LogBox` instead of `YellowBox` if possible. #989
- fix: Don't add `DeviceContext` default integration if `enableNative` is set to `false`. #993
- fix: Don't log "Native Sentry SDK is disabled" if `enableNativeNagger` is set to `false`. #993
- feat: Migrate to `@sentry/react` from `@sentry/browser` and expose `ErrorBoundary` & the redux enhancer. #1005

## 1.6.3

- feat: Touch events take Regex for ignoreNames & add tests #973

## 1.6.2

- fix: Don't prefix app:/// to "native" filename as well #957
- feat: Add sdk_info to envelope header on Android. #958

## 1.6.1

- Bump `sentry-cocoa` `5.1.8`

## 1.6.0

- feat: Log component tree with all touch events #952
- fix: Fix appending app:/// prefix to [native code] #946
- Bump `@sentry/*` to `^5.19.0`
- Bump `sentry-cocoa` `5.1.6`

## 1.5.0

- feat: Track touch events as breadcrumbs #939
- fix: Serialize the default user keys in setUser #926
- Bump android 2.2.0 #942
- fix(android): Fix unmapped context keys being overwritten on Android.

## 1.4.5

- fix: Fix Native Wrapper not checking enableNative setting #919

## 1.4.4

- Bump cocoa 5.1.4
- fix(ios): We only store the event in release mode #917

## 1.4.3

- Extend Scope methods to set native scope too. #902
- Bump android 2.1.6
- Bump `@sentry/*` to `^5.16.1`
- Bump cocoa 5.1.3

## 1.4.2

- Bump android 2.1.4 #891
- Expose session timeout. #887
- Added `event.origin` and `event.environment` tags to determine where events originate from. #890

## 1.4.1

- Filtered out `options` keys passed to `init` that would crash native. #885

## 1.4.0

- Remove usages of RNSentry to a native wrapper (#857)
- Bump android 2.1.3 (#858)
- Bump cocoa 5.1.0 (#870)
- Accept enableAutoSessionTracking (#870)
- Don't attach Android Threads (#866)
- Refactored startWithDsnString to be startWithOptions. (#860)

## 1.3.9

- Bump `@sentry/wizard` to `1.1.4`

## 1.3.8

- Fixes a bug in `DebugSymbolicator`

## 1.3.7

- Bump `@sentry/wizard` to `1.1.2`

## 1.3.6

- Bump `@sentry/*` to `^5.15.4`

## 1.3.5

- Bump `@sentry/*` to `^5.15.2`

## 1.3.4

- Bump `@sentry/*` to `^5.15.1`
- Fix a bug in DebugSymbolicator to fetch the correct file
- Bump to `io.sentry:sentry-android:2.0.2`

## 1.3.3

- Fix sourcemap path for Android and `react-native` version `< 0.61`
- Expose Android SDK in Java

## 1.3.2

- Bump `io.sentry:sentry-android:2.0.0`
- Fixes a bug on Android when sending events with wrong envelope size

## 1.3.1

- Bump `@sentry/wizard` to `1.1.1` fixing iOS release identifiers
- console.warn und unhandled rejections in DEV

## 1.3.0

- Bump `io.sentry:sentry-android:2.0.0-rc04`
- Added support for Hermes runtime!!
- Fixed a lot of issues on Android
- NDK support

## 1.2.2

- fix(android): Crash if stacktrace.frames is empty (#742)

## 1.2.1

- Bump `io.sentry:sentry-android:1.7.29`

## 1.2.0

- Bump `@sentry/*` to `^5.10.0`
- Allow overriding sentry.properties location (#722)

## 1.1.0

- Bump `@sentry/*` to `^5.9.0`
- fix(android): Feedback not working (#706)
- fix(types): Fix type mismatch when copying breadcrumb `type` (#693)

## 1.0.9

- Fixed an issue where breadcrumbs failed to be copied correctly

## 1.0.8

- Fix missing `type`, miscast `status_code` entries in Android breadcrumbs

## 1.0.7

- Store `environment`, `release` & `dist` on native iOS and Android clients in case of an native crash

## 1.0.6

- Fix error message to guide towards correct docs page

## 1.0.5

- Convert `message` in Java to string if it's a map (#653)

## 1.0.4

- Also catch `ClassCastException` to support react-native versions < 0.60 (#651)

## 1.0.3

- Expose `BrowserIntegrations` to change browser integrations (#639)

## 1.0.2

- Fixes `breadcrumb.data` cast if it's not a hashmap (#651)

## 1.0.1

- Fixed typo in `RNSentry.m` (#658)

## 1.0.0

This is a new major release of the Sentry's React Native SDK rewritten in TypeScript.
This SDK is now unified with the rest of our JavaScript SDKs and published under a new name `@sentry/react-native`.
It uses `@sentry/browser` and both `sentry-cocoa` and `sentry-android` for native handling.

This release is a breaking change an code changes are necessary.

New way to import and init the SDK:

```js
import * as Sentry from '@sentry/react-native';

Sentry.init({
  dsn: 'DSN',
});
```

## 0.43.2

- Add a check for an empty stacktrace on Android (#594)

## 0.43.1

- Bump `raven-js` `3.27.1`

## 0.43.0

- Bump `sentry-wizard` `0.13.0`

## 0.42.0

- Bump `sentry-cocoa` `4.2.1`
- Fix a bug where environment was correctly set
- Only upload source maps in gradle if non debug build

## 0.41.1

- Fix bump version script

## 0.41.0

- Update android build tools and gradle scripts to be compatible with latest version
- Fix support to build on windows

## 0.40.3

- Bump `sentry-cocoa` `4.1.3`

## 0.40.2

- Fix import for ArrayList and ReadableArray on Android, Fixes #511

## 0.40.1

- Use `buildToolsVersion` in build.gradle

## 0.40.0

- Add fingerprint support for iOS/Android, Fixes #407
- Add support for tvOS

## v0.39.1

- Bump `@sentry/wizard` `0.12.1`
- Add constructor for `RNSentryPackage.java`, Fixes #490

## v0.39.0

- `react-native-sentry >= 0.39.0` requires `react-native >= 0.56.0`
- [Android] Bumping of gradle deps

```
compileSdkVersion 26
buildToolsVersion '26.0.3'
...
targetSdkVersion 26
```

- [Android] Use `sentry-android` `1.7.5`
- Bump `@sentry/wizard` `0.11.0`
- Bump `sentry-cocoa` `4.1.0`
- Use new SDK identifier `sentry.javascript.react-native`

## v0.38.3

- Bump `@sentry/wizard` `0.10.2`

## v0.38.2

- [Android] Use `sentry-android` `1.7.4`

## v0.38.1

- [Android] set empty message to prevent breadcrumb exception

## v0.38.0

- [Android] Remove requirement to pass in `MainApplication` `new RNSentryPackage(MainApplication.this)`

## v0.37.1

- [Android] Call event callbacks even on failure to trigger crashes when device is offline

## v0.37.0

- Revert change to podspec file
- Add support for transaction instead of culprit
- Add equalsIgnoreCase to gradle release name compare
- Bump sentry-java to 1.7.3

## v0.36.0

- Bump raven-js to 3.24.2
- Fixed #391

## v0.35.4

- Bump sentry-cocoa to 3.12.4

## v0.35.3

- Fix wizard command

## v0.35.2

- Fixed #374

## v0.35.1

- Bump sentry-cocoa to 3.12.0

## v0.35.0

- Fixes an issue where error will not be reported to Sentry.

## v0.34.1

- Fixed #354

## v0.34.0

- Fixed #353
- Fixed #347
- Fixed #346
- Fixed #342

## v0.33.0

- Add pro guard default rule @kazy1991
- Exposed crashedLastLaunch for iOS @monotkate
- Fixed #337
- Fixed #333
- Fixed #331
- Fixed #322

## v0.32.1

- Update sentry-wizard

## v0.32.0

### Breaking changes

### Migration guide upgrading from < 0.32.0

Since we now use `@sentry/wizard` for linking with out new `@sentry/cli` package, the old
`sentry-cli-bin` package has been deprecated.
You have to search your codebase for `sentry-cli-binary` and replace it with `@sentry/cli`.
There are few places where we put it during the link process:

- In both `sentry.properties` files in `ios`/`android` folder
- In your Xcode build scripts once in `Bundle React Native code and images` and once in `Upload Debug Symbols to Sentry`

So e.g.:

The `Upload Debug Symbols to Sentry` build script looks like this:

```
export SENTRY_PROPERTIES=sentry.properties
../node_modules/sentry-cli-binary/bin/sentry-cli upload-dsym
```

should be changed to this:

```
export SENTRY_PROPERTIES=sentry.properties
../node_modules/@sentry/cli/bin/sentry-cli upload-dsym
```

### General

- Bump `@sentry/wizard` to `0.7.3`
- Bump `sentry-cocoa` to `3.10.0`
- Fixed #169

## v0.31.0

- Use <https://github.com/getsentry/sentry-wizard> for setup process

## v0.30.3

- Fix podspec file
- Fix gradle regex to allow number in projectname

## v0.30.2

Updated npm dependencies

## v0.30.1

Deploy and release over Probot

## v0.30.0

Refactored iOS to use shared component from sentry-cocoa.
Also squashed many little bugs on iOS.

- Fixed #281
- Fixed #280

## v0.29.0

- Fixed #275
- Fixed #274
- Fixed #272
- Fixed #253

## v0.28.0

We had to rename `project.ext.sentry` to `project.ext.sentryCli` because our own proguard gradle plugin was conflicting with the name.
The docs already reflect this change.

- #257

We now use the `mainThread` to report errors to `RNSentry`. This change is necessary in order for react-native to export constants.
This change shouldn't impact anyone using `react-native-sentry` since most of the "heavy" load was handled by `sentry-cocoa` in its own background queue anyway.

- #259
- #244

Bump `sentry-cocoa` to `3.8.3`

## v0.27.0

We decided to deactivate stack trace merging by default on iOS since it seems to unstable right now.
To activate it set:

```js
Sentry.config('___DSN___', {
  deactivateStacktraceMerging: false,
});
```

We are looking into ways making this more stable and plan to re-enable it again in the future.

## v0.26.0

- Added `setShouldSendCallback` #250

## v0.25.0

- Fix a bug in gradle script that trigged the sourcemap upload twice
- Fixed #245
- Fixed #234

## v0.24.2

- Fixed <https://github.com/getsentry/react-native-sentry/issues/241>

## v0.24.1

- Bump `sentry-cli` version to `1.20.0`

## v0.24.0

- Fix frame urls when only using `raven-js`
- Upgrade `sentry-java` to `1.5.3`
- Upgrade `sentry-cocoa` to `3.8.1`
- Added support for `sampleRate` option

## v0.23.2

- Fixed #228 again ¯\\*(ツ)*/¯

## v0.23.1

- Fixed #228

## v0.23.0

- Add more event properties for `setEventSentSuccessfully` callback on Android

## v0.22.0

- Fixed #158
- Add

```groovy
project.ext.sentry = [
    logLevel: "debug",
    flavorAware: true
]
```

should be before:
`apply from: "../../node_modules/react-native-sentry/sentry.gradle"`
This enables `sentry-cli` debug output on android builds, also adds flavor aware `sentry.properties` files.

## v0.21.2

- Fixing device farm tests

## v0.21.1

- Store event on release and send on next startup.

## v0.21.0

- Fixed an issue where javascript error wasn't sent everytime

## v0.20.0

- Bump `sentry-cocoa` to `3.6.0`

## v0.19.0

- Make `userId` optional for user context
- Bump `sentry-cocoa` to `3.5.0`

## v0.18.0

- Bump `sentry-java` to `1.5.1`
- Fix linking step
- Bump `raven-js` to `3.17.0`

## v0.17.1

- Fixed #190

## v0.17.0

- Fix `disableNativeIntegration` proptery to use right transport

## v0.16.2

- Remove send callback when native integration isn't available.

## v0.16.1

- Removed strange submodule

## v0.16.0

- Bump `sentry-java` to `1.4.0`
- Bump `sentry-cocoa` to `3.4.2`
- Fixed #182
- Fixed path detection of sentry-cli

## v0.15.1

- Fixed last release

## v0.15.0

- Added compatiblity for react-native `0.47.0`
- Fixed #169
- Fixed #106
- Bumped `sentry-cocoa` to `3.3.3`

Also added integration tests running on AWS Device Farm.

## v0.14.16

- Fixed #124

## v0.14.12

- Updated to `sentry-cocoa` `3.1.2`
- Fixed #156

## v0.14.11

- Fixed #166

## v0.14.10

- Fixed #161

## v0.14.9

Fixed #163

## v0.14.8

- Fixed #159
- Fixes breadcrumb tracking on android

## v0.14.7

- Improve performance for `react-native >= 0.46`

## v0.14.6

- Bump `sentry-cocoa` and `KSCrash`

## v0.14.5

- Push Podspec to `sentry-cocoa` `3.1.2`

## v0.14.4

- Removed example project from repo
- Make sure native client is only initialized once

## v0.14.3

- Revert to `23.0.1` android build tools

## v0.14.2

- Fixes #131

## v0.14.1

- Bump `raven-js` `3.16.1`
- Fixes #136

## v0.14.0

- Allowing calls to Sentry without calling `install()`
- Add internal logging if `logLevel >= SentryLog.Debug`
- Use `sentry-cocoa` `3.1.2`

## v0.13.3

- Fixes #67

## v0.13.2

- Fixes #116
- Fixes #51

## v0.13.1

- Fixed Android version dependency

## v0.13.0

- Overhauled internal handling of exceptions
- Updated iOS and Android native dependencies

## v0.12.12

- Fixes #105
- Added option `disableNativeIntegration`

## v0.12.11

- Use sentry-cocoa `3.0.9`
- Fixes #100

## v0.12.10

- Update `raven-js` to `3.16.0`
- Update `sentry-cocoa` to `3.0.8`
- Fixes #64
- Fixes #57

## v0.12.8

- Fix typo

## v0.12.9

- Add support on iOS for stacktrace merging and `react-native 0.45`

## v0.12.7

- Fixes #92

## v0.12.6

- Fixes #95

## v0.12.5

- Fixes #91 #87 #82 #63 #54 #48

## v0.12.3

- Fixed #90

## v0.12.2

- Fixed #90

## v0.12.4

- Fixed #94

## v0.12.1

- Use `3.0.7` `sentry-cocoa` in Podspec

## v0.12.0

- Removed `RSSwizzle` use `SentrySwizzle` instead

## v0.11.8

Update Podspec to use `Sentry/KSCrash`

## v0.11.7

- Fix `duplicate symbol` `RSSwizzle` when using CocoaPods

## v0.11.6

- Use `sentry-cocoa` `3.0.1`

## v0.11.5

- Fix <https://github.com/getsentry/react-native-sentry/issues/77>

## v0.11.4

- Use android buildToolsVersion 23.0.1

## v0.11.3

- Fix Xcode archive to not build generic archive

## v0.11.2

- Fix Xcode archiving

## v0.11.1

- Using latest version of `sentry-cocoa`

## v0.11.0

This is a big release because we switched our internal iOS client from swift to objc which drastically improve the setup experience and compatibility.

We also added support for codepush, please check the docs <https://docs.sentry.io/clients/react-native/codepush/> for more information.

After updating run `react-native unlink react-native-sentry` and `react-native link react-native-sentry` again in order to setup everything correctly.

## v0.10.0

- Greatly improved the linking process. Check out our docs for more information <https://docs.sentry.io/clients/react-native/>

## v0.9.1

- Update to sentry 2.1.11 which fixes a critical bug regarding sending requests on iOS

## v0.9.0

- Improve link and unlink scripts

## v0.8.5

- Fixed: bad operand types for binary operator

## v0.8.4

- Put execution on iOS into a background thread
- Add parameter checks on android

## v0.8.3

- Bump sentry version to 2.1.10 to fix releases

## v0.8.2

- Updated podspec thx @alloy

## v0.8.1

- Added command to package json to inject MainApplication.java into RNSentryPackage

## v0.8.0

- Added native android support
- raven-js is always used we use the native clients for sending events and add more context to them

## v0.7.0

- Bump KSCrash and Sentry version

## v0.6.0

Use `raven-js` internally instead switching between native and raven-js.

Native client will be used when available.

Alot of API changes to more like `raven-js`

## v0.5.3

- Fix import for

```objc
#if __has_include(<React/RNSentry.h>)
#import <React/RNSentry.h> // This is used for versions of react >= 0.40
#else
#import "RNSentry.h" // This is used for versions of react < 0.40
#endif
```

## v0.5.2

- Prefix filepath with `app://` if RavenClient is used

## v0.5.1

- Fix `npm test`
- Added `forceRavenClient` option which forces to use RavenClient instead of the NativeClient

## v0.5.0

- Added support for installation with cocoapods see <https://docs.sentry.io/clients/react-native/#setup-with-cocoapods>
- Lowered minimum version requirement for `react-native` to `0.38.0`

## v0.4.0

- Added `ignoreModulesExclude` to exclude modules that are ignored by default for stacktrace merging
- Added `ignoreModulesInclude` to add additional modules that should be ignored for stacktrace merging<|MERGE_RESOLUTION|>--- conflicted
+++ resolved
@@ -22,7 +22,6 @@
     email: "john@doe.com",
     message: "Hello World!",
     associatedEventId: eventId, // optional
-<<<<<<< HEAD
   }, {
     captureContext: {
       tags: { "tag-key": "tag-value" },
@@ -33,8 +32,6 @@
         data: "base64-encoded-image",
       },
     ],
-=======
->>>>>>> 6c56eb14
   });
   ```
 
