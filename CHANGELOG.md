--- conflicted
+++ resolved
@@ -1,21 +1,22 @@
 # Changelog
 
 ## Unreleased
-<<<<<<< HEAD
-
-### Features
-
-- This release adds support for [distributed tracing](https://docs.sentry.io/platforms/javascript/usage/distributed-tracing/) without requiring performance monitoring to be active on the JavaScript SDKs (browser and node). This means even if there is no sampled transaction/span, the SDK will still propagate traces to downstream services. Distributed Tracing can be configured with the `tracePropagationTargets` option, which controls what requests to attach the `sentry-trace` and `baggage` HTTP headers to (which is what propagates tracing information). ([#3230](https://github.com/getsentry/sentry-react-native/pull/3230))
+
+### Features
+
+- Add `tracePropagationTargets` option ([#3230](https://github.com/getsentry/sentry-react-native/pull/3230))
+
+  This release adds support for [distributed tracing](https://docs.sentry.io/platforms/javascript/usage/distributed-tracing/)
+  without requiring performance monitoring to be active on the JavaScript SDKs (browser and node).
+  This means even if there is no sampled transaction/span, the SDK will still propagate traces to downstream services.
+  Distributed Tracing can be configured with the `tracePropagationTargets` option,
+  which controls what requests to attach the `sentry-trace` and `baggage` HTTP headers to (which is what propagates tracing information).
 
   ```javascript
   Sentry.init({
     tracePropagationTargets: ["third-party-site.com", /^https:\/\/yourserver\.io\/api/],
   });
   ```
-
-## 5.8.1
-=======
->>>>>>> 4232fae5
 
 ### Fixed
 
