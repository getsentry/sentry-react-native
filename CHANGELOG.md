# Changelog

## Unreleased

<<<<<<< HEAD
- fix: Fix `Sentry.close()` not correctly resolving the promise on iOS. #1617
=======
- build(js): Bump sentry-javascript dependencies to 6.7.1 #1618
>>>>>>> 6e5db2f1

## 2.5.1

- fix: Fatal uncaught events should be tagged handled:false #1597
- fix: Fix duplicate breadcrumbs on Android #1598

## 2.5.0

### Dependencies

- build(js): Bump sentry-javascript dependencies to 6.5.1 #1588
- build(ios): Bump sentry-cocoa to 7.0.0 and remove setLogLevel #1459
- build(android): Bump sentry-android to 5.0.1 #1576

### Features

- feat: `Sentry.flush()` to flush events to disk and returns a promise #1547
- feat: `Sentry.close()` method to fully disable the SDK on all layers and returns a promise #1457

### Fixes

- fix: Process "log" levels in breadcrumbs before sending to native #1565

## 2.5.0-beta.1

- build(ios): Bump sentry-cocoa to 7.0.0 and remove setLogLevel #1459
- feat: Close method to fully disable the SDK on all layers #1457
- build(android): Bump Android SDK to 5.0.0-beta.1 #1476

## 2.4.3

- fix: Use the latest outbox path from hub options instead of private options #1529

## 2.4.2

- fix: enableNative: false should take precedence over autoInitializeNativeSdk: false #1462

## 2.4.1

- fix: Type navigation container ref arguments as any to avoid TypeScript errors #1453

## 2.4.0

- fix: Don't call `NATIVE.fetchRelease` if release and dist already exists on the event #1388
- feat: Add onReady callback that gets called after Native SDK init is called #1406

## 2.3.0

- feat: Re-export Profiler and useProfiler from @sentry/react #1372
- fix(performance): Handle edge cases in React Navigation routing instrumentation. #1365
- build(android): Bump sentry-android to 4.3.0 #1373
- build(devtools): Bump @sentry/wizard to 1.2.2 #1383
- build(js): Bump sentry-javascript dependencies to 6.2.1 #1384
- feat(performance): Option to set route change timeout in routing instrumentation #1370

## 2.2.2

- fix: Fix unhandled promise rejections not being tracked #1367

## 2.2.1

- build(js): Bump @sentry/* dependencies on javascript to 6.2.0 #1354
- fix: Fix react-dom dependency issue. #1354
- build(android): Bump sentry-android to 4.1.0 #1334

## 2.2.0

- Bump: sentry-android to v4.0.0 #1309
- build(ios): Bump sentry-cocoa to 6.1.4 #1308
- fix: Handle auto session tracking start on iOS #1308
- feat: Use beforeNavigate in routing instrumentation to match behavior on JS #1313
- fix: React Navigation Instrumentation starts initial transaction before navigator mount #1315

## 2.2.0-beta.0

- build(ios): Bump sentry-cocoa to 6.1.3 #1293
- fix: pass maxBreadcrumbs to Android init
- feat: Allow disabling native SDK initialization but still use it #1259
- ref: Rename shouldInitializeNativeSdk to autoInitializeNativeSdk #1275
- fix: Fix parseErrorStack that only takes string in DebugSymbolicator event processor #1274
- fix: Only set "event" type in envelope item and not the payload #1271
- build: Bump JS dependencies to 5.30.0 #1282
- fix: Add fallback envelope item type to iOS. #1283
- feat: Auto performance tracing with XHR/fetch, and routing instrumentation #1230

## 2.1.1

- build(android): Bump `sentry-android` to 3.2.1 #1296

## 2.1.0

- feat: Include @sentry/tracing and expose startTransaction #1167
- feat: A better sample app to showcase the SDK and especially tracing #1168
- build(js): Bump @sentry/javascript dependencies to 5.28.0. #1228
- build(android): Bump `sentry-android` to 3.2.0 #1208

## 2.0.2

- build(ios): Bump `sentry-cocoa` to 6.0.9 #1200

## 2.0.1

- build(ios): Bump `sentry-cocoa` to 6.0.8. #1188
- fix(ios): Remove private imports and call `storeEnvelope` on the client. #1188
- fix(ios): Lock specific version in podspec. #1188
- build(android): Bump `sentry-android` to 3.1.3. #1177
- build(deps): Bump @sentry/javascript deps to version-locked 5.27.4 #1199

## 2.0.0

- build(android): Changes android package name from `io.sentry.RNSentryPackage` to `io.sentry.react.RNSentryPackage` (Breaking). #1131
- fix: As auto session tracking is now on by default, allow user to pass `false` to disable it. #1131
- build: Bump `sentry-android` to 3.1.0. #1131
- build: Bump `sentry-cocoa` to 6.0.3. #1131
- feat(ios): Use `captureEnvelope` on iOS/Mac. #1131
- feat: Support envelopes with type other than `event`. #1131
- feat(android): Add enableNdkScopeSync property to ReactNativeOptions. #1131
- feat(android): Pass attachStacktrace option property down to android SDK. #1131
- build(js): Bump @sentry/javascript dependencies to 5.27.1. #1156

## 1.9.0

- fix: Only show the "Native Sentry SDK is disabled" warning when `enableNative` is false and `enableNativeNagger` is true. #1084
- build: Bump @sentry/javascript dependencies to 5.25.0. #1118

## 1.8.2

- build: Bump @sentry/javascript dependencies to 5.24.2 #1091
- fix: Add a check that `performance` exists before using it. #1091

## 1.8.1

- build: Bump @sentry/javascript dependencies to 5.24.1 #1088
- fix: Fix timestamp offset issues due to issues with `performance.now()` introduced in React Native 0.63. #1088

## 1.8.0

- feat: Support MacOS #1068
- build: Bump @sentry/javascript dependencies to 5.23.0 #1079
- fix: Only call native deviceContexts on iOS #1061
- fix: Don't send over Log and Critical levels over native bridge #1063

## 1.7.2

- meta: Move from Travis CI to Github Actions #1019
- ref: Drop TSLint in favor of ESLint #1023
- test: Add basic end-to-end tests workflow #945
- Bump: sentry-android to v2.3.1

## 1.7.1

- build: Bump sentry-cocoa to 5.2 #1011
- fix: App Store submission for Mac apps getsentry/sentry-cocoa#635
- fix: Use the release and dist set in init options over native release #1009
- fix: assign default options before enableNative check #1007

## 1.7.0

- fix: Use `LogBox` instead of `YellowBox` if possible. #989
- fix: Don't add `DeviceContext` default integration if `enableNative` is set to `false`. #993
- fix: Don't log "Native Sentry SDK is disabled" if `enableNativeNagger` is set to `false`. #993
- feat: Migrate to `@sentry/react` from `@sentry/browser` and expose `ErrorBoundary` & the redux enhancer. #1005

## 1.6.3

- feat: Touch events take Regex for ignoreNames & add tests #973

## 1.6.2

- fix: Don't prefix app:/// to "native" filename as well #957
- feat: Add sdk_info to envelope header on Android. #958

## 1.6.1

- Bump `sentry-cocoa` `5.1.8`

## 1.6.0

- feat: Log component tree with all touch events #952
- fix: Fix appending app:/// prefix to [native code] #946
- Bump `@sentry/*` to `^5.19.0`
- Bump `sentry-cocoa` `5.1.6`

## 1.5.0

- feat: Track touch events as breadcrumbs #939
- fix: Serialize the default user keys in setUser #926
- Bump android 2.2.0 #942
- fix(android): Fix unmapped context keys being overwritten on Android.

## 1.4.5

- fix: Fix Native Wrapper not checking enableNative setting #919

## 1.4.4

- Bump cocoa 5.1.4
- fix(ios): We only store the event in release mode #917

## 1.4.3

- Extend Scope methods to set native scope too. #902
- Bump android 2.1.6
- Bump `@sentry/*` to `^5.16.1`
- Bump cocoa 5.1.3

## 1.4.2

- Bump android 2.1.4 #891
- Expose session timeout. #887
- Added `event.origin` and `event.environment` tags to determine where events originate from. #890

## 1.4.1

- Filtered out `options` keys passed to `init` that would crash native. #885

## 1.4.0

- Remove usages of RNSentry to a native wrapper (#857)
- Bump android 2.1.3 (#858)
- Bump cocoa 5.1.0 (#870)
- Accept enableAutoSessionTracking (#870)
- Don't attach Android Threads (#866)
- Refactored startWithDsnString to be startWithOptions. (#860)

## 1.3.9

- Bump `@sentry/wizard` to `1.1.4`

## 1.3.8

- Fixes a bug in `DebugSymbolicator`

## 1.3.7

- Bump `@sentry/wizard` to `1.1.2`

## 1.3.6

- Bump `@sentry/*` to `^5.15.4`

## 1.3.5

- Bump `@sentry/*` to `^5.15.2`

## 1.3.4

- Bump `@sentry/*` to `^5.15.1`
- Fix a bug in DebugSymbolicator to fetch the correct file
- Bump to `io.sentry:sentry-android:2.0.2`

## 1.3.3

- Fix sourcemap path for Android and `react-native` version `< 0.61`
- Expose Android SDK in Java

## 1.3.2

- Bump `io.sentry:sentry-android:2.0.0`
- Fixes a bug on Android when sending events with wrong envelope size

## 1.3.1

- Bump `@sentry/wizard` to `1.1.1` fixing iOS release identifiers
- console.warn und unhandled rejections in DEV

## 1.3.0

- Bump `io.sentry:sentry-android:2.0.0-rc04`
- Added support for Hermes runtime!!
- Fixed a lot of issues on Android
- NDK support

## 1.2.2

- fix(android): Crash if stacktrace.frames is empty (#742)

## 1.2.1

- Bump `io.sentry:sentry-android:1.7.29`

## 1.2.0

- Bump `@sentry/*` to `^5.10.0`
- Allow overriding sentry.properties location (#722)

## 1.1.0

- Bump `@sentry/*` to `^5.9.0`
- fix(android): Feedback not working (#706)
- fix(types): Fix type mismatch when copying breadcrumb `type` (#693)

## 1.0.9

- Fixed an issue where breadcrumbs failed to be copied correctly

## 1.0.8

- Fix missing `type`, miscast `status_code` entries in Android breadcrumbs

## 1.0.7

- Store `environment`, `release` & `dist` on native iOS and Android clients in case of an native crash

## 1.0.6

- Fix error message to guide towards correct docs page

## 1.0.5

- Convert `message` in Java to string if it's a map (#653)

## 1.0.4

- Also catch `ClassCastException` to support react-native versions < 0.60 (#651)

## 1.0.3

- Expose `BrowserIntegrations` to change browser integrations (#639)

## 1.0.2

- Fixes `breadcrumb.data` cast if it's not a hashmap (#651)

## 1.0.1

- Fixed typo in `RNSentry.m` (#658)

## 1.0.0

This is a new major release of the Sentry's React Native SDK rewritten in TypeScript.
This SDK is now unified with the rest of our JavaScript SDKs and published under a new name `@sentry/react-native`.
It uses `@sentry/browser` and both `sentry-cocoa` and `sentry-android` for native handling.

This release is a breaking change an code changes are necessary.

New way to import and init the SDK:

```js
import * as Sentry from "@sentry/react-native";

Sentry.init({
  dsn: "DSN",
});
```

## 0.43.2

- Add a check for an empty stacktrace on Android (#594)

## 0.43.1

- Bump `raven-js` `3.27.1`

## 0.43.0

- Bump `sentry-wizard` `0.13.0`

## 0.42.0

- Bump `sentry-cocoa` `4.2.1`
- Fix a bug where environment was correctly set
- Only upload source maps in gradle if non debug build

## 0.41.1

- Fix bump version script

## 0.41.0

- Update android build tools and gradle scripts to be compatible with latest version
- Fix support to build on windows

## 0.40.3

- Bump `sentry-cocoa` `4.1.3`

## 0.40.2

- Fix import for ArrayList and ReadableArray on Android, Fixes #511

## 0.40.1

- Use `buildToolsVersion` in build.gradle

## 0.40.0

- Add fingerprint support for iOS/Android, Fixes #407
- Add support for tvOS

## v0.39.1

- Bump `@sentry/wizard` `0.12.1`
- Add constructor for `RNSentryPackage.java`, Fixes #490

## v0.39.0

- `react-native-sentry >= 0.39.0` requires `react-native >= 0.56.0`
- [Android] Bumping of gradle deps

```
compileSdkVersion 26
buildToolsVersion '26.0.3'
...
targetSdkVersion 26
```

- [Android] Use `sentry-android` `1.7.5`
- Bump `@sentry/wizard` `0.11.0`
- Bump `sentry-cocoa` `4.1.0`
- Use new SDK identifier `sentry.javascript.react-native`

## v0.38.3

- Bump `@sentry/wizard` `0.10.2`

## v0.38.2

- [Android] Use `sentry-android` `1.7.4`

## v0.38.1

- [Android] set empty message to prevent breadcrumb exception

## v0.38.0

- [Android] Remove requirement to pass in `MainApplication` `new RNSentryPackage(MainApplication.this)`

## v0.37.1

- [Android] Call event callbacks even on failure to trigger crashes when device is offline

## v0.37.0

- Revert change to podspec file
- Add support for transaction instead of culprit
- Add equalsIgnoreCase to gradle release name compare
- Bump sentry-java to 1.7.3

## v0.36.0

- Bump raven-js to 3.24.2
- Fixed #391

## v0.35.4

- Bump sentry-cocoa to 3.12.4

## v0.35.3

- Fix wizard command

## v0.35.2

- Fixed #374

## v0.35.1

- Bump sentry-cocoa to 3.12.0

## v0.35.0

- Fixes an issue where error will not be reported to Sentry.

## v0.34.1

- Fixed #354

## v0.34.0

- Fixed #353
- Fixed #347
- Fixed #346
- Fixed #342

## v0.33.0

- Add pro guard default rule @kazy1991
- Exposed crashedLastLaunch for iOS @monotkate
- Fixed #337
- Fixed #333
- Fixed #331
- Fixed #322

## v0.32.1

- Update sentry-wizard

## v0.32.0

### Breaking changes

### Migration guide upgrading from < 0.32.0

Since we now use `@sentry/wizard` for linking with out new `@sentry/cli` package, the old
`sentry-cli-bin` package has been deprecated.
You have to search your codebase for `sentry-cli-binary` and replace it with `@sentry/cli`.
There are few places where we put it during the link process:

- In both `sentry.properties` files in `ios`/`android` folder
- In your Xcode build scripts once in `Bundle React Native code and images` and once in `Upload Debug Symbols to Sentry`

So e.g.:

The `Upload Debug Symbols to Sentry` build script looks like this:

```
export SENTRY_PROPERTIES=sentry.properties
../node_modules/sentry-cli-binary/bin/sentry-cli upload-dsym
```

should be changed to this:

```
export SENTRY_PROPERTIES=sentry.properties
../node_modules/@sentry/cli/bin/sentry-cli upload-dsym
```

### General

- Bump `@sentry/wizard` to `0.7.3`
- Bump `sentry-cocoa` to `3.10.0`
- Fixed #169

## v0.31.0

- Use <https://github.com/getsentry/sentry-wizard> for setup process

## v0.30.3

- Fix podspec file
- Fix gradle regex to allow number in projectname

## v0.30.2

Updated npm dependencies

## v0.30.1

Deploy and release over Probot

## v0.30.0

Refactored iOS to use shared component from sentry-cocoa.
Also squashed many little bugs on iOS.

- Fixed #281
- Fixed #280

## v0.29.0

- Fixed #275
- Fixed #274
- Fixed #272
- Fixed #253

## v0.28.0

We had to rename `project.ext.sentry` to `project.ext.sentryCli` because our own proguard gradle plugin was conflicting with the name.
The docs already reflect this change.

- #257

We now use the `mainThread` to report errors to `RNSentry`. This change is necessary in order for react-native to export constants.
This change shouldn't impact anyone using `react-native-sentry` since most of the "heavy" load was handled by `sentry-cocoa` in its own background queue anyway.

- #259
- #244

Bump `sentry-cocoa` to `3.8.3`

## v0.27.0

We decided to deactivate stack trace merging by default on iOS since it seems to unstable right now.
To activate it set:

```js
Sentry.config("___DSN___", {
  deactivateStacktraceMerging: false,
});
```

We are looking into ways making this more stable and plan to re-enable it again in the future.

## v0.26.0

- Added `setShouldSendCallback` #250

## v0.25.0

- Fix a bug in gradle script that trigged the sourcemap upload twice
- Fixed #245
- Fixed #234

## v0.24.2

- Fixed <https://github.com/getsentry/react-native-sentry/issues/241>

## v0.24.1

- Bump `sentry-cli` version to `1.20.0`

## v0.24.0

- Fix frame urls when only using `raven-js`
- Upgrade `sentry-java` to `1.5.3`
- Upgrade `sentry-cocoa` to `3.8.1`
- Added support for `sampleRate` option

## v0.23.2

- Fixed #228 again ¯\\_(ツ)_/¯

## v0.23.1

- Fixed #228

## v0.23.0

- Add more event properties for `setEventSentSuccessfully` callback on Android

## v0.22.0

- Fixed #158
- Add

```groovy
project.ext.sentry = [
    logLevel: "debug",
    flavorAware: true
]
```

should be before:
`apply from: "../../node_modules/react-native-sentry/sentry.gradle"`
This enables `sentry-cli` debug output on android builds, also adds flavor aware `sentry.properties` files.

## v0.21.2

- Fixing device farm tests

## v0.21.1

- Store event on release and send on next startup.

## v0.21.0

- Fixed an issue where javascript error wasn't sent everytime

## v0.20.0

- Bump `sentry-cocoa` to `3.6.0`

## v0.19.0

- Make `userId` optional for user context
- Bump `sentry-cocoa` to `3.5.0`

## v0.18.0

- Bump `sentry-java` to `1.5.1`
- Fix linking step
- Bump `raven-js` to `3.17.0`

## v0.17.1

- Fixed #190

## v0.17.0

- Fix `disableNativeIntegration` proptery to use right transport

## v0.16.2

- Remove send callback when native integration isn't available.

## v0.16.1

- Removed strange submodule

## v0.16.0

- Bump `sentry-java` to `1.4.0`
- Bump `sentry-cocoa` to `3.4.2`
- Fixed #182
- Fixed path detection of sentry-cli

## v0.15.1

- Fixed last release

## v0.15.0

- Added compatiblity for react-native `0.47.0`
- Fixed #169
- Fixed #106
- Bumped `sentry-cocoa` to `3.3.3`

Also added integration tests running on AWS Device Farm.

## v0.14.16

- Fixed #124

## v0.14.12

- Updated to `sentry-cocoa` `3.1.2`
- Fixed #156

## v0.14.11

- Fixed #166

## v0.14.10

- Fixed #161

## v0.14.9

Fixed #163

## v0.14.8

- Fixed #159
- Fixes breadcrumb tracking on android

## v0.14.7

- Improve performance for `react-native >= 0.46`

## v0.14.6

- Bump `sentry-cocoa` and `KSCrash`

## v0.14.5

- Push Podspec to `sentry-cocoa` `3.1.2`

## v0.14.4

- Removed example project from repo
- Make sure native client is only initialized once

## v0.14.3

- Revert to `23.0.1` android build tools

## v0.14.2

- Fixes #131

## v0.14.1

- Bump `raven-js` `3.16.1`
- Fixes #136

## v0.14.0

- Allowing calls to Sentry without calling `install()`
- Add internal logging if `logLevel >= SentryLog.Debug`
- Use `sentry-cocoa` `3.1.2`

## v0.13.3

- Fixes #67

## v0.13.2

- Fixes #116
- Fixes #51

## v0.13.1

- Fixed Android version dependency

## v0.13.0

- Overhauled internal handling of exceptions
- Updated iOS and Android native dependencies

## v0.12.12

- Fixes #105
- Added option `disableNativeIntegration`

## v0.12.11

- Use sentry-cocoa `3.0.9`
- Fixes #100

## v0.12.10

- Update `raven-js` to `3.16.0`
- Update `sentry-cocoa` to `3.0.8`
- Fixes #64
- Fixes #57

## v0.12.8

- Fix typo

## v0.12.9

- Add support on iOS for stacktrace merging and `react-native 0.45`

## v0.12.7

- Fixes #92

## v0.12.6

- Fixes #95

## v0.12.5

- Fixes #91 #87 #82 #63 #54 #48

## v0.12.3

- Fixed #90

## v0.12.2

- Fixed #90

## v0.12.4

- Fixed #94

## v0.12.1

- Use `3.0.7` `sentry-cocoa` in Podspec

## v0.12.0

- Removed `RSSwizzle` use `SentrySwizzle` instead

## v0.11.8

Update Podspec to use `Sentry/KSCrash`

## v0.11.7

- Fix `duplicate symbol` `RSSwizzle` when using CocoaPods

## v0.11.6

- Use `sentry-cocoa` `3.0.1`

## v0.11.5

- Fix <https://github.com/getsentry/react-native-sentry/issues/77>

## v0.11.4

- Use android buildToolsVersion 23.0.1

## v0.11.3

- Fix Xcode archive to not build generic archive

## v0.11.2

- Fix Xcode archiving

## v0.11.1

- Using latest version of `sentry-cocoa`

## v0.11.0

This is a big release because we switched our internal iOS client from swift to objc which drastically improve the setup experience and compatibility.

We also added support for codepush, please check the docs <https://docs.sentry.io/clients/react-native/codepush/> for more information.

After updating run `react-native unlink react-native-sentry` and `react-native link react-native-sentry` again in order to setup everything correctly.

## v0.10.0

- Greatly improved the linking process. Check out our docs for more information <https://docs.sentry.io/clients/react-native/>

## v0.9.1

- Update to sentry 2.1.11 which fixes a critical bug regarding sending requests on iOS

## v0.9.0

- Improve link and unlink scripts

## v0.8.5

- Fixed: bad operand types for binary operator

## v0.8.4

- Put execution on iOS into a background thread
- Add parameter checks on android

## v0.8.3

- Bump sentry version to 2.1.10 to fix releases

## v0.8.2

- Updated podspec thx @alloy

## v0.8.1

- Added command to package json to inject MainApplication.java into RNSentryPackage

## v0.8.0

- Added native android support
- raven-js is always used we use the native clients for sending events and add more context to them

## v0.7.0

- Bump KSCrash and Sentry version

## v0.6.0

Use `raven-js` internally instead switching between native and raven-js.

Native client will be used when available.

Alot of API changes to more like `raven-js`

## v0.5.3

- Fix import for

```objc
#if __has_include(<React/RNSentry.h>)
#import <React/RNSentry.h> // This is used for versions of react >= 0.40
#else
#import "RNSentry.h" // This is used for versions of react < 0.40
#endif
```

## v0.5.2

- Prefix filepath with `app://` if RavenClient is used

## v0.5.1

- Fix `npm test`
- Added `forceRavenClient` option which forces to use RavenClient instead of the NativeClient

## v0.5.0

- Added support for installation with cocoapods see <https://docs.sentry.io/clients/react-native/#setup-with-cocoapods>
- Lowered minimum version requirement for `react-native` to `0.38.0`

## v0.4.0

- Added `ignoreModulesExclude` to exclude modules that are ignored by default for stacktrace merging
- Added `ignoreModulesInclude` to add additional modules that should be ignored for stacktrace merging<|MERGE_RESOLUTION|>--- conflicted
+++ resolved
@@ -2,11 +2,8 @@
 
 ## Unreleased
 
-<<<<<<< HEAD
 - fix: Fix `Sentry.close()` not correctly resolving the promise on iOS. #1617
-=======
 - build(js): Bump sentry-javascript dependencies to 6.7.1 #1618
->>>>>>> 6e5db2f1
 
 ## 2.5.1
 
