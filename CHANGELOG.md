--- conflicted
+++ resolved
@@ -8,13 +8,10 @@
 
 ## Unreleased
 
-<<<<<<< HEAD
-=======
 ### Features
 
 - Support Metro 0.83 ([#5035](https://github.com/getsentry/sentry-react-native/pull/5035))
 
->>>>>>> ed6a296a
 ### Dependencies
 
 - Bump Cocoa SDK from v8.53.2 to v8.54.0 ([#5036](https://github.com/getsentry/sentry-react-native/pull/5036))
