# Changelog

<!-- prettier-ignore-start -->
> [!IMPORTANT]
> If you are upgrading to the `7.x` versions of the Sentry React Native SDK from `6.x` or below,
> make sure you follow our [migration guide](https://docs.sentry.io/platforms/react-native/migration/) first.
<!-- prettier-ignore-end -->

## Unreleased

### Features

<<<<<<< HEAD
- Add new _experimental_ Canvas Capture Strategy for Session Replay ([#5301](https://github.com/getsentry/sentry-react-native/pull/5301))
  - A new screenshot capture strategy that uses Android's Canvas API for more accurate and reliable text and image masking
  - Any .drawText() or .drawBitmap() calls are replaced by rectangles, ensuring no text or images are present in the resulting output
  - Note: If this strategy is used, all text and images will be masked, regardless of any masking configuration
  - To enable this feature, set the `screenshotStrategy` to `canvas`:
    ```js
    import * as Sentry from '@sentry/react-native';

    Sentry.init({
      integrations: [
        Sentry.mobileReplayIntegration({
          screenshotStrategy: 'canvas',
        }),
      ],
    });
    ```

=======
- Adds GraphQL integration ([#5299](https://github.com/getsentry/sentry-react-native/pull/5299))
>>>>>>> a02314a0

### Dependencies

- Bump Bundler Plugins from v4.4.0 to v4.5.0 ([#5283](https://github.com/getsentry/sentry-react-native/pull/5283))
  - [changelog](https://github.com/getsentry/sentry-javascript-bundler-plugins/blob/main/CHANGELOG.md#450)
  - [diff](https://github.com/getsentry/sentry-javascript-bundler-plugins/compare/4.4.0...4.5.0)
- Bump JavaScript SDK from v10.20.0 to v10.21.0 ([#5289](https://github.com/getsentry/sentry-react-native/pull/5289))
  - [changelog](https://github.com/getsentry/sentry-javascript/blob/develop/CHANGELOG.md#10210)
  - [diff](https://github.com/getsentry/sentry-javascript/compare/10.20.0...10.21.0)
- Bump CLI from v2.56.1 to v2.57.0 ([#5295](https://github.com/getsentry/sentry-react-native/pull/5295))
  - [changelog](https://github.com/getsentry/sentry-cli/blob/master/CHANGELOG.md#2570)
  - [diff](https://github.com/getsentry/sentry-cli/compare/2.56.1...2.57.0)
- Bump Android SDK from v8.23.0 to v8.24.0 ([#5292](https://github.com/getsentry/sentry-react-native/pull/5292))
  - [changelog](https://github.com/getsentry/sentry-java/blob/main/CHANGELOG.md#8240)
  - [diff](https://github.com/getsentry/sentry-java/compare/8.23.0...8.24.0)
- Bump Android SDK Stubs from v8.23.0 to v8.24.0 ([#5293](https://github.com/getsentry/sentry-react-native/pull/5293))
  - [changelog](https://github.com/getsentry/sentry-java/blob/main/CHANGELOG.md#8240)
  - [diff](https://github.com/getsentry/sentry-java/compare/8.23.0...8.24.0)

## 7.4.0

### Features

- Adds Console logs as Sentry Logs. ([#5261](https://github.com/getsentry/sentry-react-native/pull/5261))
- Adds support for `propagateTraceparent` ([#5277](https://github.com/getsentry/sentry-react-native/pull/5227))

### Fixes

- Fix compatibility with `react-native-legal` ([#5253](https://github.com/getsentry/sentry-react-native/pull/5253))
  - The licenses json file is correctly generated and placed into the `res/` folder now
- Handle missing shouldAddToIgnoreList callback in Metro ([#5260](https://github.com/getsentry/sentry-react-native/pull/5260))
- Overrides the default Cocoa SDK behavior that disables Session Replay on iOS 26.0 ([#5268](https://github.com/getsentry/sentry-react-native/pull/5268))
  - If you are using Apple's Liquid Glass we recommend that you disable Session Replay on iOS to prevent potential PII leaks (see [sentry-cocoa 8.57.0 release note warning](https://github.com/getsentry/sentry-cocoa/releases/tag/8.57.0))

### Dependencies

- Bump JavaScript SDK from v10.18.0 to v10.20.0 ([#5254](https://github.com/getsentry/sentry-react-native/pull/5254), [#5272](https://github.com/getsentry/sentry-react-native/pull/5272))
  - [changelog](https://github.com/getsentry/sentry-javascript/blob/develop/CHANGELOG.md#10200)
  - [diff](https://github.com/getsentry/sentry-javascript/compare/10.18.0...10.20.0)
- Bump CLI from v2.56.0 to v2.56.1 ([#5257](https://github.com/getsentry/sentry-react-native/pull/5257))
  - [changelog](https://github.com/getsentry/sentry-cli/blob/master/CHANGELOG.md#2561)
  - [diff](https://github.com/getsentry/sentry-cli/compare/2.56.0...2.56.1)
- Bump Bundler Plugins from v4.3.0 to v4.4.0 ([#5256](https://github.com/getsentry/sentry-react-native/pull/5256))
  - [changelog](https://github.com/getsentry/sentry-javascript-bundler-plugins/blob/main/CHANGELOG.md#440)
  - [diff](https://github.com/getsentry/sentry-javascript-bundler-plugins/compare/4.3.0...4.4.0)
- Bump Cocoa SDK from v8.56.2 to v8.57.0 ([#5263](https://github.com/getsentry/sentry-react-native/pull/5263))
  - [changelog](https://github.com/getsentry/sentry-cocoa/blob/main/CHANGELOG.md#8570)
  - [diff](https://github.com/getsentry/sentry-cocoa/compare/8.56.2...8.57.0)

## 7.3.0

### Features

- Adds support for Gradle 9 ([#5233](https://github.com/getsentry/sentry-react-native/pull/5233))

### Fixes

- Updates `sentry-xcode.sh` and the default settings for the `project.pbxproj` to fix the issue with escape patterns in Xcode that leaded to errors during "Bundle React Native code and images" stage ([#5221](https://github.com/getsentry/sentry-react-native/pull/5221))
- Fixes .env file loading in Expo sourcemap uploads ([#5210](https://github.com/getsentry/sentry-react-native/pull/5210))
- Fixes the issue with changing immutable metadata structure in the contructor of `ReactNativeClient`. This structure is getting re-created instead of being modified to ensure IP address is only inferred by Relay if `sendDefaultPii` is `true` ([#5202](https://github.com/getsentry/sentry-react-native/pull/5202))
- Removes usage of deprecated `SafeAreaView` ([#5241](https://github.com/getsentry/sentry-react-native/pull/5241))
- Fixes session replay recording for uncaught errors ([#5243](https://github.com/getsentry/sentry-react-native/pull/5243))
- Fixes TypeScript errors when using custom Metro configurations with Expo SDK 54 ([#5246](https://github.com/getsentry/sentry-react-native/pull/5246))

### Dependencies

- Bump Cocoa SDK from v8.56.1 to v8.56.2 ([#5214](https://github.com/getsentry/sentry-react-native/pull/5214))
  - [changelog](https://github.com/getsentry/sentry-cocoa/blob/main/CHANGELOG.md#8562)
  - [diff](https://github.com/getsentry/sentry-cocoa/compare/8.56.1...8.56.2)
- Bump Android SDK from v8.21.1 to v8.23.0 ([#5193](https://github.com/getsentry/sentry-react-native/pull/5193), [#5194](https://github.com/getsentry/sentry-react-native/pull/5194), [#5232](https://github.com/getsentry/sentry-react-native/pull/5232))
  - [changelog](https://github.com/getsentry/sentry-java/blob/main/CHANGELOG.md#8230)
  - [diff](https://github.com/getsentry/sentry-java/compare/8.21.1...8.23.0)
- Bump CLI from v2.55.0 to v2.56.0 ([#5223](https://github.com/getsentry/sentry-react-native/pull/5223))
  - [changelog](https://github.com/getsentry/sentry-cli/blob/master/CHANGELOG.md#2560)
  - [diff](https://github.com/getsentry/sentry-cli/compare/2.55.0...2.56.0)
- Bump JavaScript SDK from v10.12.0 to v10.18.0 ([#5195](https://github.com/getsentry/sentry-react-native/pull/5195), [#5245](https://github.com/getsentry/sentry-react-native/pull/5245))
  - [changelog](https://github.com/getsentry/sentry-javascript/blob/develop/CHANGELOG.md#10180)
  - [diff](https://github.com/getsentry/sentry-javascript/compare/10.12.0...10.18.0)
- Bump Android SDK Stubs from v8.22.0 to v8.23.0 ([#5231](https://github.com/getsentry/sentry-react-native/pull/5231))
  - [changelog](https://github.com/getsentry/sentry-java/blob/main/CHANGELOG.md#8230)
  - [diff](https://github.com/getsentry/sentry-java/compare/8.22.0...8.23.0)

## 7.2.0

### Features

- Enable logs on native side of iOS ([#5190](https://github.com/getsentry/sentry-react-native/pull/5190))
- Add mobile replay attributes to logs  ([#5165](https://github.com/getsentry/sentry-react-native/pull/5165))

### Fixes

- Vendor `metro/countLines` function to avoid issues with the private import ([#5185](https://github.com/getsentry/sentry-react-native/pull/5185))
- Fix baseJSBundle and bundleToString TypeErrors with Metro 0.83.2 ([#5206](https://github.com/getsentry/sentry-react-native/pull/5206))

### Dependencies

- Bump CLI from v2.53.0 to v2.55.0 ([#5179](https://github.com/getsentry/sentry-react-native/pull/5179))
  - [changelog](https://github.com/getsentry/sentry-cli/blob/master/CHANGELOG.md#2550)
  - [diff](https://github.com/getsentry/sentry-cli/compare/2.53.0...2.55.0)
- Bump Cocoa SDK from v8.56.0 to v8.56.1 ([#5197](https://github.com/getsentry/sentry-react-native/pull/5197))
  - [changelog](https://github.com/getsentry/sentry-cocoa/blob/main/CHANGELOG.md#8561)
  - [diff](https://github.com/getsentry/sentry-cocoa/compare/8.56.0...8.56.1)

## 7.1.0

### Fixes

- Session Replay: Allow excluding `sentry-android-replay` from android targets ([#5174](https://github.com/getsentry/sentry-react-native/pull/5174))
  - If you are not interested in using Session Replay, you can exclude the `sentry-android-replay` module from your Android targets as follows (saves nearly 40KB compressed and 80KB uncompressed off the bundle size):

  ```gradle
  // from the android's root build.gradle file
  subprojects {
    configurations.all {
      exclude group: 'io.sentry', module: 'sentry-android-replay'
    }
  }
  ```

### Dependencies

- Bump JavaScript SDK from v10.8.0 to v10.12.0 ([#5142](https://github.com/getsentry/sentry-react-native/pull/5142), [#5145](https://github.com/getsentry/sentry-react-native/pull/5145), [#5157](https://github.com/getsentry/sentry-react-native/pull/5157), [#5175](https://github.com/getsentry/sentry-react-native/pull/5175))
  - [changelog](https://github.com/getsentry/sentry-javascript/blob/develop/CHANGELOG.md#10120)
  - [diff](https://github.com/getsentry/sentry-javascript/compare/10.8.0...10.12.0)
- Bump Cocoa SDK from v8.53.2 to v8.56.0 ([#5036](https://github.com/getsentry/sentry-react-native/pull/5036), [#5172](https://github.com/getsentry/sentry-react-native/pull/5172))
  - [changelog](https://github.com/getsentry/sentry-cocoa/blob/main/CHANGELOG.md#8560)
  - [diff](https://github.com/getsentry/sentry-cocoa/compare/8.53.2...8.56.0)
- Bump Android SDK from v8.20.0 to v8.21.1 ([#5155](https://github.com/getsentry/sentry-react-native/pull/5155))
  - [changelog](https://github.com/getsentry/sentry-java/blob/main/CHANGELOG.md#8211)
  - [diff](https://github.com/getsentry/sentry-java/compare/8.20.0...8.21.1)

## 7.0.1

### Important Changes

This release includes a fix for a [behaviour change](https://docs.sentry.io/platforms/javascript/migration/v8-to-v9/#behavior-changes)
that was originally fixed on version 6.21.0 of the React Native SDK: User IP Addresses should only be added to Sentry events automatically,
if `sendDefaultPii` was set to `true`.

To avoid making a major bump, the fix was patched on the current version and not by bumping to V8.
There is _no API_ breakage involved and hence it is safe to update.
However, after updating the SDK, events (errors, traces, replays, etc.) sent from the browser, will only include
user IP addresses, if you set `sendDefaultPii: true` in your `Sentry.init` options.

We apologize for any inconvenience caused!

### Fixes

- Ensure IP address is only inferred by Relay if `sendDefaultPii` is `true` ([#5138](https://github.com/getsentry/sentry-react-native/pull/5137))

### Dependencies

- Bump Bundler Plugins from v4.2.0 to v4.3.0 ([#5131](https://github.com/getsentry/sentry-react-native/pull/5131))
  - [changelog](https://github.com/getsentry/sentry-javascript-bundler-plugins/blob/main/CHANGELOG.md#430)
  - [diff](https://github.com/getsentry/sentry-javascript-bundler-plugins/compare/4.2.0...4.3.0)

## 7.0.0

### Upgrading from 6.x to 7.0

Version 7 of the Sentry React Native SDK primarily introduces API cleanup and version support changes based on the Sentry Javascript SDK versions 9 and 10. This update contains behavioral changes that will not be caught by type checkers, linters, or tests, so we recommend carefully reading through the entire migration guide instead of relying on automatic tooling.

Version 7 of the SDK is compatible with Sentry self-hosted versions 25.2.0 or higher (up from 24.4.2 for v6). Lower versions may continue to work, but may not support all features.

See our [migration docs](https://docs.sentry.io/platforms/react-native/migration/v6-to-v7/) for more information.

### Major Changes

- Ensure IP address is only inferred by Relay if `sendDefaultPii` is `true` ([#5111](https://github.com/getsentry/sentry-react-native/pull/5111))
- Set `{{auto}}` if `user.ip_address` is `undefined` and `sendDefaultPii: true` ([#4466](https://github.com/getsentry/sentry-react-native/pull/4466))
- `Sentry.captureUserFeedback` removed, use `Sentry.captureFeedback` instead ([#4855](https://github.com/getsentry/sentry-react-native/pull/4855))
- Exceptions from `captureConsoleIntegration` are now marked as handled: true by default
- `shutdownTimeout` moved from `core` to `@sentry/react-native`
- `hasTracingEnabled` was renamed to `hasSpansEnabled`
- You can no longer drop spans or return null on `beforeSendSpan` hook
- Tags formatting logic updated ([#4965](https://github.com/getsentry/sentry-react-native/pull/4965))
Here are the altered/unaltered types, make sure to update your UI filters and alerts.

    Unaltered: string, null, number, and undefined values remain unchanged.

    Altered: Boolean values are now capitalized: true -> True, false -> False.

### Removed types

- TransactionNamingScheme
- Request
- Scope (prefer using the Scope class)

### Other removed items.

- `autoSessionTracking` from options.
  To enable session tracking, ensure that `enableAutoSessionTracking` is enabled.
- `enableTracing`. Instead, set `tracesSampleRate` to a value greater than `zero` to `enable tracing`, `0` to keep tracing integrations active without sampling, or `undefined` to disable the performance integration.
- `getCurrentHub()`, `Hub`, and `getCurrentHubShim()`
- `spanId` from propagation `context`
- metrics API
- `transactionContext` from `samplingContext`
- `@sentry/utils` package, the exports were moved to `@sentry/core`
- Standalone `Client` interface & deprecate `BaseClient`

### Changes

- Expose `featureFlagsIntegration` ([#4984](https://github.com/getsentry/sentry-react-native/pull/4984))
- Expose `logger` and `consoleLoggingIntegration` ([#4930](https://github.com/getsentry/sentry-react-native/pull/4930))
- Remove deprecated `appOwnership` constant use in Expo Go detection ([#4893](https://github.com/getsentry/sentry-react-native/pull/4893))
- Disable AppStart and NativeFrames in unsupported environments (web, Expo Go) ([#4897](https://github.com/getsentry/sentry-react-native/pull/4897))
- Use `Replay` interface for `browserReplayIntegration` return type ([#4858](https://github.com/getsentry/sentry-react-native/pull/4858))
- Allow using `browserReplayIntegration` without `isWeb` guard ([#4858](https://github.com/getsentry/sentry-react-native/pull/4858))
  - The integration returns noop in non-browser environments
- Use single `encodeUTF8` implementation through the SDK ([#4885](https://github.com/getsentry/sentry-react-native/pull/4885))
- Use global `TextEncoder` (available with Hermes in React Native 0.74 or higher) to improve envelope encoding performance. ([#4874](https://github.com/getsentry/sentry-react-native/pull/4874))
- `breadcrumbsIntegration` disables React Native incompatible options automatically ([#4886](https://github.com/getsentry/sentry-react-native/pull/4886))
- Fork `scope` if custom scope is passed to `startSpanManual` or `startSpan`
- On React Native Web, `browserSessionIntegration` is added when `enableAutoSessionTracking` is set to `True` ([#4732](https://github.com/getsentry/sentry-react-native/pull/4732))
- Change `Cold/Warm App Start` span description to `Cold/Warm Start` ([#4636](https://github.com/getsentry/sentry-react-native/pull/4636))

### Features

- Add support for Log tracing ([#4827](https://github.com/getsentry/sentry-react-native/pull/4827), [#5122](https://github.com/getsentry/sentry-react-native/pull/5122))

To enable it add the following code to your Sentry Options:

```js
Sentry.init({
  enableLogs: true,
});
```

You can also filter the logs being collected by adding `beforeSendLogs`

```js
Sentry.init({
  enableLogs: true,
  beforeSendLog: log => {
    return log;
  },
});
```

- Automatically detect Release name and version for Expo Web ([#4967](https://github.com/getsentry/sentry-react-native/pull/4967))

### Fixes

- Align span description with other platforms ([#4636](https://github.com/getsentry/sentry-react-native/pull/4636)) by @krystofwoldrich
- Tags with symbol are now logged ([#4965](https://github.com/getsentry/sentry-react-native/pull/4965))
- IgnoreError now filters Native errors ([#4948](https://github.com/getsentry/sentry-react-native/pull/4948))

You can use strings to filter errors or RegEx for filtering with a pattern.

example:

```typescript
  ignoreErrors: [
    '1234', // Will filter any error message that contains 1234.
    '.*1234', // Will not filter as regex, instead will filter messages that contains '.*1234"
    /.*1234/, // Regex will filter any error message that ends with 1234
    /.*1234.*/ // Regex will filter any error message that contains 1234.
  ]
```

- Expo Updates Context is passed to native after native init to be available for crashes ([#4808](https://github.com/getsentry/sentry-react-native/pull/4808))
- Expo Updates Context values should all be lowercase ([#4809](https://github.com/getsentry/sentry-react-native/pull/4809))
- Avoid duplicate network requests (fetch, xhr) by default ([#4816](https://github.com/getsentry/sentry-react-native/pull/4816))
  - `traceFetch` is disabled by default on mobile as RN uses a polyfill which will be traced by `traceXHR`

### Dependencies

- Bump JavaScript SDK v10.8.0 ([#5123](https://github.com/getsentry/sentry-react-native/pull/5123))
  - [changelog](https://github.com/getsentry/sentry-javascript/blob/develop/CHANGELOG.md#1080)
- Bump Android SDK to v8.20.0 ([#5106](https://github.com/getsentry/sentry-react-native/pull/5106))
  - [changelog](https://github.com/getsentry/sentry-java/blob/main/CHANGELOG.md#8200)
- Bump CLI to v2.53.0 ([5120](https://github.com/getsentry/sentry-react-native/pull/5120). [#4804](https://github.com/getsentry/sentry-react-native/pull/4804), [#4818](https://github.com/getsentry/sentry-react-native/pull/4818))
  - [changelog](https://github.com/getsentry/sentry-cli/blob/master/CHANGELOG.md#2530)
- Bump Bundler Plugins to v4.2.0 ([#5113](https://github.com/getsentry/sentry-react-native/pull/5113), [#4805](https://github.com/getsentry/sentry-react-native/pull/4805))
  - [changelog](https://github.com/getsentry/sentry-javascript-bundler-plugins/blob/main/CHANGELOG.md#340)
- Bump Cocoa SDK to v8.53.2 ([#4986](https://github.com/getsentry/sentry-react-native/pull/4986))
  - [changelog](https://github.com/getsentry/sentry-cocoa/blob/main/CHANGELOG.md#8532)

## 7.0.0-rc.2

### Important Changes

- Ensure IP address is only inferred by Relay if `sendDefaultPii` is `true` ([#5111](https://github.com/getsentry/sentry-react-native/pull/5111))

This release includes a fix for a [behaviour change](https://docs.sentry.io/platforms/javascript/migration/v8-to-v9/#behavior-changes)
that was originally introduced with v9 of the JavaScript SDK included in v7.0.0-beta.0: User IP Addresses should only be added to Sentry events automatically,
if `sendDefaultPii` was set to `true`.

We apologize for any inconvenience caused!

### Features

- Logs now contains more attributes like release, os and device information ([#5032](https://github.com/getsentry/sentry-react-native/pull/5032))

### Dependencies

- Bump Android SDK from v8.17.0 to v8.20.0 ([#5034](https://github.com/getsentry/sentry-react-native/pull/5034), [#5063](https://github.com/getsentry/sentry-react-native/pull/5063), [#5106](https://github.com/getsentry/sentry-react-native/pull/5106))
  - [changelog](https://github.com/getsentry/sentry-java/blob/main/CHANGELOG.md#8200)
  - [diff](https://github.com/getsentry/sentry-java/compare/8.17.0...8.20.0)
- Bump JavaScript SDK from v9.22.0 to v10.7.0 ([#5111](https://github.com/getsentry/sentry-react-native/pull/5111))
  - [changelog](https://github.com/getsentry/sentry-javascript/blob/develop/CHANGELOG.md#1070)
  - [diff](https://github.com/getsentry/sentry-javascript/compare/9.22.0...10.7.0)


## 7.0.0-rc.1

### Various fixes & improvements

- fix(sdk): Set `{{auto}}` if `user.ip_address` is `undefined` and `sendDefaultPii: true` ([#4466](https://github.com/getsentry/sentry-react-native/pull/4466)) by @krystofwoldrich
- fix(appStart): Align span description with other platforms ([#4636](https://github.com/getsentry/sentry-react-native/pull/4636)) by @krystofwoldrich

### Dependencies

- Bump Cocoa SDK from v8.53.1 to v8.53.2 ([#4986](https://github.com/getsentry/sentry-react-native/pull/4986))
  - [changelog](https://github.com/getsentry/sentry-cocoa/blob/main/CHANGELOG.md#8532)
  - [diff](https://github.com/getsentry/sentry-cocoa/compare/8.53.1...8.53.2)
- Bump CLI from v2.47.0 to v2.50.2 ([#5007](https://github.com/getsentry/sentry-react-native/pull/5007))
  - [changelog](https://github.com/getsentry/sentry-cli/blob/master/CHANGELOG.md#2502)
  - [diff](https://github.com/getsentry/sentry-cli/compare/2.47.0...2.50.2)
- Bump Bundler Plugins from v3.5.0 to v4.0.2 ([#5030](https://github.com/getsentry/sentry-react-native/pull/5030))
  - [changelog](https://github.com/getsentry/sentry-javascript-bundler-plugins/blob/main/CHANGELOG.md#402)
  - [diff](https://github.com/getsentry/sentry-javascript-bundler-plugins/compare/3.5.0...4.0.2)

## 7.0.0-beta.2

### Features

- Automatically detect Release name and version for Expo Web ([#4967](https://github.com/getsentry/sentry-react-native/pull/4967))

### Changes

- Expose `featureFlagsIntegration` ([#4984](https://github.com/getsentry/sentry-react-native/pull/4984))

### Breaking changes

- Tags formatting logic updated ([#4965](https://github.com/getsentry/sentry-react-native/pull/4965))
Here are the altered/unaltered types, make sure to update your UI filters and alerts.

    Unaltered: string, null, number, and undefined values remain unchanged.

    Altered: Boolean values are now capitalized: true -> True, false -> False.

### Fixes

- tags with symbol are now logged ([#4965](https://github.com/getsentry/sentry-react-native/pull/4965))
- ignoreError now filters Native errors ([#4948](https://github.com/getsentry/sentry-react-native/pull/4948))

You can use strings to filter errors or RegEx for filtering with a pattern.

example:

```typescript
  ignoreErrors: [
    '1234', // Will filter any error message that contains 1234.
    '.*1234', // Will not filter as regex, instead will filter messages that contains '.*1234"
    /.*1234/, // Regex will filter any error message that ends with 1234
    /.*1234.*/ // Regex will filter any error message that contains 1234.
  ]
```

### Dependencies

- Bump Android SDK from v8.14.0 to v8.17.0 ([#4953](https://github.com/getsentry/sentry-react-native/pull/4953), [#4955](https://github.com/getsentry/sentry-react-native/pull/4955), [#4987](https://github.com/getsentry/sentry-react-native/pull/4987))
  - [changelog](https://github.com/getsentry/sentry-java/blob/main/CHANGELOG.md#8170)
  - [diff](https://github.com/getsentry/sentry-java/compare/8.14.0...8.17.0)
- Bump Cocoa SDK from v8.52.1 to v8.53.1 ([#4950](https://github.com/getsentry/sentry-react-native/pull/4950))
  - [changelog](https://github.com/getsentry/sentry-cocoa/blob/main/CHANGELOG.md#8531)
  - [diff](https://github.com/getsentry/sentry-cocoa/compare/8.52.1...8.53.1)
- Bump CLI from v2.46.0 to v2.47.0 ([#4979](https://github.com/getsentry/sentry-react-native/pull/4979))
  - [changelog](https://github.com/getsentry/sentry-cli/blob/master/CHANGELOG.md#2470)
  - [diff](https://github.com/getsentry/sentry-cli/compare/2.46.0...2.47.0)

## 7.0.0-beta.1

### Upgrading from 6.x to 7.0

Version 7 of the Sentry React Native SDK primarily introduces API cleanup and version support changes based on the Sentry Javascript SDK version 9. This update contains behavioral changes that will not be caught by type checkers, linters, or tests, so we recommend carefully reading through the entire migration guide instead of relying on automatic tooling.

Version 7 of the SDK is compatible with Sentry self-hosted versions 24.4.2 or higher (unchanged from v6). Lower versions may continue to work, but may not support all features.

### Major Changes

- Set `{{auto}}` if `user.ip_address` is `undefined` and `sendDefaultPii: true` ([#4466](https://github.com/getsentry/sentry-react-native/pull/4466))
- `Sentry.captureUserFeedback` removed, use `Sentry.captureFeedback` instead ([#4855](https://github.com/getsentry/sentry-react-native/pull/4855))

### Major Changes from Sentry JS SDK v9

- Exceptions from `captureConsoleIntegration` are now marked as handled: true by default
- `shutdownTimeout` moved from `core` to `@sentry/react-native`
- `hasTracingEnabled` was renamed to `hasSpansEnabled`
- You can no longer drop spans or return null on `beforeSendSpan` hook
- Fork `scope` if custom scope is passed to `startSpanManual` or `startSpan`

#### Removed types

- TransactionNamingScheme
- Request
- Scope (prefer using the Scope class)

#### Other removed items.

- `autoSessionTracking` from options.
  To enable session tracking, ensure that `enableAutoSessionTracking` is enabled.
- `enableTracing`. Instead, set `tracesSampleRate` to a value greater than `zero` to `enable tracing`, `0` to keep tracing integrations active without sampling, or `undefined` to disable the performance integration.
- `getCurrentHub()`, `Hub`, and `getCurrentHubShim()`
- `spanId` from propagation `context`
- metrics API
- `transactionContext` from `samplingContext`
- `@sentry/utils` package, the exports were moved to `@sentry/core`
- Standalone `Client` interface & deprecate `BaseClient`

### Features

- Add experimental support for Log tracing ([#4827](https://github.com/getsentry/sentry-react-native/pull/4827))

To enable it add the following code to your Sentry Options:

```typescript
Sentry.init({
  // other options...
  _experiments: {
    enableLogs: true,
  },
});
```

You can also filter the logs being collected by adding beforeSendLogs into `_experiments`

```typescript
Sentry.init({
  // other options...
  _experiments: {
    enableLogs: true,
    beforeSendLog: (log) => {
      return log;
    },
  }
});
```

### Changes

- Expose `logger` and `consoleLoggingIntegration` ([#4930](https://github.com/getsentry/sentry-react-native/pull/4930))
- Remove deprecated `appOwnership` constant use in Expo Go detection ([#4893](https://github.com/getsentry/sentry-react-native/pull/4893))
- Disable AppStart and NativeFrames in unsupported environments (web, Expo Go) ([#4897](https://github.com/getsentry/sentry-react-native/pull/4897))

### Self Hosted

- It is recommended to use Sentry Self Hosted version `25.2.0` or new for React Native V7 or newer

### Dependencies

- Bump Android SDK from v8.13.2 to v8.14.0 ([#4929](https://github.com/getsentry/sentry-react-native/pull/4929), [#4934](https://github.com/getsentry/sentry-react-native/pull/4934))
  - [changelog](https://github.com/getsentry/sentry-java/blob/main/CHANGELOG.md#8140)
  - [diff](https://github.com/getsentry/sentry-java/compare/8.13.2...8.14.0)
- Bump Cocoa SDK from v8.52.0 to v8.52.1 ([#4899](https://github.com/getsentry/sentry-react-native/pull/4899))
  - [changelog](https://github.com/getsentry/sentry-cocoa/blob/main/CHANGELOG.md#8521)
  - [diff](https://github.com/getsentry/sentry-cocoa/compare/8.52.0...8.52.1)

## 7.0.0-beta.0

### Upgrading from 6.x to 7.0

Version 7 of the Sentry React Native SDK primarily introduces API cleanup and version support changes based on the Sentry Javascript SDK version 9. This update contains behavioral changes that will not be caught by type checkers, linters, or tests, so we recommend carefully reading through the entire migration guide instead of relying on automatic tooling.

Version 7 of the SDK is compatible with Sentry self-hosted versions 24.4.2 or higher (unchanged from v6). Lower versions may continue to work, but may not support all features.

### Major Changes

- Set `{{auto}}` if `user.ip_address` is `undefined` and `sendDefaultPii: true` ([#4466](https://github.com/getsentry/sentry-react-native/pull/4466))
- `Sentry.captureUserFeedback` removed, use `Sentry.captureFeedback` instead ([#4855](https://github.com/getsentry/sentry-react-native/pull/4855))

### Major Changes from Sentry JS SDK v9

- Exceptions from `captureConsoleIntegration` are now marked as handled: true by default
- `shutdownTimeout` moved from `core` to `@sentry/react-native`
- `hasTracingEnabled` was renamed to `hasSpansEnabled`
- You can no longer drop spans or return null on `beforeSendSpan` hook
- Fork `scope` if custom scope is passed to `startSpanManual` or `startSpan`

#### Removed types

- TransactionNamingScheme
- Request
- Scope (prefer using the Scope class)

#### Other removed items.

- `autoSessionTracking` from options.
  To enable session tracking, ensure that `enableAutoSessionTracking` is enabled.
- `enableTracing`. Instead, set `tracesSampleRate` to a value greater than `zero` to `enable tracing`, `0` to keep tracing integrations active without sampling, or `undefined` to disable the performance integration.
- `getCurrentHub()`, `Hub`, and `getCurrentHubShim()`
- `spanId` from propagation `context`
- metrics API
- `transactionContext` from `samplingContext`
- `@sentry/utils` package, the exports were moved to `@sentry/core`
- Standalone `Client` interface & deprecate `BaseClient`

### Changes

- Use `Replay` interface for `browserReplayIntegration` return type ([#4858](https://github.com/getsentry/sentry-react-native/pull/4858))
- Allow using `browserReplayIntegration` without `isWeb` guard ([#4858](https://github.com/getsentry/sentry-react-native/pull/4858))
  - The integration returns noop in non-browser environments
- Use single `encodeUTF8` implementation through the SDK ([#4885](https://github.com/getsentry/sentry-react-native/pull/4885))
- Use global `TextEncoder` (available with Hermes in React Native 0.74 or higher) to improve envelope encoding performance. ([#4874](https://github.com/getsentry/sentry-react-native/pull/4874))
- `breadcrumbsIntegration` disables React Native incompatible options automatically ([#4886](https://github.com/getsentry/sentry-react-native/pull/4886))
- On React Native Web, `browserSessionIntegration` is added when `enableAutoSessionTracking` is set to `True` ([#4732](https://github.com/getsentry/sentry-react-native/pull/4732))
- Change `Cold/Warm App Start` span description to `Cold/Warm Start` ([#4636](https://github.com/getsentry/sentry-react-native/pull/4636))

### Dependencies

- Bump JavaScript SDK from v8.54.0 to v9.22.0 ([#4568](https://github.com/getsentry/sentry-react-native/pull/4568), [#4752](https://github.com/getsentry/sentry-react-native/pull/4752), [#4860](https://github.com/getsentry/sentry-react-native/pull/4860))
  - [changelog](https://github.com/getsentry/sentry-javascript/blob/9.22.0/CHANGELOG.md)
  - [diff](https://github.com/getsentry/sentry-javascript/compare/8.54.0...9.22.0)
- Bump Android SDK from v7.20.1 to v8.13.2 ([#4490](https://github.com/getsentry/sentry-react-native/pull/4490), [#4847](https://github.com/getsentry/sentry-react-native/pull/4847))
  - [changelog](https://github.com/getsentry/sentry-java/blob/main/CHANGELOG.md#8132)
  - [diff](https://github.com/getsentry/sentry-java/compare/7.20.1...8.13.2)
- Bump Cocoa SDK from v8.50.0 to v8.52.0 ([#4887](https://github.com/getsentry/sentry-react-native/pull/4887))
  - [changelog](https://github.com/getsentry/sentry-cocoa/blob/main/CHANGELOG.md#8520)
  - [diff](https://github.com/getsentry/sentry-cocoa/compare/8.50.0...8.52.0)
- Bump CLI from v2.43.0 to v2.46.0 ([#4866]([???](https://github.com/getsentry/sentry-react-native/pull/4866)))
  - [changelog](https://github.com/getsentry/sentry-cli/blob/master/CHANGELOG.md#2460)
  - [diff](https://github.com/getsentry/sentry-cli/compare/2.43.0...2.46.0)
- Bump Bundler Plugins from v3.4.0 to v3.5.0 ([#4850](https://github.com/getsentry/sentry-react-native/pull/4850))
  - [changelog](https://github.com/getsentry/sentry-javascript-bundler-plugins/blob/main/CHANGELOG.md#350)
  - [diff](https://github.com/getsentry/sentry-javascript-bundler-plugins/compare/3.4.0...3.5.0)

## 7.0.0-alpha.0

### Upgrading from 6.x to 7.0

Version 7 of the Sentry React Native SDK primarily introduces API cleanup and version support changes based on the Sentry Javascript SDK version 9. This update contains behavioral changes that will not be caught by type checkers, linters, or tests, so we recommend carefully reading through the entire migration guide instead of relying on automatic tooling.

Version 7 of the SDK is compatible with Sentry self-hosted versions 24.4.2 or higher (unchanged from v6). Lower versions may continue to work, but may not support all features.

### Fixes

- Expo Updates Context is passed to native after native init to be available for crashes ([#4808](https://github.com/getsentry/sentry-react-native/pull/4808))
- Expo Updates Context values should all be lowercase ([#4809](https://github.com/getsentry/sentry-react-native/pull/4809))
- Avoid duplicate network requests (fetch, xhr) by default ([#4816](https://github.com/getsentry/sentry-react-native/pull/4816))
  - `traceFetch` is disabled by default on mobile as RN uses a polyfill which will be traced by `traceXHR`

### Major Changes

- Set `{{auto}}` if `user.ip_address` is `undefined` and `sendDefaultPii: true` ([#4466](https://github.com/getsentry/sentry-react-native/pull/4466))
- Exceptions from `captureConsoleIntegration` are now marked as handled: true by default
- `shutdownTimeout` moved from `core` to `@sentry/react-native`
- `hasTracingEnabled` was renamed to `hasSpansEnabled`
- You can no longer drop spans or return null on `beforeSendSpan` hook

### Removed types

- TransactionNamingScheme
- Request
- Scope (prefer using the Scope class)

### Other removed items.

- `autoSessionTracking` from options.
  To enable session tracking, ensure that `enableAutoSessionTracking` is enabled.
- `enableTracing`. Instead, set `tracesSampleRate` to a value greater than `zero` to `enable tracing`, `0` to keep tracing integrations active without sampling, or `undefined` to disable the performance integration.
- `getCurrentHub()`, `Hub`, and `getCurrentHubShim()`
- `spanId` from propagation `context`
- metrics API
- `transactionContext` from `samplingContext`
- `@sentry/utils` package, the exports were moved to `@sentry/core`
- Standalone `Client` interface & deprecate `BaseClient`

### Other Changes

- Fork `scope` if custom scope is passed to `startSpanManual` or `startSpan`
- On React Native Web, `browserSessionIntegration` is added when `enableAutoSessionTracking` is set to `True` ([#4732](https://github.com/getsentry/sentry-react-native/pull/4732))
- Change `Cold/Warm App Start` span description to `Cold/Warm Start` ([#4636](https://github.com/getsentry/sentry-react-native/pull/4636))

### Dependencies

- Bump JavaScript SDK from v8.54.0 to v9.12.0 ([#4568](https://github.com/getsentry/sentry-react-native/pull/4568), [#4752](https://github.com/getsentry/sentry-react-native/pull/4752))
  - [changelog](https://github.com/getsentry/sentry-javascript/blob/9.12.0/CHANGELOG.md)
  - [diff](https://github.com/getsentry/sentry-javascript/compare/8.54.0...9.12.0)
- Bump Android SDK from v7.20.1 to v8.11.1 ([#4490](https://github.com/getsentry/sentry-react-native/pull/4490))
  - [changelog](https://github.com/getsentry/sentry-java/blob/main/CHANGELOG.md#8111)
  - [diff](https://github.com/getsentry/sentry-java/compare/7.20.1...8.11.1)
- Bump Bundler Plugins from v3.3.1 to v3.4.0 ([#4805](https://github.com/getsentry/sentry-react-native/pull/4805))
  - [changelog](https://github.com/getsentry/sentry-javascript-bundler-plugins/blob/main/CHANGELOG.md#340)
  - [diff](https://github.com/getsentry/sentry-javascript-bundler-plugins/compare/3.3.1...3.4.0)
- Bump Cocoa SDK from v8.49.2 to v8.50.0 ([#4807](https://github.com/getsentry/sentry-react-native/pull/4807))
  - [changelog](https://github.com/getsentry/sentry-cocoa/blob/main/CHANGELOG.md#8500)
  - [diff](https://github.com/getsentry/sentry-cocoa/compare/8.49.2...8.50.0)

## 6.21.0

### Important Changes

- **fix(browser): Ensure IP address is only inferred by Relay if `sendDefaultPii` is `true`** ([#5092](https://github.com/getsentry/sentry-react-native/pull/5092))

This release includes a fix for a [behaviour change](https://docs.sentry.io/platforms/javascript/migration/v8-to-v9/#behavior-changes)
that was originally introduced with v9 of the JavaScript SDK: User IP Addresses should only be added to Sentry events automatically,
if `sendDefaultPii` was set to `true`.

However, the change in v9 required further internal adjustment, which should have been included in v10 of the SDK.
To avoid making a major bump, the fix was patched on the current version and not by bumping to V10.
There is _no API_ breakage involved and hence it is safe to update.
However, after updating the SDK, events (errors, traces, replays, etc.) sent from the browser, will only include
user IP addresses, if you set `sendDefaultPii: true` in your `Sentry.init` options.

We apologize for any inconvenience caused!

### Fixes

- Fix Expo prebuild failed on cached builds ([#5098](https://github.com/getsentry/sentry-react-native/pull/5098))
- Remove the warning that used to indicate that Time To Initial Display and Time To Full Display are not supported ([#5081](https://github.com/getsentry/sentry-react-native/pull/5081))

### Dependencies

- Bump CLI from v2.51.1 to v2.53.0 ([#5075](https://github.com/getsentry/sentry-react-native/pull/5075), [#5120](https://github.com/getsentry/sentry-react-native/pull/5120))
  - [changelog](https://github.com/getsentry/sentry-cli/blob/master/CHANGELOG.md#2530)
  - [diff](https://github.com/getsentry/sentry-cli/compare/2.51.1...2.53.0)
- Bump Bundler Plugins from v4.1.1 to v4.2.0 ([#5113](https://github.com/getsentry/sentry-react-native/pull/5113))
  - [changelog](https://github.com/getsentry/sentry-javascript-bundler-plugins/blob/main/CHANGELOG.md#420)
  - [diff](https://github.com/getsentry/sentry-javascript-bundler-plugins/compare/4.1.1...4.2.0)

## 6.20.0

### Features

- Support for React Native 0.81 ([#5051](https://github.com/getsentry/sentry-react-native/pull/5051))
- Support New Hermes Runtime Access Pattern ([#5051](https://github.com/getsentry/sentry-react-native/pull/5051))
- Support Metro 0.83 ([#5035](https://github.com/getsentry/sentry-react-native/pull/5035))

### Fixes

- Correct detection of whether turbo modules are available ([#5064](https://github.com/getsentry/sentry-react-native/pull/5064))

### Dependencies

- Bump CLI from v2.50.2 to v2.51.1 ([#5053](https://github.com/getsentry/sentry-react-native/pull/5053), [#5058](https://github.com/getsentry/sentry-react-native/pull/5058))
  - [changelog](https://github.com/getsentry/sentry-cli/blob/master/CHANGELOG.md#2511)
  - [diff](https://github.com/getsentry/sentry-cli/compare/2.50.2...2.51.1)
- Bump Bundler Plugins from v4.0.2 to v4.1.1 ([#5062](https://github.com/getsentry/sentry-react-native/pull/5062), [#5072](https://github.com/getsentry/sentry-react-native/pull/5072))
  - [changelog](https://github.com/getsentry/sentry-javascript-bundler-plugins/blob/main/CHANGELOG.md#411)
  - [diff](https://github.com/getsentry/sentry-javascript-bundler-plugins/compare/4.0.2...4.1.1)

## 6.19.0

### Fixes

- Warnings when .env.sentry-build-plugin is not set on Sentry/CLI ([#5029](https://github.com/getsentry/sentry-react-native/pull/5029))
- Fix for `sentry-cli` path discovery not working on Android ([#5009](https://github.com/getsentry/sentry-react-native/pull/5009))
- Export `addIntegration` from `@sentry/core` ([#5020](https://github.com/getsentry/sentry-react-native/pull/5020))

### Features

- Adds `replaysSessionQuality` Session Replay option to control replay quality and performance overhead on mobile ([#5001](https://github.com/getsentry/sentry-react-native/pull/5001))

  ```js
  import * as Sentry from '@sentry/react-native';

  Sentry.init({
    replaysSessionSampleRate: 1.0,
    replaysSessionQuality: 'low', // possible values: low, medium (default), high
    integrations: [Sentry.mobileReplayIntegration()],
  });
  ```

### Dependencies

- Bump CLI from v2.50.0 to v2.50.2 ([#5007](https://github.com/getsentry/sentry-react-native/pull/5007))
  - [changelog](https://github.com/getsentry/sentry-cli/blob/master/CHANGELOG.md#2502)
  - [diff](https://github.com/getsentry/sentry-cli/compare/2.50.0...2.50.2)
- Bump Bundler Plugins from v3.6.1 to v4.0.2 ([#5000](https://github.com/getsentry/sentry-react-native/pull/5000), [#5021](https://github.com/getsentry/sentry-react-native/pull/5021), [#5030](https://github.com/getsentry/sentry-react-native/pull/5030))
  - [changelog](https://github.com/getsentry/sentry-javascript-bundler-plugins/blob/main/CHANGELOG.md#402)
  - [diff](https://github.com/getsentry/sentry-javascript-bundler-plugins/compare/3.6.1...4.0.2)

## 6.18.1

### Fixes

- Fixed Sentry CLI executable path resolution that was causing iOS build script failures ([#5003](https://github.com/getsentry/sentry-react-native/pull/5003))

## 6.18.0

> [!WARNING]
> This release contains an issue where Sentry-CLI may not be found on iOS builds if not defined by environment variable.
> See PR [#5003](github.com/getsentry/sentry-react-native/pull/5003) for more details.

### Fixes

- SDK now Builds when using PnPM ([#4977](https://github.com/getsentry/sentry-react-native/pull/4977))
- Skip idle span creation when app is in background ([#4995](https://github.com/getsentry/sentry-react-native/pull/4995))

### Dependencies

- Bump JavaScript SDK from v8.54.0 to v8.55.0 ([#4981](https://github.com/getsentry/sentry-react-native/pull/4981))
  - [changelog](https://github.com/getsentry/sentry-javascript/blob/develop/CHANGELOG.md#8550)
  - [diff](https://github.com/getsentry/sentry-javascript/compare/8.54.0...8.55.0)
- Bump Cocoa SDK from v8.53.1 to v8.53.2 ([#4986](https://github.com/getsentry/sentry-react-native/pull/4986))
  - [changelog](https://github.com/getsentry/sentry-cocoa/blob/main/CHANGELOG.md#8532)
  - [diff](https://github.com/getsentry/sentry-cocoa/compare/8.53.1...8.53.2)
- Bump CLI from v2.47.0 to v2.50.0 ([#4993](https://github.com/getsentry/sentry-react-native/pull/4993), [#4999](https://github.com/getsentry/sentry-react-native/pull/4999))
  - [changelog](https://github.com/getsentry/sentry-cli/blob/master/CHANGELOG.md#2500)
  - [diff](https://github.com/getsentry/sentry-cli/compare/2.47.0...2.50.0)
- Bump Bundler Plugins from v3.5.0 to v3.6.1 ([#4994](https://github.com/getsentry/sentry-react-native/pull/4994), [#4998](https://github.com/getsentry/sentry-react-native/pull/4998))
  - [changelog](https://github.com/getsentry/sentry-javascript-bundler-plugins/blob/main/CHANGELOG.md#361)
  - [diff](https://github.com/getsentry/sentry-javascript-bundler-plugins/compare/3.5.0...3.6.1)

## 6.17.0

### Features

- Add experimental flag `enableUnhandledCPPExceptionsV2` on iOS ([#4975](https://github.com/getsentry/sentry-react-native/pull/4975))

  ```js
  import * as Sentry from '@sentry/react-native';

  Sentry.init({
    _experiments: {
      enableUnhandledCPPExceptionsV2: true,
    },
  });
  ```

### Dependencies

- Bump CLI from v2.46.0 to v2.47.0 ([#4979](https://github.com/getsentry/sentry-react-native/pull/4979))
  - [changelog](https://github.com/getsentry/sentry-cli/blob/master/CHANGELOG.md#2470)
  - [diff](https://github.com/getsentry/sentry-cli/compare/2.46.0...2.47.0)
- Bump Android SDK from v7.22.5 to v7.22.6 ([#4985](https://github.com/getsentry/sentry-react-native/pull/4985))
  - [changelog](https://github.com/getsentry/sentry-java/blob/main/CHANGELOG.md#7226)
  - [diff](https://github.com/getsentry/sentry-java/compare/7.22.5...7.22.6)

## 6.16.1

### Fixes

- Fixes Replay Custom Masking issue on Android ([#4957](https://github.com/getsentry/sentry-react-native/pull/4957))

### Dependencies

- Bump Cocoa SDK from v8.52.1 to v8.53.1 ([#4950](https://github.com/getsentry/sentry-react-native/pull/4950))
  - [changelog](https://github.com/getsentry/sentry-cocoa/blob/main/CHANGELOG.md#8531)
  - [diff](https://github.com/getsentry/sentry-cocoa/compare/8.52.1...8.53.1)

## 6.16.0

### Features

- Introducing `@sentry/react-native/playground` ([#4916](https://github.com/getsentry/sentry-react-native/pull/4916))

  The new `withSentryPlayground` component allows developers to verify
  that the SDK is properly configured and reports errors as expected.

  ```jsx
  import * as Sentry from '@sentry/react-native';
  import { withSentryPlayground } from '@sentry/react-native/playground';

  function App() {
    return <View>...</View>;
  }

  export default withSentryPlayground(
    Sentry.wrap(App)
  );
  ```

### Fixes

- Adds support for React Native 0.80 ([#4938](https://github.com/getsentry/sentry-react-native/pull/4938))
- Report slow and frozen frames as app start span data ([#4865](https://github.com/getsentry/sentry-react-native/pull/4865))
- User set by `Sentry.setUser` is prefilled in Feedback Widget ([#4901](https://github.com/getsentry/sentry-react-native/pull/4901))
  - User data are considered from all scopes in the following order current, isolation and global.

## 6.15.1

### Dependencies

- Bump Cocoa SDK from v8.52.0 to v8.52.1 ([#4899](https://github.com/getsentry/sentry-react-native/pull/4899))
  - [changelog](https://github.com/getsentry/sentry-cocoa/blob/main/CHANGELOG.md#8521)
  - [diff](https://github.com/getsentry/sentry-cocoa/compare/8.52.0...8.52.1)

## 6.15.0

### Features

- User Feedback Widget Updates
  - `FeedbackButton` for easy access to the widget ([#4378](https://github.com/getsentry/sentry-react-native/pull/4378))
  - `ScreenshotButton` for capturing the application visuals ([#4714](https://github.com/getsentry/sentry-react-native/issues/4714))
  - Theming support to better align with the application styles ([#4677](https://github.com/getsentry/sentry-react-native/pull/4677))

  ```js
  Sentry.init({
    integrations: [
      Sentry.feedbackIntegration({
        enableTakeScreenshot: true, // Enables `ScreenshotButton`
        themeDark: {
          // Add dark theme styles here
        },
        themeLight: {
          // Add light theme styles here
        },
      }),
    ],
  });

  Sentry.showFeedbackButton();
  Sentry.hideFeedbackButton();
  ```

  To learn more visit [the documentation](https://docs.sentry.io/platforms/react-native/user-feedback).

- Re-export `ErrorEvent` and `TransactionEvent` types ([#4859](https://github.com/getsentry/sentry-react-native/pull/4859))

### Fixes

- crashedLastRun now returns the correct value ([#4829](https://github.com/getsentry/sentry-react-native/pull/4829))
- Use engine-specific promise rejection tracking ([#4826](https://github.com/getsentry/sentry-react-native/pull/4826))
- Fixes Feedback Widget accessibility issue on iOS ([#4739](https://github.com/getsentry/sentry-react-native/pull/4739))
- Measuring TTID or TTFD could cause a crash when `parentSpanId` was removed ([#4881](https://github.com/getsentry/sentry-react-native/pull/4881))

### Dependencies

- Bump Bundler Plugins from v3.4.0 to v3.5.0 ([#4850](https://github.com/getsentry/sentry-react-native/pull/4850))
  - [changelog](https://github.com/getsentry/sentry-javascript-bundler-plugins/blob/main/CHANGELOG.md#350)
  - [diff](https://github.com/getsentry/sentry-javascript-bundler-plugins/compare/3.4.0...3.5.0)
- Bump Cocoa SDK from v8.50.2 to v8.52.0 ([#4839](https://github.com/getsentry/sentry-react-native/pull/4839), [#4887](https://github.com/getsentry/sentry-react-native/pull/4887))
  - [changelog](https://github.com/getsentry/sentry-cocoa/blob/main/CHANGELOG.md#8520)
  - [diff](https://github.com/getsentry/sentry-cocoa/compare/8.50.2...8.52.0)
- Bump CLI from v2.45.0 to v2.46.0 ([#4866](https://github.com/getsentry/sentry-react-native/pull/4866))
  - [changelog](https://github.com/getsentry/sentry-cli/blob/master/CHANGELOG.md#2460)
  - [diff](https://github.com/getsentry/sentry-cli/compare/2.45.0...2.46.0)

## 6.14.0

### Fixes

- Expo Updates Context is passed to native after native init to be available for crashes ([#4808](https://github.com/getsentry/sentry-react-native/pull/4808))
- Expo Updates Context values should all be lowercase ([#4809](https://github.com/getsentry/sentry-react-native/pull/4809))
- Avoid duplicate network requests (fetch, xhr) by default ([#4816](https://github.com/getsentry/sentry-react-native/pull/4816))
  - `traceFetch` is disabled by default on mobile as RN uses a polyfill which will be traced by `traceXHR`

### Changes

- Renames `enableExperimentalViewRenderer` to `enableViewRendererV2` which is enabled by default for up to 5x times more performance in Session Replay on iOS ([#4815](https://github.com/getsentry/sentry-react-native/pull/4815))

### Dependencies

- Bump CLI from v2.43.1 to v2.45.0 ([#4804](https://github.com/getsentry/sentry-react-native/pull/4804), [#4818](https://github.com/getsentry/sentry-react-native/pull/4818))
  - [changelog](https://github.com/getsentry/sentry-cli/blob/master/CHANGELOG.md#2450)
  - [diff](https://github.com/getsentry/sentry-cli/compare/2.43.1...2.45.0)
- Bump Bundler Plugins from v3.3.1 to v3.4.0 ([#4805](https://github.com/getsentry/sentry-react-native/pull/4805))
  - [changelog](https://github.com/getsentry/sentry-javascript-bundler-plugins/blob/main/CHANGELOG.md#340)
  - [diff](https://github.com/getsentry/sentry-javascript-bundler-plugins/compare/3.3.1...3.4.0)
- Bump Cocoa SDK from v8.49.2 to v8.50.2 ([#4807](https://github.com/getsentry/sentry-react-native/pull/4807), [#4821](https://github.com/getsentry/sentry-react-native/pull/4821), [#4830](https://github.com/getsentry/sentry-react-native/pull/4830))
  - [changelog](https://github.com/getsentry/sentry-cocoa/blob/main/CHANGELOG.md#8502)
  - [diff](https://github.com/getsentry/sentry-cocoa/compare/8.49.2...8.50.2)

## 6.13.1

### Fixes

- Disable native driver for Feedback Widget `backgroundColor` animation in unsupported React Native versions ([#4794](https://github.com/getsentry/sentry-react-native/pull/4794))
- Fix Debug Symbolicator for local development builds (use RN 0.79 default exports) ([#4801](https://github.com/getsentry/sentry-react-native/pull/4801))

## 6.13.0

### Changes

- Fallback to Current Activity Holder when React Context Activity is not present ([#4779](https://github.com/getsentry/sentry-react-native/pull/4779))
- Support `REACT_NATIVE_PATH` env in Xcode Debug Files upload scripts ([#4789](https://github.com/getsentry/sentry-react-native/pull/4789))

### Fixes

- Initialize Sentry Android with ApplicationContext if available ([#4780](https://github.com/getsentry/sentry-react-native/pull/4780))

### Dependencies

- Bump Cocoa SDK from v8.49.1 to v8.49.2 ([#4792](https://github.com/getsentry/sentry-react-native/pull/4792))
  - [changelog](https://github.com/getsentry/sentry-cocoa/blob/main/CHANGELOG.md#8492)
  - [diff](https://github.com/getsentry/sentry-cocoa/compare/8.49.1...8.49.2)

## 6.12.0

### Features

- Add Expo Updates Event Context ([#4767](https://github.com/getsentry/sentry-react-native/pull/4767), [#4786](https://github.com/getsentry/sentry-react-native/pull/4786))
  - Automatically collects `updateId`, `channel`, Emergency Launch Reason and other Expo Updates constants

### Fixes

- Export `extraErrorDataIntegration` from `@sentry/core` ([#4762](https://github.com/getsentry/sentry-react-native/pull/4762))
- Remove `@sentry-internal/replay` when `includeWebReplay: false` ([#4774](https://github.com/getsentry/sentry-react-native/pull/4774))

### Dependencies

- Bump Cocoa SDK from v8.49.0 to v8.49.1 ([#4771](https://github.com/getsentry/sentry-react-native/pull/4771))
  - [changelog](https://github.com/getsentry/sentry-cocoa/blob/main/CHANGELOG.md#8491)
  - [diff](https://github.com/getsentry/sentry-cocoa/compare/8.49.0...8.49.1)
- Bump CLI from v2.43.0 to v2.43.1 ([#4787](https://github.com/getsentry/sentry-react-native/pull/4787))
  - [changelog](https://github.com/getsentry/sentry-cli/blob/master/CHANGELOG.md#2431)
  - [diff](https://github.com/getsentry/sentry-cli/compare/2.43.0...2.43.1)

## 6.11.0

### Features

- Improve Warm App Start reporting on Android ([#4641](https://github.com/getsentry/sentry-react-native/pull/4641), [#4695](https://github.com/getsentry/sentry-react-native/pull/4695))
- Add `createTimeToInitialDisplay({useFocusEffect})` and `createTimeToFullDisplay({useFocusEffect})` to allow record full display on screen focus ([#4665](https://github.com/getsentry/sentry-react-native/pull/4665))
- Add support for measuring Time to Initial Display for already seen routes ([#4661](https://github.com/getsentry/sentry-react-native/pull/4661))
  - Introduce `enableTimeToInitialDisplayForPreloadedRoutes` option to the React Navigation integration.

  ```js
  Sentry.reactNavigationIntegration({
    enableTimeToInitialDisplayForPreloadedRoutes: true,
  });
  ```

- Add `useDispatchedActionData` option to the React Navigation integration to filter out navigation actions that should not create spans ([#4684](https://github.com/getsentry/sentry-react-native/pull/4684))
  - For example `PRELOAD`, `SET_PARAMS`, `TOGGLE_DRAWER` and others.

  ```js
  Sentry.reactNavigationIntegration({
    useDispatchedActionData: true,
  });
  ```

### Fixes

- Equalize TTID and TTFD duration when TTFD manual API is called and resolved before auto TTID ([#4680](https://github.com/getsentry/sentry-react-native/pull/4680))
- Avoid loading Sentry native components in Expo Go ([#4696](https://github.com/getsentry/sentry-react-native/pull/4696))
- Avoid silent failure when JS bundle was not created due to Sentry Xcode scripts failure ([#4690](https://github.com/getsentry/sentry-react-native/pull/4690))
- Prevent crash on iOS during profiling stop when debug images are missing ([#4738](https://github.com/getsentry/sentry-react-native/pull/4738))
- Attach only App Starts within the 60s threshold (fixed comparison units, use ms) ([#4746](https://github.com/getsentry/sentry-react-native/pull/4746))
- Add missing `popTimeToDisplayFor` in to the Android Old Arch Native interface([#4751](https://github.com/getsentry/sentry-react-native/pull/4751))

### Changes

- Change `gradle.projectsEvaluated` to `project.afterEvaluate` in the Sentry Gradle Plugin to fix tasks not being created when using `--configure-on-demand` ([#4687](https://github.com/getsentry/sentry-react-native/pull/4687))
- Remove `SENTRY_FORCE_FOREGROUND` from Xcode Scripts as the underlying `--force-foreground` Sentry CLI is no-op since v2.37.0 ([#4689](https://github.com/getsentry/sentry-react-native/pull/4689))
- TTID and TTFD use native getters instead od events to pass timestamps to the JS layer ([#4669](https://github.com/getsentry/sentry-react-native/pull/4669), [#4681](https://github.com/getsentry/sentry-react-native/pull/4681))

### Dependencies

- Bump Bundler Plugins from v3.2.2 to v3.3.1 ([#4693](https://github.com/getsentry/sentry-react-native/pull/4693), [#4707](https://github.com/getsentry/sentry-react-native/pull/4707), [#4720](https://github.com/getsentry/sentry-react-native/pull/4720), [#4721](https://github.com/getsentry/sentry-react-native/pull/4721))
  - [changelog](https://github.com/getsentry/sentry-javascript-bundler-plugins/blob/main/CHANGELOG.md#331)
  - [diff](https://github.com/getsentry/sentry-javascript-bundler-plugins/compare/3.2.2...3.3.1)
- Bump CLI from v2.42.4 to v2.43.0 ([#4692](https://github.com/getsentry/sentry-react-native/pull/4692))
  - [changelog](https://github.com/getsentry/sentry-cli/blob/master/CHANGELOG.md#2430)
  - [diff](https://github.com/getsentry/sentry-cli/compare/2.42.4...2.43.0)
- Bump Cocoa SDK from v8.48.0 to v8.49.0 ([#4742](https://github.com/getsentry/sentry-react-native/pull/4742))
  - [changelog](https://github.com/getsentry/sentry-cocoa/blob/main/CHANGELOG.md#8490)
  - [diff](https://github.com/getsentry/sentry-cocoa/compare/8.48.0...8.49.0)

## 6.11.0-beta.0

### Features

- Improve Warm App Start reporting on Android ([#4641](https://github.com/getsentry/sentry-react-native/pull/4641), [#4695](https://github.com/getsentry/sentry-react-native/pull/4695))
- Add `createTimeToInitialDisplay({useFocusEffect})` and `createTimeToFullDisplay({useFocusEffect})` to allow record full display on screen focus ([#4665](https://github.com/getsentry/sentry-react-native/pull/4665))
- Add support for measuring Time to Initial Display for already seen routes ([#4661](https://github.com/getsentry/sentry-react-native/pull/4661))
  - Introduce `enableTimeToInitialDisplayForPreloadedRoutes` option to the React Navigation integration.

  ```js
  Sentry.reactNavigationIntegration({
    enableTimeToInitialDisplayForPreloadedRoutes: true,
  });
  ```

- Add `useDispatchedActionData` option to the React Navigation integration to filter out navigation actions that should not create spans ([#4684](https://github.com/getsentry/sentry-react-native/pull/4684))
  - For example `PRELOAD`, `SET_PARAMS`, `TOGGLE_DRAWER` and others.

  ```js
  Sentry.reactNavigationIntegration({
    useDispatchedActionData: true,
  });
  ```

### Fixes

- Equalize TTID and TTFD duration when TTFD manual API is called and resolved before auto TTID ([#4680](https://github.com/getsentry/sentry-react-native/pull/4680))
- Avoid loading Sentry native components in Expo Go ([#4696](https://github.com/getsentry/sentry-react-native/pull/4696))

### Changes

- Change `gradle.projectsEvaluated` to `project.afterEvaluate` in the Sentry Gradle Plugin to fix tasks not being created when using `--configure-on-demand` ([#4687](https://github.com/getsentry/sentry-react-native/pull/4687))
- Remove `SENTRY_FORCE_FOREGROUND` from Xcode Scripts as the underlying `--force-foreground` Sentry CLI is no-op since v2.37.0 ([#4689](https://github.com/getsentry/sentry-react-native/pull/4689))
- TTID and TTFD use native getters instead od events to pass timestamps to the JS layer ([#4669](https://github.com/getsentry/sentry-react-native/pull/4669), [#4681](https://github.com/getsentry/sentry-react-native/pull/4681))

## 6.10.0

### Features

- Add thread information to spans ([#4579](https://github.com/getsentry/sentry-react-native/pull/4579))
- Exposed `getDataFromUri` as a public API to retrieve data from a URI ([#4638](https://github.com/getsentry/sentry-react-native/pull/4638))
- Add `enableExperimentalViewRenderer` to enable up to 5x times more performance in Session Replay on iOS ([#4660](https://github.com/getsentry/sentry-react-native/pull/4660))

  ```js
  import * as Sentry from '@sentry/react-native';

  Sentry.init({
    integrations: [
      Sentry.mobileReplayIntegration({
        enableExperimentalViewRenderer: true,
      }),
    ],
  });
  ```

### Fixes

- Considers the `SENTRY_DISABLE_AUTO_UPLOAD` and `SENTRY_DISABLE_NATIVE_DEBUG_UPLOAD` environment variables in the configuration of the Sentry Android Gradle Plugin for Expo plugin ([#4583](https://github.com/getsentry/sentry-react-native/pull/4583))
- Handle non-string category in getCurrentScreen on iOS ([#4629](https://github.com/getsentry/sentry-react-native/pull/4629))
- Use route name instead of route key for current route tracking ([#4650](https://github.com/getsentry/sentry-react-native/pull/4650))
  - Using key caused user interaction transaction names to contain route hash in the name.

### Dependencies

- Bump Bundler Plugins from v3.2.0 to v3.2.2 ([#4585](https://github.com/getsentry/sentry-react-native/pull/4585), [#4620](https://github.com/getsentry/sentry-react-native/pull/4620))
  - [changelog](https://github.com/getsentry/sentry-javascript-bundler-plugins/blob/main/CHANGELOG.md#322)
  - [diff](https://github.com/getsentry/sentry-javascript-bundler-plugins/compare/3.2.0...3.2.2)
- Bump CLI from v2.42.1 to v2.42.4 ([#4586](https://github.com/getsentry/sentry-react-native/pull/4586), [#4655](https://github.com/getsentry/sentry-react-native/pull/4655), [#4671](https://github.com/getsentry/sentry-react-native/pull/4671))
  - [changelog](https://github.com/getsentry/sentry-cli/blob/master/CHANGELOG.md#2424)
  - [diff](https://github.com/getsentry/sentry-cli/compare/2.42.1...2.42.4)
- Bump Cocoa SDK from v8.45.0 to v8.48.0 ([#4621](https://github.com/getsentry/sentry-react-native/pull/4621), [#4651](https://github.com/getsentry/sentry-react-native/pull/4651), [#4662](https://github.com/getsentry/sentry-react-native/pull/4662))
  - [changelog](https://github.com/getsentry/sentry-cocoa/blob/main/CHANGELOG.md#8480)
  - [diff](https://github.com/getsentry/sentry-cocoa/compare/8.45.0...8.48.0)
- Bump Android SDK from v7.22.1 to v7.22.5 ([#4675](https://github.com/getsentry/sentry-react-native/pull/4675), [#4683](https://github.com/getsentry/sentry-react-native/pull/4683))
  - [changelog](https://github.com/getsentry/sentry-java/blob/main/CHANGELOG.md#7225)
  - [diff](https://github.com/getsentry/sentry-java/compare/7.22.1...7.22.5)

## 6.9.1

### Fixes

- Fixes missing Cold Start measurements by bumping the Android SDK version to v7.22.1 ([#4643](https://github.com/getsentry/sentry-react-native/pull/4643))
- Attach App Start spans to the first created not the first processed root span ([#4618](https://github.com/getsentry/sentry-react-native/pull/4618), [#4644](https://github.com/getsentry/sentry-react-native/pull/4644))

### Dependencies

- Bump Android SDK from v7.22.0 to v7.22.1 ([#4643](https://github.com/getsentry/sentry-react-native/pull/4643))
  - [changelog](https://github.com/getsentry/sentry-java/blob/7.x.x/CHANGELOG.md#7221)
  - [diff](https://github.com/getsentry/sentry-java/compare/7.22.0...7.22.1)

## 6.9.0

> [!WARNING]
> This release contains an issue where Cold starts can be incorrectly reported as Warm starts on Android. We recommend staying on version 6.4.0 if you use this feature on Android.
> See issue [#4598](https://github.com/getsentry/sentry-react-native/issues/4598) for more details.

### Features

- User Feedback Widget Beta ([#4435](https://github.com/getsentry/sentry-react-native/pull/4435))

  To collect user feedback from inside your application call `Sentry.showFeedbackWidget()`.

  ```js
  import Sentry from "@sentry/react-native";

  Sentry.showFeedbackWidget();

  Sentry.wrap(RootComponent);
  ```

  To change the default options add `Sentry.feedbackIntegration()`.

  ```js
  import Sentry from "@sentry/react-native";
  import * as ImagePicker from 'expo-image-picker';

  Sentry.init({
    integrations: [
      Sentry.feedbackIntegration({
        imagePicker: ImagePicker,
        showName: true,
        showEmail: true,
      }),
    ],
  });
  ```

  To learn more about the available configuration options visit [the documentation](https://docs.sentry.io/platforms/react-native/user-feedback/configuration).

## 6.8.0

> [!WARNING]
> This release contains an issue where Cold starts can be incorrectly reported as Warm starts on Android. We recommend staying on version 6.4.0 if you use this feature on Android.
> See issue [#4598](https://github.com/getsentry/sentry-react-native/issues/4598) for more details.

### Features

- Adds Sentry Android Gradle Plugin as an experimental Expo plugin feature ([#4440](https://github.com/getsentry/sentry-react-native/pull/4440))

  To enable the plugin add the `enableAndroidGradlePlugin` in the `@sentry/react-native/expo` of the Expo application configuration.

  ```js
  "plugins": [
    [
      "@sentry/react-native/expo",
      {
        "experimental_android": {
          "enableAndroidGradlePlugin": true,
        }
      }
    ],
  ```

  To learn more about the available configuration options visit [the documentation](https://docs.sentry.io/platforms/react-native/manual-setup/expo/gradle).

### Fixes

- Remove `error:` prefix from `collect-modules.sh` to avoid failing iOS builds ([#4570](https://github.com/getsentry/sentry-react-native/pull/4570))
- Sentry Module Collection Script Fails with Spaces in Node Path on iOS ([#4559](https://github.com/getsentry/sentry-react-native/pull/4559))
- Various crashes and issues of Session Replay on Android. See the Android SDK version bump for more details. ([#4529](https://github.com/getsentry/sentry-react-native/pull/4529))
- `Sentry.setUser(null)` doesn't crash on iOS with RN 0.77.1 ([#4567](https://github.com/getsentry/sentry-react-native/pull/4567))
- Avoid importing `tslib` in Sentry Metro Plugin ([#4573](https://github.com/getsentry/sentry-react-native/pull/4573))

### Dependencies

- Bump Android SDK from v7.20.1 to v7.22.0 ([#4529](https://github.com/getsentry/sentry-react-native/pull/4529))
  - [changelog](https://github.com/getsentry/sentry-java/blob/7.x.x/CHANGELOG.md#7220)
  - [diff](https://github.com/getsentry/sentry-java/compare/7.20.1...7.22.0)
- Bump Cocoa SDK from v8.44.0 to v8.45.0 ([#4537](https://github.com/getsentry/sentry-react-native/pull/4537))
  - [changelog](https://github.com/getsentry/sentry-cocoa/blob/main/CHANGELOG.md#8450)
  - [diff](https://github.com/getsentry/sentry-cocoa/compare/8.44.0...8.45.0)
- Bump CLI from v2.41.1 to v2.42.1 ([#4563](https://github.com/getsentry/sentry-react-native/pull/4563))
  - [changelog](https://github.com/getsentry/sentry-cli/blob/master/CHANGELOG.md#2421)
  - [diff](https://github.com/getsentry/sentry-cli/compare/2.41.1...2.42.1)
- Bump Bundler Plugins from v3.1.2 to v3.2.0 ([#4565](https://github.com/getsentry/sentry-react-native/pull/4565))
  - [changelog](https://github.com/getsentry/sentry-javascript-bundler-plugins/blob/main/CHANGELOG.md#320)
  - [diff](https://github.com/getsentry/sentry-javascript-bundler-plugins/compare/3.1.2...3.2.0)

## 6.7.0

> [!WARNING]
> This release contains an issue where Cold starts can be incorrectly reported as Warm starts on Android. We recommend staying on version 6.4.0 if you use this feature on Android.
> See issue [#4598](https://github.com/getsentry/sentry-react-native/issues/4598) for more details.

### Features

- Add `ignoredComponents` option to `annotateReactComponents` to exclude specific components from React component annotations ([#4517](https://github.com/getsentry/sentry-react-native/pull/4517))

  ```js
  // metro.config.js
  // for React Native
  const config = withSentryConfig(mergedConfig, {
    annotateReactComponents: {
      ignoredComponents: ['MyCustomComponent']
    }
  });

  // for Expo
  const config = getSentryExpoConfig(__dirname, {
    annotateReactComponents: {
      ignoredComponents: ['MyCustomComponent'],
    },
  });
  ```

### Dependencies

- Bump JavaScript SDK from v8.53.0 to v8.54.0 ([#4503](https://github.com/getsentry/sentry-react-native/pull/4503))
  - [changelog](https://github.com/getsentry/sentry-javascript/blob/develop/CHANGELOG.md#8540)
  - [diff](https://github.com/getsentry/sentry-javascript/compare/8.53.0...8.54.0)
- Bump `@sentry/babel-plugin-component-annotate` from v2.20.1 to v3.1.2 ([#4516](https://github.com/getsentry/sentry-react-native/pull/4516))
  - [changelog](https://github.com/getsentry/sentry-javascript-bundler-plugins/blob/main/CHANGELOG.md#312)
  - [diff](https://github.com/getsentry/sentry-javascript-bundler-plugins/compare/2.20.1...3.1.2)

## 6.6.0

> [!WARNING]
> This release contains an issue where Cold starts can be incorrectly reported as Warm starts on Android. We recommend staying on version 6.4.0 if you use this feature on Android.
> See issue [#4598](https://github.com/getsentry/sentry-react-native/issues/4598) for more details.

### Features

- Send Sentry React Native SDK version in the Session Replay Events on iOS ([#4450](https://github.com/getsentry/sentry-react-native/pull/4450))

### Fixes

- Add mechanism field to unhandled rejection errors ([#4457](https://github.com/getsentry/sentry-react-native/pull/4457))
- Use proper SDK name for Session Replay tags ([#4428](https://github.com/getsentry/sentry-react-native/pull/4428))
- Use `makeDsn` from `core` to extract the URL from DSN avoiding unimplemented `URL.protocol` errors ([#4395](https://github.com/getsentry/sentry-react-native/pull/4395))

### Changes

- Rename `navigation.processing` span to more expressive `Navigation dispatch to screen A mounted/navigation cancelled` ([#4423](https://github.com/getsentry/sentry-react-native/pull/4423))
- Add RN SDK package to `sdk.packages` for Cocoa ([#4381](https://github.com/getsentry/sentry-react-native/pull/4381))

### Internal

- Initialize `RNSentryTimeToDisplay` during native module `init` on iOS ([#4443](https://github.com/getsentry/sentry-react-native/pull/4443))

### Dependencies

- Bump CLI from v2.39.1 to v2.41.1 ([#4412](https://github.com/getsentry/sentry-react-native/pull/4412), [#4468](https://github.com/getsentry/sentry-react-native/pull/4468), [#4473](https://github.com/getsentry/sentry-react-native/pull/4473))
  - [changelog](https://github.com/getsentry/sentry-cli/blob/master/CHANGELOG.md#2411)
  - [diff](https://github.com/getsentry/sentry-cli/compare/2.39.1...2.41.1)
- Bump JavaScript SDK from v8.47.0 to v8.53.0 ([#4421](https://github.com/getsentry/sentry-react-native/pull/4421), [#4449](https://github.com/getsentry/sentry-react-native/pull/4449), [#4453](https://github.com/getsentry/sentry-react-native/pull/4453), [#4480](https://github.com/getsentry/sentry-react-native/pull/4480), [#4491](https://github.com/getsentry/sentry-react-native/pull/4491), [#4496](https://github.com/getsentry/sentry-react-native/pull/4496), [#4497](https://github.com/getsentry/sentry-react-native/pull/4497))
  - [changelog](https://github.com/getsentry/sentry-javascript/blob/develop/CHANGELOG.md#8530)
  - [diff](https://github.com/getsentry/sentry-javascript/compare/8.47.0...8.53.0)
- Bump Android SDK from v7.20.0 to v7.20.1 ([#4467](https://github.com/getsentry/sentry-react-native/pull/4467))
  - [changelog](https://github.com/getsentry/sentry-java/blob/main/CHANGELOG.md#7201)
  - [diff](https://github.com/getsentry/sentry-java/compare/7.20.0...7.20.1)
- Bump Cocoa SDK from v8.43.0 to v8.44.0 ([#4495](https://github.com/getsentry/sentry-react-native/pull/4495))
  - [changelog](https://github.com/getsentry/sentry-cocoa/blob/main/CHANGELOG.md#8440)
  - [diff](https://github.com/getsentry/sentry-cocoa/compare/8.43.0...8.44.0)

## 6.5.0

> [!WARNING]
> This release contains an issue where Cold starts can be incorrectly reported as Warm starts on Android. We recommend staying on version 6.4.0 if you use this feature on Android.
> See issue [#4598](https://github.com/getsentry/sentry-react-native/issues/4598) for more details.

### Features

- Mobile Session Replay is now generally available and ready for production use ([#4384](https://github.com/getsentry/sentry-react-native/pull/4384))

  To learn about privacy, custom masking or performance overhead visit [the documentation](https://docs.sentry.io/platforms/react-native/session-replay/).

  ```js
  import * as Sentry from '@sentry/react-native';

  Sentry.init({
    replaysSessionSampleRate: 1.0,
    replaysOnErrorSampleRate: 1.0,
    integrations: [
      Sentry.mobileReplayIntegration({
        maskAllImages: true,
        maskAllVectors: true,
        maskAllText: true,
      }),
    ],
  });
  ```

- Adds new `captureFeedback` and deprecates the `captureUserFeedback` API ([#4320](https://github.com/getsentry/sentry-react-native/pull/4320))

  ```jsx
  import * as Sentry from "@sentry/react-native";

  const eventId = Sentry.lastEventId();

  Sentry.captureFeedback({
    name: "John Doe",
    email: "john@doe.com",
    message: "Hello World!",
    associatedEventId: eventId, // optional
  });
  ```

  To learn how to attach context data to the feedback visit [the documentation](https://docs.sentry.io/platforms/react-native/user-feedback/).

- Export `Span` type from `@sentry/types` ([#4345](https://github.com/getsentry/sentry-react-native/pull/4345))
- Add RN SDK package to `sdk.packages` on Android ([#4380](https://github.com/getsentry/sentry-react-native/pull/4380))

### Fixes

- Return `lastEventId` export from `@sentry/core` ([#4315](https://github.com/getsentry/sentry-react-native/pull/4315))
- Don't log file not found errors when loading envs in `sentry-expo-upload-sourcemaps` ([#4332](https://github.com/getsentry/sentry-react-native/pull/4332))
- Navigation Span should have no parent by default ([#4326](https://github.com/getsentry/sentry-react-native/pull/4326))
- Disable HTTP Client Errors on iOS ([#4347](https://github.com/getsentry/sentry-react-native/pull/4347))

### Changes

- Falsy values of `options.environment` (empty string, undefined...) default to `production`
- Deprecated `_experiments.replaysSessionSampleRate` and `_experiments.replaysOnErrorSampleRate` use `replaysSessionSampleRate` and `replaysOnErrorSampleRate` ([#4384](https://github.com/getsentry/sentry-react-native/pull/4384))

### Dependencies

- Bump CLI from v2.38.2 to v2.39.1 ([#4305](https://github.com/getsentry/sentry-react-native/pull/4305), [#4316](https://github.com/getsentry/sentry-react-native/pull/4316))
  - [changelog](https://github.com/getsentry/sentry-cli/blob/master/CHANGELOG.md#2391)
  - [diff](https://github.com/getsentry/sentry-cli/compare/2.38.2...2.39.1)
- Bump Android SDK from v7.18.0 to v7.20.0 ([#4329](https://github.com/getsentry/sentry-react-native/pull/4329), [#4365](https://github.com/getsentry/sentry-react-native/pull/4365), [#4405](https://github.com/getsentry/sentry-react-native/pull/4405), [#4411](https://github.com/getsentry/sentry-react-native/pull/4411))
  - [changelog](https://github.com/getsentry/sentry-java/blob/main/CHANGELOG.md#7200)
  - [diff](https://github.com/getsentry/sentry-java/compare/7.18.0...7.20.0)
- Bump JavaScript SDK from v8.40.0 to v8.47.0 ([#4351](https://github.com/getsentry/sentry-react-native/pull/4351), [#4325](https://github.com/getsentry/sentry-react-native/pull/4325), [#4371](https://github.com/getsentry/sentry-react-native/pull/4371), [#4382](https://github.com/getsentry/sentry-react-native/pull/4382), [#4388](https://github.com/getsentry/sentry-react-native/pull/4388), [#4393](https://github.com/getsentry/sentry-react-native/pull/4393))
  - [changelog](https://github.com/getsentry/sentry-javascript/blob/develop/CHANGELOG.md#8470)
  - [diff](https://github.com/getsentry/sentry-javascript/compare/8.40.0...8.47.0)
- Bump Cocoa SDK from v8.41.0 to v8.43.0 ([#4387](https://github.com/getsentry/sentry-react-native/pull/4387), [#4399](https://github.com/getsentry/sentry-react-native/pull/4399), [#4410](https://github.com/getsentry/sentry-react-native/pull/4410))
  - [changelog](https://github.com/getsentry/sentry-cocoa/blob/main/CHANGELOG.md#8430)
  - [diff](https://github.com/getsentry/sentry-cocoa/compare/8.41.0...8.43.0)

## 6.4.0

### Features

- Add Replay Custom Masking for iOS, Android and Web ([#4224](https://github.com/getsentry/sentry-react-native/pull/4224), [#4265](https://github.com/getsentry/sentry-react-native/pull/4265), [#4272](https://github.com/getsentry/sentry-react-native/pull/4272), [#4314](https://github.com/getsentry/sentry-react-native/pull/4314))

  ```jsx
  import * as Sentry from '@sentry/react-native';

  const Example = () => {
    return (
      <View>
        <Sentry.Mask>
          <Text>${"All children of Sentry.Mask will be masked."}</Text>
        </Sentry.Mask>
        <Sentry.Unmask>
          <Text>${"Only direct children of Sentry.Unmask will be unmasked."}</Text>
        </Sentry.Unmask>
      </View>
    );
  };
  ```

## 6.4.0-beta.1

### Features

- Add Replay Custom Masking for iOS, Android and Web ([#4224](https://github.com/getsentry/sentry-react-native/pull/4224), [#4265](https://github.com/getsentry/sentry-react-native/pull/4265), [#4272](https://github.com/getsentry/sentry-react-native/pull/4272), [#4314](https://github.com/getsentry/sentry-react-native/pull/4314))

  ```jsx
  import * as Sentry from '@sentry/react-native';

  const Example = () => {
    return (
      <View>
        <Sentry.Mask>
          <Text>${"All children of Sentry.Mask will be masked."}</Text>
        </Sentry.Mask>
        <Sentry.Unmask>
          <Text>${"Only direct children of Sentry.Unmask will be unmasked."}</Text>
        </Sentry.Unmask>
      </View>
    );
  };
  ```

## 6.3.0

### Features

- Add support for `.env.sentry-build-plugin` ([#4281](https://github.com/getsentry/sentry-react-native/pull/4281))

  Don't commit the file to your repository. Use it to set your Sentry Auth Token.

  ```
  SENTRY_AUTH_TOKEN=your_token_here
  ```

- Add Sentry Metro Server Source Context middleware ([#4287](https://github.com/getsentry/sentry-react-native/pull/4287))

  This enables the SDK to add source context to locally symbolicated events using the Metro Development Server.
  The middleware can be disabled in `metro.config.js` using the `enableSourceContextInDevelopment` option.

  ```js
  // Expo
  const { getSentryExpoConfig } = require('@sentry/react-native/metro');
  const config = getSentryExpoConfig(__dirname, {
    enableSourceContextInDevelopment: false,
  });

  // React Native
  const { withSentryConfig } = require('@sentry/react-native/metro');
  module.exports = withSentryConfig(config, {
    enableSourceContextInDevelopment: false,
  });
  ```

### Fixes

- Prevents exception capture context from being overwritten by native scope sync ([#4124](https://github.com/getsentry/sentry-react-native/pull/4124))
- Excludes Dev Server and Sentry Dsn requests from Breadcrumbs ([#4240](https://github.com/getsentry/sentry-react-native/pull/4240))
- Skips development server spans ([#4271](https://github.com/getsentry/sentry-react-native/pull/4271))
- Execute `DebugSymbolicator` after `RewriteFrames` to avoid overwrites by default ([#4285](https://github.com/getsentry/sentry-react-native/pull/4285))
  - If custom `RewriteFrames` is provided the order changes
- `browserReplayIntegration` is no longer included by default on React Native Web ([#4270](https://github.com/getsentry/sentry-react-native/pull/4270))
- Remove `.sentry` tmp directory and use environmental variables instead to save default Babel transformer path ([#4298](https://github.com/getsentry/sentry-react-native/pull/4298))
  - This resolves concurrency issues when running multiple bundle processes

### Dependencies

- Bump JavaScript SDK from v8.37.1 to v8.40.0 ([#4267](https://github.com/getsentry/sentry-react-native/pull/4267), [#4293](https://github.com/getsentry/sentry-react-native/pull/4293), [#4304](https://github.com/getsentry/sentry-react-native/pull/4304))
  - [changelog](https://github.com/getsentry/sentry-javascript/blob/develop/CHANGELOG.md#8400)
  - [diff](https://github.com/getsentry/sentry-javascript/compare/8.37.1...8.40.0)
- Bump Android SDK from v7.17.0 to v7.18.0 ([#4289](https://github.com/getsentry/sentry-react-native/pull/4289))
  - [changelog](https://github.com/getsentry/sentry-java/blob/main/CHANGELOG.md#7180)
  - [diff](https://github.com/getsentry/sentry-java/compare/7.17.0...7.18.0)
- Bump Cocoa SDK from v8.40.1 to v8.41.0 ([#4301](https://github.com/getsentry/sentry-react-native/pull/4301))
  - [changelog](https://github.com/getsentry/sentry-cocoa/blob/main/CHANGELOG.md#8410)
  - [diff](https://github.com/getsentry/sentry-cocoa/compare/8.40.1...8.41.0)

## 6.3.0-beta.2

### Dependencies

- Bump Cocoa SDK from v8.40.1 to v8.41.0-beta.1 ([#4295](https://github.com/getsentry/sentry-react-native/pull/4295))
  - [changelog](https://github.com/getsentry/sentry-cocoa/blob/main/CHANGELOG.md#8410-beta1)
  - [diff](https://github.com/getsentry/sentry-cocoa/compare/8.40.1...8.41.0-beta.1)

## 6.3.0-beta.1

### Features

- Add support for `.env.sentry-build-plugin` ([#4281](https://github.com/getsentry/sentry-react-native/pull/4281))

  Don't commit the file to your repository. Use it to set your Sentry Auth Token.

  ```
  SENTRY_AUTH_TOKEN=your_token_here
  ```

- Add Sentry Metro Server Source Context middleware ([#4287](https://github.com/getsentry/sentry-react-native/pull/4287))

  This enables the SDK to add source context to locally symbolicated events using the Metro Development Server.
  The middleware can be disabled in `metro.config.js` using the `enableSourceContextInDevelopment` option.

  ```js
  // Expo
  const { getSentryExpoConfig } = require('@sentry/react-native/metro');
  const config = getSentryExpoConfig(__dirname, {
    enableSourceContextInDevelopment: false,
  });

  // React Native
  const { withSentryConfig } = require('@sentry/react-native/metro');
  module.exports = withSentryConfig(config, {
    enableSourceContextInDevelopment: false,
  });
  ```

### Fixes

- Prevents exception capture context from being overwritten by native scope sync ([#4124](https://github.com/getsentry/sentry-react-native/pull/4124))
- Excludes Dev Server and Sentry Dsn requests from Breadcrumbs ([#4240](https://github.com/getsentry/sentry-react-native/pull/4240))
- Skips development server spans ([#4271](https://github.com/getsentry/sentry-react-native/pull/4271))
- Execute `DebugSymbolicator` after `RewriteFrames` to avoid overwrites by default ([#4285](https://github.com/getsentry/sentry-react-native/pull/4285))
  - If custom `RewriteFrames` is provided the order changes
- `browserReplayIntegration` is no longer included by default on React Native Web ([#4270](https://github.com/getsentry/sentry-react-native/pull/4270))

### Dependencies

- Bump JavaScript SDK from v8.37.1 to v8.38.0 ([#4267](https://github.com/getsentry/sentry-react-native/pull/4267))
  - [changelog](https://github.com/getsentry/sentry-javascript/blob/develop/CHANGELOG.md#8380)
  - [diff](https://github.com/getsentry/sentry-javascript/compare/8.37.1...8.38.0)
- Bump Android SDK from v7.17.0 to v7.18.0 ([#4289](https://github.com/getsentry/sentry-react-native/pull/4289))
  - [changelog](https://github.com/getsentry/sentry-java/blob/main/CHANGELOG.md#7180)
  - [diff](https://github.com/getsentry/sentry-java/compare/7.17.0...7.18.0)

## 6.2.0

### Features

- Enables Spotlight in Android and iOS SDKs ([#4211](https://github.com/getsentry/sentry-react-native/pull/4211))
- Add env flag `SENTRY_DISABLE_NATIVE_DEBUG_UPLOAD` to allow disabling the debug file upload ([#4223](https://github.com/getsentry/sentry-react-native/pull/4223))

  How to use in Android project? It works by default, just set `export SENTRY_DISABLE_NATIVE_DEBUG_UPLOAD=true` in your build environment. For Sentry Android Gradle Plugin add the following to your `android/app/build.gradle`.

  ```gradle
  apply from: "../../../sentry.gradle"

  sentry {
      autoUploadProguardMapping = shouldSentryAutoUpload()
      uploadNativeSymbols = shouldSentryAutoUpload()
  }
  ```

  How to use in Xcode? Make sure you are using `scripts/sentry-xcode.sh` and `scripts/sentry-xcode-debug-files.sh` in your
  build phases. And add the following to your `ios/.xcode.env.local` file.

  ```bash
  export SENTRY_DISABLE_NATIVE_DEBUG_UPLOAD=true
  ```

### Fixes

- Ignore JavascriptException to filter out obfuscated duplicate JS Errors on Android ([#4232](https://github.com/getsentry/sentry-react-native/pull/4232))
- Skips ignoring require cycle logs for RN 0.70 or newer ([#4214](https://github.com/getsentry/sentry-react-native/pull/4214))
- Enhanced accuracy of time-to-display spans. ([#4189](https://github.com/getsentry/sentry-react-native/pull/4189))
- Fix Replay redacting of RN Classes on iOS ([#4243](https://github.com/getsentry/sentry-react-native/pull/4243))
- Speed up getBinaryImages for finishing transactions and capturing events ([#4194](https://github.com/getsentry/sentry-react-native/pull/4194))
- Remove duplicate HTTP Client Errors on iOS ([#4250](https://github.com/getsentry/sentry-react-native/pull/4250))
- Replay `maskAll*` set to `false` on iOS kept all masked ([#4257](https://github.com/getsentry/sentry-react-native/pull/4257))
- Add missing `getRootSpan`, `withActiveSpan` and `suppressTracing` exports from `@sentry/core`, and `SeverityLevel` export from `@sentry/types` ([#4254](https://github.com/getsentry/sentry-react-native/pull/4254), [#4260](https://github.com/getsentry/sentry-react-native/pull/4260))

### Dependencies

- Bump JavaScript SDK from v8.34.0 to v8.37.1 ([#4196](https://github.com/getsentry/sentry-react-native/pull/4196), [#4222](https://github.com/getsentry/sentry-react-native/pull/4222), [#4236](https://github.com/getsentry/sentry-react-native/pull/4236))
  - [changelog](https://github.com/getsentry/sentry-javascript/blob/develop/CHANGELOG.md#8371)
  - [diff](https://github.com/getsentry/sentry-javascript/compare/8.34.0...8.37.1)
- Bump CLI from v2.37.0 to v2.38.2 ([#4200](https://github.com/getsentry/sentry-react-native/pull/4200), [#4220](https://github.com/getsentry/sentry-react-native/pull/4220), [#4231](https://github.com/getsentry/sentry-react-native/pull/4231))
  - [changelog](https://github.com/getsentry/sentry-cli/blob/master/CHANGELOG.md#2382)
  - [diff](https://github.com/getsentry/sentry-cli/compare/2.37.0...2.38.2)
- Bump Android SDK from v7.15.0 to v7.17.0 ([#4202](https://github.com/getsentry/sentry-react-native/pull/4202), [#4266](https://github.com/getsentry/sentry-react-native/pull/4266))
  - [changelog](https://github.com/getsentry/sentry-java/blob/main/CHANGELOG.md#7170)
  - [diff](https://github.com/getsentry/sentry-java/compare/7.15.0...7.17.0)
- Bump Cocoa SDK from v8.38.0 to v8.40.1 ([#4212](https://github.com/getsentry/sentry-react-native/pull/4212), [#4239](https://github.com/getsentry/sentry-react-native/pull/4239), [#4248](https://github.com/getsentry/sentry-react-native/pull/4248))
  - [changelog](https://github.com/getsentry/sentry-cocoa/blob/main/CHANGELOG.md#8401)
  - [diff](https://github.com/getsentry/sentry-cocoa/compare/8.38.0...8.40.1)

## 6.1.0

### Dependencies

- Bump JavaScript SDK from v8.33.1 to v8.34.0 ([#3895](https://github.com/getsentry/sentry-react-native/pull/3895))
  - [changelog](https://github.com/getsentry/sentry-javascript/blob/develop/CHANGELOG.md#8340)
  - [diff](https://github.com/getsentry/sentry-javascript/compare/8.33.1...8.34.0)

## 6.0.0

This is a new major version 6.0.0 of the Sentry React Native SDK.
To upgrade from the SDK version 5, please follow our [migration guide](https://docs.sentry.io/platforms/react-native/migration/v5-to-v6/).

### Major Changes

- React Native Tracing options were moved to the root options

  ```js
  import * as Sentry from '@sentry/react-native';

  Sentry.init({
    tracesSampleRate: 1.0,
    enableAppStartTracking: true, // default true
    enableNativeFramesTracking: true, // default true
    enableStallTracking: true, // default true
    enableUserInteractionTracing: true, // default false
    integrations: [
      Sentry.reactNativeTracingIntegration({
        beforeStartSpan: (startSpanOptions) => {
          startSpanOptions.name = 'New Name';
          return startSpanOptions;
        },
      }),
      Sentry.appStartIntegration({
        standalone: false, // default false
      }),
    ],
  });
  ```

- New React Navigation Integration interface ([#4003](https://github.com/getsentry/sentry-react-native/pull/4003))

  ```js
  import * as Sentry from '@sentry/react-native';
  import { NavigationContainer } from '@react-navigation/native';

  const reactNavigationIntegration = Sentry.reactNavigationIntegration();

  Sentry.init({
    tracesSampleRate: 1.0,
    integrations: [reactNavigationIntegration],
  });

  function RootComponent() {
    const navigation = React.useRef(null);

    return <NavigationContainer ref={navigation}
      onReady={() => {
        reactNavigationIntegration.registerNavigationContainer(navigation);
      }}>
    </NavigationContainer>;
  }
  ```

- Removed `beforeNavigate` use `beforeStartSpan` instead ([#3998](https://github.com/getsentry/sentry-react-native/pull/3998))
  - `beforeStartSpan` is executed before the span start, compared to `beforeNavigate` which was executed before the navigation ended (after the span was created)

### Other Changes

- Add `sentry.origin` to SDK spans to indicated if spans are created by a part of the SDK or manually ([#4066](https://github.com/getsentry/sentry-react-native/pull/4066))
- Xcode Debug Files upload completes in foreground by default ([#4090](https://github.com/getsentry/sentry-react-native/pull/4090))
- Set `parentSpanIsAlwaysRootSpan` to `true` to make parent of network requests predictable ([#4084](https://github.com/getsentry/sentry-react-native/pull/4084))
- Remove deprecated `enableSpotlight` and `spotlightSidecarUrl` ([#4086](https://github.com/getsentry/sentry-react-native/pull/4086))
- `tracePropagationTargets` defaults to all targets on mobile and same origin on the web ([#4083](https://github.com/getsentry/sentry-react-native/pull/4083))
- Move `_experiments.profilesSampleRate` to `profilesSampleRate` root options object [#3851](https://github.com/getsentry/sentry-react-native/pull/3851))
- Native Frames uses `spanId` to attach frames replacing `traceId` ([#4030](https://github.com/getsentry/sentry-react-native/pull/4030))
- Removed deprecated ReactNativeTracing option `idleTimeout` use `idleTimeoutMs` instead ([#3998](https://github.com/getsentry/sentry-react-native/pull/3998))
- Removed deprecated ReactNativeTracing option `maxTransactionDuration` use `finalTimeoutMs` instead ([#3998](https://github.com/getsentry/sentry-react-native/pull/3998))
- New Native Frames Integration ([#3996](https://github.com/getsentry/sentry-react-native/pull/3996))
- New Stall Tracking Integration ([#3997](https://github.com/getsentry/sentry-react-native/pull/3997))
- New User Interaction Tracing Integration ([#3999](https://github.com/getsentry/sentry-react-native/pull/3999))
- New App Start Integration ([#3852](https://github.com/getsentry/sentry-react-native/pull/3852))
  - By default app start spans are attached to the first created transaction.
  - Standalone mode creates single root span (transaction) including only app start data.
- New React Native Navigation Integration interface ([#4003](https://github.com/getsentry/sentry-react-native/pull/4003))

  ```js
  import * as Sentry from '@sentry/react-native';
  import { Navigation } from 'react-native-navigation';

  Sentry.init({
    tracesSampleRate: 1.0,
    integrations: [
      Sentry.reactNativeNavigationIntegration({ navigation: Navigation })
    ],
  });
  ```

### Fixes

- TimeToDisplay correctly warns about not supporting the new React Native architecture ([#4160](https://github.com/getsentry/sentry-react-native/pull/4160))
- Native Wrapper method `setContext` ensures only values convertible to NativeMap are passed ([#4168](https://github.com/getsentry/sentry-react-native/pull/4168))
- Native Wrapper method `setExtra` ensures only stringified values are passed ([#4168](https://github.com/getsentry/sentry-react-native/pull/4168))
- `setContext('key', null)` removes the key value also from platform context ([#4168](https://github.com/getsentry/sentry-react-native/pull/4168))
- Upload source maps for all splits on Android (not only the last found) ([#4125](https://github.com/getsentry/sentry-react-native/pull/4125))

### Dependencies

- Bump JavaScript SDK from v7.119.1 to v8.33.1 ([#3910](https://github.com/getsentry/sentry-react-native/pull/3910), [#3851](https://github.com/getsentry/sentry-react-native/pull/3851), [#4078](https://github.com/getsentry/sentry-react-native/pull/4078), [#4154](https://github.com/getsentry/sentry-react-native/pull/4154))
  - [changelog](https://github.com/getsentry/sentry-javascript/blob/master/CHANGELOG.md#8331)
  - [diff](https://github.com/getsentry/sentry-javascript/compare/7.119.1...8.33.1)

### Dependencies

- Bump Cocoa SDK from v8.37.0 to v8.38.0 ([#4180](https://github.com/getsentry/sentry-react-native/pull/4180))
  - [changelog](https://github.com/getsentry/sentry-cocoa/blob/main/CHANGELOG.md#8380)
  - [diff](https://github.com/getsentry/sentry-cocoa/compare/8.37.0...8.38.0)

## 5.34.0

### Fixes

- Handles error with string cause ([#4163](https://github.com/getsentry/sentry-react-native/pull/4163))
- Use `appLaunchedInForeground` to determine invalid app start data on Android ([#4146](https://github.com/getsentry/sentry-react-native/pull/4146))

- Bump Cocoa SDK from v8.36.0 to v8.37.0 ([#4156](https://github.com/getsentry/sentry-react-native/pull/4156))
  - [changelog](https://github.com/getsentry/sentry-cocoa/blob/main/CHANGELOG.md#8370)
  - [diff](https://github.com/getsentry/sentry-cocoa/compare/8.36.0...8.37.0)
- Bump Android SDK from v7.14.0 to v7.15.0 ([#4161](https://github.com/getsentry/sentry-react-native/pull/4161))
  - [changelog](https://github.com/getsentry/sentry-java/blob/main/CHANGELOG.md#7150)
  - [diff](https://github.com/getsentry/sentry-java/compare/7.14.0...7.15.0)

## 6.0.0-rc.1

### Fixes

- Upload source maps for all splits on Android (not only the last found) ([#4125](https://github.com/getsentry/sentry-react-native/pull/4125))

### Dependencies

- Bump CLI from v2.36.6 to v2.37.0 ([#4153](https://github.com/getsentry/sentry-react-native/pull/4153))
  - [changelog](https://github.com/getsentry/sentry-cli/blob/master/CHANGELOG.md#2370)
  - [diff](https://github.com/getsentry/sentry-cli/compare/2.36.6...2.37.0)
- Bump JavaScript SDK from v8.30.0 to v8.33.1 ([#4154](https://github.com/getsentry/sentry-react-native/pull/4154))
  - [changelog](https://github.com/getsentry/sentry-javascript/blob/master/CHANGELOG.md#8331)
  - [diff](https://github.com/getsentry/sentry-javascript/compare/v8.30.0...8.33.1)

## 5.33.2

### Fixes

- Emits Bridge log only in debug mode ([#4145](https://github.com/getsentry/sentry-react-native/pull/4145))
- Remove unused `spanName` from `TimeToDisplayProps` ([#4150](https://github.com/getsentry/sentry-react-native/pull/4150))

### Dependencies

- Bump JavaScript SDK from v7.119.0 to v7.119.1 ([#4149](https://github.com/getsentry/sentry-react-native/pull/4149))
  - [changelog](https://github.com/getsentry/sentry-javascript/blob/v7/CHANGELOG.md#71191)
  - [diff](https://github.com/getsentry/sentry-javascript/compare/7.119.0...7.119.1)
- Bump CLI from v2.36.1 to v2.36.6 ([#4116](https://github.com/getsentry/sentry-react-native/pull/4116), [#4131](https://github.com/getsentry/sentry-react-native/pull/4131), [#4137](https://github.com/getsentry/sentry-react-native/pull/4137), [#4144](https://github.com/getsentry/sentry-react-native/pull/4144))
  - [changelog](https://github.com/getsentry/sentry-cli/blob/master/CHANGELOG.md#2366)
  - [diff](https://github.com/getsentry/sentry-cli/compare/2.36.1...2.36.6)

## 6.0.0-rc.0

This is a release candidate version of the next major version of the Sentry React Native SDK 6.0.0.
This version includes all the changes from the previous 6.0.0-beta.0 and the latest 5.33.1 version.

### Changes

- Xcode Debug Files upload completes in foreground by default ([#4090](https://github.com/getsentry/sentry-react-native/pull/4090))
  - Use `SENTRY_FORCE_FOREGROUND=false` for background upload

### Dependencies

- Bump CLI from v2.36.1 to v2.36.4 ([#4116](https://github.com/getsentry/sentry-react-native/pull/4116), [#4131](https://github.com/getsentry/sentry-react-native/pull/4131))
  - [changelog](https://github.com/getsentry/sentry-cli/blob/master/CHANGELOG.md#2364)
  - [diff](https://github.com/getsentry/sentry-cli/compare/2.36.1...2.36.4)

## 5.33.1

### Internal

This is re-release of 5.33.0 with no changes to ensure that 5.33.1 is tagged as latest release on npmjs.com

## 5.33.0

### Features

- Add an option to disable native (iOS and Android) profiling for the `HermesProfiling` integration ([#4094](https://github.com/getsentry/sentry-react-native/pull/4094))

  To disable native profilers add the `hermesProfilingIntegration`.

  ```js
  import * as Sentry from '@sentry/react-native';

  Sentry.init({
    integrations: [
      Sentry.hermesProfilingIntegration({ platformProfilers: false }),
    ],
  });
  ```

## 6.0.0-beta.1

### Features

- Add `sentry.origin` to SDK spans to indicated if spans are created by a part of the SDK or manually ([#4066](https://github.com/getsentry/sentry-react-native/pull/4066))

### Changes

- Set `parentSpanIsAlwaysRootSpan` to `true` to make parent of network requests predictable ([#4084](https://github.com/getsentry/sentry-react-native/pull/4084))
- Remove deprecated `enableSpotlight` and `spotlightSidecarUrl` ([#4086](https://github.com/getsentry/sentry-react-native/pull/4086))
- `tracePropagationTargets` defaults to all targets on mobile and same origin on the web ([#4083](https://github.com/getsentry/sentry-react-native/pull/4083))
- Move `_experiments.profilesSampleRate` to `profilesSampleRate` root options object [#3851](https://github.com/getsentry/sentry-react-native/pull/3851))

### Dependencies

- Bump JavaScript SDK from v8.27.0 to v8.30.0 ([#4078](https://github.com/getsentry/sentry-react-native/pull/4078))
  - [changelog](https://github.com/getsentry/sentry-javascript/blob/master/CHANGELOG.md#8280)
  - [diff](https://github.com/getsentry/sentry-javascript/compare/v8.27.0...8.30.0)

## 5.32.0

### Features

- Exclude Sentry Web Replay, reducing the code in 130KB. ([#4006](https://github.com/getsentry/sentry-react-native/pull/4006))
  - You can keep Sentry Web Replay by setting `includeWebReplay` to `true` in your metro config as shown in the snippet:

  ```js
  // For Expo
  const { getSentryExpoConfig } = require("@sentry/react-native/metro");
  const config = getSentryExpoConfig(__dirname, { includeWebReplay: true });

  // For RN
  const { getDefaultConfig } = require('@react-native/metro-config');
  const { withSentryConfig } = require('@sentry/react-native/metro');
  module.exports = withSentryConfig(getDefaultConfig(__dirname), { includeWebReplay: true });
  ```

### Changes

- Add Android Logger when new frame event is not emitted ([#4081](https://github.com/getsentry/sentry-react-native/pull/4081))
- React Native Tracing Deprecations ([#4073](https://github.com/getsentry/sentry-react-native/pull/4073))
  - `new ReactNativeTracing` to `reactNativeTracingIntegration()`
  - `new ReactNavigationInstrumentation` to `reactNativeTracingIntegration()`.
  - `new ReactNativeNavigationInstrumentation` to `reactNativeTracingIntegration()`.
  - `ReactNavigationV4Instrumentation` won't be supported in the next major SDK version, upgrade to `react-navigation@5` or newer.
  - `RoutingInstrumentation` and `RoutingInstrumentationInstance` replace by `Integration` interface from `@sentry/types`.
  - `enableAppStartTracking`, `enableNativeFramesTracking`, `enableStallTracking`, `enableUserInteractionTracing` moved to `Sentry.init({})` root options.

### Dependencies

- Bump CLI from v2.34.0 to v2.36.1 ([#4055](https://github.com/getsentry/sentry-react-native/pull/4055))
  - [changelog](https://github.com/getsentry/sentry-cli/blob/master/CHANGELOG.md#2361)
  - [diff](https://github.com/getsentry/sentry-cli/compare/2.34.0...2.36.1)

## 6.0.0-beta.0

This is a beta version of the next major version of the Sentry React Native SDK 6.0.0.
Please, read the changes listed below as well as the changes made in the underlying
Sentry Javascript SDK 8.0.0 ([JS Docs](https://docs.sentry.io/platforms/javascript/guides/react/migration/v7-to-v8/)).

### Major Changes

- React Native Tracing options were moved to the root options

  ```js
  import * as Sentry from '@sentry/react-native';

  Sentry.init({
    tracesSampleRate: 1.0,
    enableAppStartTracking: true, // default true
    enableNativeFramesTracking: true, // default true
    enableStallTracking: true, // default true
    enableUserInteractionTracing: true, // default false
    integrations: [
      Sentry.reactNativeTracingIntegration({
        beforeStartSpan: (startSpanOptions) => {
          startSpanOptions.name = 'New Name';
          return startSpanOptions;
        },
      }),
      Sentry.appStartIntegration({
        standalone: false, // default false
      }),
    ],
  });
  ```

- New React Navigation Integration interface ([#4003](https://github.com/getsentry/sentry-react-native/pull/4003))

  ```js
  import * as Sentry from '@sentry/react-native';
  import { NavigationContainer } from '@react-navigation/native';

  const reactNavigationIntegration = Sentry.reactNavigationIntegration();

  Sentry.init({
    tracesSampleRate: 1.0,
    integrations: [reactNavigationIntegration],
  });

  function RootComponent() {
    const navigation = React.useRef(null);

    return <NavigationContainer ref={navigation}
      onReady={() => {
        reactNavigationIntegration.registerNavigationContainer(navigation);
      }}>
    </NavigationContainer>;
  }
  ```

- Removed `beforeNavigate` use `beforeStartSpan` instead ([#3998](https://github.com/getsentry/sentry-react-native/pull/3998))
  - `beforeStartSpan` is executed before the span start, compared to `beforeNavigate` which was executed before the navigation ended (after the span was created)

### Dependencies

- Bump JavaScript SDK from v7.119.0 to v8.27.0 ([#3910](https://github.com/getsentry/sentry-react-native/pull/3910), [#3851](https://github.com/getsentry/sentry-react-native/pull/3851))
  - [changelog](https://github.com/getsentry/sentry-javascript/blob/master/CHANGELOG.md#8270)
  - [diff](https://github.com/getsentry/sentry-javascript/compare/7.119.0...8.27.0)

### Other Changes

- Native Frames uses `spanId` to attach frames replacing `traceId` ([#4030](https://github.com/getsentry/sentry-react-native/pull/4030))
- Removed deprecated ReactNativeTracing option `idleTimeout` use `idleTimeoutMs` instead ([#3998](https://github.com/getsentry/sentry-react-native/pull/3998))
- Removed deprecated ReactNativeTracing option `maxTransactionDuration` use `finalTimeoutMs` instead ([#3998](https://github.com/getsentry/sentry-react-native/pull/3998))
- New Native Frames Integration ([#3996](https://github.com/getsentry/sentry-react-native/pull/3996))
- New Stall Tracking Integration ([#3997](https://github.com/getsentry/sentry-react-native/pull/3997))
- New User Interaction Tracing Integration ([#3999](https://github.com/getsentry/sentry-react-native/pull/3999))
- New App Start Integration ([#3852](https://github.com/getsentry/sentry-react-native/pull/3852))
  - By default app start spans are attached to the first created transaction.
  - Standalone mode creates single root span (transaction) including only app start data.
- New React Native Navigation Integration interface ([#4003](https://github.com/getsentry/sentry-react-native/pull/4003))

  ```js
  import * as Sentry from '@sentry/react-native';
  import { Navigation } from 'react-native-navigation';

  Sentry.init({
    tracesSampleRate: 1.0,
    integrations: [
      Sentry.reactNativeNavigationIntegration({ navigation: Navigation })
    ],
  });
  ```

## 6.0.0-alpha.2

- Only internal changes. No SDK changes.

## 6.0.0-alpha.1

### Changes

- Native Frames uses `spanId` to attach frames replacing `traceId` ([#4030](https://github.com/getsentry/sentry-react-native/pull/4030))

### Dependencies

- Bump JavaScript SDK from v8.11.0 to v8.27.0 ([#3851](https://github.com/getsentry/sentry-react-native/pull/3851))
  - [changelog](https://github.com/getsentry/sentry-javascript/blob/develop/CHANGELOG.md#8270)
  - [diff](https://github.com/getsentry/sentry-javascript/compare/8.11.0...8.27.0)

## 5.31.1

### Fixes

- Sentry CLI passes thru recursive node calls during source maps auto upload from Xcode (([#3843](https://github.com/getsentry/sentry-react-native/pull/3843)))
  - This fixes React Native 0.75 Xcode auto upload failures

### Dependencies

- Bump CLI from v2.31.2 to v2.34.0 ([#3843](https://github.com/getsentry/sentry-react-native/pull/3843))
  - [changelog](https://github.com/getsentry/sentry-cli/blob/master/CHANGELOG.md#2340)
  - [diff](https://github.com/getsentry/sentry-cli/compare/2.31.2...2.34.0)

## 5.31.0

### Features

- Add `Sentry.crashedLastRun()` ([#4014](https://github.com/getsentry/sentry-react-native/pull/4014))

### Fixes

- Use `install_modules_dependencies` for React iOS dependencies ([#4040](https://github.com/getsentry/sentry-react-native/pull/4040))
- `Replay.maskAllText` masks `RCTParagraphComponentView` ([#4048](https://github.com/getsentry/sentry-react-native/pull/4048))

### Dependencies

- Bump Cocoa SDK from v8.34.0 to v8.36.0 ([#4037](https://github.com/getsentry/sentry-react-native/pull/4037), [#4046](https://github.com/getsentry/sentry-react-native/pull/4046), [#4049](https://github.com/getsentry/sentry-react-native/pull/4049))
  - [changelog](https://github.com/getsentry/sentry-cocoa/blob/main/CHANGELOG.md#8360)
  - [diff](https://github.com/getsentry/sentry-cocoa/compare/8.34.0...8.36.0)

## 6.0.0-alpha.0

This is an alpha version of the next major version of the Sentry React Native SDK 6.0.0.
Please read the changes listed below as well as the changes made in the underlying
Sentry Javascript SDK 8.0.0 ([JS Docs](https://docs.sentry.io/platforms/javascript/guides/react/migration/v7-to-v8/)).

### Changes

- Removed deprecated ReactNativeTracing option `idleTimeout` use `idleTimeoutMs` instead ([#3998](https://github.com/getsentry/sentry-react-native/pull/3998))
- Removed deprecated ReactNativeTracing option `maxTransactionDuration` use `finalTimeoutMs` instead ([#3998](https://github.com/getsentry/sentry-react-native/pull/3998))
- Removed `beforeNavigate` use `beforeStartSpan` instead ([#3998](https://github.com/getsentry/sentry-react-native/pull/3998))
  - `beforeStartSpan` is executed before the span start, compared to `beforeNavigate` which was executed before the navigation ended (after the span was created)
- New Native Frames Integration ([#3996](https://github.com/getsentry/sentry-react-native/pull/3996))
- New Stall Tracking Integration ([#3997](https://github.com/getsentry/sentry-react-native/pull/3997))
- New User Interaction Tracing Integration ([#3999](https://github.com/getsentry/sentry-react-native/pull/3999))
- New App Start Integration ([#3852](https://github.com/getsentry/sentry-react-native/pull/3852))

  By default app start spans are attached to the first created transaction.
  Standalone mode creates single root span (transaction) including only app start data.

  ```js
  import * as Sentry from '@sentry/react-native';

  Sentry.init({
    tracesSampleRate: 1.0,
    enableAppStartTracking: true, // default true
    enableNativeFramesTracking: true, // default true
    enableStallTracking: true, // default true
    enableUserInteractionTracing: true, // default false
    integrations: [
      Sentry.reactNativeTracingIntegration({
        beforeStartSpan: (startSpanOptions) => {
          startSpanOptions.name = 'New Name';
          return startSpanOptions;
        },
      }),
      Sentry.appStartIntegration({
        standalone: false, // default false
      }),
    ],
  });
  ```

- New React Navigation Integration interface ([#4003](https://github.com/getsentry/sentry-react-native/pull/4003))

  ```js
  import * as Sentry from '@sentry/react-native';
  import { NavigationContainer } from '@react-navigation/native';

  const reactNavigationIntegration = Sentry.reactNavigationIntegration();

  Sentry.init({
    tracesSampleRate: 1.0,
    integrations: [reactNavigationIntegration],
  });

  function RootComponent() {
    const navigation = React.useRef(null);

    return <NavigationContainer ref={navigation}
      onReady={() => {
        reactNavigationIntegration.registerNavigationContainer(navigation);
      }}>
    </NavigationContainer>;
  }
  ```

- New React Native Navigation Integration interface ([#4003](https://github.com/getsentry/sentry-react-native/pull/4003))

  ```js
  import * as Sentry from '@sentry/react-native';
  import { Navigation } from 'react-native-navigation';

  Sentry.init({
    tracesSampleRate: 1.0,
    integrations: [
      Sentry.reactNativeNavigationIntegration({ navigation: Navigation })
    ],
  });
  ```

- Add `spotlight` option ([#4023](https://github.com/getsentry/sentry-react-native/pull/4023))
  - Deprecating `enableSpotlight` and `spotlightSidecarUrl`

### Dependencies

- Bump JavaScript SDK from v7.118.0 to v8.11.0 ([#3910](https://github.com/getsentry/sentry-react-native/pull/3910))
  - [changelog](https://github.com/getsentry/sentry-javascript/blob/master/CHANGELOG.md#8110)
  - [diff](https://github.com/getsentry/sentry-javascript/compare/7.118.0...8.11.0)

## 5.30.0

### Features

- Add `spotlight` option ([#4023](https://github.com/getsentry/sentry-react-native/pull/4023))
  - Deprecating `enableSpotlight` and `spotlightSidecarUrl`

### Dependencies

- Bump JavaScript SDK from v7.118.0 to v7.119.0 ([#4031](https://github.com/getsentry/sentry-react-native/pull/4031))
  - [changelog](https://github.com/getsentry/sentry-javascript/blob/v7/CHANGELOG.md#71190)
  - [diff](https://github.com/getsentry/sentry-javascript/compare/7.118.0...7.119.0)
- Bump Cocoa SDK from v8.33.0 to v8.34.0 ([#4026](https://github.com/getsentry/sentry-react-native/pull/4026))
  - [changelog](https://github.com/getsentry/sentry-cocoa/blob/main/CHANGELOG.md#8340)
  - [diff](https://github.com/getsentry/sentry-cocoa/compare/8.33.0...8.34.0)

## 5.29.0

### Features

- `TimeToInitialDisplay` and `TimeToFullDisplay` start the time to display spans on mount ([#4020](https://github.com/getsentry/sentry-react-native/pull/4020))

### Fixes

- fix(ttid): End and measure TTID regardless current active span ([#4019](https://github.com/getsentry/sentry-react-native/pull/4019))
  - Fixes possible missing TTID measurements and spans
- Fix crash when passing array as data to `Sentry.addBreadcrumb({ data: [] })` ([#4021](https://github.com/getsentry/sentry-react-native/pull/4021))
  - The expected `data` type is plain JS object, otherwise the data might be lost.
- Fix `requireNativeComponent` missing in `react-native-web` ([#3958](https://github.com/getsentry/sentry-react-native/pull/3958))

### Dependencies

- Bump JavaScript SDK from v7.117.0 to v7.118.0 ([#4018](https://github.com/getsentry/sentry-react-native/pull/4018))
  - [changelog](https://github.com/getsentry/sentry-javascript/blob/v7/CHANGELOG.md#71180)
  - [diff](https://github.com/getsentry/sentry-javascript/compare/7.117.0...7.118.0)
- Bump Android SDK from v7.13.0 to v7.14.0 ([#4022](https://github.com/getsentry/sentry-react-native/pull/4022))
  - [changelog](https://github.com/getsentry/sentry-java/blob/main/CHANGELOG.md#7140)
  - [diff](https://github.com/getsentry/sentry-java/compare/7.13.0...7.14.0)

## 5.28.0

### Fixes

- Support `metro@0.80.10` new `sourceMapString` export ([#4004](https://github.com/getsentry/sentry-react-native/pull/4004))
- `Sentry.captureMessage` stack trace is in `event.exception` (moved from `event.threads`) ([#3635](https://github.com/getsentry/sentry-react-native/pull/3635), [#3988](https://github.com/getsentry/sentry-react-native/pull/3988))
  - To revert to the old behavior (causing the stack to be unsymbolicated) use `useThreadsForMessageStack` option

### Dependencies

- Bump Cocoa SDK from v8.32.0 to v8.33.0 ([#4007](https://github.com/getsentry/sentry-react-native/pull/4007))
  - [changelog](https://github.com/getsentry/sentry-cocoa/blob/main/CHANGELOG.md#8330)
  - [diff](https://github.com/getsentry/sentry-cocoa/compare/8.32.0...8.33.0)

## 5.27.0

### Fixes

- Pass `sampleRate` option to the Android SDK ([#3979](https://github.com/getsentry/sentry-react-native/pull/3979))
- Drop app start data older than one minute ([#3974](https://github.com/getsentry/sentry-react-native/pull/3974))
- Use `Platform.constants.reactNativeVersion` instead of `react-native` internal export ([#3949](https://github.com/getsentry/sentry-react-native/pull/3949))

### Dependencies

- Bump Android SDK from v7.12.0 to v7.13.0 ([#3970](https://github.com/getsentry/sentry-react-native/pull/3970), [#3984](https://github.com/getsentry/sentry-react-native/pull/3984))
  - [changelog](https://github.com/getsentry/sentry-java/blob/main/CHANGELOG.md#7130)
  - [diff](https://github.com/getsentry/sentry-java/compare/7.12.0...7.13.0)
- Bump Cocoa SDK from v8.31.1 to v8.32.0 ([#3969](https://github.com/getsentry/sentry-react-native/pull/3969))
  - [changelog](https://github.com/getsentry/sentry-cocoa/blob/main/CHANGELOG.md#8320)
  - [diff](https://github.com/getsentry/sentry-cocoa/compare/8.31.1...8.32.0)

## 5.26.0

### Features

- Session Replay Public Beta ([#3830](https://github.com/getsentry/sentry-react-native/pull/3830))

  To enable Replay use the `replaysSessionSampleRate` or `replaysOnErrorSampleRate` options.

  ```js
  import * as Sentry from '@sentry/react-native';

  Sentry.init({
    _experiments: {
      replaysSessionSampleRate: 1.0,
      replaysOnErrorSampleRate: 1.0,
    },
  });
  ```

  To add React Component Names use `annotateReactComponents` in `metro.config.js`.

  ```js
  // For Expo
  const { getSentryExpoConfig } = require("@sentry/react-native/metro");
  const config = getSentryExpoConfig(__dirname, { annotateReactComponents: true });

  // For RN
  const { getDefaultConfig } = require('@react-native/metro-config');
  const { withSentryConfig } = require('@sentry/react-native/metro');
  module.exports = withSentryConfig(getDefaultConfig(__dirname), { annotateReactComponents: true });
  ```

  To change default redaction behavior add the `mobileReplayIntegration`.

  ```js
  import * as Sentry from '@sentry/react-native';

  Sentry.init({
    _experiments: {
      replaysSessionSampleRate: 1.0,
      replaysOnErrorSampleRate: 1.0,
    },
    integrations: [
      Sentry.mobileReplayIntegration({
        maskAllImages: true,
        maskAllVectors: true,
        maskAllText: true,
      }),
    ],
  });
  ```

  To learn more visit [Sentry's Mobile Session Replay](https://docs.sentry.io/product/explore/session-replay/mobile/) documentation page.

### Dependencies

- Bump Cocoa SDK from v8.30.0 to v8.31.1 ([#3954](https://github.com/getsentry/sentry-react-native/pull/3954))
  - [changelog](https://github.com/getsentry/sentry-cocoa/blob/main/CHANGELOG.md#8311)
  - [diff](https://github.com/getsentry/sentry-cocoa/compare/8.30.0...8.31.1)
- Bump Android SDK from v7.11.0 to v7.12.0 ([#3950](https://github.com/getsentry/sentry-react-native/pull/3949))
  - [changelog](https://github.com/getsentry/sentry-java/blob/main/CHANGELOG.md#7120)
  - [diff](https://github.com/getsentry/sentry-java/compare/7.11.0...7.12.0)

## 5.25.0

### Features

- Improved Touch Event Breadcrumb components structure ([#3899](https://github.com/getsentry/sentry-react-native/pull/3899))
- Set `currentScreen` on native scope ([#3927](https://github.com/getsentry/sentry-react-native/pull/3927))

### Fixes

- `error.cause` chain is locally symbolicated in development builds ([#3920](https://github.com/getsentry/sentry-react-native/pull/3920))
- `sentry-expo-upload-sourcemaps` no longer requires Sentry url when uploading sourcemaps to `sentry.io` ([#3915](https://github.com/getsentry/sentry-react-native/pull/3915))
- Flavor aware Android builds use `SENTRY_AUTH_TOKEN` env as fallback when token not found in `sentry-flavor-type.properties`. ([#3917](https://github.com/getsentry/sentry-react-native/pull/3917))
- `mechanism.handled:false` should crash current session ([#3900](https://github.com/getsentry/sentry-react-native/pull/3900))

### Dependencies

- Bump Cocoa SDK from v8.29.1 to v8.30.0 ([#3914](https://github.com/getsentry/sentry-react-native/pull/3914))
  - [changelog](https://github.com/getsentry/sentry-cocoa/blob/main/CHANGELOG.md#8300)
  - [diff](https://github.com/getsentry/sentry-cocoa/compare/8.29.1...8.30.0)
- Bump Android SDK from v7.10.0 to v7.11.0 ([#3926](https://github.com/getsentry/sentry-react-native/pull/3926))
  - [changelog](https://github.com/getsentry/sentry-java/blob/main/CHANGELOG.md#7110)
  - [diff](https://github.com/getsentry/sentry-java/compare/7.10.0...7.11.0)

## 5.25.0-alpha.2

### Features

- Improve touch event component info if annotated with [`@sentry/babel-plugin-component-annotate`](https://www.npmjs.com/package/@sentry/babel-plugin-component-annotate) ([#3899](https://github.com/getsentry/sentry-react-native/pull/3899))
- Add replay breadcrumbs for touch & navigation events ([#3846](https://github.com/getsentry/sentry-react-native/pull/3846))
- Add network data to Session Replays ([#3912](https://github.com/getsentry/sentry-react-native/pull/3912))
- Filter Sentry Event Breadcrumbs from Mobile Replays ([#3925](https://github.com/getsentry/sentry-react-native/pull/3925))

### Fixes

- `sentry-expo-upload-sourcemaps` no longer requires Sentry url when uploading sourcemaps to `sentry.io` ([#3915](https://github.com/getsentry/sentry-react-native/pull/3915))

### Dependencies

- Bump Cocoa SDK from v8.25.0-alpha.0 to v8.30.0 ([#3914](https://github.com/getsentry/sentry-react-native/pull/3914))
  - [changelog](https://github.com/getsentry/sentry-cocoa/blob/main/CHANGELOG.md#8300)
  - [diff](https://github.com/getsentry/sentry-cocoa/compare/8.25.0-alpha.0...8.30.0)
- Bump Android SDK from v7.9.0-alpha.1 to v7.11.0-alpha.2 ([#3830](https://github.com/getsentry/sentry-react-native/pull/3830))
  - [changelog](https://github.com/getsentry/sentry-java/blob/7.11.0-alpha.2/CHANGELOG.md#7110-alpha2)
  - [diff](https://github.com/getsentry/sentry-java/compare/7.9.0-alpha.1...7.11.0-alpha.2)

Access to Mobile Replay is limited to early access orgs on Sentry. If you're interested, [sign up for the waitlist](https://sentry.io/lp/mobile-replay-beta/)

## 5.24.2

### Features

- Add an option to disable native (iOS and Android) profiling for the `HermesProfiling` integration ([#4094](https://github.com/getsentry/sentry-react-native/pull/4094))

  To disable native profilers add the `hermesProfilingIntegration`.

  ```js
  import * as Sentry from '@sentry/react-native';

  Sentry.init({
    integrations: [
      Sentry.hermesProfilingIntegration({ platformProfilers: false }),
    ],
  });
  ```

## 5.24.1

### Fixes

- App Start Native Frames can start with zeroed values ([#3881](https://github.com/getsentry/sentry-react-native/pull/3881))

### Dependencies

- Bump Cocoa SDK from v8.28.0 to v8.29.1 ([#3890](https://github.com/getsentry/sentry-react-native/pull/3890))
  - [changelog](https://github.com/getsentry/sentry-cocoa/blob/main/CHANGELOG.md#8291)
  - [diff](https://github.com/getsentry/sentry-cocoa/compare/8.28.0...8.29.1)

## 5.24.0

### Features

- Add native application start spans ([#3855](https://github.com/getsentry/sentry-react-native/pull/3855), [#3884](https://github.com/getsentry/sentry-react-native/pull/3884))
  - This doesn't change the app start measurement length, but add child spans (more detail) into the existing app start span
- Added JS Bundle Execution start information to the application start measurements ([#3857](https://github.com/getsentry/sentry-react-native/pull/3857))

### Fixes

- Add more expressive debug logs to Native Frames Integration ([#3880](https://github.com/getsentry/sentry-react-native/pull/3880))
- Add missing tracing integrations when using `client.init()` ([#3882](https://github.com/getsentry/sentry-react-native/pull/3882))
- Ensure `sentry-cli` doesn't trigger Xcode `error:` prefix ([#3887](https://github.com/getsentry/sentry-react-native/pull/3887))
  - Fixes `--allow-failure` failing Xcode builds

### Dependencies

- Bump Cocoa SDK from v8.27.0 to v8.28.0 ([#3866](https://github.com/getsentry/sentry-react-native/pull/3866))
  - [changelog](https://github.com/getsentry/sentry-cocoa/blob/main/CHANGELOG.md#8280)
  - [diff](https://github.com/getsentry/sentry-cocoa/compare/8.27.0...8.28.0)
- Bump Android SDK from v7.8.0 to v7.10.0 ([#3805](https://github.com/getsentry/sentry-react-native/pull/3805))
  - [changelog](https://github.com/getsentry/sentry-java/blob/main/CHANGELOG.md#7100)
  - [diff](https://github.com/getsentry/sentry-java/compare/7.8.0...7.10.0)
- Bump JavaScript SDK from v7.113.0 to v7.117.0 ([#3806](https://github.com/getsentry/sentry-react-native/pull/3806))
  - [changelog](https://github.com/getsentry/sentry-javascript/blob/v7/CHANGELOG.md#71170)
  - [diff](https://github.com/getsentry/sentry-javascript/compare/7.113.0...7.117.0)

## 5.23.1

### Fixes

- Fix failing iOS builds due to missing SentryLevel ([#3854](https://github.com/getsentry/sentry-react-native/pull/3854))
- Add missing logs to dropped App Start spans ([#3861](https://github.com/getsentry/sentry-react-native/pull/3861))
- Make all options of `startTimeToInitialDisplaySpan` optional ([#3867](https://github.com/getsentry/sentry-react-native/pull/3867))
- Add Span IDs to Time to Display debug logs ([#3868](https://github.com/getsentry/sentry-react-native/pull/3868))
- Use TTID end timestamp when TTFD should be updated with an earlier timestamp ([#3869](https://github.com/getsentry/sentry-react-native/pull/3869))

## 5.23.0

This release does *not* build on iOS. Please use `5.23.1` or newer.

### Features

- Functional integrations ([#3814](https://github.com/getsentry/sentry-react-native/pull/3814))

  Instead of installing `@sentry/integrations` and creating integrations using the `new` keyword, you can use direct imports of the functional integrations.

  ```js
  // Before
  import * as Sentry from '@sentry/react-native';
  import { HttpClient } from '@sentry/integrations';

  Sentry.init({
    integrations: [
      new Sentry.BrowserIntegrations.Dedupe(),
      new Sentry.Integration.Screenshot(),
      new HttpClient(),
    ],
  });

  // After
  import * as Sentry from '@sentry/react-native';

  Sentry.init({
    integrations: [
      Sentry.dedupeIntegration(),
      Sentry.screenshotIntegration(),
      Sentry.httpClientIntegration(),
    ],
  });
  ```

  Note that the `Sentry.BrowserIntegrations`, `Sentry.Integration` and the Class style integrations will be removed in the next major version of the SDK.

### Fixes

- Remove unused `rnpm` config ([#3811](https://github.com/getsentry/sentry-react-native/pull/3811))

### Dependencies

- Bump CLI from v2.30.4 to v2.31.2 ([#3719](https://github.com/getsentry/sentry-react-native/pull/3719))
  - [changelog](https://github.com/getsentry/sentry-cli/blob/master/CHANGELOG.md#2312)
  - [diff](https://github.com/getsentry/sentry-cli/compare/2.30.4...2.31.2)
- Bump Cocoa SDK from v8.26.0 to v8.27.0 ([#3858](https://github.com/getsentry/sentry-react-native/pull/3858))
  - [changelog](https://github.com/getsentry/sentry-cocoa/blob/main/CHANGELOG.md#8270)
  - [diff](https://github.com/getsentry/sentry-cocoa/compare/8.26.0...8.27.0)

## 5.23.0-alpha.1

### Fixes

- Pass `replaysSessionSampleRate` option to Android ([#3714](https://github.com/getsentry/sentry-react-native/pull/3714))

Access to Mobile Replay is limited to early access orgs on Sentry. If you're interested, [sign up for the waitlist](https://sentry.io/lp/mobile-replay-beta/)

## 5.22.3

### Fixes

- Missing `RNSentryOnDrawReporterView` on iOS ([#3832](https://github.com/getsentry/sentry-react-native/pull/3832))

### Dependencies

- Bump Cocoa SDK from v8.25.0 to v8.26.0 ([#3802](https://github.com/getsentry/sentry-react-native/pull/3802), [#3815](https://github.com/getsentry/sentry-react-native/pull/3815))
  - [changelog](https://github.com/getsentry/sentry-cocoa/blob/main/CHANGELOG.md#8260)
  - [diff](https://github.com/getsentry/sentry-cocoa/compare/8.25.0...8.26.0)

## 5.22.2

### Fixes

- Remove `tunnel` from SDK Options ([#3787](https://github.com/getsentry/sentry-react-native/pull/3787))
- Fix Apple non UIKit builds ([#3784](https://github.com/getsentry/sentry-react-native/pull/3784))

### Dependencies

- Bump JavaScript SDK from v7.110.1 to v7.113.0 ([#3768](https://github.com/getsentry/sentry-react-native/pull/3768))
  - [changelog](https://github.com/getsentry/sentry-javascript/blob/develop/CHANGELOG.md#71130)
  - [diff](https://github.com/getsentry/sentry-javascript/compare/7.110.1...7.113.0)

## 5.22.1

### Dependencies

- Bump Cocoa SDK from v8.24.0 to v8.25.0 ([#3790](https://github.com/getsentry/sentry-react-native/pull/3790))
  - [changelog](https://github.com/getsentry/sentry-cocoa/blob/main/CHANGELOG.md#8250)
  - [diff](https://github.com/getsentry/sentry-cocoa/compare/8.24.0...8.25.0)

## 5.23.0-alpha.0

### Features

- Mobile Session Replay Alpha ([#3714](https://github.com/getsentry/sentry-react-native/pull/3714))

  To enable Replay for React Native on mobile and web add the following options.

  ```js
  Sentry.init({
    _experiments: {
      replaysSessionSampleRate: 1.0,
      replaysOnErrorSampleRate: 1.0,
    },
  });
  ```

  To change the default Mobile Replay options add the `mobileReplayIntegration`.

  ```js
  Sentry.init({
    _experiments: {
      replaysSessionSampleRate: 1.0,
      replaysOnErrorSampleRate: 1.0,
    },
    integrations: [
      Sentry.mobileReplayIntegration({
        maskAllText: true,
        maskAllImages: true,
      }),
    ],
  });
  ```

  Access is limited to early access orgs on Sentry. If you're interested, [sign up for the waitlist](https://sentry.io/lp/mobile-replay-beta/)

### Dependencies

- Bump Cocoa SDK to [8.25.0-alpha.0](https://github.com/getsentry/sentry-cocoa/releases/tag/8.25.0-alpha.0)
- Bump Android SDK to [7.9.0-alpha.1](https://github.com/getsentry/sentry-java/releases/tag/7.9.0-alpha.1)

## 5.22.0

### Features

- Updated metric normalization from `@sentry/core` ([#11519](https://github.com/getsentry/sentry-javascript/pull/11519))
- Metric rate limiting from `sentry-cocoa` and `sentry-android`

### Dependencies

- Bump Cocoa SDK from v8.21.0 to v8.24.0 ([#3686](https://github.com/getsentry/sentry-react-native/pull/3694), [#3696](https://github.com/getsentry/sentry-react-native/pull/3696))
  - [changelog](https://github.com/getsentry/sentry-cocoa/blob/main/CHANGELOG.md#8240)
  - [diff](https://github.com/getsentry/sentry-cocoa/compare/8.21.0...8.24.0)
- Bump Android SDK from v7.6.0 to v7.8.0 ([#3750](https://github.com/getsentry/sentry-react-native/pull/3750))
  - [changelog](https://github.com/getsentry/sentry-java/blob/main/CHANGELOG.md#780)
  - [diff](https://github.com/getsentry/sentry-java/compare/7.6.0...7.8.0)
- Bump JavaScript SDK from v7.100.1 to v7.110.1 ([#3601](https://github.com/getsentry/sentry-react-native/pull/3601), [#3758](https://github.com/getsentry/sentry-react-native/pull/3758))
  - [changelog](https://github.com/getsentry/sentry-javascript/blob/v7/CHANGELOG.md#71101)
  - [diff](https://github.com/getsentry/sentry-javascript/compare/7.100.1...7.110.1)

## 5.21.0

### Features

- Add `getDefaultConfig` option to `getSentryExpoConfig` ([#3690](https://github.com/getsentry/sentry-react-native/pull/3690))
- Add `beforeScreenshot` option to `ReactNativeOptions` ([#3715](https://github.com/getsentry/sentry-react-native/pull/3715))

### Fixes

- Do not enable NativeFramesTracking when native is not available ([#3705](https://github.com/getsentry/sentry-react-native/pull/3705))
- Do not initialize the SDK during `expo-router` static routes generation ([#3730](https://github.com/getsentry/sentry-react-native/pull/3730))
- Cancel spans in background doesn't crash in environments without AppState ([#3727](https://github.com/getsentry/sentry-react-native/pull/3727))
- Fix missing Stall measurements when using new `.end()` span API ([#3737](https://github.com/getsentry/sentry-react-native/pull/3737))
- Change TimeToDisplay unsupported log from error to warning level. ([#3699](https://github.com/getsentry/sentry-react-native/pull/3699))

### Dependencies

- Bump CLI from v2.30.0 to v2.30.4 ([#3678](https://github.com/getsentry/sentry-react-native/pull/3678), [#3704](https://github.com/getsentry/sentry-react-native/pull/3704))
  - [changelog](https://github.com/getsentry/sentry-cli/blob/master/CHANGELOG.md#2304)
  - [diff](https://github.com/getsentry/sentry-cli/compare/2.30.0...2.30.4)
- Bump Android SDK from v7.5.0 to v7.6.0 ([#3675](https://github.com/getsentry/sentry-react-native/pull/3675))
  - [changelog](https://github.com/getsentry/sentry-java/blob/main/CHANGELOG.md#760)
  - [diff](https://github.com/getsentry/sentry-java/compare/7.5.0...7.6.0)

## 5.20.0

### Features

- Automatic tracing of time to initial display for `react-navigation` ([#3588](https://github.com/getsentry/sentry-react-native/pull/3588))

  When enabled the instrumentation will create TTID spans and measurements.
  The TTID timestamp represent moment when the `react-navigation` screen
  was rendered by the native code.

  ```javascript
  const routingInstrumentation = new Sentry.ReactNavigationInstrumentation({
    enableTimeToInitialDisplay: true,
  });

  Sentry.init({
    integrations: [new Sentry.ReactNativeTracing({routingInstrumentation})],
  });
  ```

- Tracing of full display using manual API ([#3654](https://github.com/getsentry/sentry-react-native/pull/3654))

  In combination with the `react-navigation` automatic instrumentation you can record when
  the application screen is fully rendered.

  For more examples and manual time to initial display see [the documentation](https://docs.sentry.io/platforms/react-native/performance/instrumentation/time-to-display).

  ```javascript
  function Example() {
    const [loaded] = React.useState(false);

    return <View>
      <Sentry.TimeToFullDisplay record={loaded}>
        <Text>Example content</Text>
      </Sentry.TimeToFullDisplay>
    </View>;
  }
  ```

### Fixes

- Allow custom `sentryUrl` for Expo updates source maps uploads ([#3664](https://github.com/getsentry/sentry-react-native/pull/3664))
- Missing Mobile Vitals (slow, frozen frames) when ActiveSpan (Transaction) is trimmed at the end ([#3684](https://github.com/getsentry/sentry-react-native/pull/3684))

## 5.19.3

### Fixes

- Multiple Debug IDs can be loaded into the global polyfill ([#3660](https://github.com/getsentry/sentry-react-native/pull/3660))
  - This fixes a symbolication issue with Expo on the web with enabled bundle splitting.

### Dependencies

- Bump CLI from v2.25.2 to v2.30.0 ([#3534](https://github.com/getsentry/sentry-react-native/pull/3534), [#3666](https://github.com/getsentry/sentry-react-native/pull/3666))
  - [changelog](https://github.com/getsentry/sentry-cli/blob/master/CHANGELOG.md#2300)
  - [diff](https://github.com/getsentry/sentry-cli/compare/2.25.2...2.30.0)
- Bump Cocoa SDK from v8.20.0 to v8.21.0 ([#3651](https://github.com/getsentry/sentry-react-native/pull/3651))
  - [changelog](https://github.com/getsentry/sentry-cocoa/blob/main/CHANGELOG.md#8210)
  - [diff](https://github.com/getsentry/sentry-cocoa/compare/8.20.0...8.21.0)
- Bump Android SDK from v7.3.0 to v7.5.0 ([#3615](https://github.com/getsentry/sentry-react-native/pull/3615))
  - [changelog](https://github.com/getsentry/sentry-java/blob/main/CHANGELOG.md#750)
  - [diff](https://github.com/getsentry/sentry-java/compare/7.3.0...7.5.0)

## 5.19.2

### Fixes

- expo-upload-sourcemaps now works on Windows ([#3643](https://github.com/getsentry/sentry-react-native/pull/3643))
- Option `enabled: false` ensures no events are sent ([#3606](https://github.com/getsentry/sentry-react-native/pull/3606))
- Ignore JSON response when retrieving source context from local Expo Dev Server ([#3611](https://github.com/getsentry/sentry-react-native/pull/3611))
- Upload native debug files only for non-debug builds ([#3649](https://github.com/getsentry/sentry-react-native/pull/3649))
- `TurboModuleRegistry` should not be imported in web applications ([#3610](https://github.com/getsentry/sentry-react-native/pull/3610))

### Dependencies

- Bump Cocoa SDK from v8.17.1 to v8.20.0 ([#3476](https://github.com/getsentry/sentry-react-native/pull/3476))
  - [changelog](https://github.com/getsentry/sentry-cocoa/blob/main/CHANGELOG.md#8200)
  - [diff](https://github.com/getsentry/sentry-cocoa/compare/8.17.1...8.20.0)

## 5.19.1

### Fixes

- Don't add Expo Plugin option `authToken` to application bundle ([#3630](https://github.com/getsentry/sentry-react-native/pull/3630))
  - Expo plugin configurations are generelly stored in plain text, and are also automatically added to built app bundles, and are therefore considered insecure.
  - You should not set the auth token in the plugin config except for local testing. Instead, use the `SENTRY_AUTH_TOKEN` env variable, as pointed out in our [docs](https://docs.sentry.io/platforms/react-native/manual-setup/expo/).
  - In addition to showing a warning, we are now actively removing an `authToken` from the plugin config if it was set.
  - If you had set the auth token in the plugin config previously, **and** built and published an app with that config, you should [rotate your token](https://docs.sentry.io/product/accounts/auth-tokens/).
- Reduce waning messages spam when a property in Expo plugin configuration is missing ([#3631](https://github.com/getsentry/sentry-react-native/pull/3631))
- Add concrete error messages for RN bundle build phase patch ([#3626](https://github.com/getsentry/sentry-react-native/pull/3626))

## 5.19.0

This release contains upgrade of `sentry-android` dependency to major version 7. There are no breaking changes in the JS API. If you are using the Android API please check [the migration guide](https://docs.sentry.io/platforms/android/migration/#migrating-from-iosentrysentry-android-6x-to-iosentrysentry-android-700).

### Features

- Add Android profiles to React Native Profiling ([#3397](https://github.com/getsentry/sentry-react-native/pull/3397))
- Add `Sentry.metrics` ([#3590](https://github.com/getsentry/sentry-react-native/pull/3590))

  To learn more, see the [Set Up Metrics](https://docs.sentry.io/platforms/react-native/metrics/) guide.

  ```javascript
  import * as Sentry from '@sentry/react-native';

  Sentry.init({
    dsn: '___DSN___',
    integrations: [
      Sentry.metrics.metricsAggregatorIntegration(),
    ],
  });

  Sentry.metrics.increment("button_click", 1, {
    tags: { system: "iOS", app_version: "1.0.0" },
  });
  ```

### Fixes

- Upload Debug Symbols Build Phase continues when `node` not found in `WITH_ENVIRONMENT` ([#3573](https://github.com/getsentry/sentry-react-native/pull/3573))
- Fix `proguardUuid` loading on Android ([#3591](https://github.com/getsentry/sentry-react-native/pull/3591))

### Dependencies

- Bump Android SDK from v6.34.0 to v7.3.0 ([#3434](https://github.com/getsentry/sentry-react-native/pull/3434))
  - [changelog](https://github.com/getsentry/sentry-java/blob/main/CHANGELOG.md#730)
  - [diff](https://github.com/getsentry/sentry-java/compare/6.34.0...7.3.0)
- Bump JavaScript SDK from v7.81.1 to v7.100.1 ([#3426](https://github.com/getsentry/sentry-react-native/pull/3426), [#3589](https://github.com/getsentry/sentry-react-native/pull/3589))
  - [changelog](https://github.com/getsentry/sentry-javascript/blob/develop/CHANGELOG.md#7990)
  - [diff](https://github.com/getsentry/sentry-javascript/compare/7.81.1...7.100.1)

## 5.18.0

### Features

- Add [`@spotlightjs/spotlight`](https://spotlightjs.com/) support ([#3550](https://github.com/getsentry/sentry-react-native/pull/3550))

  Download the `Spotlight` desktop application and add the integration to your `Sentry.init`.

  ```javascript
  import * as Sentry from '@sentry/react-native';

  Sentry.init({
    dsn: '___DSN___',
    enableSpotlight: __DEV__,
  });
  ```

- Only upload Expo artifact if source map exists ([#3568](https://github.com/getsentry/sentry-react-native/pull/3568))
- Read `.env` file in `sentry-expo-upload-sourcemaps` ([#3571](https://github.com/getsentry/sentry-react-native/pull/3571))

### Fixes

- Prevent pod install crash when visionos is not present ([#3548](https://github.com/getsentry/sentry-react-native/pull/3548))
- Fetch Organization slug from `@sentry/react-native/expo` config when uploading artifacts ([#3557](https://github.com/getsentry/sentry-react-native/pull/3557))
- Remove 404 Http Client Errors reports for Metro Dev Server Requests ([#3553](https://github.com/getsentry/sentry-react-native/pull/3553))
- Stop tracing Spotlight Sidecar network request in JS ([#3559](https://github.com/getsentry/sentry-react-native/pull/3559))

## 5.17.0

### Features

- New Sentry Metro configuration function `withSentryConfig` ([#3478](https://github.com/getsentry/sentry-react-native/pull/3478))
  - Ensures all Sentry configuration is added to your Metro config
  - Includes `createSentryMetroSerializer`
  - Collapses Sentry internal frames from the stack trace view in LogBox

  ```javascript
  const { getDefaultConfig } = require('@react-native/metro-config');
  const { withSentryConfig } = require('@sentry/react-native/metro');

  const config = getDefaultConfig(__dirname);
  module.exports = withSentryConfig(config);
  ```

- Add experimental visionOS support ([#3467](https://github.com/getsentry/sentry-react-native/pull/3467))
  - To set up [`react-native-visionos`](https://github.com/callstack/react-native-visionos) with the Sentry React Native SDK follow [the standard `iOS` guides](https://docs.sentry.io/platforms/react-native/manual-setup/manual-setup/#ios).
  - Xcode project is located in `visionos` folder instead of `ios`.

### Fixes

- Fix `WITH_ENVIRONMENT` overwrite in `sentry-xcode-debug-files.sh` ([#3525](https://github.com/getsentry/sentry-react-native/pull/3525))
- Sentry CLI 2.25.1 fixes background debug files uploads during Xcode builds ([#3486](https://github.com/getsentry/sentry-react-native/pull/3486))
- Performance Tracing should be disabled by default ([#3533](https://github.com/getsentry/sentry-react-native/pull/3533))
- Use `$NODE_BINARY` to execute Sentry CLI in Xcode scripts ([#3493](https://github.com/getsentry/sentry-react-native/pull/3493))
- Return auto Release and Dist to source maps auto upload ([#3540](https://github.com/getsentry/sentry-react-native/pull/3540))
- Linked errors processed before other integrations ([#3535](https://github.com/getsentry/sentry-react-native/pull/3535))
  - This ensure their frames are correctly symbolicated

### Dependencies

- Bump CLI from v2.23.0 to v2.25.2 ([#3486](https://github.com/getsentry/sentry-react-native/pull/3486))
  - [changelog](https://github.com/getsentry/sentry-cli/blob/master/CHANGELOG.md#2252)
  - [diff](https://github.com/getsentry/sentry-cli/compare/2.23.0...2.25.2)

## 5.16.0

This release ships with a beta version of our new built-in Expo SDK 50 support,
which replaces the deprecated `sentry-expo` package. To learn more,
see [the Expo guide](https://docs.sentry.io/platforms/react-native/manual-setup/expo/).

### Features

- New `@sentry/react-native/expo` Expo config plugin ([#3429](https://github.com/getsentry/sentry-react-native/pull/3429))

  ```js
  const { withSentry } = require('@sentry/react-native/expo');

  const config = {...};

  module.exports = withSentry(config, {
    url: 'https://www.sentry.io/',
    project: 'project-slug', // Or use SENTRY_PROJECT env
    organization: 'org-slug', // Or use SENTRY_ORG env
  });
  ```

  - And `Sentry.init` in `App.js`

  ```js
  import * as Sentry from '@sentry/react-native';

  Sentry.init({
    dsn: '__DSN__',
  });
  ```

- New `getSentryExpoConfig` for simple Metro configuration ([#3454](https://github.com/getsentry/sentry-react-native/pull/3454), [#3501](https://github.com/getsentry/sentry-react-native/pull/3501), [#3514](https://github.com/getsentry/sentry-react-native/pull/3514))
  - This function is a drop in replacement for `getDefaultConfig` from `expo/metro-config`

  ```js
  // const { getDefaultConfig } = require("expo/metro-config");
  const { getSentryExpoConfig } = require("@sentry/react-native/metro");

  // const config = getDefaultConfig(__dirname);
  const config = getSentryExpoConfig(__dirname);
  ```

- New `npx sentry-expo-upload-sourcemaps` for simple EAS Update (`npx expo export`) source maps upload ([#3491](https://github.com/getsentry/sentry-react-native/pull/3491), [#3510](https://github.com/getsentry/sentry-react-native/pull/3510), [#3515](https://github.com/getsentry/sentry-react-native/pull/3515), [#3507](https://github.com/getsentry/sentry-react-native/pull/3507))

  ```bash
  SENTRY_PROJECT=project-slug \
  SENTRY_ORG=org-slug \
  SENTRY_AUTH_TOKEN=super-secret-token \
  npx sentry-expo-upload-sourcemaps dist
  ```

### Others

- Update `sentry-xcode.sh` scripts with Node modules resolution ([#3450](https://github.com/getsentry/sentry-react-native/pull/3450))
  - RN SDK and Sentry CLI are dynamically resolved if override is not supplied
- Resolve Default Integrations based on current platform ([#3465](https://github.com/getsentry/sentry-react-native/pull/3465))
  - Native Integrations are only added if Native Module is available
  - Web Integrations only for React Native Web builds
- Remove Native Modules warning from platform where the absence is expected ([#3466](https://github.com/getsentry/sentry-react-native/pull/3466))
- Add Expo Context information using Expo Native Modules ([#3466](https://github.com/getsentry/sentry-react-native/pull/3466))
- Errors from InternalBytecode.js are no longer marked as in_app ([#3518](https://github.com/getsentry/sentry-react-native/pull/3518))
- Fix system node can't be overwritten in `sentry-xcode-debug-files.sh` ([#3523](https://github.com/getsentry/sentry-react-native/pull/3523))

## 5.16.0-alpha.4

### Fixes

- Make `getSentryExpoConfig` options parameter optional ([#3514](https://github.com/getsentry/sentry-react-native/pull/3514))
- Use `@sentry/react-native/expo` as plugin name in `expo-upload-sourcemaps.js` ([#3515](https://github.com/getsentry/sentry-react-native/pull/3515))

## 5.16.0-alpha.3

This release is compatible with `expo@50.0.0-preview.6` and newer.

### Features

- `withSentryExpoSerializers` changes to `getSentryExpoConfig` ([#3501](https://github.com/getsentry/sentry-react-native/pull/3501))
  - `getSentryExpoConfig` accepts the same parameters as `getDefaultConfig` from `expo/metro-config` and returns Metro configuration
  - This also works for EAS Updates (and expo export). Debug ID is generated by `expo/metro-config` and used by Sentry.

  ```js
  const { getSentryExpoConfig } = require("@sentry/react-native/metro");
  const config = getSentryExpoConfig(config, {});
  ```

- Add `npx sentry-expo-upload-sourcemaps` for simple EAS Update (expo export) source maps upload to Sentry ([#3491](https://github.com/getsentry/sentry-react-native/pull/3491), [#3510](https://github.com/getsentry/sentry-react-native/pull/3510))

  ```bash
  SENTRY_PROJECT=project-slug \
  SENTRY_ORG=org-slug \
  SENTRY_AUTH_TOKEN=super-secret-token \
  npx sentry-expo-upload-sourcemaps dist
  ```

- Sentry CLI binary path in `scripts/expo-upload-sourcemaps.js` is resolved dynamically ([#3507](https://github.com/getsentry/sentry-react-native/pull/3507))
  - Or can be overwritten by `SENTRY_CLI_EXECUTABLE` env

- Resolve Default Integrations based on current platform ([#3465](https://github.com/getsentry/sentry-react-native/pull/3465))
  - Native Integrations are only added if Native Module is available
  - Web Integrations only for React Native Web builds
- Remove Native Modules warning from platform where the absence is expected ([#3466](https://github.com/getsentry/sentry-react-native/pull/3466))
- Add Expo Context information using Expo Native Modules ([#3466](https://github.com/getsentry/sentry-react-native/pull/3466))

### Fixes

- Includes fixes from version 5.15.2

## 5.15.2

### Fixes

- Stop sending navigation route params for auto-generated transactions, as they may contain PII or other sensitive data ([#3487](https://github.com/getsentry/sentry-react-native/pull/3487))
  - Further details and other strategies to mitigate this issue can be found on our [trouble shooting guide page](https://docs.sentry.io/platforms/react-native/troubleshooting/#routing-transaction-data-contains-sensitive-information)

## 5.16.0-alpha.2

### Features

- Add `withSentryExpoSerializers` for easy configurable `metro.config.js` ([#3454](https://github.com/getsentry/sentry-react-native/pull/3454))

  This Serializer doesn't support EAS Updates (and expo export) commands yet. Debug IDs needed for source maps resolution in Sentry
  are generated only during native builds.

  ```js
  const { getDefaultConfig } = require('expo/metro-config');
  const { withSentryExpoSerializers } = require("@sentry/react-native/metro");

  const config = getDefaultConfig(__dirname);
  module.exports = withSentryExpoSerializers(config);
  ```

  Note that this will remove any existing `customSerializer`. Guide for advanced setups [can be found here](https://docs.sentry.io/platforms/react-native/manual-setup/metro).

### Fixes

- Expo SDK minimum version is 49 ([#3453](https://github.com/getsentry/sentry-react-native/pull/3453))
- Remove RN Internal imports for RN Web builds ([#3462](https://github.com/getsentry/sentry-react-native/pull/3462))
- Remove circular dependencies inside of the SDK ([#3464](https://github.com/getsentry/sentry-react-native/pull/3464))
- Includes fixes from version 5.15.1

## 5.15.1

### Fixes

- Sentry CLI upgrade resolves Xcode Could timeout during source maps upload [#3390](https://github.com/getsentry/sentry-react-native/pull/3390)

### Dependencies

- Bump CLI from v2.21.3 to v2.23.0 ([#3390](https://github.com/getsentry/sentry-react-native/pull/3390))
  - [changelog](https://github.com/getsentry/sentry-cli/blob/master/CHANGELOG.md#2230)
  - [diff](https://github.com/getsentry/sentry-cli/compare/2.21.3...2.23.0)

## 5.16.0-alpha.1

### Features

- Add `@sentry/react-native/expo` Expo config plugin ([#3429](https://github.com/getsentry/sentry-react-native/pull/3429))

  This Release introduces the first alpha version of our new SDK for Expo.
  At this time, the SDK is considered experimental and things might break and change in future versions.

  The core of the SDK is Expo plugin which you can easily add to your App config:

  ```js
  const { withSentry } = require('@sentry/react-native/expo');

  const config = {...};

  module.exports = withSentry(config, {
    url: 'https://www.sentry.io/',
    authToken: 'example-token', // Or use SENTRY_AUTH_TOKEN env
    project: 'project-slug', // Or use SENTRY_PROJECT env
    organization: 'org-slug', // Or use SENTRY_ORG env
  });
  ```

  - And `Sentry.init` in `App.js`

  ```js
  import * as Sentry from '@sentry/react-native';

  Sentry.init({
    dsn: '__DSN__',
  });
  ```

- Update `sentry-xcode.sh` scripts with Node modules resolution ([#3450](https://github.com/getsentry/sentry-react-native/pull/3450))
  - RN SDK and Sentry CLI are dynamically resolved if override is not supplied

### Fixes

- Transform shipped JSX for both react-native and web ([#3428](https://github.com/getsentry/sentry-react-native/pull/3428))
  - Removes builds errors when using react-native-web with Webpack

## 5.15.0

### Features

- New simplified Sentry Metro Serializer export ([#3450](https://github.com/getsentry/sentry-react-native/pull/3450))

  ```js
  const { createSentryMetroSerializer } = require('@sentry/react-native/metro');
  ```

### Fixes

- Encode envelopes using Base64, fix array length limit when transferring over Bridge. ([#2852](https://github.com/getsentry/sentry-react-native/pull/2852))
  - This fix requires a rebuild of the native app
- Symbolicate message and non-Error stacktraces locally in debug mode ([#3420](https://github.com/getsentry/sentry-react-native/pull/3420))
- Remove Sentry SDK frames from rejected promise SyntheticError stack ([#3423](https://github.com/getsentry/sentry-react-native/pull/3423))
- Fix path from Xcode scripts to Collect Modules ([#3451](https://github.com/getsentry/sentry-react-native/pull/3451))

### Dependencies

- Bump Cocoa SDK from v8.15.2 to v8.17.1 ([#3412](https://github.com/getsentry/sentry-react-native/pull/3412))
  - [changelog](https://github.com/getsentry/sentry-cocoa/blob/main/CHANGELOG.md#8171)
  - [diff](https://github.com/getsentry/sentry-cocoa/compare/8.15.2...8.17.1)

## 5.14.1

### Fixes

- Add hermes to Pod dependencies to fix profiling with `use_frameworks` ([#3416](https://github.com/getsentry/sentry-react-native/pull/3416))
- Define SentryCurrentDateProvider in RNSentry ([#3418](https://github.com/getsentry/sentry-react-native/pull/3418))

## 5.14.0

### Features

- Add iOS profiles to React Native Profiling ([#3349](https://github.com/getsentry/sentry-react-native/pull/3349))

### Fixes

- Conditionally use Set or CountingSet in Sentry Metro plugin ([#3409](https://github.com/getsentry/sentry-react-native/pull/3409))
  - This makes sentryMetroSerializer compatible with Metro 0.66.2 and newer
- Fix SIGSEV, SIGABRT and SIGBUS crashes happening after/around the August Google Play System update, see [#2955](https://github.com/getsentry/sentry-java/issues/2955) for more details

### Dependencies

- Bump Android SDK from v6.33.1 to v6.34.0 ([#3408](https://github.com/getsentry/sentry-react-native/pull/3408))
  - [changelog](https://github.com/getsentry/sentry-java/blob/main/CHANGELOG.md#6340)
  - [diff](https://github.com/getsentry/sentry-java/compare/6.33.1...6.34.0)
- Bump JavaScript SDK from v7.80.0 to v7.81.1 ([#3396](https://github.com/getsentry/sentry-react-native/pull/3396))
  - [changelog](https://github.com/getsentry/sentry-javascript/blob/develop/CHANGELOG.md#7811)
  - [diff](https://github.com/getsentry/sentry-javascript/compare/7.80.0...7.81.1)

## 5.13.1-beta.1

### Fixes

- Fix SIGSEV, SIGABRT and SIGBUS crashes happening after/around the August Google Play System update, see [#2955](https://github.com/getsentry/sentry-java/issues/2955) for more details

### Dependencies

- Bump Android SDK from v6.33.1 to v6.33.2-beta.1 ([#3385](https://github.com/getsentry/sentry-react-native/pull/3385))
  - [changelog](https://github.com/getsentry/sentry-java/blob/6.33.2-beta.1/CHANGELOG.md#6332-beta1)
  - [diff](https://github.com/getsentry/sentry-java/compare/6.33.1...6.33.2-beta.1)

## 5.13.0

### Features

- Export New JS Performance API ([#3371](https://github.com/getsentry/sentry-react-native/pull/3371))

  ```js
  // Start a span that tracks the duration of expensiveFunction
  const result = Sentry.startSpan({ name: 'important function' }, () => {
    return expensiveFunction();
  });
  ```

  Read more at <https://github.com/getsentry/sentry-javascript/blob/develop/CHANGELOG.md#7690>

- Report current screen in `contexts.app.view_names` ([#3339](https://github.com/getsentry/sentry-react-native/pull/3339))

### Fixes

- Remove `platform: node` from Debug Builds Events ([#3377](https://github.com/getsentry/sentry-react-native/pull/3377))

### Dependencies

- Bump Android SDK from v6.32.0 to v6.33.1 ([#3374](https://github.com/getsentry/sentry-react-native/pull/3374))
  - [changelog](https://github.com/getsentry/sentry-java/blob/main/CHANGELOG.md#6331)
  - [diff](https://github.com/getsentry/sentry-java/compare/6.32.0...6.33.1)
- Bump Cocoa SDK from v8.14.2 to v8.15.2 ([#3376](https://github.com/getsentry/sentry-react-native/pull/3376))
  - [changelog](https://github.com/getsentry/sentry-cocoa/blob/main/CHANGELOG.md#8152)
  - [diff](https://github.com/getsentry/sentry-cocoa/compare/8.14.2...8.15.2)
- Bump CLI from v2.21.2 to v2.21.3 ([#3381](https://github.com/getsentry/sentry-react-native/pull/3381))
  - [changelog](https://github.com/getsentry/sentry-cli/blob/master/CHANGELOG.md#2213)
  - [diff](https://github.com/getsentry/sentry-cli/compare/2.21.2...2.21.3)
- Bump JavaScript SDK from v7.76.0 to v7.80.0 ([#3372](https://github.com/getsentry/sentry-react-native/pull/3372))
  - [changelog](https://github.com/getsentry/sentry-javascript/blob/develop/CHANGELOG.md#7800)
  - [diff](https://github.com/getsentry/sentry-javascript/compare/7.76.0...7.80.0)

## 5.12.0

### Features

- Automatically detect environment if not set ([#3362](https://github.com/getsentry/sentry-react-native/pull/3362))
- Send Source Maps Debug ID for symbolicated Profiles ([#3343](https://github.com/getsentry/sentry-react-native/pull/3343))

### Fixes

- Add actual `activeThreadId` to Profiles ([#3338](https://github.com/getsentry/sentry-react-native/pull/3338))
- Parse Hermes Profiling Bytecode Frames ([#3342](https://github.com/getsentry/sentry-react-native/pull/3342))

### Dependencies

- Bump JavaScript SDK from v7.73.0 to v7.76.0 ([#3344](https://github.com/getsentry/sentry-react-native/pull/3344), [#3365](https://github.com/getsentry/sentry-react-native/pull/3365))
  - [changelog](https://github.com/getsentry/sentry-javascript/blob/develop/CHANGELOG.md#7760)
  - [diff](https://github.com/getsentry/sentry-javascript/compare/7.73.0...7.76.0)
- Bump Cocoa SDK from v8.13.0 to v8.14.2 ([#3340](https://github.com/getsentry/sentry-react-native/pull/3340))
  - [changelog](https://github.com/getsentry/sentry-cocoa/blob/main/CHANGELOG.md#8142)
  - [diff](https://github.com/getsentry/sentry-cocoa/compare/8.13.0...8.14.2)
- Bump Android SDK from v6.30.0 to v6.32.0 ([#3341](https://github.com/getsentry/sentry-react-native/pull/3341))
  - [changelog](https://github.com/getsentry/sentry-java/blob/main/CHANGELOG.md#6320)
  - [diff](https://github.com/getsentry/sentry-java/compare/6.30.0...6.32.0)

## 5.11.1

### Fixes

- Waif for `has-sourcemap-debugid` process to exit ([#3336](https://github.com/getsentry/sentry-react-native/pull/3336))

## 5.11.0

### Features

- Add `buildFeatures.buildConfig=true` to support AGP 8 ([#3298](https://github.com/getsentry/sentry-react-native/pull/3298))
- Add Debug ID support ([#3164](https://github.com/getsentry/sentry-react-native/pull/3164))

  This is optional to use Debug IDs. Your current setup will keep working as is.

  Add Sentry Metro Serializer to `metro.config.js` to generate Debug ID for the application bundle and source map.

  ```javascript
    const {createSentryMetroSerializer} = require('@sentry/react-native/dist/js/tools/sentryMetroSerializer');
    const config = {serializer: createSentryMetroSerializer()};
  ```

  On iOS update `Bundle React Native Code and Images` and `Upload Debug Symbols to Sentry` build phases.

  ```bash
    set -e
    WITH_ENVIRONMENT="../node_modules/react-native/scripts/xcode/with-environment.sh"
    REACT_NATIVE_XCODE="../node_modules/react-native/scripts/react-native-xcode.sh"

    /bin/sh -c "$WITH_ENVIRONMENT \"/bin/sh ../scripts/sentry-xcode.sh $REACT_NATIVE_XCODE\""
  ```

  ```bash
    /bin/sh ../../scripts/sentry-xcode-debug-files.sh
  ```

  More information about the new setup [can be found here](https://docs.sentry.io/platforms/react-native/manual-setup/manual-setup/).
- Add `SENTRY_DISABLE_AUTO_UPLOAD` flag ([#3323](https://github.com/getsentry/sentry-react-native/pull/3323))

  How to use in Android project? It works by default, just set `export SENTRY_DISABLE_AUTO_UPLOAD=true` in your build environment. For Sentry Android Gradle Plugin add the following to your `android/app/build.gradle`.

  ```gradle
  apply from: "../../../sentry.gradle"

  sentry {
      autoUploadProguardMapping = shouldSentryAutoUpload()
      uploadNativeSymbols = shouldSentryAutoUpload()
  }
  ```

  How to use in Xcode? Make sure you are using `scripts/sentry-xcode.sh` and `scripts/sentry-xcode-debug-files.sh` in your
  build phases. And add the following to your `ios/.xcode.env.local` file.

  ```bash
  export SENTRY_DISABLE_AUTO_UPLOAD=true
  ```

### Fixes

- App start time span no longer created if too long ([#3299](https://github.com/getsentry/sentry-react-native/pull/3299))
- Change log output to show what paths are considered when collecting modules ([#3316](https://github.com/getsentry/sentry-react-native/pull/3316))
- `Sentry.wrap` doesn't enforce any keys on the wrapped component props ([#3332](https://github.com/getsentry/sentry-react-native/pull/3332))
- Ignore defaults when warning about duplicate definition of trace propagation targets ([#3327](https://github.com/getsentry/sentry-react-native/pull/3327))
- Screenshots are not taken when the SDK is disabled ([#3333](https://github.com/getsentry/sentry-react-native/pull/3333))
- Use deprecated `ReactNativeTracingOptions.tracingOrigins` if set in the options ([#3331](https://github.com/getsentry/sentry-react-native/pull/3331))
- Cancel auto instrumentation transaction when app goes to background ([#3307](https://github.com/getsentry/sentry-react-native/pull/3307))

### Dependencies

- Bump CLI from v2.20.7 to v2.21.2 ([#3301](https://github.com/getsentry/sentry-react-native/pull/3301))
  - [changelog](https://github.com/getsentry/sentry-cli/blob/master/CHANGELOG.md#2212)
  - [diff](https://github.com/getsentry/sentry-cli/compare/2.20.7...2.21.2)
- Bump Android SDK from v6.29.0 to v6.30.0 ([#3309](https://github.com/getsentry/sentry-react-native/pull/3309))
  - [changelog](https://github.com/getsentry/sentry-java/blob/main/CHANGELOG.md#6300)
  - [diff](https://github.com/getsentry/sentry-java/compare/6.29.0...6.30.0)
- Bump JavaScript SDK from v7.69.0 to v7.73.0 ([#3297](https://github.com/getsentry/sentry-react-native/pull/3297))
  - [changelog](https://github.com/getsentry/sentry-javascript/blob/develop/CHANGELOG.md#7730)
  - [diff](https://github.com/getsentry/sentry-javascript/compare/7.69.0...7.73.0)
- Bump Cocoa SDK from v8.11.0 to v8.13.0 ([#3292](https://github.com/getsentry/sentry-react-native/pull/3292))
  - [changelog](https://github.com/getsentry/sentry-cocoa/blob/main/CHANGELOG.md#8130)
  - [diff](https://github.com/getsentry/sentry-cocoa/compare/8.11.0...8.13.0)

## 5.10.0

### Features

- Add Hermes Debug Info flag to React Native Context ([#3290](https://github.com/getsentry/sentry-react-native/pull/3290))
  - This flag equals `true` when Hermes Bundle contains Debug Info (Hermes Source Map was not emitted)
- Add `enableNdk` property to ReactNativeOptions for Android. ([#3304](https://github.com/getsentry/sentry-react-native/pull/3304))

## 5.9.2

### Fixes

- Create profiles for start up transactions ([#3281](https://github.com/getsentry/sentry-react-native/pull/3281))
- Fix Hermes Bytecode Symbolication one line off ([#3283](https://github.com/getsentry/sentry-react-native/pull/3283))

### Dependencies

- Bump CLI from v2.20.5 to v2.20.7 ([#3265](https://github.com/getsentry/sentry-react-native/pull/3265), [#3273](https://github.com/getsentry/sentry-react-native/pull/3273))
  - [changelog](https://github.com/getsentry/sentry-cli/blob/master/CHANGELOG.md#2207)
  - [diff](https://github.com/getsentry/sentry-cli/compare/2.20.5...2.20.7)
- Bump Cocoa SDK from v8.10.0 to v8.11.0 ([#3245](https://github.com/getsentry/sentry-react-native/pull/3245))
  - [changelog](https://github.com/getsentry/sentry-cocoa/blob/main/CHANGELOG.md#8110)
  - [diff](https://github.com/getsentry/sentry-cocoa/compare/8.10.0...8.11.0)
- Bump JavaScript SDK from v7.63.0 to v7.69.0 ([#3277](https://github.com/getsentry/sentry-react-native/pull/3277), [#3247](https://github.com/getsentry/sentry-react-native/pull/3247))
  - [changelog](https://github.com/getsentry/sentry-javascript/blob/develop/CHANGELOG.md#7690)
  - [diff](https://github.com/getsentry/sentry-javascript/compare/7.63.0...7.69.0)
- Bump Android SDK from v6.28.0 to v6.29.0 ([#3271](https://github.com/getsentry/sentry-react-native/pull/3271))
  - [changelog](https://github.com/getsentry/sentry-java/blob/main/CHANGELOG.md#6290)
  - [diff](https://github.com/getsentry/sentry-java/compare/6.28.0...6.29.0)

## 5.9.1

- Bump Cocoa SDK from v8.9.4 to v8.10.0 ([#3250](https://github.com/getsentry/sentry-react-native/pull/3250))
  - This fixes a compile error for projects that use CocoaPods with `use_frameworks!` option.
  - [changelog](https://github.com/getsentry/sentry-cocoa/blob/main/CHANGELOG.md#8100)
  - [diff](https://github.com/getsentry/sentry-cocoa/compare/8.9.4...8.10.0)

## 5.9.0

## Important Note

**Do not use this version** if you use CocoaPods with `use_frameworks!` option. It introduces a bug where the project won't compile.
This has been fixed in [version `5.9.1`](https://github.com/getsentry/sentry-react-native/releases/tag/5.9.1).

### Features

- Add support for React Native mixed stacktraces ([#3201](https://github.com/getsentry/sentry-react-native/pull/3201))

  In the current `react-native@nightly` (`0.73.0-nightly-20230809-cb60e5c67`) JS errors from native modules can
  contain native JVM or Objective-C exception stack trace. Both JS and native stack trace
  are processed by default no configuration needed.

- Add `tracePropagationTargets` option ([#3230](https://github.com/getsentry/sentry-react-native/pull/3230))

  This release adds support for [distributed tracing](https://docs.sentry.io/platforms/react-native/usage/distributed-tracing/)
  without requiring performance monitoring to be active on the React Native SDK.
  This means even if there is no sampled transaction/span, the SDK will still propagate traces to downstream services.
  Distributed Tracing can be configured with the `tracePropagationTargets` option,
  which controls what requests to attach the `sentry-trace` and `baggage` HTTP headers to (which is what propagates tracing information).

  ```javascript
    Sentry.init({
      tracePropagationTargets: ["third-party-site.com", /^https:\/\/yourserver\.io\/api/],
    });
  ```

### Fixes

- `Sentry.init` must be called before `Sentry.wrap`([#3227](https://github.com/getsentry/sentry-react-native/pull/3227))
  - The SDK now shows warning if incorrect order is detected
- Stall Time is no longer counted when App is in Background. ([#3211](https://github.com/getsentry/sentry-react-native/pull/3211))
- Use application variant instead of variant output to hook to correct package task for modules cleanup ([#3161](https://github.com/getsentry/sentry-react-native/pull/3161))
- Fix `isNativeAvailable` after SDK reinitialization ([#3200](https://github.com/getsentry/sentry-react-native/pull/3200))

### Dependencies

- Bump Android SDK from v6.27.0 to v6.28.0 ([#3192](https://github.com/getsentry/sentry-react-native/pull/3192))
  - [changelog](https://github.com/getsentry/sentry-java/blob/main/CHANGELOG.md#6280)
  - [diff](https://github.com/getsentry/sentry-java/compare/6.27.0...6.28.0)
- Bump Cocoa SDK from v8.9.3 to v8.9.4 ([#3225](https://github.com/getsentry/sentry-react-native/pull/3225))
  - [changelog](https://github.com/getsentry/sentry-cocoa/blob/main/CHANGELOG.md#894)
  - [diff](https://github.com/getsentry/sentry-cocoa/compare/8.9.3...8.9.4)
- Bump JavaScript SDK from v7.61.0 to v7.63.0 ([#3226](https://github.com/getsentry/sentry-react-native/pull/3226), [#3235](https://github.com/getsentry/sentry-react-native/pull/3235))
  - [changelog](https://github.com/getsentry/sentry-javascript/blob/develop/CHANGELOG.md#7630)
  - [diff](https://github.com/getsentry/sentry-javascript/compare/7.61.0...7.63.0)
- Bump CLI from v2.19.4 to v2.20.5 ([#3212](https://github.com/getsentry/sentry-react-native/pull/3212), [#3233](https://github.com/getsentry/sentry-react-native/pull/3233))
  - [changelog](https://github.com/getsentry/sentry-cli/blob/master/CHANGELOG.md#2205)
  - [diff](https://github.com/getsentry/sentry-cli/compare/2.19.4...2.20.5)

## 5.8.1

### Dependencies

- Bump JavaScript SDK from v7.60.1 to v7.61.0 ([#3222](https://github.com/getsentry/sentry-react-native/pull/3222))
  - [changelog](https://github.com/getsentry/sentry-javascript/blob/develop/CHANGELOG.md#7610)
  - [diff](https://github.com/getsentry/sentry-javascript/compare/7.60.1...7.61.0)

## 5.8.0

### Features

- Alpha support for Hermes JavaScript Profiling ([#3057](https://github.com/getsentry/sentry-react-native/pull/3057))

  Profiling is disabled by default. To enable it, configure both
  `tracesSampleRate` and `profilesSampleRate` when initializing the SDK:

  ```javascript
    Sentry.init({
      dsn: '__DSN__',
      tracesSampleRate: 1.0,
      _experiments: {
        // The sampling rate for profiling is relative to TracesSampleRate.
        // In this case, we'll capture profiles for 100% of transactions.
        profilesSampleRate: 1.0,
      },
    });
  ```

  More documentation on profiling and current limitations [can be found here](https://docs.sentry.io/platforms/react-native/profiling/).

### Fixes

- Warn users about multiple versions of `promise` package which can cause unexpected behavior like undefined `Promise.allSettled` ([#3162](https://github.com/getsentry/sentry-react-native/pull/3162))
- Event is enriched with all the Android context on the JS layer and you can filter/modify all the data in the `beforeSend` callback similarly to iOS. ([#3170](https://github.com/getsentry/sentry-react-native/pull/3170))

### Dependencies

- Bump JavaScript SDK from v7.57.0 to v7.60.1 ([#3184](https://github.com/getsentry/sentry-react-native/pull/3184), [#3199](https://github.com/getsentry/sentry-react-native/pull/3199))
  - [changelog](https://github.com/getsentry/sentry-javascript/blob/develop/CHANGELOG.md#7601)
  - [diff](https://github.com/getsentry/sentry-javascript/compare/7.57.0...7.60.1)
- Bump Cocoa SDK from v8.8.0 to v8.9.3 ([#3188](https://github.com/getsentry/sentry-react-native/pull/3188), [#3206](https://github.com/getsentry/sentry-react-native/pull/3206))
  - [changelog](https://github.com/getsentry/sentry-cocoa/blob/main/CHANGELOG.md#893)
  - [diff](https://github.com/getsentry/sentry-cocoa/compare/8.8.0...8.9.3)
- Bump Android SDK from v6.25.1 to v6.27.0 ([#3170](https://github.com/getsentry/sentry-react-native/pull/3170))
  - [changelog](https://github.com/getsentry/sentry-java/blob/main/CHANGELOG.md#6270)
  - [diff](https://github.com/getsentry/sentry-java/compare/6.25.1...6.27.0)

## 5.7.1

### Dependencies

- Bump Android SDK from v6.25.0 to v6.25.1 ([#3179](https://github.com/getsentry/sentry-react-native/pull/3179))
  - [changelog](https://github.com/getsentry/sentry-java/blob/main/CHANGELOG.md#6251)
  - [diff](https://github.com/getsentry/sentry-java/compare/6.25.0...6.25.1)

## 5.7.0

### Fixes

- Filter beforeSendTransaction from the Native SDK ([#3140](https://github.com/getsentry/sentry-react-native/pull/3140))

### Features

- Use `android.namespace` for AGP 8 and RN 0.73 ([#3133](https://github.com/getsentry/sentry-react-native/pull/3133))

### Dependencies

- Bump JavaScript SDK from v7.54.0 to v7.57.0 ([#3119](https://github.com/getsentry/sentry-react-native/pull/3119), [#3153](https://github.com/getsentry/sentry-react-native/pull/3153))
  - [changelog](https://github.com/getsentry/sentry-javascript/blob/develop/CHANGELOG.md#7570)
  - [diff](https://github.com/getsentry/sentry-javascript/compare/7.54.0...7.57.0)
- Bump CLI from v2.18.1 to v2.19.4 ([#3124](https://github.com/getsentry/sentry-react-native/pull/3124), [#3151](https://github.com/getsentry/sentry-react-native/pull/3151))
  - [changelog](https://github.com/getsentry/sentry-cli/blob/master/CHANGELOG.md#2194)
  - [diff](https://github.com/getsentry/sentry-cli/compare/2.18.1...2.19.4)
- Bump Android SDK from v6.22.0 to v6.25.0 ([#3127](https://github.com/getsentry/sentry-react-native/pull/3127), [#3163](https://github.com/getsentry/sentry-react-native/pull/3163))
  - [changelog](https://github.com/getsentry/sentry-java/blob/main/CHANGELOG.md#6250)
  - [diff](https://github.com/getsentry/sentry-java/compare/6.22.0...6.25.0)
- Bump Cocoa SDK from v8.7.3 to v8.8.0 ([#3123](https://github.com/getsentry/sentry-react-native/pull/3123))
  - [changelog](https://github.com/getsentry/sentry-cocoa/blob/main/CHANGELOG.md#880)
  - [diff](https://github.com/getsentry/sentry-cocoa/compare/8.7.3...8.8.0)

## 5.6.0

### Features

- Overwrite Expo bundle names in stack frames ([#3115](https://github.com/getsentry/sentry-react-native/pull/3115))
  - This enables source maps to resolve correctly without using `sentry-expo` package

### Fixes

- Disable `enableNative` if Native SDK is not available ([#3099](https://github.com/getsentry/sentry-react-native/pull/3099))
- Dynamically resolve `collectModulesScript` path to support monorepos ([#3092](https://github.com/getsentry/sentry-react-native/pull/3092))
- Native wrapper methods don't throw disabled error after re-initializing ([#3093](https://github.com/getsentry/sentry-react-native/pull/3093))

### Dependencies

- Bump JavaScript SDK from v7.52.0 to v7.54.0 ([#3071](https://github.com/getsentry/sentry-react-native/pull/3071), [#3088](https://github.com/getsentry/sentry-react-native/pull/3088), [#3094](https://github.com/getsentry/sentry-react-native/pull/3094))
  - [changelog](https://github.com/getsentry/sentry-javascript/blob/develop/CHANGELOG.md#7540)
  - [diff](https://github.com/getsentry/sentry-javascript/compare/7.52.0...7.54.0)
- Bump Android SDK from v6.18.1 to v6.22.0 ([#3086](https://github.com/getsentry/sentry-react-native/pull/3086), [#3075](https://github.com/getsentry/sentry-react-native/pull/3075))
  - [changelog](https://github.com/getsentry/sentry-java/blob/main/CHANGELOG.md#6220)
  - [diff](https://github.com/getsentry/sentry-java/compare/6.18.1...6.22.0)
- Bump Cocoa SDK from v8.7.1 to v8.7.3 ([#3076](https://github.com/getsentry/sentry-react-native/pull/3076))
  - [changelog](https://github.com/getsentry/sentry-cocoa/blob/main/CHANGELOG.md#873)
  - [diff](https://github.com/getsentry/sentry-cocoa/compare/8.7.1...8.7.3)
- Bump CLI from v2.17.5 to v2.18.1 ([#3082](https://github.com/getsentry/sentry-react-native/pull/3082))
  - [changelog](https://github.com/getsentry/sentry-cli/blob/master/CHANGELOG.md#2181)
  - [diff](https://github.com/getsentry/sentry-cli/compare/2.17.5...2.18.1)

## 5.5.0

### Features

- Add `expo`, `react_native_version` and `hermes_version` to React Native Context ([#3050](https://github.com/getsentry/sentry-react-native/pull/3050))

### Dependencies

- Bump JavaScript SDK from v7.51.1 to v7.52.0 ([#3054](https://github.com/getsentry/sentry-react-native/pull/3054), [#3068](https://github.com/getsentry/sentry-react-native/pull/3068))
  - [changelog](https://github.com/getsentry/sentry-javascript/blob/develop/CHANGELOG.md#7520)
  - [diff](https://github.com/getsentry/sentry-javascript/compare/7.51.1...7.52.0)
- Bump Cocoa SDK from v8.6.0 to v8.7.1 ([#3056](https://github.com/getsentry/sentry-react-native/pull/3056), [#3067](https://github.com/getsentry/sentry-react-native/pull/3067))
  - [changelog](https://github.com/getsentry/sentry-cocoa/blob/main/CHANGELOG.md#871)
  - [diff](https://github.com/getsentry/sentry-cocoa/compare/8.6.0...8.7.1)

## 5.4.2

### Fixes

- Fix `event.origin` and `event.environment` on unhandled exception ([#3041](https://github.com/getsentry/sentry-react-native/pull/3041))
- Don't pass `enableTracing` from RN to `sentry-cocoa` options ([#3042](https://github.com/getsentry/sentry-react-native/pull/3042))
- Only store envelopes of fatal crashes on iOS ([#3051](https://github.com/getsentry/sentry-react-native/pull/3051))

### Dependencies

- Bump JavaScript SDK from v7.50.0 to v7.51.1 ([#3043](https://github.com/getsentry/sentry-react-native/pull/3043), [#3053](https://github.com/getsentry/sentry-react-native/pull/3053))
  - [changelog](https://github.com/getsentry/sentry-javascript/blob/develop/CHANGELOG.md#7511)
  - [diff](https://github.com/getsentry/sentry-javascript/compare/7.50.0...7.51.1)

## 4.15.2

- Only store envelopes of fatal crashes on iOS ([#3051](https://github.com/getsentry/sentry-react-native/pull/3051))

## 5.4.1

### Fixes

- Store envelopes immediately during a fatal crash on iOS ([#3031](https://github.com/getsentry/sentry-react-native/pull/3031))
- Do not overwrite `_metadata` option by default `sdkInfo` ([#3036](https://github.com/getsentry/sentry-react-native/pull/3036))

### Dependencies

- Bump JavaScript SDK from v7.49.0 to v7.50.0 ([#3035](https://github.com/getsentry/sentry-react-native/pull/3035))
  - [changelog](https://github.com/getsentry/sentry-javascript/blob/develop/CHANGELOG.md#7500)
  - [diff](https://github.com/getsentry/sentry-javascript/compare/7.49.0...7.50.0)
- Bump Cocoa SDK from v8.5.0 to v8.6.0 ([#3023](https://github.com/getsentry/sentry-react-native/pull/3023))
  - [changelog](https://github.com/getsentry/sentry-cocoa/blob/main/CHANGELOG.md#860)
  - [diff](https://github.com/getsentry/sentry-cocoa/compare/8.5.0...8.6.0)
- Bump Android SDK from v6.17.0 to v6.18.1 ([#3017](https://github.com/getsentry/sentry-react-native/pull/3017))
  - [changelog](https://github.com/getsentry/sentry-java/blob/main/CHANGELOG.md#6181)
  - [diff](https://github.com/getsentry/sentry-java/compare/6.17.0...6.18.1)
- Bump CLI from v2.17.4 to v2.17.5 ([#3024](https://github.com/getsentry/sentry-react-native/pull/3024))
  - [changelog](https://github.com/getsentry/sentry-cli/blob/master/CHANGELOG.md#2175)
  - [diff](https://github.com/getsentry/sentry-cli/compare/2.17.4...2.17.5)

## 4.15.1

### Fixes

- Store envelopes immediately during a fatal crash on iOS ([#3030](https://github.com/getsentry/sentry-react-native/pull/3030))

## 5.4.0

### Features

- Add TS 4.1 typings ([#2995](https://github.com/getsentry/sentry-react-native/pull/2995))
  - TS 3.8 are present and work automatically with older projects
- Add CPU Info to Device Context ([#2984](https://github.com/getsentry/sentry-react-native/pull/2984))

### Fixes

- Allow disabling native on RNNA ([#2978](https://github.com/getsentry/sentry-react-native/pull/2978))
- iOS Autolinking for RN 0.68 and older ([#2980](https://github.com/getsentry/sentry-react-native/pull/2980))
- Clean up `modules.json` when building bundles ([#3008](https://github.com/getsentry/sentry-react-native/pull/3008))
- Only include Screenshots and View Hierarchy for iOS and Mac Catalyst builds ([#3007](https://github.com/getsentry/sentry-react-native/pull/3007))
- Breadcrumbs from Native SDKs are created with timestamps in seconds ([#2997](https://github.com/getsentry/sentry-react-native/pull/2997))
- `addBreadcrumb` converts converts non object data to `{ value: data }` ([#2997](https://github.com/getsentry/sentry-react-native/pull/2997))

### Dependencies

- Bump JavaScript SDK from v7.47.0 to v7.49.0 ([#2975](https://github.com/getsentry/sentry-react-native/pull/2975), [#2988](https://github.com/getsentry/sentry-react-native/pull/2988))
  - [changelog](https://github.com/getsentry/sentry-javascript/blob/develop/CHANGELOG.md#7490)
  - [diff](https://github.com/getsentry/sentry-javascript/compare/7.47.0...7.49.0)
- Bump Cocoa SDK from v8.4.0 to v8.5.0 ([#2977](https://github.com/getsentry/sentry-react-native/pull/2977))
  - [changelog](https://github.com/getsentry/sentry-cocoa/blob/main/CHANGELOG.md#850)
  - [diff](https://github.com/getsentry/sentry-cocoa/compare/8.4.0...8.5.0)
- Bump CLI from v2.17.1 to v2.17.4 ([#2966](https://github.com/getsentry/sentry-react-native/pull/2966), [#2982](https://github.com/getsentry/sentry-react-native/pull/2982), [#2987](https://github.com/getsentry/sentry-react-native/pull/2987))
  - [changelog](https://github.com/getsentry/sentry-cli/blob/master/CHANGELOG.md#2174)
  - [diff](https://github.com/getsentry/sentry-cli/compare/2.17.1...2.17.4)

## 5.3.1

### Fixes

- Disable `enableNativeCrashHandling` and `enableAutoPerformanceTracing` on Apple ([#2936](https://github.com/getsentry/sentry-react-native/pull/))
  - Mac Catalyst builds successfully
- `sentry.gradle` Gracefully skip modules collecting if the script doesn't exist ([#2952](https://github.com/getsentry/sentry-react-native/pull/2952))

### Dependencies

- Bump JavaScript SDK from v7.45.0 to v7.47.0 ([#2946](https://github.com/getsentry/sentry-react-native/pull/2946), [#2958](https://github.com/getsentry/sentry-react-native/pull/2958))
  - [changelog](https://github.com/getsentry/sentry-javascript/blob/develop/CHANGELOG.md#7470)
  - [diff](https://github.com/getsentry/sentry-javascript/compare/7.45.0...7.47.0)
- Bump Android SDK from v6.16.0 to v6.17.0 ([#2948](https://github.com/getsentry/sentry-react-native/pull/2948))
  - [changelog](https://github.com/getsentry/sentry-java/blob/main/CHANGELOG.md#6170)
  - [diff](https://github.com/getsentry/sentry-java/compare/6.16.0...6.17.0)
- Bump Cocoa SDK from v8.3.3 to v8.4.0 ([#2954](https://github.com/getsentry/sentry-react-native/pull/2954))
  - [changelog](https://github.com/getsentry/sentry-cocoa/blob/main/CHANGELOG.md#840)
  - [diff](https://github.com/getsentry/sentry-cocoa/compare/8.3.3...8.4.0)
- Bump CLI from v2.16.1 to v2.17.1 ([#2957](https://github.com/getsentry/sentry-react-native/pull/2957), [#2964](https://github.com/getsentry/sentry-react-native/pull/2964))
  - [changelog](https://github.com/getsentry/sentry-cli/blob/master/CHANGELOG.md#2171)
  - [diff](https://github.com/getsentry/sentry-cli/compare/2.16.1...2.17.1)

## 5.3.0

### Features

- Add `enableTracing` option ([#2933](https://github.com/getsentry/sentry-react-native/pull/2933))
- Add Tabs auto instrumentation for React Native Navigation ([#2932](https://github.com/getsentry/sentry-react-native/pull/2932))
  - This is enabled by default, if you want to disable tabs instrumentation see the example below.

```js
const routingInstrumentation = new Sentry.ReactNativeNavigationInstrumentation(Navigation, { enableTabsInstrumentation: false })
```

### Fixes

- Disable HTTP Client Errors by default on all platform ([#2931](https://github.com/getsentry/sentry-react-native/pull/2931))
  - See [HttpClient](https://docs.sentry.io/platforms/javascript/configuration/integrations/plugin/#httpclient) for configuration details.
  - Use `enableCaptureFailedRequests` to enable the feature.

```js
Sentry.init({ enableCaptureFailedRequests: true })
```

### Dependencies

- Bump JavaScript SDK from v7.44.2 to v7.45.0 ([#2927](https://github.com/getsentry/sentry-react-native/pull/2927))
  - [changelog](https://github.com/getsentry/sentry-javascript/blob/develop/CHANGELOG.md#7450)
  - [diff](https://github.com/getsentry/sentry-javascript/compare/7.44.2...7.45.0)
- Bump CLI from v2.15.2 to v2.16.1 ([#2926](https://github.com/getsentry/sentry-react-native/pull/2926))
  - [changelog](https://github.com/getsentry/sentry-cli/blob/master/CHANGELOG.md#2161)
  - [diff](https://github.com/getsentry/sentry-cli/compare/2.15.2...2.16.1)
- Bump Cocoa SDK from v8.3.2 to v8.3.3 ([#2925](https://github.com/getsentry/sentry-react-native/pull/2925))
  - [changelog](https://github.com/getsentry/sentry-cocoa/blob/main/CHANGELOG.md#833)
  - [diff](https://github.com/getsentry/sentry-cocoa/compare/8.3.2...8.3.3)

## 5.2.0

### Features

- Add User Interaction Tracing for Touch events ([#2835](https://github.com/getsentry/sentry-react-native/pull/2835))
- Add Gesture Tracing for React Native Gesture Handler API v2 ([#2865](https://github.com/getsentry/sentry-react-native/pull/2865))

### Fixes

- Fix use Fetch transport when option `enableNative` is `false` ([#2897](https://github.com/getsentry/sentry-react-native/pull/2897))
- Improve logs when `enableNative` is `false` ([#2897](https://github.com/getsentry/sentry-react-native/pull/2897))

### Dependencies

- Bump JavaScript SDK from v7.40.0 to v7.44.2 ([#2874](https://github.com/getsentry/sentry-react-native/pull/2874), [#2908](https://github.com/getsentry/sentry-react-native/pull/2908), [#2909](https://github.com/getsentry/sentry-react-native/pull/2909))
  - [changelog](https://github.com/getsentry/sentry-javascript/blob/develop/CHANGELOG.md#7442)
  - [diff](https://github.com/getsentry/sentry-javascript/compare/7.40.0...7.44.2)
- Bump Android SDK from v6.15.0 to v6.16.0 ([#2903](https://github.com/getsentry/sentry-react-native/pull/2903))
  - [changelog](https://github.com/getsentry/sentry-java/blob/main/CHANGELOG.md#6160)
  - [diff](https://github.com/getsentry/sentry-java/compare/6.15.0...6.16.0)
- Bump Cocoa SDK from v8.3.0 to v8.3.2 ([#2895](https://github.com/getsentry/sentry-react-native/pull/2895))
  - [changelog](https://github.com/getsentry/sentry-cocoa/blob/main/CHANGELOG.md#832)
  - [diff](https://github.com/getsentry/sentry-cocoa/compare/8.3.0...8.3.2)
- Bump CLI from v2.14.4 to v2.15.2 ([#2898](https://github.com/getsentry/sentry-react-native/pull/2898))
  - [changelog](https://github.com/getsentry/sentry-cli/blob/master/CHANGELOG.md#2152)
  - [diff](https://github.com/getsentry/sentry-cli/compare/2.14.4...2.15.2)

## 5.1.1

### Fixes

- Remove non URL `frame.abs_path` which was causing source maps to fail ([#2891](https://github.com/getsentry/sentry-react-native/pull/2891))

### Dependencies

- Bump Cocoa SDK from v8.2.0 to v8.3.0 ([#2876](https://github.com/getsentry/sentry-react-native/pull/2876))
  - [changelog](https://github.com/getsentry/sentry-cocoa/blob/main/CHANGELOG.md#830)
  - [diff](https://github.com/getsentry/sentry-cocoa/compare/8.2.0...8.3.0)
- Bump CLI from v2.14.3 to v2.14.4 ([#2873](https://github.com/getsentry/sentry-react-native/pull/2873))
  - [changelog](https://github.com/getsentry/sentry-cli/blob/master/CHANGELOG.md#2144)
  - [diff](https://github.com/getsentry/sentry-cli/compare/2.14.3...2.14.4)

## 5.1.0

### Features

- Add App Context `in_foreground` ([#2826](https://github.com/getsentry/sentry-react-native/pull/2826))

### Fixes

- Match app start measurements naming with other SDKs ([#2855](https://github.com/getsentry/sentry-react-native/pull/2855))
  - `app.start.cold` to `app_start_cold`
  - `app.start.warm` to `app_start_warm`

### Dependencies

- Bump Cocoa SDK from v8.0.0 to v8.2.0 ([#2776](https://github.com/getsentry/sentry-react-native/pull/2776))
  - [changelog](https://github.com/getsentry/sentry-cocoa/blob/main/CHANGELOG.md#820)
  - [diff](https://github.com/getsentry/sentry-cocoa/compare/8.0.0...8.2.0)
- Bump JavaScript SDK from v7.37.2 to v7.40.0 ([#2836](https://github.com/getsentry/sentry-react-native/pull/2836), [#2864](https://github.com/getsentry/sentry-react-native/pull/2864))
  - [changelog](https://github.com/getsentry/sentry-javascript/blob/develop/CHANGELOG.md#7400)
  - [diff](https://github.com/getsentry/sentry-javascript/compare/7.37.2...7.40.0)
- Bump CLI from v2.10.0 to v2.14.3 ([#2848](https://github.com/getsentry/sentry-react-native/pull/2848), [#2869](https://github.com/getsentry/sentry-react-native/pull/2869))
  - [changelog](https://github.com/getsentry/sentry-cli/blob/master/CHANGELOG.md#2143)
  - [diff](https://github.com/getsentry/sentry-cli/compare/2.10.0...2.14.3)
- Bump Android SDK from v6.14.0 to v6.15.0 ([#2868](https://github.com/getsentry/sentry-react-native/pull/2868))
  - [changelog](https://github.com/getsentry/sentry-java/blob/main/CHANGELOG.md#6150)
  - [diff](https://github.com/getsentry/sentry-java/compare/6.14.0...6.15.0)

## 5.0.0

The React Native SDK version 5 supports both Legacy (from RN 0.65 and above) and New Architecture (from RN 0.69 and above) as well as the new React Native Gradle Plugin (introduced in RN 0.71). For detailed [migration guide visit our docs](https://docs.sentry.io/platforms/react-native/migration/#from-4x-to-5x).

### Features

- Add support for the RN New Architecture, backwards compatible RNSentry Turbo Module ([#2522](https://github.com/getsentry/sentry-react-native/pull/2522))
- Add View Hierarchy to the crashed/errored events ([#2708](https://github.com/getsentry/sentry-react-native/pull/2708))
- Send react native js engine, turbo module, fabric flags and component stack in Event contexts ([#2552](https://github.com/getsentry/sentry-react-native/pull/2552))
- Sync `tags`, `extra`, `fingerprint`, `level`, `environment` and `breadcrumbs` from `sentry-cocoa` during event processing. ([#2713](https://github.com/getsentry/sentry-react-native/pull/2713))
  - `breadcrumb.level` value `log` is transformed to `debug` when syncing with native layers.
  - Remove `breadcrumb.level` value `critical` transformation to `fatal`.
  - Default `breadcrumb.level` is `info`

### Breaking changes

- Option `enableAutoPerformanceTracking` renamed to `enableAutoPerformanceTracing`
- Option `enableOutOfMemoryTracking` renamed to `enableWatchdogTerminationTracking`
- Remove link hooks (RN 0.68 and older) ([#2332](https://github.com/getsentry/sentry-react-native/pull/2332))
- iOS min target 11, Android API min 21, min React Native version 0.65 ([#2522](https://github.com/getsentry/sentry-react-native/pull/2522), [#2687](https://github.com/getsentry/sentry-react-native/pull/2687))
- New ReactNativeTracingOptions ([#2481](https://github.com/getsentry/sentry-react-native/pull/2481))
  - `idleTimeout` renamed to `idleTimeoutMs`
  - `maxTransactionDuration` renamed to `finalTimeoutMs`
- `touchEventBoundaryProps.labelName` property instead of default `accessibilityLabel` fallback ([#2712](https://github.com/getsentry/sentry-react-native/pull/2712))
- Message event current stack trace moved from `exception` to `threads` ([#2694](https://github.com/getsentry/sentry-react-native/pull/2694))

### Fixes

- Unreachable fallback to fetch transport if native is not available ([#2695](https://github.com/getsentry/sentry-react-native/pull/2695))

### Dependencies

- Bump Cocoa SDK from v7.31.5 to v8.0.0 ([#2756](https://github.com/getsentry/sentry-react-native/pull/2756))
  - [changelog](https://github.com/getsentry/sentry-cocoa/blob/main/CHANGELOG.md#800)
  - [diff](https://github.com/getsentry/sentry-cocoa/compare/7.31.5...8.0.0)
- Bump CLI from v1.74.4 to v2.10.0 ([#2669](https://github.com/getsentry/sentry-react-native/pull/2669))
  - [changelog](https://github.com/getsentry/sentry-cli/blob/master/CHANGELOG.md#2100)
  - [diff](https://github.com/getsentry/sentry-cli/compare/1.74.4...2.10.0)

## 4.15.0

### Features

- Collect modules script for XCode builds supports NODE_BINARY to set path to node executable ([#2805](https://github.com/getsentry/sentry-react-native/pull/2805))

### Fixes

- React Native Error Handlers Integration doesn't crash if ErrorUtils are not available ([#2808](https://github.com/getsentry/sentry-react-native/pull/2808))

### Dependencies

- Bump Android SDK from v6.12.1 to v6.14.0 ([#2790](https://github.com/getsentry/sentry-react-native/pull/2790), [#2809](https://github.com/getsentry/sentry-react-native/pull/2809), [#2828](https://github.com/getsentry/sentry-react-native/pull/2828))
  - [changelog](https://github.com/getsentry/sentry-java/blob/main/CHANGELOG.md#6140)
  - [diff](https://github.com/getsentry/sentry-java/compare/6.12.1...6.14.0)
- Bump Sample React Native from v0.71.0 to v0.71.1 ([#2767](https://github.com/getsentry/sentry-react-native/pull/2767))
  - [changelog](https://github.com/facebook/react-native/blob/main/CHANGELOG.md#v0711)
  - [diff](https://github.com/facebook/react-native/compare/v0.71.0...v0.71.1)
- Bump JavaScript SDK from v7.32.1 to v7.37.2 ([#2785](https://github.com/getsentry/sentry-react-native/pull/2785), [#2799](https://github.com/getsentry/sentry-react-native/pull/2799), [#2818](https://github.com/getsentry/sentry-react-native/pull/2818))
  - [changelog](https://github.com/getsentry/sentry-javascript/blob/master/CHANGELOG.md#7372)
  - [diff](https://github.com/getsentry/sentry-javascript/compare/7.32.1...7.37.2)

## 5.0.0-rc.1

### Fixes

- React Native Error Handlers Integration doesn't crash if ErrorUtils are not available ([#2808](https://github.com/getsentry/sentry-react-native/pull/2808))

## 5.0.0-beta.2

### Features

- Add View Hierarchy to the crashed/errored events ([#2708](https://github.com/getsentry/sentry-react-native/pull/2708))
- Collect modules script for XCode builds supports NODE_BINARY to set path to node executable ([#2805](https://github.com/getsentry/sentry-react-native/pull/2805))

### Dependencies

- Bump Android SDK from v6.12.1 to v6.14.0 ([#2790](https://github.com/getsentry/sentry-react-native/pull/2790), [#2809](https://github.com/getsentry/sentry-react-native/pull/2809), [#2828](https://github.com/getsentry/sentry-react-native/pull/2828))
  - [changelog](https://github.com/getsentry/sentry-java/blob/main/CHANGELOG.md#6140)
  - [diff](https://github.com/getsentry/sentry-java/compare/6.12.1...6.14.0)
- Bump Sample React Native from v0.71.0 to v0.71.1 ([#2767](https://github.com/getsentry/sentry-react-native/pull/2767))
  - [changelog](https://github.com/facebook/react-native/blob/main/CHANGELOG.md#v0711)
  - [diff](https://github.com/facebook/react-native/compare/v0.71.0...v0.71.1)
- Bump JavaScript SDK from v7.32.1 to v7.37.2 ([#2785](https://github.com/getsentry/sentry-react-native/pull/2785), [#2799](https://github.com/getsentry/sentry-react-native/pull/2799), [#2818](https://github.com/getsentry/sentry-react-native/pull/2818))
  - [changelog](https://github.com/getsentry/sentry-javascript/blob/master/CHANGELOG.md#7372)
  - [diff](https://github.com/getsentry/sentry-javascript/compare/7.32.1...7.37.2)

## 5.0.0-beta.1

- Latest changes from 4.14.0

### Breaking changes

- Option `enableAutoPerformanceTracking` renamed to `enableAutoPerformanceTracing`
- Option `enableOutOfMemoryTracking` renamed to `enableWatchdogTerminationTracking`

### Features

- Sync `tags`, `extra`, `fingerprint`, `level`, `environment` and `breadcrumbs` from `sentry-cocoa` during event processing. ([#2713](https://github.com/getsentry/sentry-react-native/pull/2713))
  - `breadcrumb.level` value `log` is transformed to `debug` when syncing with native layers.
  - Remove `breadcrumb.level` value `critical` transformation to `fatal`.
  - Default `breadcrumb.level` is `info`

### Dependencies

- Bump Cocoa SDK from v7.31.5 to v8.0.0 ([#2756](https://github.com/getsentry/sentry-react-native/pull/2756))
  - [changelog](https://github.com/getsentry/sentry-cocoa/blob/main/CHANGELOG.md#800)
  - [diff](https://github.com/getsentry/sentry-cocoa/compare/7.31.5...8.0.0)
- Bump Android SDK from v6.12.1 to v6.13.0 ([#2790](https://github.com/getsentry/sentry-react-native/pull/2790))
  - [changelog](https://github.com/getsentry/sentry-java/blob/main/CHANGELOG.md#6130)
  - [diff](https://github.com/getsentry/sentry-java/compare/6.12.1...6.13.0)

## 4.14.0

### Features

- Add support for RNGP introduced in React Native 0.71.0 ([#2759](https://github.com/getsentry/sentry-react-native/pull/2759))

### Fixes

- Take screenshot runs on UI thread on Android ([#2743](https://github.com/getsentry/sentry-react-native/pull/2743))

### Dependencies

- Bump Android SDK from v6.11.0 to v6.12.1 ([#2755](https://github.com/getsentry/sentry-react-native/pull/2755))
  - [changelog](https://github.com/getsentry/sentry-java/blob/main/CHANGELOG.md#6121)
  - [diff](https://github.com/getsentry/sentry-java/compare/6.11.0...6.12.1)
- Bump JavaScript SDK from v7.29.0 to v7.32.1 ([#2738](https://github.com/getsentry/sentry-react-native/pull/2738), [#2777](https://github.com/getsentry/sentry-react-native/pull/2777))
  - [changelog](https://github.com/getsentry/sentry-javascript/blob/master/CHANGELOG.md#7321)
  - [diff](https://github.com/getsentry/sentry-javascript/compare/7.29.0...7.32.1)

## 5.0.0-alpha.11

- Latest changes from 4.13.0

### Breaking changes

- Message event current stack trace moved from exception to threads ([#2694](https://github.com/getsentry/sentry-react-native/pull/2694))
- `touchEventBoundaryProps.labelName` property instead of default `accessibilityLabel` fallback ([#2712](https://github.com/getsentry/sentry-react-native/pull/2712))

### Fixes

- Unreachable fallback to fetch transport if native is not available ([#2695](https://github.com/getsentry/sentry-react-native/pull/2695))

## 4.13.0

### Fixes

- Missing `originalException` in `beforeSend` for events from react native error handler ([#2706](https://github.com/getsentry/sentry-react-native/pull/2706))
- ModulesLoader integration returns original event if native is not available and event modules overwrite native modules ([#2730](https://github.com/getsentry/sentry-react-native/pull/2730))

### Dependencies

- Bump Cocoa SDK from v7.31.3 to v7.31.5 ([#2699](https://github.com/getsentry/sentry-react-native/pull/2699), [#2714](https://github.com/getsentry/sentry-react-native/pull/2714))
  - [changelog](https://github.com/getsentry/sentry-cocoa/blob/8.0.0/CHANGELOG.md#7315)
  - [diff](https://github.com/getsentry/sentry-cocoa/compare/7.31.3...7.31.5)
- Bump JavaScript SDK from v7.26.0 to v7.29.0 ([#2705](https://github.com/getsentry/sentry-react-native/pull/2705), [#2709](https://github.com/getsentry/sentry-react-native/pull/2709), [#2715](https://github.com/getsentry/sentry-react-native/pull/2715), [#2736](https://github.com/getsentry/sentry-react-native/pull/2736))
  - [changelog](https://github.com/getsentry/sentry-javascript/blob/master/CHANGELOG.md#7290)
  - [diff](https://github.com/getsentry/sentry-javascript/compare/7.26.0...7.29.0)
- Bump Android SDK from v6.9.2 to v6.11.0 ([#2704](https://github.com/getsentry/sentry-react-native/pull/2704), [#2724](https://github.com/getsentry/sentry-react-native/pull/2724))
  - [changelog](https://github.com/getsentry/sentry-java/blob/main/CHANGELOG.md#6110)
  - [diff](https://github.com/getsentry/sentry-java/compare/6.9.2...6.11.0)

## 4.12.0

### Features

- Add `lastEventId` method to the API ([#2675](https://github.com/getsentry/sentry-react-native/pull/2675))

### Fix

- `Sentry.startTransaction` doesn't require `op` ([#2691](https://github.com/getsentry/sentry-react-native/pull/2691))

### Dependencies

- Bump Cocoa SDK from v7.31.2 to v7.31.3 ([#2647](https://github.com/getsentry/sentry-react-native/pull/2647))
  - [changelog](https://github.com/getsentry/sentry-cocoa/blob/8.0.0/CHANGELOG.md#7313)
  - [diff](https://github.com/getsentry/sentry-cocoa/compare/7.31.2...7.31.3)
- Bump JavaScript SDK from v7.21.1 to v7.26.0 ([#2672](https://github.com/getsentry/sentry-react-native/pull/2672), [#2648](https://github.com/getsentry/sentry-react-native/pull/2648), [#2692](https://github.com/getsentry/sentry-react-native/pull/2692))
  - [changelog](https://github.com/getsentry/sentry-javascript/blob/master/CHANGELOG.md#7260)
  - [diff](https://github.com/getsentry/sentry-javascript/compare/7.21.1...7.26.0)
- Bump Android SDK from v6.9.1 to v6.9.2 ([#2677](https://github.com/getsentry/sentry-react-native/pull/2677))
  - [changelog](https://github.com/getsentry/sentry-java/blob/main/CHANGELOG.md#692)
  - [diff](https://github.com/getsentry/sentry-java/compare/6.9.1...6.9.2)

## 5.0.0-alpha.10

- Latest changes from 4.11.0

### Dependencies

- Bump CLI from v1.74.4 to v2.10.0 ([#2669](https://github.com/getsentry/sentry-react-native/pull/2669))
  - [changelog](https://github.com/getsentry/sentry-cli/blob/master/CHANGELOG.md#2100)
  - [diff](https://github.com/getsentry/sentry-cli/compare/1.74.4...2.10.0)

## 4.11.0

### Features

- Screenshots ([#2610](https://github.com/getsentry/sentry-react-native/pull/2610))

## 4.10.1

### Fixes

- Bump Wizard from v1.2.17 to v1.4.0 ([#2645](https://github.com/getsentry/sentry-react-native/pull/2645))
  - [changelog](https://github.com/getsentry/sentry-wizard/blob/master/CHANGELOG.md#140)
  - [diff](https://github.com/getsentry/sentry-wizard/compare/v1.2.17...v1.4.0)
- Android builds without ext config, auto create assets dir for modules ([#2652](https://github.com/getsentry/sentry-react-native/pull/2652))
- Exit gracefully if source map file for collecting modules doesn't exist ([#2655](https://github.com/getsentry/sentry-react-native/pull/2655))
- Create only one clean-up tasks for modules collection ([#2657](https://github.com/getsentry/sentry-react-native/pull/2657))

### Dependencies

- Bump Android SDK from v6.8.0 to v6.9.1 ([#2653](https://github.com/getsentry/sentry-react-native/pull/2653))
  - [changelog](https://github.com/getsentry/sentry-java/blob/main/CHANGELOG.md#691)
  - [diff](https://github.com/getsentry/sentry-java/compare/6.8.0...6.9.1)

## 5.0.0-alpha.9

- Latest changes from 4.10.0

### Fixes

- Add missing source Spec for RNSentry Codegen. ([#2639](https://github.com/getsentry/sentry-react-native/pull/2639))

## 4.10.0

### Features

- JS Runtime dependencies are sent in Events ([#2606](https://github.com/getsentry/sentry-react-native/pull/2606))
  - To collect JS dependencies on iOS add `../node_modules/@sentry/react-native/scripts/collect-modules.sh` at the end of the `Bundle React Native code and images` build phase. The collection only works on Release builds. Android builds have a new step in `sentry.gradle` plugin. More in [the migration documentation](https://docs.sentry.io/platforms/react-native/migration#from-48x-to-49x).

### Dependencies

- Bump JavaScript SDK from v7.20.1 to v7.21.1 ([#2636](https://github.com/getsentry/sentry-react-native/pull/2636))
  - [changelog](https://github.com/getsentry/sentry-javascript/blob/master/CHANGELOG.md#7211)
  - [diff](https://github.com/getsentry/sentry-javascript/compare/7.20.1...7.21.1)

## 5.0.0-alpha.8

- Latest changes from 4.9.0

## 4.9.0

### Features

- Add `maxQueueSize` option ([#2578](https://github.com/getsentry/sentry-react-native/pull/2578))

### Fixes

- Use `Scope` class rather than `Scope` type for top-level functions ([#2627](https://github.com/getsentry/sentry-react-native/pull/2627))

### Dependencies

- Bump JavaScript SDK from v7.16.0 to v7.20.1 ([#2582](https://github.com/getsentry/sentry-react-native/pull/2582), [#2598](https://github.com/getsentry/sentry-react-native/pull/2598), [#2632](https://github.com/getsentry/sentry-react-native/pull/2632), [#2607](https://github.com/getsentry/sentry-react-native/pull/2607))
  - [changelog](https://github.com/getsentry/sentry-javascript/blob/master/CHANGELOG.md#7201)
  - [diff](https://github.com/getsentry/sentry-javascript/compare/7.16.0...7.20.1)
- Bump Cocoa SDK from v7.29.0 to v7.31.2 ([#2592](https://github.com/getsentry/sentry-react-native/pull/2592), [#2601](https://github.com/getsentry/sentry-react-native/pull/2601), [#2629](https://github.com/getsentry/sentry-react-native/pull/2629))
  - [changelog](https://github.com/getsentry/sentry-cocoa/blob/master/CHANGELOG.md#7312)
  - [diff](https://github.com/getsentry/sentry-cocoa/compare/7.29.0...7.31.2)
- Bump Android SDK from v6.6.0 to v6.8.0 ([#2600](https://github.com/getsentry/sentry-react-native/pull/2600), [#2628](https://github.com/getsentry/sentry-react-native/pull/2628))
  - [changelog](https://github.com/getsentry/sentry-java/blob/main/CHANGELOG.md#680)
  - [diff](https://github.com/getsentry/sentry-java/compare/6.6.0...6.8.0)

## 4.8.0

### Fixes

- Message event can have attached stacktrace ([#2577](https://github.com/getsentry/sentry-react-native/pull/2577))
- Fixed maximum call stack exceeded error resulting from large payloads ([#2579](https://github.com/getsentry/sentry-react-native/pull/2579))

### Dependencies

- Bump Android SDK from v6.5.0 to v6.6.0 ([#2572](https://github.com/getsentry/sentry-react-native/pull/2572))
  - [changelog](https://github.com/getsentry/sentry-java/blob/main/CHANGELOG.md#660)
  - [diff](https://github.com/getsentry/sentry-java/compare/6.5.0...6.6.0)
- Bump Cocoa SDK from v7.28.0 to v7.29.0 ([#2571](https://github.com/getsentry/sentry-react-native/pull/2571))
  - [changelog](https://github.com/getsentry/sentry-cocoa/blob/master/CHANGELOG.md#7290)
  - [diff](https://github.com/getsentry/sentry-cocoa/compare/7.28.0...7.29.0)

## 5.0.0-alpha.7

- Latest changes from 4.7.1

### Fixes

- Remove hardcoded Folly version ([#2558](https://github.com/getsentry/sentry-react-native/pull/2558))

### Features

- Send react native js engine, turbo module, fabric flags and component stack in Event contexts ([#2552](https://github.com/getsentry/sentry-react-native/pull/2552))

### Dependencies

- Bump CLI from v1.74.4 to v2.7.0 ([#2457](https://github.com/getsentry/sentry-react-native/pull/2457))
  - [changelog](https://github.com/getsentry/sentry-cli/blob/master/CHANGELOG.md#270)
  - [diff](https://github.com/getsentry/sentry-cli/compare/1.74.4...2.7.0)
- Bump Android SDK from v6.5.0 to v6.6.0 ([#2572](https://github.com/getsentry/sentry-react-native/pull/2572))
  - [changelog](https://github.com/getsentry/sentry-java/blob/main/CHANGELOG.md#660)
  - [diff](https://github.com/getsentry/sentry-java/compare/6.5.0...6.6.0)
- Bump Cocoa SDK from v7.28.0 to v7.29.0 ([#2571](https://github.com/getsentry/sentry-react-native/pull/2571))
  - [changelog](https://github.com/getsentry/sentry-cocoa/blob/master/CHANGELOG.md#7290)
  - [diff](https://github.com/getsentry/sentry-cocoa/compare/7.28.0...7.29.0)

## 4.7.1

### Fixes

- Remove duplicate sdk package record from envelope ([#2570](https://github.com/getsentry/sentry-react-native/pull/2570))
- Fix `appHangsTimeoutInterval` -> `appHangTimeoutInterval` option name ([#2574](https://github.com/getsentry/sentry-react-native/pull/2574))

## 4.7.0

### Dependencies

- Bump Android SDK from v6.4.3 to v6.5.0 ([#2535](https://github.com/getsentry/sentry-react-native/pull/2535))
  - [changelog](https://github.com/getsentry/sentry-java/blob/main/CHANGELOG.md#650)
  - [diff](https://github.com/getsentry/sentry-java/compare/6.4.3...6.5.0)
- Bump JavaScript SDK from v7.14.2 to v7.16.0 ([#2536](https://github.com/getsentry/sentry-react-native/pull/2536), [#2561](https://github.com/getsentry/sentry-react-native/pull/2561))
  - [changelog](https://github.com/getsentry/sentry-javascript/blob/master/CHANGELOG.md#7160)
  - [diff](https://github.com/getsentry/sentry-javascript/compare/7.14.2...7.16.0)
- Bump Cocoa SDK from v7.27.1 to v7.28.0 ([#2548](https://github.com/getsentry/sentry-react-native/pull/2548))
  - [changelog](https://github.com/getsentry/sentry-cocoa/blob/master/CHANGELOG.md#7280)
  - [diff](https://github.com/getsentry/sentry-cocoa/compare/7.27.1...7.28.0)

## 5.0.0-alpha.6

- Latest changes from 4.6.1

### Features

- Add initial support for the RN New Architecture, backwards compatible RNSentry Turbo Module ([#2522](https://github.com/getsentry/sentry-react-native/pull/2522))

### Breaking changes

- New ReactNativeTracingOptions idleTimeoutMs and finalTimeoutMs replacing idleTimeout and maxTransactionDuration respectively ([#2481](https://github.com/getsentry/sentry-react-native/pull/2481))
- iOS min target 12.4, Android API min 21, min React Native version 0.70 ([#2522](https://github.com/getsentry/sentry-react-native/pull/2522))

### Dependencies

- Bump Android SDK from v6.4.3 to v6.5.0 ([#2535](https://github.com/getsentry/sentry-react-native/pull/2535))
  - [changelog](https://github.com/getsentry/sentry-java/blob/main/CHANGELOG.md#650)
  - [diff](https://github.com/getsentry/sentry-java/compare/6.4.3...6.5.0)
- Bump JavaScript SDK from v7.14.2 to v7.15.0 ([#2536](https://github.com/getsentry/sentry-react-native/pull/2536))
  - [changelog](https://github.com/getsentry/sentry-javascript/blob/master/CHANGELOG.md#7150)
  - [diff](https://github.com/getsentry/sentry-javascript/compare/7.14.2...7.15.0)

## 4.6.1

### Fixes

- Make `configureScope` callback safe [#2510](https://github.com/getsentry/sentry-react-native/pull/2510)
- Allows collecting app start and slow/frozen frames if Native SDK is inited manually [#2517](https://github.com/getsentry/sentry-react-native/pull/2517)
- Nested breadcrumb data on android was not treated correctly [#2519](https://github.com/getsentry/sentry-react-native/pull/2519)

### Dependencies

- Bump JavaScript SDK from v7.14.0 to v7.14.2 ([#2511](https://github.com/getsentry/sentry-react-native/pull/2511), [#2526](https://github.com/getsentry/sentry-react-native/pull/2526))
  - [changelog](https://github.com/getsentry/sentry-javascript/blob/master/CHANGELOG.md#7142)
  - [diff](https://github.com/getsentry/sentry-javascript/compare/7.14.0...7.14.2)
- Bump Cocoa SDK from v7.27.0 to v7.27.1 ([#2521](https://github.com/getsentry/sentry-react-native/pull/2521))
  - [changelog](https://github.com/getsentry/sentry-cocoa/blob/master/CHANGELOG.md#7271)
  - [diff](https://github.com/getsentry/sentry-cocoa/compare/7.27.0...7.27.1)
- Bump Android SDK from v6.4.2 to v6.4.3 ([#2520](https://github.com/getsentry/sentry-react-native/pull/2520))
  - [changelog](https://github.com/getsentry/sentry-java/blob/main/CHANGELOG.md#643)
  - [diff](https://github.com/getsentry/sentry-java/compare/6.4.2...6.4.3)

## 5.0.0-alpha.5

### Fixes

- Make `configureScope` callback safe [#2510](https://github.com/getsentry/sentry-react-native/pull/2510)

### Dependencies

- Bump JavaScript SDK from v7.14.0 to v7.14.1 ([#2511](https://github.com/getsentry/sentry-react-native/pull/2511))
  - [changelog](https://github.com/getsentry/sentry-javascript/blob/master/CHANGELOG.md#7141)
  - [diff](https://github.com/getsentry/sentry-javascript/compare/7.14.0...7.14.1)
- Bump Cocoa SDK from v7.27.0 to v7.27.1 ([#2521](https://github.com/getsentry/sentry-react-native/pull/2521))
  - [changelog](https://github.com/getsentry/sentry-cocoa/blob/master/CHANGELOG.md#7271)
  - [diff](https://github.com/getsentry/sentry-cocoa/compare/7.27.0...7.27.1)
- Bump Android SDK from v6.4.2 to v6.4.3 ([#2520](https://github.com/getsentry/sentry-react-native/pull/2520))
  - [changelog](https://github.com/getsentry/sentry-java/blob/main/CHANGELOG.md#643)
  - [diff](https://github.com/getsentry/sentry-java/compare/6.4.2...6.4.3)

## 4.6.0

### Fixes

- SDK Gracefully downgrades when callback throws an error ([#2502](https://github.com/getsentry/sentry-react-native/pull/2502))
- React Navigation v5 ignores when current route is undefined after state changed. ([#2484](https://github.com/getsentry/sentry-react-native/pull/2484))

### Features

- Add ClientReports ([#2496](https://github.com/getsentry/sentry-react-native/pull/2496))

### Sentry Self-hosted Compatibility

- Starting with version `4.6.0` of the `@sentry/react-native` package, [Sentry's self hosted version >= v21.9.0](https://github.com/getsentry/self-hosted/releases) is required or you have to manually disable sending client reports via the `sendClientReports` option. This only applies to self-hosted Sentry. If you are using [sentry.io](https://sentry.io), no action is needed.

### Dependencies

- Bump Cocoa SDK from v7.25.1 to v7.27.0 ([#2500](https://github.com/getsentry/sentry-react-native/pull/2500), [#2506](https://github.com/getsentry/sentry-react-native/pull/2506))
  - [changelog](https://github.com/getsentry/sentry-cocoa/blob/master/CHANGELOG.md#7270)
  - [diff](https://github.com/getsentry/sentry-cocoa/compare/7.25.1...7.27.0)
- Bump JavaScript SDK from v7.13.0 to v7.14.0 ([#2504](https://github.com/getsentry/sentry-react-native/pull/2504))
  - [changelog](https://github.com/getsentry/sentry-javascript/blob/master/CHANGELOG.md#7140)
  - [diff](https://github.com/getsentry/sentry-javascript/compare/7.13.0...7.14.0)

## 5.0.0-alpha.4

- Latest changes from 4.5.0

### Breaking changes

- New ReactNativeTracingOptions idleTimeoutMs and finalTimeoutMs replacing idleTimeout and maxTransactionDuration respectively ([#2481](https://github.com/getsentry/sentry-react-native/pull/2481))

## 4.5.0

### Features

- Add user feedback ([#2486](https://github.com/getsentry/sentry-react-native/pull/2486))
- Add typings for app hang functionality ([#2479](https://github.com/getsentry/sentry-react-native/pull/2479))

### Fixes

- Update warm/cold start span ops ([#2487](https://github.com/getsentry/sentry-react-native/pull/2487))
- Detect hard crash the same as native sdks ([#2480](https://github.com/getsentry/sentry-react-native/pull/2480))
- Integrations factory receives default integrations ([#2494](https://github.com/getsentry/sentry-react-native/pull/2494))

### Dependencies

- Bump Android SDK from v6.4.1 to v6.4.2 ([#2485](https://github.com/getsentry/sentry-react-native/pull/2485))
  - [changelog](https://github.com/getsentry/sentry-java/blob/main/CHANGELOG.md#642)
  - [diff](https://github.com/getsentry/sentry-java/compare/6.4.1...6.4.2)
- Bump JavaScript SDK from v7.12.1 to v7.13.0 ([#2478](https://github.com/getsentry/sentry-react-native/pull/2478))
  - [changelog](https://github.com/getsentry/sentry-javascript/blob/master/CHANGELOG.md#7130)
  - [diff](https://github.com/getsentry/sentry-javascript/compare/7.12.1...7.13.0)

## 4.4.0

### Features

- Add attachments support ([#2463](https://github.com/getsentry/sentry-react-native/pull/2463))

## 4.3.1

### Fixes

- ReactNativeTracingOptions maxTransactionDuration is in seconds ([#2469](https://github.com/getsentry/sentry-react-native/pull/2469))

### Dependencies

- Bump Cocoa SDK from v7.24.1 to v7.25.1 ([#2465](https://github.com/getsentry/sentry-react-native/pull/2465))
  - [changelog](https://github.com/getsentry/sentry-cocoa/blob/master/CHANGELOG.md#7251)
  - [diff](https://github.com/getsentry/sentry-cocoa/compare/7.24.1...7.25.1)

## 5.0.0-alpha.3

- Latest changes from 4.3.x

### Dependencies

- Bump Wizard from v2.0.0 to v2.2.0 ([#2460](https://github.com/getsentry/sentry-react-native/pull/2460))
  - [changelog](https://github.com/getsentry/sentry-wizard/blob/master/CHANGELOG.md#v220)
  - [diff](https://github.com/getsentry/sentry-wizard/compare/v2.0.0...v2.2.0)

## 4.3.0

### Features

- Add Transaction Source for Dynamic Sampling Context ([#2454](https://github.com/getsentry/sentry-react-native/pull/2454))

### Dependencies

- Bump Cocoa SDK from v7.23.0 to v7.24.1 ([#2456](https://github.com/getsentry/sentry-react-native/pull/2456))
  - [changelog](https://github.com/getsentry/sentry-cocoa/blob/master/CHANGELOG.md#7241)
  - [diff](https://github.com/getsentry/sentry-cocoa/compare/7.23.0...7.24.1)
- Bump Android SDK from v6.3.1 to v6.4.1 ([#2437](https://github.com/getsentry/sentry-react-native/pull/2437))
  - [changelog](https://github.com/getsentry/sentry-java/blob/main/CHANGELOG.md#641)
  - [diff](https://github.com/getsentry/sentry-java/compare/6.3.1...6.4.1)
- Bump JavaScript SDK from v7.9.0 to v7.12.1 ([#2451](https://github.com/getsentry/sentry-react-native/pull/2451))
  - [changelog](https://github.com/getsentry/sentry-javascript/blob/master/CHANGELOG.md#7121)
  - [diff](https://github.com/getsentry/sentry-javascript/compare/7.9.0...7.12.1)

## 4.2.4

### Fixes

- ReactNativeTracing wrongly marks transactions as deadline_exceeded when it reaches the idleTimeout ([#2427](https://github.com/getsentry/sentry-react-native/pull/2427))

## 5.0.0-alpha.2

- Latest changes from 4.2.x

## 5.0.0-alpha.1

### Fixes

- Auto linking for RN >= 0.69 ([#2332](https://github.com/getsentry/sentry-react-native/pull/2332))

## 4.2.3

### Fixes

- Bump Cocoa SDK to v7.23.0 ([#2401](https://github.com/getsentry/sentry-react-native/pull/2401))
  - [changelog](https://github.com/getsentry/sentry-cocoa/blob/master/CHANGELOG.md#7230)
  - [diff](https://github.com/getsentry/sentry-cocoa/compare/7.22.0...7.23.0)
- Bump Android SDK to v6.3.1 ([#2410](https://github.com/getsentry/sentry-react-native/pull/2410))
  - [changelog](https://github.com/getsentry/sentry-java/blob/main/CHANGELOG.md#631)
  - [diff](https://github.com/getsentry/sentry-java/compare/6.3.0...6.3.1)
- Bump JavaScript SDK to v7.9.0 ([#2412](https://github.com/getsentry/sentry-react-native/pull/2412))
  - [changelog](https://github.com/getsentry/sentry-javascript/blob/master/CHANGELOG.md#790)
  - [diff](https://github.com/getsentry/sentry-javascript/compare/7.7.0...7.9.0)

## 4.2.2

### Fixes

- Should not ignore `options.transport` function provided in `Sentry.init(...)` ([#2398](https://github.com/getsentry/sentry-react-native/pull/2398))

## 4.2.1

### Fixes

- SENTRY_DIST accepts non-number values on Android ([#2395](https://github.com/getsentry/sentry-react-native/pull/2395))

### Features

- Bump Cocoa SDK to v7.22.0 ([#2392](https://github.com/getsentry/sentry-react-native/pull/2392))
  - [changelog](https://github.com/getsentry/sentry-cocoa/blob/master/CHANGELOG.md#7220)
  - [diff](https://github.com/getsentry/sentry-cocoa/compare/7.21.0...7.22.0)

## 4.2.0

### Features

- Bump Cocoa SDK to v7.21.0 ([#2374](https://github.com/getsentry/sentry-react-native/pull/2374))
  - [changelog](https://github.com/getsentry/sentry-cocoa/blob/master/CHANGELOG.md#7210)
  - [diff](https://github.com/getsentry/sentry-cocoa/compare/7.20.0...7.21.0)
- Bump Android SDK to v6.3.0 ([#2380](https://github.com/getsentry/sentry-react-native/pull/2380))
  - [changelog](https://github.com/getsentry/sentry-java/blob/main/CHANGELOG.md#630)
  - [diff](https://github.com/getsentry/sentry-java/compare/6.1.4...6.3.0)
- Bump JavaScript SDK to v7.7.0 ([#2375](https://github.com/getsentry/sentry-react-native/pull/2375))
  - [changelog](https://github.com/getsentry/sentry-javascript/blob/master/CHANGELOG.md#770)
  - [diff](https://github.com/getsentry/sentry-javascript/compare/7.6.0...7.7.0)

## 4.1.3

### Fixes

- Solve reference to private cocoa SDK class ([#2369](https://github.com/getsentry/sentry-react-native/pull/2369))

## 4.1.2

### Fixes

- Set default unit for measurements ([#2360](https://github.com/getsentry/sentry-react-native/pull/2360))
- When using SENTRY_DIST env. var. on Android, SDK fails to convert to an Integer ([#2365](https://github.com/getsentry/sentry-react-native/pull/2365))

### Features

- Bump JavaScript SDK to v7.6.0 ([#2361](https://github.com/getsentry/sentry-react-native/pull/2361))
  - [changelog](https://github.com/getsentry/sentry-javascript/blob/master/CHANGELOG.md#760)
  - [diff](https://github.com/getsentry/sentry-javascript/compare/7.5.1...7.6.0)

## 4.1.1

### Features

- Bump Cocoa SDK to v7.20.0 ([#2341](https://github.com/getsentry/sentry-react-native/pull/2341), [#2356](https://github.com/getsentry/sentry-react-native/pull/2356))
  - [changelog](https://github.com/getsentry/sentry-cocoa/blob/master/CHANGELOG.md#7200)
  - [diff](https://github.com/getsentry/sentry-cocoa/compare/7.18.1...7.20.0)
- Bump JavaScript SDK to v7.5.1 ([#2342](https://github.com/getsentry/sentry-react-native/pull/2342), [#2350](https://github.com/getsentry/sentry-react-native/pull/2350))
  - [changelog](https://github.com/getsentry/sentry-javascript/blob/master/CHANGELOG.md#751)
  - [diff](https://github.com/getsentry/sentry-javascript/compare/7.3.1...7.5.1)

## 4.1.0

- Fix: Send DidBecomeActiveNotification when OOM enabled ([#2326](https://github.com/getsentry/sentry-react-native/pull/2326))
- Fix: SDK overwrites the user defined ReactNativeTracing ([#2319](https://github.com/getsentry/sentry-react-native/pull/2319))
- Bump Sentry JavaScript 7.3.1 ([#2306](https://github.com/getsentry/sentry-react-native/pull/2306))
  - [changelog](https://github.com/getsentry/sentry-javascript/blob/7.3.1/CHANGELOG.md)
  - [diff](https://github.com/getsentry/sentry-javascript/compare/7.1.1...7.3.1)
- Bump Sentry Cocoa 7.18.1 ([#2320](https://github.com/getsentry/sentry-react-native/pull/2320))
  - [changelog](https://github.com/getsentry/sentry-cocoa/blob/7.18.1/CHANGELOG.md)
  - [diff](https://github.com/getsentry/sentry-cocoa/compare/7.18.0...7.18.1)
- Bump Sentry Android 6.1.4 ([#2320](https://github.com/getsentry/sentry-react-native/pull/2320))
  - [changelog](https://github.com/getsentry/sentry-java/blob/6.1.4/CHANGELOG.md)
  - [diff](https://github.com/getsentry/sentry-java/compare/6.1.2...6.1.4)

## 4.0.2

- Fix Calculate the absolute number of Android versionCode ([#2313](https://github.com/getsentry/sentry-react-native/pull/2313))

## 4.0.1

- Filter out app start with more than 60s ([#2303](https://github.com/getsentry/sentry-react-native/pull/2303))

## 4.0.0

- Bump Sentry JavaScript 7.1.1 ([#2279](https://github.com/getsentry/sentry-react-native/pull/2279))
  - [changelog](https://github.com/getsentry/sentry-javascript/blob/7.1.1/CHANGELOG.md)
  - [diff](https://github.com/getsentry/sentry-javascript/compare/6.19.2...7.1.1)
- Bump Sentry Cocoa 7.18.0 ([#2303](https://github.com/getsentry/sentry-react-native/pull/2303))
  - [changelog](https://github.com/getsentry/sentry-cocoa/blob/7.18.0/CHANGELOG.md)
  - [diff](https://github.com/getsentry/sentry-cocoa/compare/7.11.0...7.18.0)
- Bump Sentry Android 6.1.2 ([#2303](https://github.com/getsentry/sentry-react-native/pull/2303))
  - [changelog](https://github.com/getsentry/sentry-java/blob/6.1.2/CHANGELOG.md)
  - [diff](https://github.com/getsentry/sentry-java/compare/5.7.0...6.1.2)

## Breaking changes

By bumping Sentry Javascript, new breaking changes were introduced, to know more what was changed, check the [breaking changes changelog](https://github.com/getsentry/sentry-javascript/blob/7.0.0/CHANGELOG.md#breaking-changes) from Sentry Javascript.

## 4.0.0-beta.5

- Fix warning missing DSN on BrowserClient. ([#2294](https://github.com/getsentry/sentry-react-native/pull/2294))

## 4.0.0-beta.4

- Bump Sentry Cocoa 7.17.0 ([#2300](https://github.com/getsentry/sentry-react-native/pull/2300))
  - [changelog](https://github.com/getsentry/sentry-cocoa/blob/7.17.0/CHANGELOG.md)
  - [diff](https://github.com/getsentry/sentry-cocoa/compare/7.16.1...7.17.0)
- Bump Sentry Android 6.1.1 ([#2300](https://github.com/getsentry/sentry-react-native/pull/2300))
  - [changelog](https://github.com/getsentry/sentry-java/blob/6.1.1/CHANGELOG.md)
  - [diff](https://github.com/getsentry/sentry-java/compare/6.0.0...6.1.1)

## 4.0.0-beta.3

- Bump Sentry Cocoa 7.16.1 ([#2279](https://github.com/getsentry/sentry-react-native/pull/2283))
  - [changelog](https://github.com/getsentry/sentry-cocoa/blob/7.16.1/CHANGELOG.md)
  - [diff](https://github.com/getsentry/sentry-cocoa/compare/7.11.0...7.16.1)

## 4.0.0-beta.2

- Bump Sentry JavaScript 7.1.1 ([#2279](https://github.com/getsentry/sentry-react-native/pull/2279))
  - [changelog](https://github.com/getsentry/sentry-javascript/blob/7.1.1/CHANGELOG.md)
  - [diff](https://github.com/getsentry/sentry-javascript/compare/7.0.0...7.1.1)
- Bump Sentry Android 6.0.0 ([#2281](https://github.com/getsentry/sentry-react-native/pull/2281))
  - [changelog](https://github.com/getsentry/sentry-java/blob/6.0.0/CHANGELOG.md)
  - [diff](https://github.com/getsentry/sentry-java/compare/5.7.0...6.0.0)

## 4.0.0-beta.1

- Bump Sentry JavaScript 7.0.0 ([#2250](https://github.com/getsentry/sentry-react-native/pull/2250))
  - [changelog](https://github.com/getsentry/sentry-javascript/blob/7.0.0/CHANGELOG.md)
  - [diff](https://github.com/getsentry/sentry-javascript/compare/6.19.2...7.0.0)

## Breaking changes

By bumping Sentry Javascript, new breaking changes were introduced, to know more what was changed, check the [breaking changes changelog](https://github.com/getsentry/sentry-javascript/blob/7.0.0/CHANGELOG.md#breaking-changes) from Sentry Javascript.

## 3.4.3

- feat: Support macOS (#2240) by @ospfranco

## 3.4.2

- fix: Fix cold start appearing again after js bundle reload on Android. #2229

## 3.4.1

- fix: Make withTouchEventBoundary options optional #2196

## 3.4.0

### Various fixes & improvements

- Bump: @sentry/javascript dependencies to 6.19.2 (#2175) by @marandaneto

## 3.3.6

- fix: Respect given release if no dist is given during SDK init (#2163)
- Bump: @sentry/javascript dependencies to 6.19.2 (#2175)

## 3.3.5

- Bump: Sentry Cocoa to 7.11.0 and Sentry Android to 5.7.0 (#2160)

## 3.3.4

- fix(android): setContext serializes as context for Android instead of extra (#2155)
- fix(android): Duplicate Breadcrumbs when captuing messages #2153

## 3.3.3

- Bump: Sentry Cocoa to 7.10.2 and Sentry Android to 5.6.3 (#2145)
- fix(android): Upload source maps correctly regardless of version codes #2144

## 3.3.2

- fix: Do not report empty measurements #1983
- fix(iOS): Bump Sentry Cocoa to 7.10.1 and report slow and frozen measurements (#2132)
- fix(iOS): Missing userId on iOS when the user is not set in the Scope (#2133)

## 3.3.1

- feat: Support setting maxCacheItems #2102
- fix: Clear transaction on route change for React Native Navigation #2119

## 3.3.0

- feat: Support enableNativeCrashHandling for iOS #2101
- Bump: Sentry Cocoa 7.10.0 #2100
- feat: Touch events now track components with `sentry-label` prop, falls back to `accessibilityLabel` and then finally `displayName`. #2068
- fix: Respect sentryOption.debug setting instead of #DEBUG build flag for outputting logs #2039
- fix: Passing correct mutableOptions to iOS SDK (#2037)
- Bump: Bump @sentry/javascript dependencies to 6.17.9 #2082
- fix: Discard prior transactions on react navigation dispatch #2053

## 3.2.14-beta.2

- feat: Touch events now track components with `sentry-label` prop, falls back to `accessibilityLabel` and then finally `displayName`. #2068
- fix: Respect sentryOption.debug setting instead of #DEBUG build flag for outputting logs #2039
- fix: Passing correct mutableOptions to iOS SDK (#2037)
- Bump: Bump @sentry/javascript dependencies to 6.17.9 #2082

## 3.2.14-beta.1

- fix: Discard prior transactions on react navigation dispatch #2053

## 3.2.13

- fix(deps): Add `@sentry/wizard` back in as a dependency to avoid missing dependency when running react-native link. #2015
- Bump: sentry-cli to 1.72.0 #2016

## 3.2.12

- fix: fetchNativeDeviceContexts returns an empty Array if no Device Context available #2002
- Bump: Sentry Cocoa 7.9.0 #2011

## 3.2.11

- fix: Polyfill the promise library to permanently fix unhandled rejections #1984

## 3.2.10

- fix: Do not crash if androidx.core isn't available on Android #1981
- fix: App start measurement on Android #1985
- Bump: Sentry Android to 5.5.2 #1985

## 3.2.9

- Deprecate initialScope in favor of configureScope #1963
- Bump: Sentry Android to 5.5.1 and Sentry Cocoa to 7.7.0 #1965

## 3.2.8

### Various fixes & improvements

- replace usage of master to main (30b44232) by @marandaneto

## 3.2.7

- fix: ReactNavigationV4Instrumentation null when evaluating 'state.routes' #1940
- fix: ConcurrentModification exception for frameMetricsAggregator #1939

## 3.2.6

- feat(android): Support monorepo in gradle plugin #1917
- fix: Remove dependency on promiseRejectionTrackingOptions #1928

## 3.2.5

- fix: Fix dynamic require for promise options bypassing try catch block and crashing apps #1923

## 3.2.4

- fix: Warn when promise rejections won't be caught #1886
- Bump: Sentry Android to 5.4.3 and Sentry Cocoa to 7.5.4 #1920

## 3.2.3

### Various fixes & improvements

- fix(ios): tracesSampler becomes NSNull in iOS and the app cannot be started (#1872) by @marandaneto

## 3.2.2

- Bump Sentry Android SDK to 5.3.0 #1860

## 3.2.1

### Various fixes & improvements

- feat(ios): Missing config `enableOutOfMemoryTracking` on iOS/Mac (#1858) by @marandaneto

## 3.2.0

- feat: Routing instrumentation will emit breadcrumbs on route change and set route tag #1837
- Bump Sentry Android SDK to 5.2.4 ([#1844](https://github.com/getsentry/sentry-react-native/pull/1844))

  - [changelog](https://github.com/getsentry/sentry-java/blob/5.2.4/CHANGELOG.md)
  - [diff](https://github.com/getsentry/sentry-java/compare/5.2.0...5.2.4)

- Bump Sentry Cocoa SDK to 7.4.8 ([#1856](https://github.com/getsentry/sentry-react-native/pull/1856))
  - [changelog](https://github.com/getsentry/sentry-cocoa/blob/7.4.8/CHANGELOG.md)
  - [diff](https://github.com/getsentry/sentry-cocoa/compare/7.3.0...7.4.8)

## 3.2.0-beta.2

- fix: Type React Native Navigation instrumentation constructor argument as unknown to avoid typescript errors #1817

## 3.2.0-beta.1

- feat: Routing instrumentation for React Native Navigation #1774

## 3.1.1

- Bump Sentry Android SDK to 5.2.0 ([#1785](https://github.com/getsentry/sentry-react-native/pull/1785))

  - [changelog](https://github.com/getsentry/sentry-java/blob/5.2.0/CHANGELOG.md)
  - [diff](https://github.com/getsentry/sentry-java/compare/5.1.2...5.2.0)

- Bump Sentry Cocoa SDK to 7.3.0 ([#1785](https://github.com/getsentry/sentry-react-native/pull/1785))
  - [changelog](https://github.com/getsentry/sentry-cocoa/blob/7.3.0/CHANGELOG.md)
  - [diff](https://github.com/getsentry/sentry-cocoa/compare/7.2.6...7.3.0)

## 3.1.0

- Feat: Allow custom release for source map upload scripts #1548
- ref: Remove v5 prefix from react navigation instrumentation to support v6 #1768

## 3.0.3

- Fix: Set Java 8 for source and target compatibility if not using AGP >= 4.2.x (#1763)

## 3.0.2

- Bump: Android tooling API 30 (#1761)

## 3.0.1

- fix: Add sentry-cli as a dependency #1755

## 3.0.0

- feat: Align `event.origin`, `event.environment` with other hybrid sdks #1749
- feat: Add native sdk package info onto events #1749
- build(js): Bump sentry-javascript dependencies to 6.12.0 #1750
- fix: Fix native frames not being added to transactions #1752
- build(android): Bump sentry-android to 5.1.2 #1753
- build(ios): Bump sentry-cocoa to 7.2.6 #1753
- fix: Move @sentry/wizard dependency to devDependencies #1751

## 3.0.0-beta.3

- feat: Add `wrap` wrapper method with profiler and touch event boundary #1728
- feat: App-start measurements, if using the `wrap` wrapper, will now finish on the root component mount #1728

## 3.0.0-beta.2

- feat: Native slow/frozen frames measurements #1711

## 3.0.0-beta.1

- build(ios): Bump sentry-cocoa to 7.2.0-beta.9 #1704
- build(android): Bump sentry-android to 5.1.0-beta.9 #1704
- feat: Add app start measurements to the first transaction #1704
- feat: Create an initial initial ui.load transaction by default #1704
- feat: Add `enableAutoPerformanceTracking` flag that enables auto performance when tracing is enabled #1704

## 2.7.0-beta.1

- feat: Track stalls in the JavaScript event loop as measurements #1542

## 2.6.2

- fix: Fix the error handler (error dialog) not called in dev #1712

## 2.6.1

- build(ios): Bump sentry-cocoa to 7.1.4 #1700

## 2.6.0

- feat: Support the `sendDefaultPii` option. #1634
- build(android): Bump sentry-android to 5.1.0-beta.2 #1645
- fix: Fix transactions on Android having clock drift and missing span data #1645

## 2.5.2

- fix: Fix `Sentry.close()` not correctly resolving the promise on iOS. #1617
- build(js): Bump sentry-javascript dependencies to 6.7.1 #1618

## 2.5.1

- fix: Fatal uncaught events should be tagged handled:false #1597
- fix: Fix duplicate breadcrumbs on Android #1598

## 2.5.0

### Dependencies

- build(js): Bump sentry-javascript dependencies to 6.5.1 #1588
- build(ios): Bump sentry-cocoa to 7.0.0 and remove setLogLevel #1459
- build(android): Bump sentry-android to 5.0.1 #1576

### Features

- feat: `Sentry.flush()` to flush events to disk and returns a promise #1547
- feat: `Sentry.close()` method to fully disable the SDK on all layers and returns a promise #1457

### Fixes

- fix: Process "log" levels in breadcrumbs before sending to native #1565

## 2.5.0-beta.1

- build(ios): Bump sentry-cocoa to 7.0.0 and remove setLogLevel #1459
- feat: Close method to fully disable the SDK on all layers #1457
- build(android): Bump Android SDK to 5.0.0-beta.1 #1476

## 2.4.3

- fix: Use the latest outbox path from hub options instead of private options #1529

## 2.4.2

- fix: enableNative: false should take precedence over autoInitializeNativeSdk: false #1462

## 2.4.1

- fix: Type navigation container ref arguments as any to avoid TypeScript errors #1453

## 2.4.0

- fix: Don't call `NATIVE.fetchRelease` if release and dist already exists on the event #1388
- feat: Add onReady callback that gets called after Native SDK init is called #1406

## 2.3.0

- feat: Re-export Profiler and useProfiler from @sentry/react #1372
- fix(performance): Handle edge cases in React Navigation routing instrumentation. #1365
- build(android): Bump sentry-android to 4.3.0 #1373
- build(devtools): Bump @sentry/wizard to 1.2.2 #1383
- build(js): Bump sentry-javascript dependencies to 6.2.1 #1384
- feat(performance): Option to set route change timeout in routing instrumentation #1370

## 2.2.2

- fix: Fix unhandled promise rejections not being tracked #1367

## 2.2.1

- build(js): Bump @sentry/\* dependencies on javascript to 6.2.0 #1354
- fix: Fix react-dom dependency issue. #1354
- build(android): Bump sentry-android to 4.1.0 #1334

## 2.2.0

- Bump: sentry-android to v4.0.0 #1309
- build(ios): Bump sentry-cocoa to 6.1.4 #1308
- fix: Handle auto session tracking start on iOS #1308
- feat: Use beforeNavigate in routing instrumentation to match behavior on JS #1313
- fix: React Navigation Instrumentation starts initial transaction before navigator mount #1315

## 2.2.0-beta.0

- build(ios): Bump sentry-cocoa to 6.1.3 #1293
- fix: pass maxBreadcrumbs to Android init
- feat: Allow disabling native SDK initialization but still use it #1259
- ref: Rename shouldInitializeNativeSdk to autoInitializeNativeSdk #1275
- fix: Fix parseErrorStack that only takes string in DebugSymbolicator event processor #1274
- fix: Only set "event" type in envelope item and not the payload #1271
- build: Bump JS dependencies to 5.30.0 #1282
- fix: Add fallback envelope item type to iOS. #1283
- feat: Auto performance tracing with XHR/fetch, and routing instrumentation #1230

## 2.1.1

- build(android): Bump `sentry-android` to 3.2.1 #1296

## 2.1.0

- feat: Include @sentry/tracing and expose startTransaction #1167
- feat: A better sample app to showcase the SDK and especially tracing #1168
- build(js): Bump @sentry/javascript dependencies to 5.28.0. #1228
- build(android): Bump `sentry-android` to 3.2.0 #1208

## 2.0.2

- build(ios): Bump `sentry-cocoa` to 6.0.9 #1200

## 2.0.1

- build(ios): Bump `sentry-cocoa` to 6.0.8. #1188
- fix(ios): Remove private imports and call `storeEnvelope` on the client. #1188
- fix(ios): Lock specific version in podspec. #1188
- build(android): Bump `sentry-android` to 3.1.3. #1177
- build(deps): Bump @sentry/javascript deps to version-locked 5.27.4 #1199

## 2.0.0

- build(android): Changes android package name from `io.sentry.RNSentryPackage` to `io.sentry.react.RNSentryPackage` (Breaking). #1131
- fix: As auto session tracking is now on by default, allow user to pass `false` to disable it. #1131
- build: Bump `sentry-android` to 3.1.0. #1131
- build: Bump `sentry-cocoa` to 6.0.3. #1131
- feat(ios): Use `captureEnvelope` on iOS/Mac. #1131
- feat: Support envelopes with type other than `event`. #1131
- feat(android): Add enableNdkScopeSync property to ReactNativeOptions. #1131
- feat(android): Pass attachStacktrace option property down to android SDK. #1131
- build(js): Bump @sentry/javascript dependencies to 5.27.1. #1156

## 1.9.0

- fix: Only show the "Native Sentry SDK is disabled" warning when `enableNative` is false and `enableNativeNagger` is true. #1084
- build: Bump @sentry/javascript dependencies to 5.25.0. #1118

## 1.8.2

- build: Bump @sentry/javascript dependencies to 5.24.2 #1091
- fix: Add a check that `performance` exists before using it. #1091

## 1.8.1

- build: Bump @sentry/javascript dependencies to 5.24.1 #1088
- fix: Fix timestamp offset issues due to issues with `performance.now()` introduced in React Native 0.63. #1088

## 1.8.0

- feat: Support MacOS #1068
- build: Bump @sentry/javascript dependencies to 5.23.0 #1079
- fix: Only call native deviceContexts on iOS #1061
- fix: Don't send over Log and Critical levels over native bridge #1063

## 1.7.2

- meta: Move from Travis CI to Github Actions #1019
- ref: Drop TSLint in favor of ESLint #1023
- test: Add basic end-to-end tests workflow #945
- Bump: sentry-android to v2.3.1

## 1.7.1

- build: Bump sentry-cocoa to 5.2 #1011
- fix: App Store submission for Mac apps getsentry/sentry-cocoa#635
- fix: Use the release and dist set in init options over native release #1009
- fix: assign default options before enableNative check #1007

## 1.7.0

- fix: Use `LogBox` instead of `YellowBox` if possible. #989
- fix: Don't add `DeviceContext` default integration if `enableNative` is set to `false`. #993
- fix: Don't log "Native Sentry SDK is disabled" if `enableNativeNagger` is set to `false`. #993
- feat: Migrate to `@sentry/react` from `@sentry/browser` and expose `ErrorBoundary` & the redux enhancer. #1005

## 1.6.3

- feat: Touch events take Regex for ignoreNames & add tests #973

## 1.6.2

- fix: Don't prefix app:/// to "native" filename as well #957
- feat: Add sdk_info to envelope header on Android. #958

## 1.6.1

- Bump `sentry-cocoa` `5.1.8`

## 1.6.0

- feat: Log component tree with all touch events #952
- fix: Fix appending app:/// prefix to [native code] #946
- Bump `@sentry/*` to `^5.19.0`
- Bump `sentry-cocoa` `5.1.6`

## 1.5.0

- feat: Track touch events as breadcrumbs #939
- fix: Serialize the default user keys in setUser #926
- Bump android 2.2.0 #942
- fix(android): Fix unmapped context keys being overwritten on Android.

## 1.4.5

- fix: Fix Native Wrapper not checking enableNative setting #919

## 1.4.4

- Bump cocoa 5.1.4
- fix(ios): We only store the event in release mode #917

## 1.4.3

- Extend Scope methods to set native scope too. #902
- Bump android 2.1.6
- Bump `@sentry/*` to `^5.16.1`
- Bump cocoa 5.1.3

## 1.4.2

- Bump android 2.1.4 #891
- Expose session timeout. #887
- Added `event.origin` and `event.environment` tags to determine where events originate from. #890

## 1.4.1

- Filtered out `options` keys passed to `init` that would crash native. #885

## 1.4.0

- Remove usages of RNSentry to a native wrapper (#857)
- Bump android 2.1.3 (#858)
- Bump cocoa 5.1.0 (#870)
- Accept enableAutoSessionTracking (#870)
- Don't attach Android Threads (#866)
- Refactored startWithDsnString to be startWithOptions. (#860)

## 1.3.9

- Bump `@sentry/wizard` to `1.1.4`

## 1.3.8

- Fixes a bug in `DebugSymbolicator`

## 1.3.7

- Bump `@sentry/wizard` to `1.1.2`

## 1.3.6

- Bump `@sentry/*` to `^5.15.4`

## 1.3.5

- Bump `@sentry/*` to `^5.15.2`

## 1.3.4

- Bump `@sentry/*` to `^5.15.1`
- Fix a bug in DebugSymbolicator to fetch the correct file
- Bump to `io.sentry:sentry-android:2.0.2`

## 1.3.3

- Fix sourcemap path for Android and `react-native` version `< 0.61`
- Expose Android SDK in Java

## 1.3.2

- Bump `io.sentry:sentry-android:2.0.0`
- Fixes a bug on Android when sending events with wrong envelope size

## 1.3.1

- Bump `@sentry/wizard` to `1.1.1` fixing iOS release identifiers
- console.warn und unhandled rejections in DEV

## 1.3.0

- Bump `io.sentry:sentry-android:2.0.0-rc04`
- Added support for Hermes runtime!!
- Fixed a lot of issues on Android
- NDK support

## 1.2.2

- fix(android): Crash if stacktrace.frames is empty (#742)

## 1.2.1

- Bump `io.sentry:sentry-android:1.7.29`

## 1.2.0

- Bump `@sentry/*` to `^5.10.0`
- Allow overriding sentry.properties location (#722)

## 1.1.0

- Bump `@sentry/*` to `^5.9.0`
- fix(android): Feedback not working (#706)
- fix(types): Fix type mismatch when copying breadcrumb `type` (#693)

## 1.0.9

- Fixed an issue where breadcrumbs failed to be copied correctly

## 1.0.8

- Fix missing `type`, miscast `status_code` entries in Android breadcrumbs

## 1.0.7

- Store `environment`, `release` & `dist` on native iOS and Android clients in case of an native crash

## 1.0.6

- Fix error message to guide towards correct docs page

## 1.0.5

- Convert `message` in Java to string if it's a map (#653)

## 1.0.4

- Also catch `ClassCastException` to support react-native versions < 0.60 (#651)

## 1.0.3

- Expose `BrowserIntegrations` to change browser integrations (#639)

## 1.0.2

- Fixes `breadcrumb.data` cast if it's not a hashmap (#651)

## 1.0.1

- Fixed typo in `RNSentry.m` (#658)

## 1.0.0

This is a new major release of the Sentry's React Native SDK rewritten in TypeScript.
This SDK is now unified with the rest of our JavaScript SDKs and published under a new name `@sentry/react-native`.
It uses `@sentry/browser` and both `sentry-cocoa` and `sentry-android` for native handling.

This release is a breaking change an code changes are necessary.

New way to import and init the SDK:

```js
import * as Sentry from '@sentry/react-native';

Sentry.init({
  dsn: 'DSN',
});
```

## 0.43.2

- Add a check for an empty stacktrace on Android (#594)

## 0.43.1

- Bump `raven-js` `3.27.1`

## 0.43.0

- Bump `sentry-wizard` `0.13.0`

## 0.42.0

- Bump `sentry-cocoa` `4.2.1`
- Fix a bug where environment was correctly set
- Only upload source maps in gradle if non debug build

## 0.41.1

- Fix bump version script

## 0.41.0

- Update android build tools and gradle scripts to be compatible with latest version
- Fix support to build on windows

## 0.40.3

- Bump `sentry-cocoa` `4.1.3`

## 0.40.2

- Fix import for ArrayList and ReadableArray on Android, Fixes #511

## 0.40.1

- Use `buildToolsVersion` in build.gradle

## 0.40.0

- Add fingerprint support for iOS/Android, Fixes #407
- Add support for tvOS

## v0.39.1

- Bump `@sentry/wizard` `0.12.1`
- Add constructor for `RNSentryPackage.java`, Fixes #490

## v0.39.0

- `react-native-sentry >= 0.39.0` requires `react-native >= 0.56.0`
- [Android] Bumping of gradle deps

```
compileSdkVersion 26
buildToolsVersion '26.0.3'
...
targetSdkVersion 26
```

- [Android] Use `sentry-android` `1.7.5`
- Bump `@sentry/wizard` `0.11.0`
- Bump `sentry-cocoa` `4.1.0`
- Use new SDK identifier `sentry.javascript.react-native`

## v0.38.3

- Bump `@sentry/wizard` `0.10.2`

## v0.38.2

- [Android] Use `sentry-android` `1.7.4`

## v0.38.1

- [Android] set empty message to prevent breadcrumb exception

## v0.38.0

- [Android] Remove requirement to pass in `MainApplication` `new RNSentryPackage(MainApplication.this)`

## v0.37.1

- [Android] Call event callbacks even on failure to trigger crashes when device is offline

## v0.37.0

- Revert change to podspec file
- Add support for transaction instead of culprit
- Add equalsIgnoreCase to gradle release name compare
- Bump sentry-java to 1.7.3

## v0.36.0

- Bump raven-js to 3.24.2
- Fixed #391

## v0.35.4

- Bump sentry-cocoa to 3.12.4

## v0.35.3

- Fix wizard command

## v0.35.2

- Fixed #374

## v0.35.1

- Bump sentry-cocoa to 3.12.0

## v0.35.0

- Fixes an issue where error will not be reported to Sentry.

## v0.34.1

- Fixed #354

## v0.34.0

- Fixed #353
- Fixed #347
- Fixed #346
- Fixed #342

## v0.33.0

- Add pro guard default rule @kazy1991
- Exposed crashedLastLaunch for iOS @monotkate
- Fixed #337
- Fixed #333
- Fixed #331
- Fixed #322

## v0.32.1

- Update sentry-wizard

## v0.32.0

### Breaking changes

### Migration guide upgrading from < 0.32.0

Since we now use `@sentry/wizard` for linking with out new `@sentry/cli` package, the old
`sentry-cli-bin` package has been deprecated.
You have to search your codebase for `sentry-cli-binary` and replace it with `@sentry/cli`.
There are few places where we put it during the link process:

- In both `sentry.properties` files in `ios`/`android` folder
- In your Xcode build scripts once in `Bundle React Native code and images` and once in `Upload Debug Symbols to Sentry`

So e.g.:

The `Upload Debug Symbols to Sentry` build script looks like this:

```
export SENTRY_PROPERTIES=sentry.properties
../node_modules/sentry-cli-binary/bin/sentry-cli upload-dsym
```

should be changed to this:

```
export SENTRY_PROPERTIES=sentry.properties
../node_modules/@sentry/cli/bin/sentry-cli upload-dsym
```

### General

- Bump `@sentry/wizard` to `0.7.3`
- Bump `sentry-cocoa` to `3.10.0`
- Fixed #169

## v0.31.0

- Use <https://github.com/getsentry/sentry-wizard> for setup process

## v0.30.3

- Fix podspec file
- Fix gradle regex to allow number in projectname

## v0.30.2

Updated npm dependencies

## v0.30.1

Deploy and release over Probot

## v0.30.0

Refactored iOS to use shared component from sentry-cocoa.
Also squashed many little bugs on iOS.

- Fixed #281
- Fixed #280

## v0.29.0

- Fixed #275
- Fixed #274
- Fixed #272
- Fixed #253

## v0.28.0

We had to rename `project.ext.sentry` to `project.ext.sentryCli` because our own proguard gradle plugin was conflicting with the name.
The docs already reflect this change.

- #257

We now use the `mainThread` to report errors to `RNSentry`. This change is necessary in order for react-native to export constants.
This change shouldn't impact anyone using `react-native-sentry` since most of the "heavy" load was handled by `sentry-cocoa` in its own background queue anyway.

- #259
- #244

Bump `sentry-cocoa` to `3.8.3`

## v0.27.0

We decided to deactivate stack trace merging by default on iOS since it seems to unstable right now.
To activate it set:

```js
Sentry.config('___DSN___', {
  deactivateStacktraceMerging: false,
});
```

We are looking into ways making this more stable and plan to re-enable it again in the future.

## v0.26.0

- Added `setShouldSendCallback` #250

## v0.25.0

- Fix a bug in gradle script that trigged the sourcemap upload twice
- Fixed #245
- Fixed #234

## v0.24.2

- Fixed <https://github.com/getsentry/react-native-sentry/issues/241>

## v0.24.1

- Bump `sentry-cli` version to `1.20.0`

## v0.24.0

- Fix frame urls when only using `raven-js`
- Upgrade `sentry-java` to `1.5.3`
- Upgrade `sentry-cocoa` to `3.8.1`
- Added support for `sampleRate` option

## v0.23.2

- Fixed #228 again ¯\\*(ツ)*/¯

## v0.23.1

- Fixed #228

## v0.23.0

- Add more event properties for `setEventSentSuccessfully` callback on Android

## v0.22.0

- Fixed #158
- Add

```groovy
project.ext.sentry = [
    logLevel: "debug",
    flavorAware: true
]
```

should be before:
`apply from: "../../node_modules/react-native-sentry/sentry.gradle"`
This enables `sentry-cli` debug output on android builds, also adds flavor aware `sentry.properties` files.

## v0.21.2

- Fixing device farm tests

## v0.21.1

- Store event on release and send on next startup.

## v0.21.0

- Fixed an issue where javascript error wasn't sent everytime

## v0.20.0

- Bump `sentry-cocoa` to `3.6.0`

## v0.19.0

- Make `userId` optional for user context
- Bump `sentry-cocoa` to `3.5.0`

## v0.18.0

- Bump `sentry-java` to `1.5.1`
- Fix linking step
- Bump `raven-js` to `3.17.0`

## v0.17.1

- Fixed #190

## v0.17.0

- Fix `disableNativeIntegration` proptery to use right transport

## v0.16.2

- Remove send callback when native integration isn't available.

## v0.16.1

- Removed strange submodule

## v0.16.0

- Bump `sentry-java` to `1.4.0`
- Bump `sentry-cocoa` to `3.4.2`
- Fixed #182
- Fixed path detection of sentry-cli

## v0.15.1

- Fixed last release

## v0.15.0

- Added compatiblity for react-native `0.47.0`
- Fixed #169
- Fixed #106
- Bumped `sentry-cocoa` to `3.3.3`

Also added integration tests running on AWS Device Farm.

## v0.14.16

- Fixed #124

## v0.14.12

- Updated to `sentry-cocoa` `3.1.2`
- Fixed #156

## v0.14.11

- Fixed #166

## v0.14.10

- Fixed #161

## v0.14.9

Fixed #163

## v0.14.8

- Fixed #159
- Fixes breadcrumb tracking on android

## v0.14.7

- Improve performance for `react-native >= 0.46`

## v0.14.6

- Bump `sentry-cocoa` and `KSCrash`

## v0.14.5

- Push Podspec to `sentry-cocoa` `3.1.2`

## v0.14.4

- Removed example project from repo
- Make sure native client is only initialized once

## v0.14.3

- Revert to `23.0.1` android build tools

## v0.14.2

- Fixes #131

## v0.14.1

- Bump `raven-js` `3.16.1`
- Fixes #136

## v0.14.0

- Allowing calls to Sentry without calling `install()`
- Add internal logging if `logLevel >= SentryLog.Debug`
- Use `sentry-cocoa` `3.1.2`

## v0.13.3

- Fixes #67

## v0.13.2

- Fixes #116
- Fixes #51

## v0.13.1

- Fixed Android version dependency

## v0.13.0

- Overhauled internal handling of exceptions
- Updated iOS and Android native dependencies

## v0.12.12

- Fixes #105
- Added option `disableNativeIntegration`

## v0.12.11

- Use sentry-cocoa `3.0.9`
- Fixes #100

## v0.12.10

- Update `raven-js` to `3.16.0`
- Update `sentry-cocoa` to `3.0.8`
- Fixes #64
- Fixes #57

## v0.12.8

- Fix typo

## v0.12.9

- Add support on iOS for stacktrace merging and `react-native 0.45`

## v0.12.7

- Fixes #92

## v0.12.6

- Fixes #95

## v0.12.5

- Fixes #91 #87 #82 #63 #54 #48

## v0.12.3

- Fixed #90

## v0.12.2

- Fixed #90

## v0.12.4

- Fixed #94

## v0.12.1

- Use `3.0.7` `sentry-cocoa` in Podspec

## v0.12.0

- Removed `RSSwizzle` use `SentrySwizzle` instead

## v0.11.8

Update Podspec to use `Sentry/KSCrash`

## v0.11.7

- Fix `duplicate symbol` `RSSwizzle` when using CocoaPods

## v0.11.6

- Use `sentry-cocoa` `3.0.1`

## v0.11.5

- Fix <https://github.com/getsentry/react-native-sentry/issues/77>

## v0.11.4

- Use android buildToolsVersion 23.0.1

## v0.11.3

- Fix Xcode archive to not build generic archive

## v0.11.2

- Fix Xcode archiving

## v0.11.1

- Using latest version of `sentry-cocoa`

## v0.11.0

This is a big release because we switched our internal iOS client from swift to objc which drastically improve the setup experience and compatibility.

We also added support for codepush, please check the docs <https://docs.sentry.io/clients/react-native/codepush/> for more information.

After updating run `react-native unlink react-native-sentry` and `react-native link react-native-sentry` again in order to setup everything correctly.

## v0.10.0

- Greatly improved the linking process. Check out our docs for more information <https://docs.sentry.io/clients/react-native/>

## v0.9.1

- Update to sentry 2.1.11 which fixes a critical bug regarding sending requests on iOS

## v0.9.0

- Improve link and unlink scripts

## v0.8.5

- Fixed: bad operand types for binary operator

## v0.8.4

- Put execution on iOS into a background thread
- Add parameter checks on android

## v0.8.3

- Bump sentry version to 2.1.10 to fix releases

## v0.8.2

- Updated podspec thx @alloy

## v0.8.1

- Added command to package json to inject MainApplication.java into RNSentryPackage

## v0.8.0

- Added native android support
- raven-js is always used we use the native clients for sending events and add more context to them

## v0.7.0

- Bump KSCrash and Sentry version

## v0.6.0

Use `raven-js` internally instead switching between native and raven-js.

Native client will be used when available.

Alot of API changes to more like `raven-js`

## v0.5.3

- Fix import for

```objc
#if __has_include(<React/RNSentry.h>)
#import <React/RNSentry.h> // This is used for versions of react >= 0.40
#else
#import "RNSentry.h" // This is used for versions of react < 0.40
#endif
```

## v0.5.2

- Prefix filepath with `app://` if RavenClient is used

## v0.5.1

- Fix `npm test`
- Added `forceRavenClient` option which forces to use RavenClient instead of the NativeClient

## v0.5.0

- Added support for installation with cocoapods see <https://docs.sentry.io/clients/react-native/#setup-with-cocoapods>
- Lowered minimum version requirement for `react-native` to `0.38.0`

## v0.4.0

- Added `ignoreModulesExclude` to exclude modules that are ignored by default for stacktrace merging
- Added `ignoreModulesInclude` to add additional modules that should be ignored for stacktrace merging<|MERGE_RESOLUTION|>--- conflicted
+++ resolved
@@ -10,7 +10,7 @@
 
 ### Features
 
-<<<<<<< HEAD
+- Adds GraphQL integration ([#5299](https://github.com/getsentry/sentry-react-native/pull/5299))
 - Add new _experimental_ Canvas Capture Strategy for Session Replay ([#5301](https://github.com/getsentry/sentry-react-native/pull/5301))
   - A new screenshot capture strategy that uses Android's Canvas API for more accurate and reliable text and image masking
   - Any .drawText() or .drawBitmap() calls are replaced by rectangles, ensuring no text or images are present in the resulting output
@@ -27,10 +27,6 @@
       ],
     });
     ```
-
-=======
-- Adds GraphQL integration ([#5299](https://github.com/getsentry/sentry-react-native/pull/5299))
->>>>>>> a02314a0
 
 ### Dependencies
 
