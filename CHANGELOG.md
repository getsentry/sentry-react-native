--- conflicted
+++ resolved
@@ -57,8 +57,6 @@
 - Bump JavaScript SDK from v8.40.0 to v8.41.0 ([#4351](https://github.com/getsentry/sentry-react-native/pull/4351))
   - [changelog](https://github.com/getsentry/sentry-javascript/blob/develop/CHANGELOG.md#8410)
   - [diff](https://github.com/getsentry/sentry-javascript/compare/8.40.0...8.41.0)
-<<<<<<< HEAD
-=======
 
 ## 6.4.0
 
@@ -82,7 +80,6 @@
     );
   };
   ```
->>>>>>> 98fb43fa
 
 ## 6.4.0-beta.1
 
