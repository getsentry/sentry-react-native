# Changelog

## Unreleased

<<<<<<< HEAD
- feat: Use beforeNavigate in routing instrumentation to match behavior on JS #1313
=======
- Bump: sentry-android to v4.0.0 #1309
- build(ios): Bump sentry-cocoa to 6.1.4 #1308
- fix: Handle auto session tracking start on iOS #1308
>>>>>>> 8fb91e19

## 2.2.0-beta.0

- build(ios): Bump sentry-cocoa to 6.1.3 #1293
- fix: pass maxBreadcrumbs to Android init
- feat: Allow disabling native SDK initialization but still use it #1259
- ref: Rename shouldInitializeNativeSdk to autoInitializeNativeSdk #1275
- fix: Fix parseErrorStack that only takes string in DebugSymbolicator event processor #1274
- fix: Only set "event" type in envelope item and not the payload #1271
- build: Bump JS dependencies to 5.30.0 #1282
- fix: Add fallback envelope item type to iOS. #1283
- feat: Auto performance tracing with XHR/fetch, and routing instrumentation #1230

## 2.1.1

 - build(android): Bump `sentry-android` to 3.2.1 #1296

## 2.1.0

- feat: Include @sentry/tracing and expose startTransaction #1167
- feat: A better sample app to showcase the SDK and especially tracing #1168
- build(js): Bump @sentry/javascript dependencies to 5.28.0. #1228
- build(android): Bump `sentry-android` to 3.2.0 #1208

## 2.0.2

- build(ios): Bump `sentry-cocoa` to 6.0.9 #1200

## 2.0.1

- build(ios): Bump `sentry-cocoa` to 6.0.8. #1188
- fix(ios): Remove private imports and call `storeEnvelope` on the client. #1188
- fix(ios): Lock specific version in podspec. #1188
- build(android): Bump `sentry-android` to 3.1.3. #1177
- build(deps): Bump @sentry/javascript deps to version-locked 5.27.4 #1199

## 2.0.0

- build(android): Changes android package name from `io.sentry.RNSentryPackage` to `io.sentry.react.RNSentryPackage` (Breaking). #1131
- fix: As auto session tracking is now on by default, allow user to pass `false` to disable it. #1131
- build: Bump `sentry-android` to 3.1.0. #1131
- build: Bump `sentry-cocoa` to 6.0.3. #1131
- feat(ios): Use `captureEnvelope` on iOS/Mac. #1131
- feat: Support envelopes with type other than `event`. #1131
- feat(android): Add enableNdkScopeSync property to ReactNativeOptions. #1131
- feat(android): Pass attachStacktrace option property down to android SDK. #1131
- build(js): Bump @sentry/javascript dependencies to 5.27.1. #1156

## 1.9.0

- fix: Only show the "Native Sentry SDK is disabled" warning when `enableNative` is false and `enableNativeNagger` is true. #1084
- build: Bump @sentry/javascript dependencies to 5.25.0. #1118

## 1.8.2

- build: Bump @sentry/javascript dependencies to 5.24.2 #1091
- fix: Add a check that `performance` exists before using it. #1091

## 1.8.1

- build: Bump @sentry/javascript dependencies to 5.24.1 #1088
- fix: Fix timestamp offset issues due to issues with `performance.now()` introduced in React Native 0.63. #1088

## 1.8.0

- feat: Support MacOS #1068
- build: Bump @sentry/javascript dependencies to 5.23.0 #1079
- fix: Only call native deviceContexts on iOS #1061
- fix: Don't send over Log and Critical levels over native bridge #1063

## 1.7.2

- meta: Move from Travis CI to Github Actions #1019
- ref: Drop TSLint in favor of ESLint #1023
- test: Add basic end-to-end tests workflow #945
- Bump: sentry-android to v2.3.1

## 1.7.1

- build: Bump sentry-cocoa to 5.2 #1011
- fix: App Store submission for Mac apps getsentry/sentry-cocoa#635
- fix: Use the release and dist set in init options over native release #1009
- fix: assign default options before enableNative check #1007

## 1.7.0

- fix: Use `LogBox` instead of `YellowBox` if possible. #989
- fix: Don't add `DeviceContext` default integration if `enableNative` is set to `false`. #993
- fix: Don't log "Native Sentry SDK is disabled" if `enableNativeNagger` is set to `false`. #993
- feat: Migrate to `@sentry/react` from `@sentry/browser` and expose `ErrorBoundary` & the redux enhancer. #1005

## 1.6.3

- feat: Touch events take Regex for ignoreNames & add tests #973

## 1.6.2

- fix: Don't prefix app:/// to "native" filename as well #957
- feat: Add sdk_info to envelope header on Android. #958

## 1.6.1

- Bump `sentry-cocoa` `5.1.8`

## 1.6.0

- feat: Log component tree with all touch events #952
- fix: Fix appending app:/// prefix to [native code] #946
- Bump `@sentry/*` to `^5.19.0`
- Bump `sentry-cocoa` `5.1.6`

## 1.5.0

- feat: Track touch events as breadcrumbs #939
- fix: Serialize the default user keys in setUser #926
- Bump android 2.2.0 #942
- fix(android): Fix unmapped context keys being overwritten on Android.

## 1.4.5

- fix: Fix Native Wrapper not checking enableNative setting #919

## 1.4.4

- Bump cocoa 5.1.4
- fix(ios): We only store the event in release mode #917

## 1.4.3

- Extend Scope methods to set native scope too. #902
- Bump android 2.1.6
- Bump `@sentry/*` to `^5.16.1`
- Bump cocoa 5.1.3

## 1.4.2

- Bump android 2.1.4 #891
- Expose session timeout. #887
- Added `event.origin` and `event.environment` tags to determine where events originate from. #890

## 1.4.1

- Filtered out `options` keys passed to `init` that would crash native. #885

## 1.4.0

- Remove usages of RNSentry to a native wrapper (#857)
- Bump android 2.1.3 (#858)
- Bump cocoa 5.1.0 (#870)
- Accept enableAutoSessionTracking (#870)
- Don't attach Android Threads (#866)
- Refactored startWithDsnString to be startWithOptions. (#860)

## 1.3.9

- Bump `@sentry/wizard` to `1.1.4`

## 1.3.8

- Fixes a bug in `DebugSymbolicator`

## 1.3.7

- Bump `@sentry/wizard` to `1.1.2`

## 1.3.6

- Bump `@sentry/*` to `^5.15.4`

## 1.3.5

- Bump `@sentry/*` to `^5.15.2`

## 1.3.4

- Bump `@sentry/*` to `^5.15.1`
- Fix a bug in DebugSymbolicator to fetch the correct file
- Bump to `io.sentry:sentry-android:2.0.2`

## 1.3.3

- Fix sourcemap path for Android and `react-native` version `< 0.61`
- Expose Android SDK in Java

## 1.3.2

- Bump `io.sentry:sentry-android:2.0.0`
- Fixes a bug on Android when sending events with wrong envelope size

## 1.3.1

- Bump `@sentry/wizard` to `1.1.1` fixing iOS release identifiers
- console.warn und unhandled rejections in DEV

## 1.3.0

- Bump `io.sentry:sentry-android:2.0.0-rc04`
- Added support for Hermes runtime!!
- Fixed a lot of issues on Android
- NDK support

## 1.2.2

- fix(android): Crash if stacktrace.frames is empty (#742)

## 1.2.1

- Bump `io.sentry:sentry-android:1.7.29`

## 1.2.0

- Bump `@sentry/*` to `^5.10.0`
- Allow overriding sentry.properties location (#722)

## 1.1.0

- Bump `@sentry/*` to `^5.9.0`
- fix(android): Feedback not working (#706)
- fix(types): Fix type mismatch when copying breadcrumb `type` (#693)

## 1.0.9

- Fixed an issue where breadcrumbs failed to be copied correctly

## 1.0.8

- Fix missing `type`, miscast `status_code` entries in Android breadcrumbs

## 1.0.7

- Store `environment`, `release` & `dist` on native iOS and Android clients in case of an native crash

## 1.0.6

- Fix error message to guide towards correct docs page

## 1.0.5

- Convert `message` in Java to string if it's a map (#653)

## 1.0.4

- Also catch `ClassCastException` to support react-native versions < 0.60 (#651)

## 1.0.3

- Expose `BrowserIntegrations` to change browser integrations (#639)

## 1.0.2

- Fixes `breadcrumb.data` cast if it's not a hashmap (#651)

## 1.0.1

- Fixed typo in `RNSentry.m` (#658)

## 1.0.0

This is a new major release of the Sentry's React Native SDK rewritten in TypeScript.
This SDK is now unified with the rest of our JavaScript SDKs and published under a new name `@sentry/react-native`.
It uses `@sentry/browser` and both `sentry-cocoa` and `sentry-android` for native handling.

This release is a breaking change an code changes are necessary.

New way to import and init the SDK:

```js
import * as Sentry from "@sentry/react-native";

Sentry.init({
  dsn: "DSN",
});
```

## 0.43.2

- Add a check for an empty stacktrace on Android (#594)

## 0.43.1

- Bump `raven-js` `3.27.1`

## 0.43.0

- Bump `sentry-wizard` `0.13.0`

## 0.42.0

- Bump `sentry-cocoa` `4.2.1`
- Fix a bug where environment was correctly set
- Only upload source maps in gradle if non debug build

## 0.41.1

- Fix bump version script

## 0.41.0

- Update android build tools and gradle scripts to be compatible with latest version
- Fix support to build on windows

## 0.40.3

- Bump `sentry-cocoa` `4.1.3`

## 0.40.2

- Fix import for ArrayList and ReadableArray on Android, Fixes #511

## 0.40.1

- Use `buildToolsVersion` in build.gradle

## 0.40.0

- Add fingerprint support for iOS/Android, Fixes #407
- Add support for tvOS

## v0.39.1

- Bump `@sentry/wizard` `0.12.1`
- Add constructor for `RNSentryPackage.java`, Fixes #490

## v0.39.0

- `react-native-sentry >= 0.39.0` requires `react-native >= 0.56.0`
- [Android] Bumping of gradle deps

```
compileSdkVersion 26
buildToolsVersion '26.0.3'
...
targetSdkVersion 26
```

- [Android] Use `sentry-android` `1.7.5`
- Bump `@sentry/wizard` `0.11.0`
- Bump `sentry-cocoa` `4.1.0`
- Use new SDK identifier `sentry.javascript.react-native`

## v0.38.3

- Bump `@sentry/wizard` `0.10.2`

## v0.38.2

- [Android] Use `sentry-android` `1.7.4`

## v0.38.1

- [Android] set empty message to prevent breadcrumb exception

## v0.38.0

- [Android] Remove requirement to pass in `MainApplication` `new RNSentryPackage(MainApplication.this)`

## v0.37.1

- [Android] Call event callbacks even on failure to trigger crashes when device is offline

## v0.37.0

- Revert change to podspec file
- Add support for transaction instead of culprit
- Add equalsIgnoreCase to gradle release name compare
- Bump sentry-java to 1.7.3

## v0.36.0

- Bump raven-js to 3.24.2
- Fixed #391

## v0.35.4

- Bump sentry-cocoa to 3.12.4

## v0.35.3

- Fix wizard command

## v0.35.2

- Fixed #374

## v0.35.1

- Bump sentry-cocoa to 3.12.0

## v0.35.0

- Fixes an issue where error will not be reported to Sentry.

## v0.34.1

- Fixed #354

## v0.34.0

- Fixed #353
- Fixed #347
- Fixed #346
- Fixed #342

## v0.33.0

- Add pro guard default rule @kazy1991
- Exposed crashedLastLaunch for iOS @monotkate
- Fixed #337
- Fixed #333
- Fixed #331
- Fixed #322

## v0.32.1

- Update sentry-wizard

## v0.32.0

### Breaking changes

### Migration guide upgrading from < 0.32.0

Since we now use `@sentry/wizard` for linking with out new `@sentry/cli` package, the old
`sentry-cli-bin` package has been deprecated.
You have to search your codebase for `sentry-cli-binary` and replace it with `@sentry/cli`.
There are few places where we put it during the link process:

- In both `sentry.properties` files in `ios`/`android` folder
- In your Xcode build scripts once in `Bundle React Native code and images` and once in `Upload Debug Symbols to Sentry`

So e.g.:

The `Upload Debug Symbols to Sentry` build script looks like this:

```
export SENTRY_PROPERTIES=sentry.properties
../node_modules/sentry-cli-binary/bin/sentry-cli upload-dsym
```

should be changed to this:

```
export SENTRY_PROPERTIES=sentry.properties
../node_modules/@sentry/cli/bin/sentry-cli upload-dsym
```

### General

- Bump `@sentry/wizard` to `0.7.3`
- Bump `sentry-cocoa` to `3.10.0`
- Fixed #169

## v0.31.0

- Use <https://github.com/getsentry/sentry-wizard> for setup process

## v0.30.3

- Fix podspec file
- Fix gradle regex to allow number in projectname

## v0.30.2

Updated npm dependencies

## v0.30.1

Deploy and release over Probot

## v0.30.0

Refactored iOS to use shared component from sentry-cocoa.
Also squashed many little bugs on iOS.

- Fixed #281
- Fixed #280

## v0.29.0

- Fixed #275
- Fixed #274
- Fixed #272
- Fixed #253

## v0.28.0

We had to rename `project.ext.sentry` to `project.ext.sentryCli` because our own proguard gradle plugin was conflicting with the name.
The docs already reflect this change.

- #257

We now use the `mainThread` to report errors to `RNSentry`. This change is necessary in order for react-native to export constants.
This change shouldn't impact anyone using `react-native-sentry` since most of the "heavy" load was handled by `sentry-cocoa` in its own background queue anyway.

- #259
- #244

Bump `sentry-cocoa` to `3.8.3`

## v0.27.0

We decided to deactivate stack trace merging by default on iOS since it seems to unstable right now.
To activate it set:

```js
Sentry.config("___DSN___", {
  deactivateStacktraceMerging: false,
});
```

We are looking into ways making this more stable and plan to re-enable it again in the future.

## v0.26.0

- Added `setShouldSendCallback` #250

## v0.25.0

- Fix a bug in gradle script that trigged the sourcemap upload twice
- Fixed #245
- Fixed #234

## v0.24.2

- Fixed <https://github.com/getsentry/react-native-sentry/issues/241>

## v0.24.1

- Bump `sentry-cli` version to `1.20.0`

## v0.24.0

- Fix frame urls when only using `raven-js`
- Upgrade `sentry-java` to `1.5.3`
- Upgrade `sentry-cocoa` to `3.8.1`
- Added support for `sampleRate` option

## v0.23.2

- Fixed #228 again ¯\\_(ツ)_/¯

## v0.23.1

- Fixed #228

## v0.23.0

- Add more event properties for `setEventSentSuccessfully` callback on Android

## v0.22.0

- Fixed #158
- Add

```groovy
project.ext.sentry = [
    logLevel: "debug",
    flavorAware: true
]
```

should be before:
`apply from: "../../node_modules/react-native-sentry/sentry.gradle"`
This enables `sentry-cli` debug output on android builds, also adds flavor aware `sentry.properties` files.

## v0.21.2

- Fixing device farm tests

## v0.21.1

- Store event on release and send on next startup.

## v0.21.0

- Fixed an issue where javascript error wasn't sent everytime

## v0.20.0

- Bump `sentry-cocoa` to `3.6.0`

## v0.19.0

- Make `userId` optional for user context
- Bump `sentry-cocoa` to `3.5.0`

## v0.18.0

- Bump `sentry-java` to `1.5.1`
- Fix linking step
- Bump `raven-js` to `3.17.0`

## v0.17.1

- Fixed #190

## v0.17.0

- Fix `disableNativeIntegration` proptery to use right transport

## v0.16.2

- Remove send callback when native integration isn't available.

## v0.16.1

- Removed strange submodule

## v0.16.0

- Bump `sentry-java` to `1.4.0`
- Bump `sentry-cocoa` to `3.4.2`
- Fixed #182
- Fixed path detection of sentry-cli

## v0.15.1

- Fixed last release

## v0.15.0

- Added compatiblity for react-native `0.47.0`
- Fixed #169
- Fixed #106
- Bumped `sentry-cocoa` to `3.3.3`

Also added integration tests running on AWS Device Farm.

## v0.14.16

- Fixed #124

## v0.14.12

- Updated to `sentry-cocoa` `3.1.2`
- Fixed #156

## v0.14.11

- Fixed #166

## v0.14.10

- Fixed #161

## v0.14.9

Fixed #163

## v0.14.8

- Fixed #159
- Fixes breadcrumb tracking on android

## v0.14.7

- Improve performance for `react-native >= 0.46`

## v0.14.6

- Bump `sentry-cocoa` and `KSCrash`

## v0.14.5

- Push Podspec to `sentry-cocoa` `3.1.2`

## v0.14.4

- Removed example project from repo
- Make sure native client is only initialized once

## v0.14.3

- Revert to `23.0.1` android build tools

## v0.14.2

- Fixes #131

## v0.14.1

- Bump `raven-js` `3.16.1`
- Fixes #136

## v0.14.0

- Allowing calls to Sentry without calling `install()`
- Add internal logging if `logLevel >= SentryLog.Debug`
- Use `sentry-cocoa` `3.1.2`

## v0.13.3

- Fixes #67

## v0.13.2

- Fixes #116
- Fixes #51

## v0.13.1

- Fixed Android version dependency

## v0.13.0

- Overhauled internal handling of exceptions
- Updated iOS and Android native dependencies

## v0.12.12

- Fixes #105
- Added option `disableNativeIntegration`

## v0.12.11

- Use sentry-cocoa `3.0.9`
- Fixes #100

## v0.12.10

- Update `raven-js` to `3.16.0`
- Update `sentry-cocoa` to `3.0.8`
- Fixes #64
- Fixes #57

## v0.12.8

- Fix typo

## v0.12.9

- Add support on iOS for stacktrace merging and `react-native 0.45`

## v0.12.7

- Fixes #92

## v0.12.6

- Fixes #95

## v0.12.5

- Fixes #91 #87 #82 #63 #54 #48

## v0.12.3

- Fixed #90

## v0.12.2

- Fixed #90

## v0.12.4

- Fixed #94

## v0.12.1

- Use `3.0.7` `sentry-cocoa` in Podspec

## v0.12.0

- Removed `RSSwizzle` use `SentrySwizzle` instead

## v0.11.8

Update Podspec to use `Sentry/KSCrash`

## v0.11.7

- Fix `duplicate symbol` `RSSwizzle` when using CocoaPods

## v0.11.6

- Use `sentry-cocoa` `3.0.1`

## v0.11.5

- Fix <https://github.com/getsentry/react-native-sentry/issues/77>

## v0.11.4

- Use android buildToolsVersion 23.0.1

## v0.11.3

- Fix Xcode archive to not build generic archive

## v0.11.2

- Fix Xcode archiving

## v0.11.1

- Using latest version of `sentry-cocoa`

## v0.11.0

This is a big release because we switched our internal iOS client from swift to objc which drastically improve the setup experience and compatibility.

We also added support for codepush, please check the docs <https://docs.sentry.io/clients/react-native/codepush/> for more information.

After updating run `react-native unlink react-native-sentry` and `react-native link react-native-sentry` again in order to setup everything correctly.

## v0.10.0

- Greatly improved the linking process. Check out our docs for more information <https://docs.sentry.io/clients/react-native/>

## v0.9.1

- Update to sentry 2.1.11 which fixes a critical bug regarding sending requests on iOS

## v0.9.0

- Improve link and unlink scripts

## v0.8.5

- Fixed: bad operand types for binary operator

## v0.8.4

- Put execution on iOS into a background thread
- Add parameter checks on android

## v0.8.3

- Bump sentry version to 2.1.10 to fix releases

## v0.8.2

- Updated podspec thx @alloy

## v0.8.1

- Added command to package json to inject MainApplication.java into RNSentryPackage

## v0.8.0

- Added native android support
- raven-js is always used we use the native clients for sending events and add more context to them

## v0.7.0

- Bump KSCrash and Sentry version

## v0.6.0

Use `raven-js` internally instead switching between native and raven-js.

Native client will be used when available.

Alot of API changes to more like `raven-js`

## v0.5.3

- Fix import for

```objc
#if __has_include(<React/RNSentry.h>)
#import <React/RNSentry.h> // This is used for versions of react >= 0.40
#else
#import "RNSentry.h" // This is used for versions of react < 0.40
#endif
```

## v0.5.2

- Prefix filepath with `app://` if RavenClient is used

## v0.5.1

- Fix `npm test`
- Added `forceRavenClient` option which forces to use RavenClient instead of the NativeClient

## v0.5.0

- Added support for installation with cocoapods see <https://docs.sentry.io/clients/react-native/#setup-with-cocoapods>
- Lowered minimum version requirement for `react-native` to `0.38.0`

## v0.4.0

- Added `ignoreModulesExclude` to exclude modules that are ignored by default for stacktrace merging
- Added `ignoreModulesInclude` to add additional modules that should be ignored for stacktrace merging<|MERGE_RESOLUTION|>--- conflicted
+++ resolved
@@ -2,13 +2,10 @@
 
 ## Unreleased
 
-<<<<<<< HEAD
-- feat: Use beforeNavigate in routing instrumentation to match behavior on JS #1313
-=======
 - Bump: sentry-android to v4.0.0 #1309
 - build(ios): Bump sentry-cocoa to 6.1.4 #1308
 - fix: Handle auto session tracking start on iOS #1308
->>>>>>> 8fb91e19
+- feat: Use beforeNavigate in routing instrumentation to match behavior on JS #1313
 
 ## 2.2.0-beta.0
 
