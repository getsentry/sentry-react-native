# Changelog

## Unreleased

### Fixes

<<<<<<< HEAD
- Use `appLaunchedInForeground` to determine invalid app start data on Android ([#4146](https://github.com/getsentry/sentry-react-native/pull/4146))
=======
- Emits Bridge log only in debug mode ([#4145](https://github.com/getsentry/sentry-react-native/pull/4145))
>>>>>>> c474edfd

### Dependencies

- Bump CLI from v2.36.1 to v2.36.6 ([#4116](https://github.com/getsentry/sentry-react-native/pull/4116), [#4131](https://github.com/getsentry/sentry-react-native/pull/4131), [#4137](https://github.com/getsentry/sentry-react-native/pull/4137), [#4144](https://github.com/getsentry/sentry-react-native/pull/4144))
  - [changelog](https://github.com/getsentry/sentry-cli/blob/master/CHANGELOG.md#2366)
  - [diff](https://github.com/getsentry/sentry-cli/compare/2.36.1...2.36.6)

## 5.33.1

### Internal

This is re-release of 5.33.0 with no changes to ensure that 5.33.1 is tagged as latest release on npmjs.com

## 5.33.0

### Features

- Add an option to disable native (iOS and Android) profiling for the `HermesProfiling` integration ([#4094](https://github.com/getsentry/sentry-react-native/pull/4094))

  To disable native profilers add the `hermesProfilingIntegration`.

  ```js
  import * as Sentry from '@sentry/react-native';

  Sentry.init({
    integrations: [
      Sentry.hermesProfilingIntegration({ platformProfilers: false }),
    ],
  });
  ```

## 5.32.0

### Features

- Exclude Sentry Web Replay by default, reducing the code in 130KB. ([#4006](https://github.com/getsentry/sentry-react-native/pull/4006))
  - You can keep Sentry Web Replay by setting `includeWebReplay` to `true` in your metro config as shown in the snippet:

  ```js
  // For Expo
  const { getSentryExpoConfig } = require("@sentry/react-native/metro");
  const config = getSentryExpoConfig(__dirname, { includeWebReplay: true });

  // For RN
  const { getDefaultConfig } = require('@react-native/metro-config');
  const { withSentryConfig } = require('@sentry/react-native/metro');
  module.exports = withSentryConfig(getDefaultConfig(__dirname), { includeWebReplay: true });
  ```

### Changes

- Add Android Logger when new frame event is not emitted ([#4081](https://github.com/getsentry/sentry-react-native/pull/4081))
- React Native Tracing Deprecations ([#4073](https://github.com/getsentry/sentry-react-native/pull/4073))
  - `new ReactNativeTracing` to `reactNativeTracingIntegration()`
  - `new ReactNavigationInstrumentation` to `reactNavigationIntegration()`.
  - `new ReactNativeNavigationInstrumentation` to `reactNativeNavigationIntegration()`.
  - `ReactNavigationV4Instrumentation` won't be supported in the next major SDK version, upgrade to `react-navigation@5` or newer.
  - `RoutingInstrumentation` and `RoutingInstrumentationInstance` replace by `Integration` interface from `@sentry/types`.
  - `enableAppStartTracking`, `enableNativeFramesTracking`, `enableStallTracking`, `enableUserInteractionTracing` moved to `Sentry.init({})` root options.

### Dependencies

- Bump CLI from v2.34.0 to v2.36.1 ([#4055](https://github.com/getsentry/sentry-react-native/pull/4055))
  - [changelog](https://github.com/getsentry/sentry-cli/blob/master/CHANGELOG.md#2361)
  - [diff](https://github.com/getsentry/sentry-cli/compare/2.34.0...2.36.1)

## 5.31.1

### Fixes

- Sentry CLI passes thru recursive node calls during source maps auto upload from Xcode (([#3843](https://github.com/getsentry/sentry-react-native/pull/3843)))
  - This fixes React Native 0.75 Xcode auto upload failures

### Dependencies

- Bump CLI from v2.31.2 to v2.34.0 ([#3843](https://github.com/getsentry/sentry-react-native/pull/3843))
  - [changelog](https://github.com/getsentry/sentry-cli/blob/master/CHANGELOG.md#2340)
  - [diff](https://github.com/getsentry/sentry-cli/compare/2.31.2...2.34.0)

## 5.31.0

### Features

- Add `Sentry.crashedLastRun()` ([#4014](https://github.com/getsentry/sentry-react-native/pull/4014))

### Fixes

- Use `install_modules_dependencies` for React iOS dependencies ([#4040](https://github.com/getsentry/sentry-react-native/pull/4040))
- `Replay.maskAllText` masks `RCTParagraphComponentView` ([#4048](https://github.com/getsentry/sentry-react-native/pull/4048))

### Dependencies

- Bump Cocoa SDK from v8.34.0 to v8.36.0 ([#4037](https://github.com/getsentry/sentry-react-native/pull/4037), [#4046](https://github.com/getsentry/sentry-react-native/pull/4046), [#4049](https://github.com/getsentry/sentry-react-native/pull/4049))
  - [changelog](https://github.com/getsentry/sentry-cocoa/blob/main/CHANGELOG.md#8360)
  - [diff](https://github.com/getsentry/sentry-cocoa/compare/8.34.0...8.36.0)

## 5.30.0

### Features

- Add `spotlight` option ([#4023](https://github.com/getsentry/sentry-react-native/pull/4023))
  - Deprecating `enableSpotlight` and `spotlightSidecarUrl`

### Dependencies

- Bump JavaScript SDK from v7.118.0 to v7.119.0 ([#4031](https://github.com/getsentry/sentry-react-native/pull/4031))
  - [changelog](https://github.com/getsentry/sentry-javascript/blob/v7/CHANGELOG.md#71190)
  - [diff](https://github.com/getsentry/sentry-javascript/compare/7.118.0...7.119.0)
- Bump Cocoa SDK from v8.33.0 to v8.34.0 ([#4026](https://github.com/getsentry/sentry-react-native/pull/4026))
  - [changelog](https://github.com/getsentry/sentry-cocoa/blob/main/CHANGELOG.md#8340)
  - [diff](https://github.com/getsentry/sentry-cocoa/compare/8.33.0...8.34.0)

## 5.29.0

### Features

- `TimeToInitialDisplay` and `TimeToFullDisplay` start the time to display spans on mount ([#4020](https://github.com/getsentry/sentry-react-native/pull/4020))

### Fixes

- fix(ttid): End and measure TTID regardless current active span ([#4019](https://github.com/getsentry/sentry-react-native/pull/4019))
  - Fixes possible missing TTID measurements and spans
- Fix crash when passing array as data to `Sentry.addBreadcrumb({ data: [] })` ([#4021](https://github.com/getsentry/sentry-react-native/pull/4021))
  - The expected `data` type is plain JS object, otherwise the data might be lost.
- Fix `requireNativeComponent` missing in `react-native-web` ([#3958](https://github.com/getsentry/sentry-react-native/pull/3958))

### Dependencies

- Bump JavaScript SDK from v7.117.0 to v7.118.0 ([#4018](https://github.com/getsentry/sentry-react-native/pull/4018))
  - [changelog](https://github.com/getsentry/sentry-javascript/blob/v7/CHANGELOG.md#71180)
  - [diff](https://github.com/getsentry/sentry-javascript/compare/7.117.0...7.118.0)
- Bump Android SDK from v7.13.0 to v7.14.0 ([#4022](https://github.com/getsentry/sentry-react-native/pull/4022))
  - [changelog](https://github.com/getsentry/sentry-java/blob/main/CHANGELOG.md#7140)
  - [diff](https://github.com/getsentry/sentry-java/compare/7.13.0...7.14.0)

## 5.28.0

### Fixes

- Support `metro@0.80.10` new `sourceMapString` export ([#4004](https://github.com/getsentry/sentry-react-native/pull/4004))
- `Sentry.captureMessage` stack trace is in `event.exception` (moved from `event.threads`) ([#3635](https://github.com/getsentry/sentry-react-native/pull/3635), [#3988](https://github.com/getsentry/sentry-react-native/pull/3988))
  - To revert to the old behavior (causing the stack to be unsymbolicated) use `useThreadsForMessageStack` option

### Dependencies

- Bump Cocoa SDK from v8.32.0 to v8.33.0 ([#4007](https://github.com/getsentry/sentry-react-native/pull/4007))
  - [changelog](https://github.com/getsentry/sentry-cocoa/blob/main/CHANGELOG.md#8330)
  - [diff](https://github.com/getsentry/sentry-cocoa/compare/8.32.0...8.33.0)

## 5.27.0

### Fixes

- Pass `sampleRate` option to the Android SDK ([#3979](https://github.com/getsentry/sentry-react-native/pull/3979))
- Drop app start data older than one minute ([#3974](https://github.com/getsentry/sentry-react-native/pull/3974))
- Use `Platform.constants.reactNativeVersion` instead of `react-native` internal export ([#3949](https://github.com/getsentry/sentry-react-native/pull/3949))

### Dependencies

- Bump Android SDK from v7.12.0 to v7.13.0 ([#3970](https://github.com/getsentry/sentry-react-native/pull/3970), [#3984](https://github.com/getsentry/sentry-react-native/pull/3984))
  - [changelog](https://github.com/getsentry/sentry-java/blob/main/CHANGELOG.md#7130)
  - [diff](https://github.com/getsentry/sentry-java/compare/7.12.0...7.13.0)
- Bump Cocoa SDK from v8.31.1 to v8.32.0 ([#3969](https://github.com/getsentry/sentry-react-native/pull/3969))
  - [changelog](https://github.com/getsentry/sentry-cocoa/blob/main/CHANGELOG.md#8320)
  - [diff](https://github.com/getsentry/sentry-cocoa/compare/8.31.1...8.32.0)

## 5.26.0

### Features

- Session Replay Public Beta ([#3830](https://github.com/getsentry/sentry-react-native/pull/3830))

  To enable Replay use the `replaysSessionSampleRate` or `replaysOnErrorSampleRate` options.

  ```js
  import * as Sentry from '@sentry/react-native';

  Sentry.init({
    _experiments: {
      replaysSessionSampleRate: 1.0,
      replaysOnErrorSampleRate: 1.0,
    },
  });
  ```

  To add React Component Names use `annotateReactComponents` in `metro.config.js`.

  ```js
  // For Expo
  const { getSentryExpoConfig } = require("@sentry/react-native/metro");
  const config = getSentryExpoConfig(__dirname, { annotateReactComponents: true });

  // For RN
  const { getDefaultConfig } = require('@react-native/metro-config');
  const { withSentryConfig } = require('@sentry/react-native/metro');
  module.exports = withSentryConfig(getDefaultConfig(__dirname), { annotateReactComponents: true });
  ```

  To change default redaction behavior add the `mobileReplayIntegration`.

  ```js
  import * as Sentry from '@sentry/react-native';

  Sentry.init({
    _experiments: {
      replaysSessionSampleRate: 1.0,
      replaysOnErrorSampleRate: 1.0,
    },
    integrations: [
      Sentry.mobileReplayIntegration({
        maskAllImages: true,
        maskAllVectors: true,
        maskAllText: true,
      }),
    ],
  });
  ```

  To learn more visit [Sentry's Mobile Session Replay](https://docs.sentry.io/product/explore/session-replay/mobile/) documentation page.

### Dependencies

- Bump Cocoa SDK from v8.30.0 to v8.31.1 ([#3954](https://github.com/getsentry/sentry-react-native/pull/3954))
  - [changelog](https://github.com/getsentry/sentry-cocoa/blob/main/CHANGELOG.md#8311)
  - [diff](https://github.com/getsentry/sentry-cocoa/compare/8.30.0...8.31.1)
- Bump Android SDK from v7.11.0 to v7.12.0 ([#3950](https://github.com/getsentry/sentry-react-native/pull/3949))
  - [changelog](https://github.com/getsentry/sentry-java/blob/main/CHANGELOG.md#7120)
  - [diff](https://github.com/getsentry/sentry-java/compare/7.11.0...7.12.0)

## 5.25.0

### Features

- Improved Touch Event Breadcrumb components structure ([#3899](https://github.com/getsentry/sentry-react-native/pull/3899))
- Set `currentScreen` on native scope ([#3927](https://github.com/getsentry/sentry-react-native/pull/3927))

### Fixes

- `error.cause` chain is locally symbolicated in development builds ([#3920](https://github.com/getsentry/sentry-react-native/pull/3920))
- `sentry-expo-upload-sourcemaps` no longer requires Sentry url when uploading sourcemaps to `sentry.io` ([#3915](https://github.com/getsentry/sentry-react-native/pull/3915))
- Flavor aware Android builds use `SENTRY_AUTH_TOKEN` env as fallback when token not found in `sentry-flavor-type.properties`. ([#3917](https://github.com/getsentry/sentry-react-native/pull/3917))
- `mechanism.handled:false` should crash current session ([#3900](https://github.com/getsentry/sentry-react-native/pull/3900))

### Dependencies

- Bump Cocoa SDK from v8.29.1 to v8.30.0 ([#3914](https://github.com/getsentry/sentry-react-native/pull/3914))
  - [changelog](https://github.com/getsentry/sentry-cocoa/blob/main/CHANGELOG.md#8300)
  - [diff](https://github.com/getsentry/sentry-cocoa/compare/8.29.1...8.30.0)
- Bump Android SDK from v7.10.0 to v7.11.0 ([#3926](https://github.com/getsentry/sentry-react-native/pull/3926))
  - [changelog](https://github.com/getsentry/sentry-java/blob/main/CHANGELOG.md#7110)
  - [diff](https://github.com/getsentry/sentry-java/compare/7.10.0...7.11.0)

## 5.25.0-alpha.2

### Features

- Improve touch event component info if annotated with [`@sentry/babel-plugin-component-annotate`](https://www.npmjs.com/package/@sentry/babel-plugin-component-annotate) ([#3899](https://github.com/getsentry/sentry-react-native/pull/3899))
- Add replay breadcrumbs for touch & navigation events ([#3846](https://github.com/getsentry/sentry-react-native/pull/3846))
- Add network data to Session Replays ([#3912](https://github.com/getsentry/sentry-react-native/pull/3912))
- Filter Sentry Event Breadcrumbs from Mobile Replays ([#3925](https://github.com/getsentry/sentry-react-native/pull/3925))

### Fixes

- `sentry-expo-upload-sourcemaps` no longer requires Sentry url when uploading sourcemaps to `sentry.io` ([#3915](https://github.com/getsentry/sentry-react-native/pull/3915))

### Dependencies

- Bump Cocoa SDK from v8.25.0-alpha.0 to v8.30.0 ([#3914](https://github.com/getsentry/sentry-react-native/pull/3914))
  - [changelog](https://github.com/getsentry/sentry-cocoa/blob/main/CHANGELOG.md#8300)
  - [diff](https://github.com/getsentry/sentry-cocoa/compare/8.25.0-alpha.0...8.30.0)
- Bump Android SDK from v7.9.0-alpha.1 to v7.11.0-alpha.2 ([#3830](https://github.com/getsentry/sentry-react-native/pull/3830))
  - [changelog](https://github.com/getsentry/sentry-java/blob/7.11.0-alpha.2/CHANGELOG.md#7110-alpha2)
  - [diff](https://github.com/getsentry/sentry-java/compare/7.9.0-alpha.1...7.11.0-alpha.2)

Access to Mobile Replay is limited to early access orgs on Sentry. If you're interested, [sign up for the waitlist](https://sentry.io/lp/mobile-replay-beta/)

## 5.24.2

### Features

- Add an option to disable native (iOS and Android) profiling for the `HermesProfiling` integration ([#4094](https://github.com/getsentry/sentry-react-native/pull/4094))

  To disable native profilers add the `hermesProfilingIntegration`.

  ```js
  import * as Sentry from '@sentry/react-native';

  Sentry.init({
    integrations: [
      Sentry.hermesProfilingIntegration({ platformProfilers: false }),
    ],
  });
  ```

## 5.24.1

### Fixes

- App Start Native Frames can start with zeroed values ([#3881](https://github.com/getsentry/sentry-react-native/pull/3881))

### Dependencies

- Bump Cocoa SDK from v8.28.0 to v8.29.1 ([#3890](https://github.com/getsentry/sentry-react-native/pull/3890))
  - [changelog](https://github.com/getsentry/sentry-cocoa/blob/main/CHANGELOG.md#8291)
  - [diff](https://github.com/getsentry/sentry-cocoa/compare/8.28.0...8.29.1)

## 5.24.0

### Features

- Add native application start spans ([#3855](https://github.com/getsentry/sentry-react-native/pull/3855), [#3884](https://github.com/getsentry/sentry-react-native/pull/3884))
  - This doesn't change the app start measurement length, but add child spans (more detail) into the existing app start span
- Added JS Bundle Execution start information to the application start measurements ([#3857](https://github.com/getsentry/sentry-react-native/pull/3857))

### Fixes

- Add more expressive debug logs to Native Frames Integration ([#3880](https://github.com/getsentry/sentry-react-native/pull/3880))
- Add missing tracing integrations when using `client.init()` ([#3882](https://github.com/getsentry/sentry-react-native/pull/3882))
- Ensure `sentry-cli` doesn't trigger Xcode `error:` prefix ([#3887](https://github.com/getsentry/sentry-react-native/pull/3887))
  - Fixes `--allow-failure` failing Xcode builds

### Dependencies

- Bump Cocoa SDK from v8.27.0 to v8.28.0 ([#3866](https://github.com/getsentry/sentry-react-native/pull/3866))
  - [changelog](https://github.com/getsentry/sentry-cocoa/blob/main/CHANGELOG.md#8280)
  - [diff](https://github.com/getsentry/sentry-cocoa/compare/8.27.0...8.28.0)
- Bump Android SDK from v7.8.0 to v7.10.0 ([#3805](https://github.com/getsentry/sentry-react-native/pull/3805))
  - [changelog](https://github.com/getsentry/sentry-java/blob/main/CHANGELOG.md#7100)
  - [diff](https://github.com/getsentry/sentry-java/compare/7.8.0...7.10.0)
- Bump JavaScript SDK from v7.113.0 to v7.117.0 ([#3806](https://github.com/getsentry/sentry-react-native/pull/3806))
  - [changelog](https://github.com/getsentry/sentry-javascript/blob/v7/CHANGELOG.md#71170)
  - [diff](https://github.com/getsentry/sentry-javascript/compare/7.113.0...7.117.0)

## 5.23.1

### Fixes

- Fix failing iOS builds due to missing SentryLevel ([#3854](https://github.com/getsentry/sentry-react-native/pull/3854))
- Add missing logs to dropped App Start spans ([#3861](https://github.com/getsentry/sentry-react-native/pull/3861))
- Make all options of `startTimeToInitialDisplaySpan` optional ([#3867](https://github.com/getsentry/sentry-react-native/pull/3867))
- Add Span IDs to Time to Display debug logs ([#3868](https://github.com/getsentry/sentry-react-native/pull/3868))
- Use TTID end timestamp when TTFD should be updated with an earlier timestamp ([#3869](https://github.com/getsentry/sentry-react-native/pull/3869))

## 5.23.0

This release does *not* build on iOS. Please use `5.23.1` or newer.

### Features

- Functional integrations ([#3814](https://github.com/getsentry/sentry-react-native/pull/3814))

  Instead of installing `@sentry/integrations` and creating integrations using the `new` keyword, you can use direct imports of the functional integrations.

  ```js
  // Before
  import * as Sentry from '@sentry/react-native';
  import { HttpClient } from '@sentry/integrations';

  Sentry.init({
    integrations: [
      new Sentry.BrowserIntegrations.Dedupe(),
      new Sentry.Integration.Screenshot(),
      new HttpClient(),
    ],
  });

  // After
  import * as Sentry from '@sentry/react-native';

  Sentry.init({
    integrations: [
      Sentry.dedupeIntegration(),
      Sentry.screenshotIntegration(),
      Sentry.httpClientIntegration(),
    ],
  });
  ```

  Note that the `Sentry.BrowserIntegrations`, `Sentry.Integration` and the Class style integrations will be removed in the next major version of the SDK.

### Fixes

- Remove unused `rnpm` config ([#3811](https://github.com/getsentry/sentry-react-native/pull/3811))

### Dependencies

- Bump CLI from v2.30.4 to v2.31.2 ([#3719](https://github.com/getsentry/sentry-react-native/pull/3719))
  - [changelog](https://github.com/getsentry/sentry-cli/blob/master/CHANGELOG.md#2312)
  - [diff](https://github.com/getsentry/sentry-cli/compare/2.30.4...2.31.2)
- Bump Cocoa SDK from v8.26.0 to v8.27.0 ([#3858](https://github.com/getsentry/sentry-react-native/pull/3858))
  - [changelog](https://github.com/getsentry/sentry-cocoa/blob/main/CHANGELOG.md#8270)
  - [diff](https://github.com/getsentry/sentry-cocoa/compare/8.26.0...8.27.0)

## 5.23.0-alpha.1

### Fixes

- Pass `replaysSessionSampleRate` option to Android ([#3714](https://github.com/getsentry/sentry-react-native/pull/3714))

Access to Mobile Replay is limited to early access orgs on Sentry. If you're interested, [sign up for the waitlist](https://sentry.io/lp/mobile-replay-beta/)

## 5.22.3

### Fixes

- Missing `RNSentryOnDrawReporterView` on iOS ([#3832](https://github.com/getsentry/sentry-react-native/pull/3832))

### Dependencies

- Bump Cocoa SDK from v8.25.0 to v8.26.0 ([#3802](https://github.com/getsentry/sentry-react-native/pull/3802), [#3815](https://github.com/getsentry/sentry-react-native/pull/3815))
  - [changelog](https://github.com/getsentry/sentry-cocoa/blob/main/CHANGELOG.md#8260)
  - [diff](https://github.com/getsentry/sentry-cocoa/compare/8.25.0...8.26.0)

## 5.22.2

### Fixes

- Remove `tunnel` from SDK Options ([#3787](https://github.com/getsentry/sentry-react-native/pull/3787))
- Fix Apple non UIKit builds ([#3784](https://github.com/getsentry/sentry-react-native/pull/3784))

### Dependencies

- Bump JavaScript SDK from v7.110.1 to v7.113.0 ([#3768](https://github.com/getsentry/sentry-react-native/pull/3768))
  - [changelog](https://github.com/getsentry/sentry-javascript/blob/develop/CHANGELOG.md#71130)
  - [diff](https://github.com/getsentry/sentry-javascript/compare/7.110.1...7.113.0)

## 5.22.1

### Dependencies

- Bump Cocoa SDK from v8.24.0 to v8.25.0 ([#3790](https://github.com/getsentry/sentry-react-native/pull/3790))
  - [changelog](https://github.com/getsentry/sentry-cocoa/blob/main/CHANGELOG.md#8250)
  - [diff](https://github.com/getsentry/sentry-cocoa/compare/8.24.0...8.25.0)

## 5.23.0-alpha.0

### Features

- Mobile Session Replay Alpha ([#3714](https://github.com/getsentry/sentry-react-native/pull/3714))

  To enable Replay for React Native on mobile and web add the following options.

  ```js
  Sentry.init({
    _experiments: {
      replaysSessionSampleRate: 1.0,
      replaysOnErrorSampleRate: 1.0,
    },
  });
  ```

  To change the default Mobile Replay options add the `mobileReplayIntegration`.

  ```js
  Sentry.init({
    _experiments: {
      replaysSessionSampleRate: 1.0,
      replaysOnErrorSampleRate: 1.0,
    },
    integrations: [
      Sentry.mobileReplayIntegration({
        maskAllText: true,
        maskAllImages: true,
      }),
    ],
  });
  ```

  Access is limited to early access orgs on Sentry. If you're interested, [sign up for the waitlist](https://sentry.io/lp/mobile-replay-beta/)

### Dependencies

- Bump Cocoa SDK to [8.25.0-alpha.0](https://github.com/getsentry/sentry-cocoa/releases/tag/8.25.0-alpha.0)
- Bump Android SDK to [7.9.0-alpha.1](https://github.com/getsentry/sentry-java/releases/tag/7.9.0-alpha.1)

## 5.22.0

### Features

- Updated metric normalization from `@sentry/core` ([#11519](https://github.com/getsentry/sentry-javascript/pull/11519))
- Metric rate limiting from `sentry-cocoa` and `sentry-android`

### Dependencies

- Bump Cocoa SDK from v8.21.0 to v8.24.0 ([#3686](https://github.com/getsentry/sentry-react-native/pull/3694), [#3696](https://github.com/getsentry/sentry-react-native/pull/3696))
  - [changelog](https://github.com/getsentry/sentry-cocoa/blob/main/CHANGELOG.md#8240)
  - [diff](https://github.com/getsentry/sentry-cocoa/compare/8.21.0...8.24.0)
- Bump Android SDK from v7.6.0 to v7.8.0 ([#3750](https://github.com/getsentry/sentry-react-native/pull/3750))
  - [changelog](https://github.com/getsentry/sentry-java/blob/main/CHANGELOG.md#780)
  - [diff](https://github.com/getsentry/sentry-java/compare/7.6.0...7.8.0)
- Bump JavaScript SDK from v7.100.1 to v7.110.1 ([#3601](https://github.com/getsentry/sentry-react-native/pull/3601), [#3758](https://github.com/getsentry/sentry-react-native/pull/3758))
  - [changelog](https://github.com/getsentry/sentry-javascript/blob/v7/CHANGELOG.md#71101)
  - [diff](https://github.com/getsentry/sentry-javascript/compare/7.100.1...7.110.1)

## 5.21.0

### Features

- Add `getDefaultConfig` option to `getSentryExpoConfig` ([#3690](https://github.com/getsentry/sentry-react-native/pull/3690))
- Add `beforeScreenshot` option to `ReactNativeOptions` ([#3715](https://github.com/getsentry/sentry-react-native/pull/3715))

### Fixes

- Do not enable NativeFramesTracking when native is not available ([#3705](https://github.com/getsentry/sentry-react-native/pull/3705))
- Do not initialize the SDK during `expo-router` static routes generation ([#3730](https://github.com/getsentry/sentry-react-native/pull/3730))
- Cancel spans in background doesn't crash in environments without AppState ([#3727](https://github.com/getsentry/sentry-react-native/pull/3727))
- Fix missing Stall measurements when using new `.end()` span API ([#3737](https://github.com/getsentry/sentry-react-native/pull/3737))
- Change TimeToDisplay unsupported log from error to warning level. ([#3699](https://github.com/getsentry/sentry-react-native/pull/3699))

### Dependencies

- Bump CLI from v2.30.0 to v2.30.4 ([#3678](https://github.com/getsentry/sentry-react-native/pull/3678), [#3704](https://github.com/getsentry/sentry-react-native/pull/3704))
  - [changelog](https://github.com/getsentry/sentry-cli/blob/master/CHANGELOG.md#2304)
  - [diff](https://github.com/getsentry/sentry-cli/compare/2.30.0...2.30.4)
- Bump Android SDK from v7.5.0 to v7.6.0 ([#3675](https://github.com/getsentry/sentry-react-native/pull/3675))
  - [changelog](https://github.com/getsentry/sentry-java/blob/main/CHANGELOG.md#760)
  - [diff](https://github.com/getsentry/sentry-java/compare/7.5.0...7.6.0)

## 5.20.0

### Features

- Automatic tracing of time to initial display for `react-navigation` ([#3588](https://github.com/getsentry/sentry-react-native/pull/3588))

  When enabled the instrumentation will create TTID spans and measurements.
  The TTID timestamp represent moment when the `react-navigation` screen
  was rendered by the native code.

  ```javascript
  const routingInstrumentation = new Sentry.ReactNavigationInstrumentation({
    enableTimeToInitialDisplay: true,
  });

  Sentry.init({
    integrations: [new Sentry.ReactNativeTracing({routingInstrumentation})],
  });
  ```

- Tracing of full display using manual API ([#3654](https://github.com/getsentry/sentry-react-native/pull/3654))

  In combination with the `react-navigation` automatic instrumentation you can record when
  the application screen is fully rendered.

  For more examples and manual time to initial display see [the documentation](https://docs.sentry.io/platforms/react-native/performance/instrumentation/time-to-display).

  ```javascript
  function Example() {
    const [loaded] = React.useState(false);

    return <View>
      <Sentry.TimeToFullDisplay record={loaded}>
        <Text>Example content</Text>
      </Sentry.TimeToFullDisplay>
    </View>;
  }
  ```

### Fixes

- Allow custom `sentryUrl` for Expo updates source maps uploads ([#3664](https://github.com/getsentry/sentry-react-native/pull/3664))
- Missing Mobile Vitals (slow, frozen frames) when ActiveSpan (Transaction) is trimmed at the end ([#3684](https://github.com/getsentry/sentry-react-native/pull/3684))

## 5.19.3

### Fixes

- Multiple Debug IDs can be loaded into the global polyfill ([#3660](https://github.com/getsentry/sentry-react-native/pull/3660))
  - This fixes a symbolication issue with Expo on the web with enabled bundle splitting.

### Dependencies

- Bump CLI from v2.25.2 to v2.30.0 ([#3534](https://github.com/getsentry/sentry-react-native/pull/3534), [#3666](https://github.com/getsentry/sentry-react-native/pull/3666))
  - [changelog](https://github.com/getsentry/sentry-cli/blob/master/CHANGELOG.md#2300)
  - [diff](https://github.com/getsentry/sentry-cli/compare/2.25.2...2.30.0)
- Bump Cocoa SDK from v8.20.0 to v8.21.0 ([#3651](https://github.com/getsentry/sentry-react-native/pull/3651))
  - [changelog](https://github.com/getsentry/sentry-cocoa/blob/main/CHANGELOG.md#8210)
  - [diff](https://github.com/getsentry/sentry-cocoa/compare/8.20.0...8.21.0)
- Bump Android SDK from v7.3.0 to v7.5.0 ([#3615](https://github.com/getsentry/sentry-react-native/pull/3615))
  - [changelog](https://github.com/getsentry/sentry-java/blob/main/CHANGELOG.md#750)
  - [diff](https://github.com/getsentry/sentry-java/compare/7.3.0...7.5.0)

## 5.19.2

### Fixes

- expo-upload-sourcemaps now works on Windows ([#3643](https://github.com/getsentry/sentry-react-native/pull/3643))
- Option `enabled: false` ensures no events are sent ([#3606](https://github.com/getsentry/sentry-react-native/pull/3606))
- Ignore JSON response when retrieving source context from local Expo Dev Server ([#3611](https://github.com/getsentry/sentry-react-native/pull/3611))
- Upload native debug files only for non-debug builds ([#3649](https://github.com/getsentry/sentry-react-native/pull/3649))
- `TurboModuleRegistry` should not be imported in web applications ([#3610](https://github.com/getsentry/sentry-react-native/pull/3610))

### Dependencies

- Bump Cocoa SDK from v8.17.1 to v8.20.0 ([#3476](https://github.com/getsentry/sentry-react-native/pull/3476))
  - [changelog](https://github.com/getsentry/sentry-cocoa/blob/main/CHANGELOG.md#8200)
  - [diff](https://github.com/getsentry/sentry-cocoa/compare/8.17.1...8.20.0)

## 5.19.1

### Fixes

- Don't add Expo Plugin option `authToken` to application bundle ([#3630](https://github.com/getsentry/sentry-react-native/pull/3630))
  - Expo plugin configurations are generelly stored in plain text, and are also automatically added to built app bundles, and are therefore considered insecure.
  - You should not set the auth token in the plugin config except for local testing. Instead, use the `SENTRY_AUTH_TOKEN` env variable, as pointed out in our [docs](https://docs.sentry.io/platforms/react-native/manual-setup/expo/).
  - In addition to showing a warning, we are now actively removing an `authToken` from the plugin config if it was set.
  - If you had set the auth token in the plugin config previously, **and** built and published an app with that config, you should [rotate your token](https://docs.sentry.io/product/accounts/auth-tokens/).
- Reduce waning messages spam when a property in Expo plugin configuration is missing ([#3631](https://github.com/getsentry/sentry-react-native/pull/3631))
- Add concrete error messages for RN bundle build phase patch ([#3626](https://github.com/getsentry/sentry-react-native/pull/3626))

## 5.19.0

This release contains upgrade of `sentry-android` dependency to major version 7. There are no breaking changes in the JS API. If you are using the Android API please check [the migration guide](https://docs.sentry.io/platforms/android/migration/#migrating-from-iosentrysentry-android-6x-to-iosentrysentry-android-700).

### Features

- Add Android profiles to React Native Profiling ([#3397](https://github.com/getsentry/sentry-react-native/pull/3397))
- Add `Sentry.metrics` ([#3590](https://github.com/getsentry/sentry-react-native/pull/3590))

  To learn more, see the [Set Up Metrics](https://docs.sentry.io/platforms/react-native/metrics/) guide.

  ```javascript
  import * as Sentry from '@sentry/react-native';

  Sentry.init({
    dsn: '___DSN___',
    integrations: [
      Sentry.metrics.metricsAggregatorIntegration(),
    ],
  });

  Sentry.metrics.increment("button_click", 1, {
    tags: { system: "iOS", app_version: "1.0.0" },
  });
  ```

### Fixes

- Upload Debug Symbols Build Phase continues when `node` not found in `WITH_ENVIRONMENT` ([#3573](https://github.com/getsentry/sentry-react-native/pull/3573))
- Fix `proguardUuid` loading on Android ([#3591](https://github.com/getsentry/sentry-react-native/pull/3591))

### Dependencies

- Bump Android SDK from v6.34.0 to v7.3.0 ([#3434](https://github.com/getsentry/sentry-react-native/pull/3434))
  - [changelog](https://github.com/getsentry/sentry-java/blob/main/CHANGELOG.md#730)
  - [diff](https://github.com/getsentry/sentry-java/compare/6.34.0...7.3.0)
- Bump JavaScript SDK from v7.81.1 to v7.100.1 ([#3426](https://github.com/getsentry/sentry-react-native/pull/3426), [#3589](https://github.com/getsentry/sentry-react-native/pull/3589))
  - [changelog](https://github.com/getsentry/sentry-javascript/blob/develop/CHANGELOG.md#7990)
  - [diff](https://github.com/getsentry/sentry-javascript/compare/7.81.1...7.100.1)

## 5.18.0

### Features

- Add [`@spotlightjs/spotlight`](https://spotlightjs.com/) support ([#3550](https://github.com/getsentry/sentry-react-native/pull/3550))

  Download the `Spotlight` desktop application and add the integration to your `Sentry.init`.

  ```javascript
  import * as Sentry from '@sentry/react-native';

  Sentry.init({
    dsn: '___DSN___',
    enableSpotlight: __DEV__,
  });
  ```

- Only upload Expo artifact if source map exists ([#3568](https://github.com/getsentry/sentry-react-native/pull/3568))
- Read `.env` file in `sentry-expo-upload-sourcemaps` ([#3571](https://github.com/getsentry/sentry-react-native/pull/3571))

### Fixes

- Prevent pod install crash when visionos is not present ([#3548](https://github.com/getsentry/sentry-react-native/pull/3548))
- Fetch Organization slug from `@sentry/react-native/expo` config when uploading artifacts ([#3557](https://github.com/getsentry/sentry-react-native/pull/3557))
- Remove 404 Http Client Errors reports for Metro Dev Server Requests ([#3553](https://github.com/getsentry/sentry-react-native/pull/3553))
- Stop tracing Spotlight Sidecar network request in JS ([#3559](https://github.com/getsentry/sentry-react-native/pull/3559))

## 5.17.0

### Features

- New Sentry Metro configuration function `withSentryConfig` ([#3478](https://github.com/getsentry/sentry-react-native/pull/3478))
  - Ensures all Sentry configuration is added to your Metro config
  - Includes `createSentryMetroSerializer`
  - Collapses Sentry internal frames from the stack trace view in LogBox

  ```javascript
  const { getDefaultConfig } = require('@react-native/metro-config');
  const { withSentryConfig } = require('@sentry/react-native/metro');

  const config = getDefaultConfig(__dirname);
  module.exports = withSentryConfig(config);
  ```

- Add experimental visionOS support ([#3467](https://github.com/getsentry/sentry-react-native/pull/3467))
  - To set up [`react-native-visionos`](https://github.com/callstack/react-native-visionos) with the Sentry React Native SDK follow [the standard `iOS` guides](https://docs.sentry.io/platforms/react-native/manual-setup/manual-setup/#ios).
  - Xcode project is located in `visionos` folder instead of `ios`.

### Fixes

- Fix `WITH_ENVIRONMENT` overwrite in `sentry-xcode-debug-files.sh` ([#3525](https://github.com/getsentry/sentry-react-native/pull/3525))
- Sentry CLI 2.25.1 fixes background debug files uploads during Xcode builds ([#3486](https://github.com/getsentry/sentry-react-native/pull/3486))
- Performance Tracing should be disabled by default ([#3533](https://github.com/getsentry/sentry-react-native/pull/3533))
- Use `$NODE_BINARY` to execute Sentry CLI in Xcode scripts ([#3493](https://github.com/getsentry/sentry-react-native/pull/3493))
- Return auto Release and Dist to source maps auto upload ([#3540](https://github.com/getsentry/sentry-react-native/pull/3540))
- Linked errors processed before other integrations ([#3535](https://github.com/getsentry/sentry-react-native/pull/3535))
  - This ensure their frames are correctly symbolicated

### Dependencies

- Bump CLI from v2.23.0 to v2.25.2 ([#3486](https://github.com/getsentry/sentry-react-native/pull/3486))
  - [changelog](https://github.com/getsentry/sentry-cli/blob/master/CHANGELOG.md#2252)
  - [diff](https://github.com/getsentry/sentry-cli/compare/2.23.0...2.25.2)

## 5.16.0

This release ships with a beta version of our new built-in Expo SDK 50 support,
which replaces the deprecated `sentry-expo` package. To learn more,
see [the Expo guide](https://docs.sentry.io/platforms/react-native/manual-setup/expo/).

### Features

- New `@sentry/react-native/expo` Expo config plugin ([#3429](https://github.com/getsentry/sentry-react-native/pull/3429))

  ```js
  const { withSentry } = require('@sentry/react-native/expo');

  const config = {...};

  module.exports = withSentry(config, {
    url: 'https://www.sentry.io/',
    project: 'project-slug', // Or use SENTRY_PROJECT env
    organization: 'org-slug', // Or use SENTRY_ORG env
  });
  ```

  - And `Sentry.init` in `App.js`

  ```js
  import * as Sentry from '@sentry/react-native';

  Sentry.init({
    dsn: '__DSN__',
  });
  ```

- New `getSentryExpoConfig` for simple Metro configuration ([#3454](https://github.com/getsentry/sentry-react-native/pull/3454), [#3501](https://github.com/getsentry/sentry-react-native/pull/3501), [#3514](https://github.com/getsentry/sentry-react-native/pull/3514))
  - This function is a drop in replacement for `getDefaultConfig` from `expo/metro-config`

  ```js
  // const { getDefaultConfig } = require("expo/metro-config");
  const { getSentryExpoConfig } = require("@sentry/react-native/metro");

  // const config = getDefaultConfig(__dirname);
  const config = getSentryExpoConfig(__dirname);
  ```

- New `npx sentry-expo-upload-sourcemaps` for simple EAS Update (`npx expo export`) source maps upload ([#3491](https://github.com/getsentry/sentry-react-native/pull/3491), [#3510](https://github.com/getsentry/sentry-react-native/pull/3510), [#3515](https://github.com/getsentry/sentry-react-native/pull/3515), [#3507](https://github.com/getsentry/sentry-react-native/pull/3507))

  ```bash
  SENTRY_PROJECT=project-slug \
  SENTRY_ORG=org-slug \
  SENTRY_AUTH_TOKEN=super-secret-token \
  npx sentry-expo-upload-sourcemaps dist
  ```

### Others

- Update `sentry-xcode.sh` scripts with Node modules resolution ([#3450](https://github.com/getsentry/sentry-react-native/pull/3450))
  - RN SDK and Sentry CLI are dynamically resolved if override is not supplied
- Resolve Default Integrations based on current platform ([#3465](https://github.com/getsentry/sentry-react-native/pull/3465))
  - Native Integrations are only added if Native Module is available
  - Web Integrations only for React Native Web builds
- Remove Native Modules warning from platform where the absence is expected ([#3466](https://github.com/getsentry/sentry-react-native/pull/3466))
- Add Expo Context information using Expo Native Modules ([#3466](https://github.com/getsentry/sentry-react-native/pull/3466))
- Errors from InternalBytecode.js are no longer marked as in_app ([#3518](https://github.com/getsentry/sentry-react-native/pull/3518))
- Fix system node can't be overwritten in `sentry-xcode-debug-files.sh` ([#3523](https://github.com/getsentry/sentry-react-native/pull/3523))

## 5.16.0-alpha.4

### Fixes

- Make `getSentryExpoConfig` options parameter optional ([#3514](https://github.com/getsentry/sentry-react-native/pull/3514))
- Use `@sentry/react-native/expo` as plugin name in `expo-upload-sourcemaps.js` ([#3515](https://github.com/getsentry/sentry-react-native/pull/3515))

## 5.16.0-alpha.3

This release is compatible with `expo@50.0.0-preview.6` and newer.

### Features

- `withSentryExpoSerializers` changes to `getSentryExpoConfig` ([#3501](https://github.com/getsentry/sentry-react-native/pull/3501))
  - `getSentryExpoConfig` accepts the same parameters as `getDefaultConfig` from `expo/metro-config` and returns Metro configuration
  - This also works for EAS Updates (and expo export). Debug ID is generated by `expo/metro-config` and used by Sentry.

  ```js
  const { getSentryExpoConfig } = require("@sentry/react-native/metro");
  const config = getSentryExpoConfig(config, {});
  ```

- Add `npx sentry-expo-upload-sourcemaps` for simple EAS Update (expo export) source maps upload to Sentry ([#3491](https://github.com/getsentry/sentry-react-native/pull/3491), [#3510](https://github.com/getsentry/sentry-react-native/pull/3510))

  ```bash
  SENTRY_PROJECT=project-slug \
  SENTRY_ORG=org-slug \
  SENTRY_AUTH_TOKEN=super-secret-token \
  npx sentry-expo-upload-sourcemaps dist
  ```

- Sentry CLI binary path in `scripts/expo-upload-sourcemaps.js` is resolved dynamically ([#3507](https://github.com/getsentry/sentry-react-native/pull/3507))
  - Or can be overwritten by `SENTRY_CLI_EXECUTABLE` env

- Resolve Default Integrations based on current platform ([#3465](https://github.com/getsentry/sentry-react-native/pull/3465))
  - Native Integrations are only added if Native Module is available
  - Web Integrations only for React Native Web builds
- Remove Native Modules warning from platform where the absence is expected ([#3466](https://github.com/getsentry/sentry-react-native/pull/3466))
- Add Expo Context information using Expo Native Modules ([#3466](https://github.com/getsentry/sentry-react-native/pull/3466))

### Fixes

- Includes fixes from version 5.15.2

## 5.15.2

### Fixes

- Stop sending navigation route params for auto-generated transactions, as they may contain PII or other sensitive data ([#3487](https://github.com/getsentry/sentry-react-native/pull/3487))
  - Further details and other strategies to mitigate this issue can be found on our [trouble shooting guide page](https://docs.sentry.io/platforms/react-native/troubleshooting/#routing-transaction-data-contains-sensitive-information)

## 5.16.0-alpha.2

### Features

- Add `withSentryExpoSerializers` for easy configurable `metro.config.js` ([#3454](https://github.com/getsentry/sentry-react-native/pull/3454))

  This Serializer doesn't support EAS Updates (and expo export) commands yet. Debug IDs needed for source maps resolution in Sentry
  are generated only during native builds.

  ```js
  const { getDefaultConfig } = require('expo/metro-config');
  const { withSentryExpoSerializers } = require("@sentry/react-native/metro");

  const config = getDefaultConfig(__dirname);
  module.exports = withSentryExpoSerializers(config);
  ```

  Note that this will remove any existing `customSerializer`. Guide for advanced setups [can be found here](https://docs.sentry.io/platforms/react-native/manual-setup/metro).

### Fixes

- Expo SDK minimum version is 49 ([#3453](https://github.com/getsentry/sentry-react-native/pull/3453))
- Remove RN Internal imports for RN Web builds ([#3462](https://github.com/getsentry/sentry-react-native/pull/3462))
- Remove circular dependencies inside of the SDK ([#3464](https://github.com/getsentry/sentry-react-native/pull/3464))
- Includes fixes from version 5.15.1

## 5.15.1

### Fixes

- Sentry CLI upgrade resolves Xcode Could timeout during source maps upload [#3390](https://github.com/getsentry/sentry-react-native/pull/3390)

### Dependencies

- Bump CLI from v2.21.3 to v2.23.0 ([#3390](https://github.com/getsentry/sentry-react-native/pull/3390))
  - [changelog](https://github.com/getsentry/sentry-cli/blob/master/CHANGELOG.md#2230)
  - [diff](https://github.com/getsentry/sentry-cli/compare/2.21.3...2.23.0)

## 5.16.0-alpha.1

### Features

- Add `@sentry/react-native/expo` Expo config plugin ([#3429](https://github.com/getsentry/sentry-react-native/pull/3429))

  This Release introduces the first alpha version of our new SDK for Expo.
  At this time, the SDK is considered experimental and things might break and change in future versions.

  The core of the SDK is Expo plugin which you can easily add to your App config:

  ```js
  const { withSentry } = require('@sentry/react-native/expo');

  const config = {...};

  module.exports = withSentry(config, {
    url: 'https://www.sentry.io/',
    authToken: 'example-token', // Or use SENTRY_AUTH_TOKEN env
    project: 'project-slug', // Or use SENTRY_PROJECT env
    organization: 'org-slug', // Or use SENTRY_ORG env
  });
  ```

  - And `Sentry.init` in `App.js`

  ```js
  import * as Sentry from '@sentry/react-native';

  Sentry.init({
    dsn: '__DSN__',
  });
  ```

- Update `sentry-xcode.sh` scripts with Node modules resolution ([#3450](https://github.com/getsentry/sentry-react-native/pull/3450))
  - RN SDK and Sentry CLI are dynamically resolved if override is not supplied

### Fixes

- Transform shipped JSX for both react-native and web ([#3428](https://github.com/getsentry/sentry-react-native/pull/3428))
  - Removes builds errors when using react-native-web with Webpack

## 5.15.0

### Features

- New simplified Sentry Metro Serializer export ([#3450](https://github.com/getsentry/sentry-react-native/pull/3450))

  ```js
  const { createSentryMetroSerializer } = require('@sentry/react-native/metro');
  ```

### Fixes

- Encode envelopes using Base64, fix array length limit when transferring over Bridge. ([#2852](https://github.com/getsentry/sentry-react-native/pull/2852))
  - This fix requires a rebuild of the native app
- Symbolicate message and non-Error stacktraces locally in debug mode ([#3420](https://github.com/getsentry/sentry-react-native/pull/3420))
- Remove Sentry SDK frames from rejected promise SyntheticError stack ([#3423](https://github.com/getsentry/sentry-react-native/pull/3423))
- Fix path from Xcode scripts to Collect Modules ([#3451](https://github.com/getsentry/sentry-react-native/pull/3451))

### Dependencies

- Bump Cocoa SDK from v8.15.2 to v8.17.1 ([#3412](https://github.com/getsentry/sentry-react-native/pull/3412))
  - [changelog](https://github.com/getsentry/sentry-cocoa/blob/main/CHANGELOG.md#8171)
  - [diff](https://github.com/getsentry/sentry-cocoa/compare/8.15.2...8.17.1)

## 5.14.1

### Fixes

- Add hermes to Pod dependencies to fix profiling with `use_frameworks` ([#3416](https://github.com/getsentry/sentry-react-native/pull/3416))
- Define SentryCurrentDateProvider in RNSentry ([#3418](https://github.com/getsentry/sentry-react-native/pull/3418))

## 5.14.0

### Features

- Add iOS profiles to React Native Profiling ([#3349](https://github.com/getsentry/sentry-react-native/pull/3349))

### Fixes

- Conditionally use Set or CountingSet in Sentry Metro plugin ([#3409](https://github.com/getsentry/sentry-react-native/pull/3409))
  - This makes sentryMetroSerializer compatible with Metro 0.66.2 and newer
- Fix SIGSEV, SIGABRT and SIGBUS crashes happening after/around the August Google Play System update, see [#2955](https://github.com/getsentry/sentry-java/issues/2955) for more details

### Dependencies

- Bump Android SDK from v6.33.1 to v6.34.0 ([#3408](https://github.com/getsentry/sentry-react-native/pull/3408))
  - [changelog](https://github.com/getsentry/sentry-java/blob/main/CHANGELOG.md#6340)
  - [diff](https://github.com/getsentry/sentry-java/compare/6.33.1...6.34.0)
- Bump JavaScript SDK from v7.80.0 to v7.81.1 ([#3396](https://github.com/getsentry/sentry-react-native/pull/3396))
  - [changelog](https://github.com/getsentry/sentry-javascript/blob/develop/CHANGELOG.md#7811)
  - [diff](https://github.com/getsentry/sentry-javascript/compare/7.80.0...7.81.1)

## 5.13.1-beta.1

### Fixes

- Fix SIGSEV, SIGABRT and SIGBUS crashes happening after/around the August Google Play System update, see [#2955](https://github.com/getsentry/sentry-java/issues/2955) for more details

### Dependencies

- Bump Android SDK from v6.33.1 to v6.33.2-beta.1 ([#3385](https://github.com/getsentry/sentry-react-native/pull/3385))
  - [changelog](https://github.com/getsentry/sentry-java/blob/6.33.2-beta.1/CHANGELOG.md#6332-beta1)
  - [diff](https://github.com/getsentry/sentry-java/compare/6.33.1...6.33.2-beta.1)

## 5.13.0

### Features

- Export New JS Performance API ([#3371](https://github.com/getsentry/sentry-react-native/pull/3371))

  ```js
  // Start a span that tracks the duration of expensiveFunction
  const result = Sentry.startSpan({ name: 'important function' }, () => {
    return expensiveFunction();
  });
  ```

  Read more at <https://github.com/getsentry/sentry-javascript/blob/develop/CHANGELOG.md#7690>

- Report current screen in `contexts.app.view_names` ([#3339](https://github.com/getsentry/sentry-react-native/pull/3339))

### Fixes

- Remove `platform: node` from Debug Builds Events ([#3377](https://github.com/getsentry/sentry-react-native/pull/3377))

### Dependencies

- Bump Android SDK from v6.32.0 to v6.33.1 ([#3374](https://github.com/getsentry/sentry-react-native/pull/3374))
  - [changelog](https://github.com/getsentry/sentry-java/blob/main/CHANGELOG.md#6331)
  - [diff](https://github.com/getsentry/sentry-java/compare/6.32.0...6.33.1)
- Bump Cocoa SDK from v8.14.2 to v8.15.2 ([#3376](https://github.com/getsentry/sentry-react-native/pull/3376))
  - [changelog](https://github.com/getsentry/sentry-cocoa/blob/main/CHANGELOG.md#8152)
  - [diff](https://github.com/getsentry/sentry-cocoa/compare/8.14.2...8.15.2)
- Bump CLI from v2.21.2 to v2.21.3 ([#3381](https://github.com/getsentry/sentry-react-native/pull/3381))
  - [changelog](https://github.com/getsentry/sentry-cli/blob/master/CHANGELOG.md#2213)
  - [diff](https://github.com/getsentry/sentry-cli/compare/2.21.2...2.21.3)
- Bump JavaScript SDK from v7.76.0 to v7.80.0 ([#3372](https://github.com/getsentry/sentry-react-native/pull/3372))
  - [changelog](https://github.com/getsentry/sentry-javascript/blob/develop/CHANGELOG.md#7800)
  - [diff](https://github.com/getsentry/sentry-javascript/compare/7.76.0...7.80.0)

## 5.12.0

### Features

- Automatically detect environment if not set ([#3362](https://github.com/getsentry/sentry-react-native/pull/3362))
- Send Source Maps Debug ID for symbolicated Profiles ([#3343](https://github.com/getsentry/sentry-react-native/pull/3343))

### Fixes

- Add actual `activeThreadId` to Profiles ([#3338](https://github.com/getsentry/sentry-react-native/pull/3338))
- Parse Hermes Profiling Bytecode Frames ([#3342](https://github.com/getsentry/sentry-react-native/pull/3342))

### Dependencies

- Bump JavaScript SDK from v7.73.0 to v7.76.0 ([#3344](https://github.com/getsentry/sentry-react-native/pull/3344), [#3365](https://github.com/getsentry/sentry-react-native/pull/3365))
  - [changelog](https://github.com/getsentry/sentry-javascript/blob/develop/CHANGELOG.md#7760)
  - [diff](https://github.com/getsentry/sentry-javascript/compare/7.73.0...7.76.0)
- Bump Cocoa SDK from v8.13.0 to v8.14.2 ([#3340](https://github.com/getsentry/sentry-react-native/pull/3340))
  - [changelog](https://github.com/getsentry/sentry-cocoa/blob/main/CHANGELOG.md#8142)
  - [diff](https://github.com/getsentry/sentry-cocoa/compare/8.13.0...8.14.2)
- Bump Android SDK from v6.30.0 to v6.32.0 ([#3341](https://github.com/getsentry/sentry-react-native/pull/3341))
  - [changelog](https://github.com/getsentry/sentry-java/blob/main/CHANGELOG.md#6320)
  - [diff](https://github.com/getsentry/sentry-java/compare/6.30.0...6.32.0)

## 5.11.1

### Fixes

- Waif for `has-sourcemap-debugid` process to exit ([#3336](https://github.com/getsentry/sentry-react-native/pull/3336))

## 5.11.0

### Features

- Add `buildFeatures.buildConfig=true` to support AGP 8 ([#3298](https://github.com/getsentry/sentry-react-native/pull/3298))
- Add Debug ID support ([#3164](https://github.com/getsentry/sentry-react-native/pull/3164))

  This is optional to use Debug IDs. Your current setup will keep working as is.

  Add Sentry Metro Serializer to `metro.config.js` to generate Debug ID for the application bundle and source map.

  ```javascript
    const {createSentryMetroSerializer} = require('@sentry/react-native/dist/js/tools/sentryMetroSerializer');
    const config = {serializer: createSentryMetroSerializer()};
  ```

  On iOS update `Bundle React Native Code and Images` and `Upload Debug Symbols to Sentry` build phases.

  ```bash
    set -e
    WITH_ENVIRONMENT="../node_modules/react-native/scripts/xcode/with-environment.sh"
    REACT_NATIVE_XCODE="../node_modules/react-native/scripts/react-native-xcode.sh"

    /bin/sh -c "$WITH_ENVIRONMENT \"/bin/sh ../scripts/sentry-xcode.sh $REACT_NATIVE_XCODE\""
  ```

  ```bash
    /bin/sh ../../scripts/sentry-xcode-debug-files.sh
  ```

  More information about the new setup [can be found here](https://docs.sentry.io/platforms/react-native/manual-setup/manual-setup/).
- Add `SENTRY_DISABLE_AUTO_UPLOAD` flag ([#3323](https://github.com/getsentry/sentry-react-native/pull/3323))

  How to use in Android project? It works by default, just set `export SENTRY_DISABLE_AUTO_UPLOAD=true` in your build environment. For Sentry Android Gradle Plugin add the following to your `android/app/build.gradle`.

  ```gradle
  apply from: "../../../sentry.gradle"

  sentry {
      autoUploadProguardMapping = shouldSentryAutoUpload()
      uploadNativeSymbols = shouldSentryAutoUpload()
  }
  ```

  How to use in Xcode? Make sure you are using `scripts/sentry-xcode.sh` and `scripts/sentry-xcode-debug-files.sh` in your
  build phases. And add the following to your `ios/.xcode.env.local` file.

  ```bash
  export SENTRY_DISABLE_AUTO_UPLOAD=true
  ```

### Fixes

- App start time span no longer created if too long ([#3299](https://github.com/getsentry/sentry-react-native/pull/3299))
- Change log output to show what paths are considered when collecting modules ([#3316](https://github.com/getsentry/sentry-react-native/pull/3316))
- `Sentry.wrap` doesn't enforce any keys on the wrapped component props ([#3332](https://github.com/getsentry/sentry-react-native/pull/3332))
- Ignore defaults when warning about duplicate definition of trace propagation targets ([#3327](https://github.com/getsentry/sentry-react-native/pull/3327))
- Screenshots are not taken when the SDK is disabled ([#3333](https://github.com/getsentry/sentry-react-native/pull/3333))
- Use deprecated `ReactNativeTracingOptions.tracingOrigins` if set in the options ([#3331](https://github.com/getsentry/sentry-react-native/pull/3331))
- Cancel auto instrumentation transaction when app goes to background ([#3307](https://github.com/getsentry/sentry-react-native/pull/3307))

### Dependencies

- Bump CLI from v2.20.7 to v2.21.2 ([#3301](https://github.com/getsentry/sentry-react-native/pull/3301))
  - [changelog](https://github.com/getsentry/sentry-cli/blob/master/CHANGELOG.md#2212)
  - [diff](https://github.com/getsentry/sentry-cli/compare/2.20.7...2.21.2)
- Bump Android SDK from v6.29.0 to v6.30.0 ([#3309](https://github.com/getsentry/sentry-react-native/pull/3309))
  - [changelog](https://github.com/getsentry/sentry-java/blob/main/CHANGELOG.md#6300)
  - [diff](https://github.com/getsentry/sentry-java/compare/6.29.0...6.30.0)
- Bump JavaScript SDK from v7.69.0 to v7.73.0 ([#3297](https://github.com/getsentry/sentry-react-native/pull/3297))
  - [changelog](https://github.com/getsentry/sentry-javascript/blob/develop/CHANGELOG.md#7730)
  - [diff](https://github.com/getsentry/sentry-javascript/compare/7.69.0...7.73.0)
- Bump Cocoa SDK from v8.11.0 to v8.13.0 ([#3292](https://github.com/getsentry/sentry-react-native/pull/3292))
  - [changelog](https://github.com/getsentry/sentry-cocoa/blob/main/CHANGELOG.md#8130)
  - [diff](https://github.com/getsentry/sentry-cocoa/compare/8.11.0...8.13.0)

## 5.10.0

### Features

- Add Hermes Debug Info flag to React Native Context ([#3290](https://github.com/getsentry/sentry-react-native/pull/3290))
  - This flag equals `true` when Hermes Bundle contains Debug Info (Hermes Source Map was not emitted)
- Add `enableNdk` property to ReactNativeOptions for Android. ([#3304](https://github.com/getsentry/sentry-react-native/pull/3304))

## 5.9.2

### Fixes

- Create profiles for start up transactions ([#3281](https://github.com/getsentry/sentry-react-native/pull/3281))
- Fix Hermes Bytecode Symbolication one line off ([#3283](https://github.com/getsentry/sentry-react-native/pull/3283))

### Dependencies

- Bump CLI from v2.20.5 to v2.20.7 ([#3265](https://github.com/getsentry/sentry-react-native/pull/3265), [#3273](https://github.com/getsentry/sentry-react-native/pull/3273))
  - [changelog](https://github.com/getsentry/sentry-cli/blob/master/CHANGELOG.md#2207)
  - [diff](https://github.com/getsentry/sentry-cli/compare/2.20.5...2.20.7)
- Bump Cocoa SDK from v8.10.0 to v8.11.0 ([#3245](https://github.com/getsentry/sentry-react-native/pull/3245))
  - [changelog](https://github.com/getsentry/sentry-cocoa/blob/main/CHANGELOG.md#8110)
  - [diff](https://github.com/getsentry/sentry-cocoa/compare/8.10.0...8.11.0)
- Bump JavaScript SDK from v7.63.0 to v7.69.0 ([#3277](https://github.com/getsentry/sentry-react-native/pull/3277), [#3247](https://github.com/getsentry/sentry-react-native/pull/3247))
  - [changelog](https://github.com/getsentry/sentry-javascript/blob/develop/CHANGELOG.md#7690)
  - [diff](https://github.com/getsentry/sentry-javascript/compare/7.63.0...7.69.0)
- Bump Android SDK from v6.28.0 to v6.29.0 ([#3271](https://github.com/getsentry/sentry-react-native/pull/3271))
  - [changelog](https://github.com/getsentry/sentry-java/blob/main/CHANGELOG.md#6290)
  - [diff](https://github.com/getsentry/sentry-java/compare/6.28.0...6.29.0)

## 5.9.1

- Bump Cocoa SDK from v8.9.4 to v8.10.0 ([#3250](https://github.com/getsentry/sentry-react-native/pull/3250))
  - This fixes a compile error for projects that use CocoaPods with `use_frameworks!` option.
  - [changelog](https://github.com/getsentry/sentry-cocoa/blob/main/CHANGELOG.md#8100)
  - [diff](https://github.com/getsentry/sentry-cocoa/compare/8.9.4...8.10.0)

## 5.9.0

## Important Note

**Do not use this version** if you use CocoaPods with `use_frameworks!` option. It introduces a bug where the project won't compile.
This has been fixed in [version `5.9.1`](https://github.com/getsentry/sentry-react-native/releases/tag/5.9.1).

### Features

- Add support for React Native mixed stacktraces ([#3201](https://github.com/getsentry/sentry-react-native/pull/3201))

  In the current `react-native@nightly` (`0.73.0-nightly-20230809-cb60e5c67`) JS errors from native modules can
  contain native JVM or Objective-C exception stack trace. Both JS and native stack trace
  are processed by default no configuration needed.

- Add `tracePropagationTargets` option ([#3230](https://github.com/getsentry/sentry-react-native/pull/3230))

  This release adds support for [distributed tracing](https://docs.sentry.io/platforms/react-native/usage/distributed-tracing/)
  without requiring performance monitoring to be active on the React Native SDK.
  This means even if there is no sampled transaction/span, the SDK will still propagate traces to downstream services.
  Distributed Tracing can be configured with the `tracePropagationTargets` option,
  which controls what requests to attach the `sentry-trace` and `baggage` HTTP headers to (which is what propagates tracing information).

  ```javascript
    Sentry.init({
      tracePropagationTargets: ["third-party-site.com", /^https:\/\/yourserver\.io\/api/],
    });
  ```

### Fixes

- `Sentry.init` must be called before `Sentry.wrap`([#3227](https://github.com/getsentry/sentry-react-native/pull/3227))
  - The SDK now shows warning if incorrect order is detected
- Stall Time is no longer counted when App is in Background. ([#3211](https://github.com/getsentry/sentry-react-native/pull/3211))
- Use application variant instead of variant output to hook to correct package task for modules cleanup ([#3161](https://github.com/getsentry/sentry-react-native/pull/3161))
- Fix `isNativeAvailable` after SDK reinitialization ([#3200](https://github.com/getsentry/sentry-react-native/pull/3200))

### Dependencies

- Bump Android SDK from v6.27.0 to v6.28.0 ([#3192](https://github.com/getsentry/sentry-react-native/pull/3192))
  - [changelog](https://github.com/getsentry/sentry-java/blob/main/CHANGELOG.md#6280)
  - [diff](https://github.com/getsentry/sentry-java/compare/6.27.0...6.28.0)
- Bump Cocoa SDK from v8.9.3 to v8.9.4 ([#3225](https://github.com/getsentry/sentry-react-native/pull/3225))
  - [changelog](https://github.com/getsentry/sentry-cocoa/blob/main/CHANGELOG.md#894)
  - [diff](https://github.com/getsentry/sentry-cocoa/compare/8.9.3...8.9.4)
- Bump JavaScript SDK from v7.61.0 to v7.63.0 ([#3226](https://github.com/getsentry/sentry-react-native/pull/3226), [#3235](https://github.com/getsentry/sentry-react-native/pull/3235))
  - [changelog](https://github.com/getsentry/sentry-javascript/blob/develop/CHANGELOG.md#7630)
  - [diff](https://github.com/getsentry/sentry-javascript/compare/7.61.0...7.63.0)
- Bump CLI from v2.19.4 to v2.20.5 ([#3212](https://github.com/getsentry/sentry-react-native/pull/3212), [#3233](https://github.com/getsentry/sentry-react-native/pull/3233))
  - [changelog](https://github.com/getsentry/sentry-cli/blob/master/CHANGELOG.md#2205)
  - [diff](https://github.com/getsentry/sentry-cli/compare/2.19.4...2.20.5)

## 5.8.1

### Dependencies

- Bump JavaScript SDK from v7.60.1 to v7.61.0 ([#3222](https://github.com/getsentry/sentry-react-native/pull/3222))
  - [changelog](https://github.com/getsentry/sentry-javascript/blob/develop/CHANGELOG.md#7610)
  - [diff](https://github.com/getsentry/sentry-javascript/compare/7.60.1...7.61.0)

## 5.8.0

### Features

- Alpha support for Hermes JavaScript Profiling ([#3057](https://github.com/getsentry/sentry-react-native/pull/3057))

  Profiling is disabled by default. To enable it, configure both
  `tracesSampleRate` and `profilesSampleRate` when initializing the SDK:

  ```javascript
    Sentry.init({
      dsn: '__DSN__',
      tracesSampleRate: 1.0,
      _experiments: {
        // The sampling rate for profiling is relative to TracesSampleRate.
        // In this case, we'll capture profiles for 100% of transactions.
        profilesSampleRate: 1.0,
      },
    });
  ```

  More documentation on profiling and current limitations [can be found here](https://docs.sentry.io/platforms/react-native/profiling/).

### Fixes

- Warn users about multiple versions of `promise` package which can cause unexpected behavior like undefined `Promise.allSettled` ([#3162](https://github.com/getsentry/sentry-react-native/pull/3162))
- Event is enriched with all the Android context on the JS layer and you can filter/modify all the data in the `beforeSend` callback similarly to iOS. ([#3170](https://github.com/getsentry/sentry-react-native/pull/3170))

### Dependencies

- Bump JavaScript SDK from v7.57.0 to v7.60.1 ([#3184](https://github.com/getsentry/sentry-react-native/pull/3184), [#3199](https://github.com/getsentry/sentry-react-native/pull/3199))
  - [changelog](https://github.com/getsentry/sentry-javascript/blob/develop/CHANGELOG.md#7601)
  - [diff](https://github.com/getsentry/sentry-javascript/compare/7.57.0...7.60.1)
- Bump Cocoa SDK from v8.8.0 to v8.9.3 ([#3188](https://github.com/getsentry/sentry-react-native/pull/3188), [#3206](https://github.com/getsentry/sentry-react-native/pull/3206))
  - [changelog](https://github.com/getsentry/sentry-cocoa/blob/main/CHANGELOG.md#893)
  - [diff](https://github.com/getsentry/sentry-cocoa/compare/8.8.0...8.9.3)
- Bump Android SDK from v6.25.1 to v6.27.0 ([#3170](https://github.com/getsentry/sentry-react-native/pull/3170))
  - [changelog](https://github.com/getsentry/sentry-java/blob/main/CHANGELOG.md#6270)
  - [diff](https://github.com/getsentry/sentry-java/compare/6.25.1...6.27.0)

## 5.7.1

### Dependencies

- Bump Android SDK from v6.25.0 to v6.25.1 ([#3179](https://github.com/getsentry/sentry-react-native/pull/3179))
  - [changelog](https://github.com/getsentry/sentry-java/blob/main/CHANGELOG.md#6251)
  - [diff](https://github.com/getsentry/sentry-java/compare/6.25.0...6.25.1)

## 5.7.0

### Fixes

- Filter beforeSendTransaction from the Native SDK ([#3140](https://github.com/getsentry/sentry-react-native/pull/3140))

### Features

- Use `android.namespace` for AGP 8 and RN 0.73 ([#3133](https://github.com/getsentry/sentry-react-native/pull/3133))

### Dependencies

- Bump JavaScript SDK from v7.54.0 to v7.57.0 ([#3119](https://github.com/getsentry/sentry-react-native/pull/3119), [#3153](https://github.com/getsentry/sentry-react-native/pull/3153))
  - [changelog](https://github.com/getsentry/sentry-javascript/blob/develop/CHANGELOG.md#7570)
  - [diff](https://github.com/getsentry/sentry-javascript/compare/7.54.0...7.57.0)
- Bump CLI from v2.18.1 to v2.19.4 ([#3124](https://github.com/getsentry/sentry-react-native/pull/3124), [#3151](https://github.com/getsentry/sentry-react-native/pull/3151))
  - [changelog](https://github.com/getsentry/sentry-cli/blob/master/CHANGELOG.md#2194)
  - [diff](https://github.com/getsentry/sentry-cli/compare/2.18.1...2.19.4)
- Bump Android SDK from v6.22.0 to v6.25.0 ([#3127](https://github.com/getsentry/sentry-react-native/pull/3127), [#3163](https://github.com/getsentry/sentry-react-native/pull/3163))
  - [changelog](https://github.com/getsentry/sentry-java/blob/main/CHANGELOG.md#6250)
  - [diff](https://github.com/getsentry/sentry-java/compare/6.22.0...6.25.0)
- Bump Cocoa SDK from v8.7.3 to v8.8.0 ([#3123](https://github.com/getsentry/sentry-react-native/pull/3123))
  - [changelog](https://github.com/getsentry/sentry-cocoa/blob/main/CHANGELOG.md#880)
  - [diff](https://github.com/getsentry/sentry-cocoa/compare/8.7.3...8.8.0)

## 5.6.0

### Features

- Overwrite Expo bundle names in stack frames ([#3115](https://github.com/getsentry/sentry-react-native/pull/3115))
  - This enables source maps to resolve correctly without using `sentry-expo` package

### Fixes

- Disable `enableNative` if Native SDK is not available ([#3099](https://github.com/getsentry/sentry-react-native/pull/3099))
- Dynamically resolve `collectModulesScript` path to support monorepos ([#3092](https://github.com/getsentry/sentry-react-native/pull/3092))
- Native wrapper methods don't throw disabled error after re-initializing ([#3093](https://github.com/getsentry/sentry-react-native/pull/3093))

### Dependencies

- Bump JavaScript SDK from v7.52.0 to v7.54.0 ([#3071](https://github.com/getsentry/sentry-react-native/pull/3071), [#3088](https://github.com/getsentry/sentry-react-native/pull/3088), [#3094](https://github.com/getsentry/sentry-react-native/pull/3094))
  - [changelog](https://github.com/getsentry/sentry-javascript/blob/develop/CHANGELOG.md#7540)
  - [diff](https://github.com/getsentry/sentry-javascript/compare/7.52.0...7.54.0)
- Bump Android SDK from v6.18.1 to v6.22.0 ([#3086](https://github.com/getsentry/sentry-react-native/pull/3086), [#3075](https://github.com/getsentry/sentry-react-native/pull/3075))
  - [changelog](https://github.com/getsentry/sentry-java/blob/main/CHANGELOG.md#6220)
  - [diff](https://github.com/getsentry/sentry-java/compare/6.18.1...6.22.0)
- Bump Cocoa SDK from v8.7.1 to v8.7.3 ([#3076](https://github.com/getsentry/sentry-react-native/pull/3076))
  - [changelog](https://github.com/getsentry/sentry-cocoa/blob/main/CHANGELOG.md#873)
  - [diff](https://github.com/getsentry/sentry-cocoa/compare/8.7.1...8.7.3)
- Bump CLI from v2.17.5 to v2.18.1 ([#3082](https://github.com/getsentry/sentry-react-native/pull/3082))
  - [changelog](https://github.com/getsentry/sentry-cli/blob/master/CHANGELOG.md#2181)
  - [diff](https://github.com/getsentry/sentry-cli/compare/2.17.5...2.18.1)

## 5.5.0

### Features

- Add `expo`, `react_native_version` and `hermes_version` to React Native Context ([#3050](https://github.com/getsentry/sentry-react-native/pull/3050))

### Dependencies

- Bump JavaScript SDK from v7.51.1 to v7.52.0 ([#3054](https://github.com/getsentry/sentry-react-native/pull/3054), [#3068](https://github.com/getsentry/sentry-react-native/pull/3068))
  - [changelog](https://github.com/getsentry/sentry-javascript/blob/develop/CHANGELOG.md#7520)
  - [diff](https://github.com/getsentry/sentry-javascript/compare/7.51.1...7.52.0)
- Bump Cocoa SDK from v8.6.0 to v8.7.1 ([#3056](https://github.com/getsentry/sentry-react-native/pull/3056), [#3067](https://github.com/getsentry/sentry-react-native/pull/3067))
  - [changelog](https://github.com/getsentry/sentry-cocoa/blob/main/CHANGELOG.md#871)
  - [diff](https://github.com/getsentry/sentry-cocoa/compare/8.6.0...8.7.1)

## 5.4.2

### Fixes

- Fix `event.origin` and `event.environment` on unhandled exception ([#3041](https://github.com/getsentry/sentry-react-native/pull/3041))
- Don't pass `enableTracing` from RN to `sentry-cocoa` options ([#3042](https://github.com/getsentry/sentry-react-native/pull/3042))
- Only store envelopes of fatal crashes on iOS ([#3051](https://github.com/getsentry/sentry-react-native/pull/3051))

### Dependencies

- Bump JavaScript SDK from v7.50.0 to v7.51.1 ([#3043](https://github.com/getsentry/sentry-react-native/pull/3043), [#3053](https://github.com/getsentry/sentry-react-native/pull/3053))
  - [changelog](https://github.com/getsentry/sentry-javascript/blob/develop/CHANGELOG.md#7511)
  - [diff](https://github.com/getsentry/sentry-javascript/compare/7.50.0...7.51.1)

## 4.15.2

- Only store envelopes of fatal crashes on iOS ([#3051](https://github.com/getsentry/sentry-react-native/pull/3051))

## 5.4.1

### Fixes

- Store envelopes immediately during a fatal crash on iOS ([#3031](https://github.com/getsentry/sentry-react-native/pull/3031))
- Do not overwrite `_metadata` option by default `sdkInfo` ([#3036](https://github.com/getsentry/sentry-react-native/pull/3036))

### Dependencies

- Bump JavaScript SDK from v7.49.0 to v7.50.0 ([#3035](https://github.com/getsentry/sentry-react-native/pull/3035))
  - [changelog](https://github.com/getsentry/sentry-javascript/blob/develop/CHANGELOG.md#7500)
  - [diff](https://github.com/getsentry/sentry-javascript/compare/7.49.0...7.50.0)
- Bump Cocoa SDK from v8.5.0 to v8.6.0 ([#3023](https://github.com/getsentry/sentry-react-native/pull/3023))
  - [changelog](https://github.com/getsentry/sentry-cocoa/blob/main/CHANGELOG.md#860)
  - [diff](https://github.com/getsentry/sentry-cocoa/compare/8.5.0...8.6.0)
- Bump Android SDK from v6.17.0 to v6.18.1 ([#3017](https://github.com/getsentry/sentry-react-native/pull/3017))
  - [changelog](https://github.com/getsentry/sentry-java/blob/main/CHANGELOG.md#6181)
  - [diff](https://github.com/getsentry/sentry-java/compare/6.17.0...6.18.1)
- Bump CLI from v2.17.4 to v2.17.5 ([#3024](https://github.com/getsentry/sentry-react-native/pull/3024))
  - [changelog](https://github.com/getsentry/sentry-cli/blob/master/CHANGELOG.md#2175)
  - [diff](https://github.com/getsentry/sentry-cli/compare/2.17.4...2.17.5)

## 4.15.1

### Fixes

- Store envelopes immediately during a fatal crash on iOS ([#3030](https://github.com/getsentry/sentry-react-native/pull/3030))

## 5.4.0

### Features

- Add TS 4.1 typings ([#2995](https://github.com/getsentry/sentry-react-native/pull/2995))
  - TS 3.8 are present and work automatically with older projects
- Add CPU Info to Device Context ([#2984](https://github.com/getsentry/sentry-react-native/pull/2984))

### Fixes

- Allow disabling native on RNNA ([#2978](https://github.com/getsentry/sentry-react-native/pull/2978))
- iOS Autolinking for RN 0.68 and older ([#2980](https://github.com/getsentry/sentry-react-native/pull/2980))
- Clean up `modules.json` when building bundles ([#3008](https://github.com/getsentry/sentry-react-native/pull/3008))
- Only include Screenshots and View Hierarchy for iOS and Mac Catalyst builds ([#3007](https://github.com/getsentry/sentry-react-native/pull/3007))
- Breadcrumbs from Native SDKs are created with timestamps in seconds ([#2997](https://github.com/getsentry/sentry-react-native/pull/2997))
- `addBreadcrumb` converts converts non object data to `{ value: data }` ([#2997](https://github.com/getsentry/sentry-react-native/pull/2997))

### Dependencies

- Bump JavaScript SDK from v7.47.0 to v7.49.0 ([#2975](https://github.com/getsentry/sentry-react-native/pull/2975), [#2988](https://github.com/getsentry/sentry-react-native/pull/2988))
  - [changelog](https://github.com/getsentry/sentry-javascript/blob/develop/CHANGELOG.md#7490)
  - [diff](https://github.com/getsentry/sentry-javascript/compare/7.47.0...7.49.0)
- Bump Cocoa SDK from v8.4.0 to v8.5.0 ([#2977](https://github.com/getsentry/sentry-react-native/pull/2977))
  - [changelog](https://github.com/getsentry/sentry-cocoa/blob/main/CHANGELOG.md#850)
  - [diff](https://github.com/getsentry/sentry-cocoa/compare/8.4.0...8.5.0)
- Bump CLI from v2.17.1 to v2.17.4 ([#2966](https://github.com/getsentry/sentry-react-native/pull/2966), [#2982](https://github.com/getsentry/sentry-react-native/pull/2982), [#2987](https://github.com/getsentry/sentry-react-native/pull/2987))
  - [changelog](https://github.com/getsentry/sentry-cli/blob/master/CHANGELOG.md#2174)
  - [diff](https://github.com/getsentry/sentry-cli/compare/2.17.1...2.17.4)

## 5.3.1

### Fixes

- Disable `enableNativeCrashHandling` and `enableAutoPerformanceTracing` on Apple ([#2936](https://github.com/getsentry/sentry-react-native/pull/))
  - Mac Catalyst builds successfully
- `sentry.gradle` Gracefully skip modules collecting if the script doesn't exist ([#2952](https://github.com/getsentry/sentry-react-native/pull/2952))

### Dependencies

- Bump JavaScript SDK from v7.45.0 to v7.47.0 ([#2946](https://github.com/getsentry/sentry-react-native/pull/2946), [#2958](https://github.com/getsentry/sentry-react-native/pull/2958))
  - [changelog](https://github.com/getsentry/sentry-javascript/blob/develop/CHANGELOG.md#7470)
  - [diff](https://github.com/getsentry/sentry-javascript/compare/7.45.0...7.47.0)
- Bump Android SDK from v6.16.0 to v6.17.0 ([#2948](https://github.com/getsentry/sentry-react-native/pull/2948))
  - [changelog](https://github.com/getsentry/sentry-java/blob/main/CHANGELOG.md#6170)
  - [diff](https://github.com/getsentry/sentry-java/compare/6.16.0...6.17.0)
- Bump Cocoa SDK from v8.3.3 to v8.4.0 ([#2954](https://github.com/getsentry/sentry-react-native/pull/2954))
  - [changelog](https://github.com/getsentry/sentry-cocoa/blob/main/CHANGELOG.md#840)
  - [diff](https://github.com/getsentry/sentry-cocoa/compare/8.3.3...8.4.0)
- Bump CLI from v2.16.1 to v2.17.1 ([#2957](https://github.com/getsentry/sentry-react-native/pull/2957), [#2964](https://github.com/getsentry/sentry-react-native/pull/2964))
  - [changelog](https://github.com/getsentry/sentry-cli/blob/master/CHANGELOG.md#2171)
  - [diff](https://github.com/getsentry/sentry-cli/compare/2.16.1...2.17.1)

## 5.3.0

### Features

- Add `enableTracing` option ([#2933](https://github.com/getsentry/sentry-react-native/pull/2933))
- Add Tabs auto instrumentation for React Native Navigation ([#2932](https://github.com/getsentry/sentry-react-native/pull/2932))
  - This is enabled by default, if you want to disable tabs instrumentation see the example below.

```js
const routingInstrumentation = new Sentry.ReactNativeNavigationInstrumentation(Navigation, { enableTabsInstrumentation: false })
```

### Fixes

- Disable HTTP Client Errors by default on all platform ([#2931](https://github.com/getsentry/sentry-react-native/pull/2931))
  - See [HttpClient](https://docs.sentry.io/platforms/javascript/configuration/integrations/plugin/#httpclient) for configuration details.
  - Use `enableCaptureFailedRequests` to enable the feature.

```js
Sentry.init({ enableCaptureFailedRequests: true })
```

### Dependencies

- Bump JavaScript SDK from v7.44.2 to v7.45.0 ([#2927](https://github.com/getsentry/sentry-react-native/pull/2927))
  - [changelog](https://github.com/getsentry/sentry-javascript/blob/develop/CHANGELOG.md#7450)
  - [diff](https://github.com/getsentry/sentry-javascript/compare/7.44.2...7.45.0)
- Bump CLI from v2.15.2 to v2.16.1 ([#2926](https://github.com/getsentry/sentry-react-native/pull/2926))
  - [changelog](https://github.com/getsentry/sentry-cli/blob/master/CHANGELOG.md#2161)
  - [diff](https://github.com/getsentry/sentry-cli/compare/2.15.2...2.16.1)
- Bump Cocoa SDK from v8.3.2 to v8.3.3 ([#2925](https://github.com/getsentry/sentry-react-native/pull/2925))
  - [changelog](https://github.com/getsentry/sentry-cocoa/blob/main/CHANGELOG.md#833)
  - [diff](https://github.com/getsentry/sentry-cocoa/compare/8.3.2...8.3.3)

## 5.2.0

### Features

- Add User Interaction Tracing for Touch events ([#2835](https://github.com/getsentry/sentry-react-native/pull/2835))
- Add Gesture Tracing for React Native Gesture Handler API v2 ([#2865](https://github.com/getsentry/sentry-react-native/pull/2865))

### Fixes

- Fix use Fetch transport when option `enableNative` is `false` ([#2897](https://github.com/getsentry/sentry-react-native/pull/2897))
- Improve logs when `enableNative` is `false` ([#2897](https://github.com/getsentry/sentry-react-native/pull/2897))

### Dependencies

- Bump JavaScript SDK from v7.40.0 to v7.44.2 ([#2874](https://github.com/getsentry/sentry-react-native/pull/2874), [#2908](https://github.com/getsentry/sentry-react-native/pull/2908), [#2909](https://github.com/getsentry/sentry-react-native/pull/2909))
  - [changelog](https://github.com/getsentry/sentry-javascript/blob/develop/CHANGELOG.md#7442)
  - [diff](https://github.com/getsentry/sentry-javascript/compare/7.40.0...7.44.2)
- Bump Android SDK from v6.15.0 to v6.16.0 ([#2903](https://github.com/getsentry/sentry-react-native/pull/2903))
  - [changelog](https://github.com/getsentry/sentry-java/blob/main/CHANGELOG.md#6160)
  - [diff](https://github.com/getsentry/sentry-java/compare/6.15.0...6.16.0)
- Bump Cocoa SDK from v8.3.0 to v8.3.2 ([#2895](https://github.com/getsentry/sentry-react-native/pull/2895))
  - [changelog](https://github.com/getsentry/sentry-cocoa/blob/main/CHANGELOG.md#832)
  - [diff](https://github.com/getsentry/sentry-cocoa/compare/8.3.0...8.3.2)
- Bump CLI from v2.14.4 to v2.15.2 ([#2898](https://github.com/getsentry/sentry-react-native/pull/2898))
  - [changelog](https://github.com/getsentry/sentry-cli/blob/master/CHANGELOG.md#2152)
  - [diff](https://github.com/getsentry/sentry-cli/compare/2.14.4...2.15.2)

## 5.1.1

### Fixes

- Remove non URL `frame.abs_path` which was causing source maps to fail ([#2891](https://github.com/getsentry/sentry-react-native/pull/2891))

### Dependencies

- Bump Cocoa SDK from v8.2.0 to v8.3.0 ([#2876](https://github.com/getsentry/sentry-react-native/pull/2876))
  - [changelog](https://github.com/getsentry/sentry-cocoa/blob/main/CHANGELOG.md#830)
  - [diff](https://github.com/getsentry/sentry-cocoa/compare/8.2.0...8.3.0)
- Bump CLI from v2.14.3 to v2.14.4 ([#2873](https://github.com/getsentry/sentry-react-native/pull/2873))
  - [changelog](https://github.com/getsentry/sentry-cli/blob/master/CHANGELOG.md#2144)
  - [diff](https://github.com/getsentry/sentry-cli/compare/2.14.3...2.14.4)

## 5.1.0

### Features

- Add App Context `in_foreground` ([#2826](https://github.com/getsentry/sentry-react-native/pull/2826))

### Fixes

- Match app start measurements naming with other SDKs ([#2855](https://github.com/getsentry/sentry-react-native/pull/2855))
  - `app.start.cold` to `app_start_cold`
  - `app.start.warm` to `app_start_warm`

### Dependencies

- Bump Cocoa SDK from v8.0.0 to v8.2.0 ([#2776](https://github.com/getsentry/sentry-react-native/pull/2776))
  - [changelog](https://github.com/getsentry/sentry-cocoa/blob/main/CHANGELOG.md#820)
  - [diff](https://github.com/getsentry/sentry-cocoa/compare/8.0.0...8.2.0)
- Bump JavaScript SDK from v7.37.2 to v7.40.0 ([#2836](https://github.com/getsentry/sentry-react-native/pull/2836), [#2864](https://github.com/getsentry/sentry-react-native/pull/2864))
  - [changelog](https://github.com/getsentry/sentry-javascript/blob/develop/CHANGELOG.md#7400)
  - [diff](https://github.com/getsentry/sentry-javascript/compare/7.37.2...7.40.0)
- Bump CLI from v2.10.0 to v2.14.3 ([#2848](https://github.com/getsentry/sentry-react-native/pull/2848), [#2869](https://github.com/getsentry/sentry-react-native/pull/2869))
  - [changelog](https://github.com/getsentry/sentry-cli/blob/master/CHANGELOG.md#2143)
  - [diff](https://github.com/getsentry/sentry-cli/compare/2.10.0...2.14.3)
- Bump Android SDK from v6.14.0 to v6.15.0 ([#2868](https://github.com/getsentry/sentry-react-native/pull/2868))
  - [changelog](https://github.com/getsentry/sentry-java/blob/main/CHANGELOG.md#6150)
  - [diff](https://github.com/getsentry/sentry-java/compare/6.14.0...6.15.0)

## 5.0.0

The React Native SDK version 5 supports both Legacy (from RN 0.65 and above) and New Architecture (from RN 0.69 and above) as well as the new React Native Gradle Plugin (introduced in RN 0.71). For detailed [migration guide visit our docs](https://docs.sentry.io/platforms/react-native/migration/#from-4x-to-5x).

### Features

- Add support for the RN New Architecture, backwards compatible RNSentry Turbo Module ([#2522](https://github.com/getsentry/sentry-react-native/pull/2522))
- Add View Hierarchy to the crashed/errored events ([#2708](https://github.com/getsentry/sentry-react-native/pull/2708))
- Send react native js engine, turbo module, fabric flags and component stack in Event contexts ([#2552](https://github.com/getsentry/sentry-react-native/pull/2552))
- Sync `tags`, `extra`, `fingerprint`, `level`, `environment` and `breadcrumbs` from `sentry-cocoa` during event processing. ([#2713](https://github.com/getsentry/sentry-react-native/pull/2713))
  - `breadcrumb.level` value `log` is transformed to `debug` when syncing with native layers.
  - Remove `breadcrumb.level` value `critical` transformation to `fatal`.
  - Default `breadcrumb.level` is `info`

### Breaking changes

- Option `enableAutoPerformanceTracking` renamed to `enableAutoPerformanceTracing`
- Option `enableOutOfMemoryTracking` renamed to `enableWatchdogTerminationTracking`
- Remove link hooks (RN 0.68 and older) ([#2332](https://github.com/getsentry/sentry-react-native/pull/2332))
- iOS min target 11, Android API min 21, min React Native version 0.65 ([#2522](https://github.com/getsentry/sentry-react-native/pull/2522), [#2687](https://github.com/getsentry/sentry-react-native/pull/2687))
- New ReactNativeTracingOptions ([#2481](https://github.com/getsentry/sentry-react-native/pull/2481))
  - `idleTimeout` renamed to `idleTimeoutMs`
  - `maxTransactionDuration` renamed to `finalTimeoutMs`
- `touchEventBoundaryProps.labelName` property instead of default `accessibilityLabel` fallback ([#2712](https://github.com/getsentry/sentry-react-native/pull/2712))
- Message event current stack trace moved from `exception` to `threads` ([#2694](https://github.com/getsentry/sentry-react-native/pull/2694))

### Fixes

- Unreachable fallback to fetch transport if native is not available ([#2695](https://github.com/getsentry/sentry-react-native/pull/2695))

### Dependencies

- Bump Cocoa SDK from v7.31.5 to v8.0.0 ([#2756](https://github.com/getsentry/sentry-react-native/pull/2756))
  - [changelog](https://github.com/getsentry/sentry-cocoa/blob/main/CHANGELOG.md#800)
  - [diff](https://github.com/getsentry/sentry-cocoa/compare/7.31.5...8.0.0)
- Bump CLI from v1.74.4 to v2.10.0 ([#2669](https://github.com/getsentry/sentry-react-native/pull/2669))
  - [changelog](https://github.com/getsentry/sentry-cli/blob/master/CHANGELOG.md#2100)
  - [diff](https://github.com/getsentry/sentry-cli/compare/1.74.4...2.10.0)

## 4.15.0

### Features

- Collect modules script for XCode builds supports NODE_BINARY to set path to node executable ([#2805](https://github.com/getsentry/sentry-react-native/pull/2805))

### Fixes

- React Native Error Handlers Integration doesn't crash if ErrorUtils are not available ([#2808](https://github.com/getsentry/sentry-react-native/pull/2808))

### Dependencies

- Bump Android SDK from v6.12.1 to v6.14.0 ([#2790](https://github.com/getsentry/sentry-react-native/pull/2790), [#2809](https://github.com/getsentry/sentry-react-native/pull/2809), [#2828](https://github.com/getsentry/sentry-react-native/pull/2828))
  - [changelog](https://github.com/getsentry/sentry-java/blob/main/CHANGELOG.md#6140)
  - [diff](https://github.com/getsentry/sentry-java/compare/6.12.1...6.14.0)
- Bump Sample React Native from v0.71.0 to v0.71.1 ([#2767](https://github.com/getsentry/sentry-react-native/pull/2767))
  - [changelog](https://github.com/facebook/react-native/blob/main/CHANGELOG.md#v0711)
  - [diff](https://github.com/facebook/react-native/compare/v0.71.0...v0.71.1)
- Bump JavaScript SDK from v7.32.1 to v7.37.2 ([#2785](https://github.com/getsentry/sentry-react-native/pull/2785), [#2799](https://github.com/getsentry/sentry-react-native/pull/2799), [#2818](https://github.com/getsentry/sentry-react-native/pull/2818))
  - [changelog](https://github.com/getsentry/sentry-javascript/blob/master/CHANGELOG.md#7372)
  - [diff](https://github.com/getsentry/sentry-javascript/compare/7.32.1...7.37.2)

## 5.0.0-rc.1

### Fixes

- React Native Error Handlers Integration doesn't crash if ErrorUtils are not available ([#2808](https://github.com/getsentry/sentry-react-native/pull/2808))

## 5.0.0-beta.2

### Features

- Add View Hierarchy to the crashed/errored events ([#2708](https://github.com/getsentry/sentry-react-native/pull/2708))
- Collect modules script for XCode builds supports NODE_BINARY to set path to node executable ([#2805](https://github.com/getsentry/sentry-react-native/pull/2805))

### Dependencies

- Bump Android SDK from v6.12.1 to v6.14.0 ([#2790](https://github.com/getsentry/sentry-react-native/pull/2790), [#2809](https://github.com/getsentry/sentry-react-native/pull/2809), [#2828](https://github.com/getsentry/sentry-react-native/pull/2828))
  - [changelog](https://github.com/getsentry/sentry-java/blob/main/CHANGELOG.md#6140)
  - [diff](https://github.com/getsentry/sentry-java/compare/6.12.1...6.14.0)
- Bump Sample React Native from v0.71.0 to v0.71.1 ([#2767](https://github.com/getsentry/sentry-react-native/pull/2767))
  - [changelog](https://github.com/facebook/react-native/blob/main/CHANGELOG.md#v0711)
  - [diff](https://github.com/facebook/react-native/compare/v0.71.0...v0.71.1)
- Bump JavaScript SDK from v7.32.1 to v7.37.2 ([#2785](https://github.com/getsentry/sentry-react-native/pull/2785), [#2799](https://github.com/getsentry/sentry-react-native/pull/2799), [#2818](https://github.com/getsentry/sentry-react-native/pull/2818))
  - [changelog](https://github.com/getsentry/sentry-javascript/blob/master/CHANGELOG.md#7372)
  - [diff](https://github.com/getsentry/sentry-javascript/compare/7.32.1...7.37.2)

## 5.0.0-beta.1

- Latest changes from 4.14.0

### Breaking changes

- Option `enableAutoPerformanceTracking` renamed to `enableAutoPerformanceTracing`
- Option `enableOutOfMemoryTracking` renamed to `enableWatchdogTerminationTracking`

### Features

- Sync `tags`, `extra`, `fingerprint`, `level`, `environment` and `breadcrumbs` from `sentry-cocoa` during event processing. ([#2713](https://github.com/getsentry/sentry-react-native/pull/2713))
  - `breadcrumb.level` value `log` is transformed to `debug` when syncing with native layers.
  - Remove `breadcrumb.level` value `critical` transformation to `fatal`.
  - Default `breadcrumb.level` is `info`

### Dependencies

- Bump Cocoa SDK from v7.31.5 to v8.0.0 ([#2756](https://github.com/getsentry/sentry-react-native/pull/2756))
  - [changelog](https://github.com/getsentry/sentry-cocoa/blob/main/CHANGELOG.md#800)
  - [diff](https://github.com/getsentry/sentry-cocoa/compare/7.31.5...8.0.0)
- Bump Android SDK from v6.12.1 to v6.13.0 ([#2790](https://github.com/getsentry/sentry-react-native/pull/2790))
  - [changelog](https://github.com/getsentry/sentry-java/blob/main/CHANGELOG.md#6130)
  - [diff](https://github.com/getsentry/sentry-java/compare/6.12.1...6.13.0)

## 4.14.0

### Features

- Add support for RNGP introduced in React Native 0.71.0 ([#2759](https://github.com/getsentry/sentry-react-native/pull/2759))

### Fixes

- Take screenshot runs on UI thread on Android ([#2743](https://github.com/getsentry/sentry-react-native/pull/2743))

### Dependencies

- Bump Android SDK from v6.11.0 to v6.12.1 ([#2755](https://github.com/getsentry/sentry-react-native/pull/2755))
  - [changelog](https://github.com/getsentry/sentry-java/blob/main/CHANGELOG.md#6121)
  - [diff](https://github.com/getsentry/sentry-java/compare/6.11.0...6.12.1)
- Bump JavaScript SDK from v7.29.0 to v7.32.1 ([#2738](https://github.com/getsentry/sentry-react-native/pull/2738), [#2777](https://github.com/getsentry/sentry-react-native/pull/2777))
  - [changelog](https://github.com/getsentry/sentry-javascript/blob/master/CHANGELOG.md#7321)
  - [diff](https://github.com/getsentry/sentry-javascript/compare/7.29.0...7.32.1)

## 5.0.0-alpha.11

- Latest changes from 4.13.0

### Breaking changes

- Message event current stack trace moved from exception to threads ([#2694](https://github.com/getsentry/sentry-react-native/pull/2694))
- `touchEventBoundaryProps.labelName` property instead of default `accessibilityLabel` fallback ([#2712](https://github.com/getsentry/sentry-react-native/pull/2712))

### Fixes

- Unreachable fallback to fetch transport if native is not available ([#2695](https://github.com/getsentry/sentry-react-native/pull/2695))

## 4.13.0

### Fixes

- Missing `originalException` in `beforeSend` for events from react native error handler ([#2706](https://github.com/getsentry/sentry-react-native/pull/2706))
- ModulesLoader integration returns original event if native is not available and event modules overwrite native modules ([#2730](https://github.com/getsentry/sentry-react-native/pull/2730))

### Dependencies

- Bump Cocoa SDK from v7.31.3 to v7.31.5 ([#2699](https://github.com/getsentry/sentry-react-native/pull/2699), [#2714](https://github.com/getsentry/sentry-react-native/pull/2714))
  - [changelog](https://github.com/getsentry/sentry-cocoa/blob/8.0.0/CHANGELOG.md#7315)
  - [diff](https://github.com/getsentry/sentry-cocoa/compare/7.31.3...7.31.5)
- Bump JavaScript SDK from v7.26.0 to v7.29.0 ([#2705](https://github.com/getsentry/sentry-react-native/pull/2705), [#2709](https://github.com/getsentry/sentry-react-native/pull/2709), [#2715](https://github.com/getsentry/sentry-react-native/pull/2715), [#2736](https://github.com/getsentry/sentry-react-native/pull/2736))
  - [changelog](https://github.com/getsentry/sentry-javascript/blob/master/CHANGELOG.md#7290)
  - [diff](https://github.com/getsentry/sentry-javascript/compare/7.26.0...7.29.0)
- Bump Android SDK from v6.9.2 to v6.11.0 ([#2704](https://github.com/getsentry/sentry-react-native/pull/2704), [#2724](https://github.com/getsentry/sentry-react-native/pull/2724))
  - [changelog](https://github.com/getsentry/sentry-java/blob/main/CHANGELOG.md#6110)
  - [diff](https://github.com/getsentry/sentry-java/compare/6.9.2...6.11.0)

## 4.12.0

### Features

- Add `lastEventId` method to the API ([#2675](https://github.com/getsentry/sentry-react-native/pull/2675))

### Fix

- `Sentry.startTransaction` doesn't require `op` ([#2691](https://github.com/getsentry/sentry-react-native/pull/2691))

### Dependencies

- Bump Cocoa SDK from v7.31.2 to v7.31.3 ([#2647](https://github.com/getsentry/sentry-react-native/pull/2647))
  - [changelog](https://github.com/getsentry/sentry-cocoa/blob/8.0.0/CHANGELOG.md#7313)
  - [diff](https://github.com/getsentry/sentry-cocoa/compare/7.31.2...7.31.3)
- Bump JavaScript SDK from v7.21.1 to v7.26.0 ([#2672](https://github.com/getsentry/sentry-react-native/pull/2672), [#2648](https://github.com/getsentry/sentry-react-native/pull/2648), [#2692](https://github.com/getsentry/sentry-react-native/pull/2692))
  - [changelog](https://github.com/getsentry/sentry-javascript/blob/master/CHANGELOG.md#7260)
  - [diff](https://github.com/getsentry/sentry-javascript/compare/7.21.1...7.26.0)
- Bump Android SDK from v6.9.1 to v6.9.2 ([#2677](https://github.com/getsentry/sentry-react-native/pull/2677))
  - [changelog](https://github.com/getsentry/sentry-java/blob/main/CHANGELOG.md#692)
  - [diff](https://github.com/getsentry/sentry-java/compare/6.9.1...6.9.2)

## 5.0.0-alpha.10

- Latest changes from 4.11.0

### Dependencies

- Bump CLI from v1.74.4 to v2.10.0 ([#2669](https://github.com/getsentry/sentry-react-native/pull/2669))
  - [changelog](https://github.com/getsentry/sentry-cli/blob/master/CHANGELOG.md#2100)
  - [diff](https://github.com/getsentry/sentry-cli/compare/1.74.4...2.10.0)

## 4.11.0

### Features

- Screenshots ([#2610](https://github.com/getsentry/sentry-react-native/pull/2610))

## 4.10.1

### Fixes

- Bump Wizard from v1.2.17 to v1.4.0 ([#2645](https://github.com/getsentry/sentry-react-native/pull/2645))
  - [changelog](https://github.com/getsentry/sentry-wizard/blob/master/CHANGELOG.md#140)
  - [diff](https://github.com/getsentry/sentry-wizard/compare/v1.2.17...v1.4.0)
- Android builds without ext config, auto create assets dir for modules ([#2652](https://github.com/getsentry/sentry-react-native/pull/2652))
- Exit gracefully if source map file for collecting modules doesn't exist ([#2655](https://github.com/getsentry/sentry-react-native/pull/2655))
- Create only one clean-up tasks for modules collection ([#2657](https://github.com/getsentry/sentry-react-native/pull/2657))

### Dependencies

- Bump Android SDK from v6.8.0 to v6.9.1 ([#2653](https://github.com/getsentry/sentry-react-native/pull/2653))
  - [changelog](https://github.com/getsentry/sentry-java/blob/main/CHANGELOG.md#691)
  - [diff](https://github.com/getsentry/sentry-java/compare/6.8.0...6.9.1)

## 5.0.0-alpha.9

- Latest changes from 4.10.0

### Fixes

- Add missing source Spec for RNSentry Codegen. ([#2639](https://github.com/getsentry/sentry-react-native/pull/2639))

## 4.10.0

### Features

- JS Runtime dependencies are sent in Events ([#2606](https://github.com/getsentry/sentry-react-native/pull/2606))
  - To collect JS dependencies on iOS add `../node_modules/@sentry/react-native/scripts/collect-modules.sh` at the end of the `Bundle React Native code and images` build phase. The collection only works on Release builds. Android builds have a new step in `sentry.gradle` plugin. More in [the migration documentation](https://docs.sentry.io/platforms/react-native/migration#from-48x-to-49x).

### Dependencies

- Bump JavaScript SDK from v7.20.1 to v7.21.1 ([#2636](https://github.com/getsentry/sentry-react-native/pull/2636))
  - [changelog](https://github.com/getsentry/sentry-javascript/blob/master/CHANGELOG.md#7211)
  - [diff](https://github.com/getsentry/sentry-javascript/compare/7.20.1...7.21.1)

## 5.0.0-alpha.8

- Latest changes from 4.9.0

## 4.9.0

### Features

- Add `maxQueueSize` option ([#2578](https://github.com/getsentry/sentry-react-native/pull/2578))

### Fixes

- Use `Scope` class rather than `Scope` type for top-level functions ([#2627](https://github.com/getsentry/sentry-react-native/pull/2627))

### Dependencies

- Bump JavaScript SDK from v7.16.0 to v7.20.1 ([#2582](https://github.com/getsentry/sentry-react-native/pull/2582), [#2598](https://github.com/getsentry/sentry-react-native/pull/2598), [#2632](https://github.com/getsentry/sentry-react-native/pull/2632), [#2607](https://github.com/getsentry/sentry-react-native/pull/2607))
  - [changelog](https://github.com/getsentry/sentry-javascript/blob/master/CHANGELOG.md#7201)
  - [diff](https://github.com/getsentry/sentry-javascript/compare/7.16.0...7.20.1)
- Bump Cocoa SDK from v7.29.0 to v7.31.2 ([#2592](https://github.com/getsentry/sentry-react-native/pull/2592), [#2601](https://github.com/getsentry/sentry-react-native/pull/2601), [#2629](https://github.com/getsentry/sentry-react-native/pull/2629))
  - [changelog](https://github.com/getsentry/sentry-cocoa/blob/master/CHANGELOG.md#7312)
  - [diff](https://github.com/getsentry/sentry-cocoa/compare/7.29.0...7.31.2)
- Bump Android SDK from v6.6.0 to v6.8.0 ([#2600](https://github.com/getsentry/sentry-react-native/pull/2600), [#2628](https://github.com/getsentry/sentry-react-native/pull/2628))
  - [changelog](https://github.com/getsentry/sentry-java/blob/main/CHANGELOG.md#680)
  - [diff](https://github.com/getsentry/sentry-java/compare/6.6.0...6.8.0)

## 4.8.0

### Fixes

- Message event can have attached stacktrace ([#2577](https://github.com/getsentry/sentry-react-native/pull/2577))
- Fixed maximum call stack exceeded error resulting from large payloads ([#2579](https://github.com/getsentry/sentry-react-native/pull/2579))

### Dependencies

- Bump Android SDK from v6.5.0 to v6.6.0 ([#2572](https://github.com/getsentry/sentry-react-native/pull/2572))
  - [changelog](https://github.com/getsentry/sentry-java/blob/main/CHANGELOG.md#660)
  - [diff](https://github.com/getsentry/sentry-java/compare/6.5.0...6.6.0)
- Bump Cocoa SDK from v7.28.0 to v7.29.0 ([#2571](https://github.com/getsentry/sentry-react-native/pull/2571))
  - [changelog](https://github.com/getsentry/sentry-cocoa/blob/master/CHANGELOG.md#7290)
  - [diff](https://github.com/getsentry/sentry-cocoa/compare/7.28.0...7.29.0)

## 5.0.0-alpha.7

- Latest changes from 4.7.1

### Fixes

- Remove hardcoded Folly version ([#2558](https://github.com/getsentry/sentry-react-native/pull/2558))

### Features

- Send react native js engine, turbo module, fabric flags and component stack in Event contexts ([#2552](https://github.com/getsentry/sentry-react-native/pull/2552))

### Dependencies

- Bump CLI from v1.74.4 to v2.7.0 ([#2457](https://github.com/getsentry/sentry-react-native/pull/2457))
  - [changelog](https://github.com/getsentry/sentry-cli/blob/master/CHANGELOG.md#270)
  - [diff](https://github.com/getsentry/sentry-cli/compare/1.74.4...2.7.0)
- Bump Android SDK from v6.5.0 to v6.6.0 ([#2572](https://github.com/getsentry/sentry-react-native/pull/2572))
  - [changelog](https://github.com/getsentry/sentry-java/blob/main/CHANGELOG.md#660)
  - [diff](https://github.com/getsentry/sentry-java/compare/6.5.0...6.6.0)
- Bump Cocoa SDK from v7.28.0 to v7.29.0 ([#2571](https://github.com/getsentry/sentry-react-native/pull/2571))
  - [changelog](https://github.com/getsentry/sentry-cocoa/blob/master/CHANGELOG.md#7290)
  - [diff](https://github.com/getsentry/sentry-cocoa/compare/7.28.0...7.29.0)

## 4.7.1

### Fixes

- Remove duplicate sdk package record from envelope ([#2570](https://github.com/getsentry/sentry-react-native/pull/2570))
- Fix `appHangsTimeoutInterval` -> `appHangTimeoutInterval` option name ([#2574](https://github.com/getsentry/sentry-react-native/pull/2574))

## 4.7.0

### Dependencies

- Bump Android SDK from v6.4.3 to v6.5.0 ([#2535](https://github.com/getsentry/sentry-react-native/pull/2535))
  - [changelog](https://github.com/getsentry/sentry-java/blob/main/CHANGELOG.md#650)
  - [diff](https://github.com/getsentry/sentry-java/compare/6.4.3...6.5.0)
- Bump JavaScript SDK from v7.14.2 to v7.16.0 ([#2536](https://github.com/getsentry/sentry-react-native/pull/2536), [#2561](https://github.com/getsentry/sentry-react-native/pull/2561))
  - [changelog](https://github.com/getsentry/sentry-javascript/blob/master/CHANGELOG.md#7160)
  - [diff](https://github.com/getsentry/sentry-javascript/compare/7.14.2...7.16.0)
- Bump Cocoa SDK from v7.27.1 to v7.28.0 ([#2548](https://github.com/getsentry/sentry-react-native/pull/2548))
  - [changelog](https://github.com/getsentry/sentry-cocoa/blob/master/CHANGELOG.md#7280)
  - [diff](https://github.com/getsentry/sentry-cocoa/compare/7.27.1...7.28.0)

## 5.0.0-alpha.6

- Latest changes from 4.6.1

### Features

- Add initial support for the RN New Architecture, backwards compatible RNSentry Turbo Module ([#2522](https://github.com/getsentry/sentry-react-native/pull/2522))

### Breaking changes

- New ReactNativeTracingOptions idleTimeoutMs and finalTimeoutMs replacing idleTimeout and maxTransactionDuration respectively ([#2481](https://github.com/getsentry/sentry-react-native/pull/2481))
- iOS min target 12.4, Android API min 21, min React Native version 0.70 ([#2522](https://github.com/getsentry/sentry-react-native/pull/2522))

### Dependencies

- Bump Android SDK from v6.4.3 to v6.5.0 ([#2535](https://github.com/getsentry/sentry-react-native/pull/2535))
  - [changelog](https://github.com/getsentry/sentry-java/blob/main/CHANGELOG.md#650)
  - [diff](https://github.com/getsentry/sentry-java/compare/6.4.3...6.5.0)
- Bump JavaScript SDK from v7.14.2 to v7.15.0 ([#2536](https://github.com/getsentry/sentry-react-native/pull/2536))
  - [changelog](https://github.com/getsentry/sentry-javascript/blob/master/CHANGELOG.md#7150)
  - [diff](https://github.com/getsentry/sentry-javascript/compare/7.14.2...7.15.0)

## 4.6.1

### Fixes

- Make `configureScope` callback safe [#2510](https://github.com/getsentry/sentry-react-native/pull/2510)
- Allows collecting app start and slow/frozen frames if Native SDK is inited manually [#2517](https://github.com/getsentry/sentry-react-native/pull/2517)
- Nested breadcrumb data on android was not treated correctly [#2519](https://github.com/getsentry/sentry-react-native/pull/2519)

### Dependencies

- Bump JavaScript SDK from v7.14.0 to v7.14.2 ([#2511](https://github.com/getsentry/sentry-react-native/pull/2511), [#2526](https://github.com/getsentry/sentry-react-native/pull/2526))
  - [changelog](https://github.com/getsentry/sentry-javascript/blob/master/CHANGELOG.md#7142)
  - [diff](https://github.com/getsentry/sentry-javascript/compare/7.14.0...7.14.2)
- Bump Cocoa SDK from v7.27.0 to v7.27.1 ([#2521](https://github.com/getsentry/sentry-react-native/pull/2521))
  - [changelog](https://github.com/getsentry/sentry-cocoa/blob/master/CHANGELOG.md#7271)
  - [diff](https://github.com/getsentry/sentry-cocoa/compare/7.27.0...7.27.1)
- Bump Android SDK from v6.4.2 to v6.4.3 ([#2520](https://github.com/getsentry/sentry-react-native/pull/2520))
  - [changelog](https://github.com/getsentry/sentry-java/blob/main/CHANGELOG.md#643)
  - [diff](https://github.com/getsentry/sentry-java/compare/6.4.2...6.4.3)

## 5.0.0-alpha.5

### Fixes

- Make `configureScope` callback safe [#2510](https://github.com/getsentry/sentry-react-native/pull/2510)

### Dependencies

- Bump JavaScript SDK from v7.14.0 to v7.14.1 ([#2511](https://github.com/getsentry/sentry-react-native/pull/2511))
  - [changelog](https://github.com/getsentry/sentry-javascript/blob/master/CHANGELOG.md#7141)
  - [diff](https://github.com/getsentry/sentry-javascript/compare/7.14.0...7.14.1)
- Bump Cocoa SDK from v7.27.0 to v7.27.1 ([#2521](https://github.com/getsentry/sentry-react-native/pull/2521))
  - [changelog](https://github.com/getsentry/sentry-cocoa/blob/master/CHANGELOG.md#7271)
  - [diff](https://github.com/getsentry/sentry-cocoa/compare/7.27.0...7.27.1)
- Bump Android SDK from v6.4.2 to v6.4.3 ([#2520](https://github.com/getsentry/sentry-react-native/pull/2520))
  - [changelog](https://github.com/getsentry/sentry-java/blob/main/CHANGELOG.md#643)
  - [diff](https://github.com/getsentry/sentry-java/compare/6.4.2...6.4.3)

## 4.6.0

### Fixes

- SDK Gracefully downgrades when callback throws an error ([#2502](https://github.com/getsentry/sentry-react-native/pull/2502))
- React Navigation v5 ignores when current route is undefined after state changed. ([#2484](https://github.com/getsentry/sentry-react-native/pull/2484))

### Features

- Add ClientReports ([#2496](https://github.com/getsentry/sentry-react-native/pull/2496))

### Sentry Self-hosted Compatibility

- Starting with version `4.6.0` of the `@sentry/react-native` package, [Sentry's self hosted version >= v21.9.0](https://github.com/getsentry/self-hosted/releases) is required or you have to manually disable sending client reports via the `sendClientReports` option. This only applies to self-hosted Sentry. If you are using [sentry.io](https://sentry.io), no action is needed.

### Dependencies

- Bump Cocoa SDK from v7.25.1 to v7.27.0 ([#2500](https://github.com/getsentry/sentry-react-native/pull/2500), [#2506](https://github.com/getsentry/sentry-react-native/pull/2506))
  - [changelog](https://github.com/getsentry/sentry-cocoa/blob/master/CHANGELOG.md#7270)
  - [diff](https://github.com/getsentry/sentry-cocoa/compare/7.25.1...7.27.0)
- Bump JavaScript SDK from v7.13.0 to v7.14.0 ([#2504](https://github.com/getsentry/sentry-react-native/pull/2504))
  - [changelog](https://github.com/getsentry/sentry-javascript/blob/master/CHANGELOG.md#7140)
  - [diff](https://github.com/getsentry/sentry-javascript/compare/7.13.0...7.14.0)

## 5.0.0-alpha.4

- Latest changes from 4.5.0

### Breaking changes

- New ReactNativeTracingOptions idleTimeoutMs and finalTimeoutMs replacing idleTimeout and maxTransactionDuration respectively ([#2481](https://github.com/getsentry/sentry-react-native/pull/2481))

## 4.5.0

### Features

- Add user feedback ([#2486](https://github.com/getsentry/sentry-react-native/pull/2486))
- Add typings for app hang functionality ([#2479](https://github.com/getsentry/sentry-react-native/pull/2479))

### Fixes

- Update warm/cold start span ops ([#2487](https://github.com/getsentry/sentry-react-native/pull/2487))
- Detect hard crash the same as native sdks ([#2480](https://github.com/getsentry/sentry-react-native/pull/2480))
- Integrations factory receives default integrations ([#2494](https://github.com/getsentry/sentry-react-native/pull/2494))

### Dependencies

- Bump Android SDK from v6.4.1 to v6.4.2 ([#2485](https://github.com/getsentry/sentry-react-native/pull/2485))
  - [changelog](https://github.com/getsentry/sentry-java/blob/main/CHANGELOG.md#642)
  - [diff](https://github.com/getsentry/sentry-java/compare/6.4.1...6.4.2)
- Bump JavaScript SDK from v7.12.1 to v7.13.0 ([#2478](https://github.com/getsentry/sentry-react-native/pull/2478))
  - [changelog](https://github.com/getsentry/sentry-javascript/blob/master/CHANGELOG.md#7130)
  - [diff](https://github.com/getsentry/sentry-javascript/compare/7.12.1...7.13.0)

## 4.4.0

### Features

- Add attachments support ([#2463](https://github.com/getsentry/sentry-react-native/pull/2463))

## 4.3.1

### Fixes

- ReactNativeTracingOptions maxTransactionDuration is in seconds ([#2469](https://github.com/getsentry/sentry-react-native/pull/2469))

### Dependencies

- Bump Cocoa SDK from v7.24.1 to v7.25.1 ([#2465](https://github.com/getsentry/sentry-react-native/pull/2465))
  - [changelog](https://github.com/getsentry/sentry-cocoa/blob/master/CHANGELOG.md#7251)
  - [diff](https://github.com/getsentry/sentry-cocoa/compare/7.24.1...7.25.1)

## 5.0.0-alpha.3

- Latest changes from 4.3.x

### Dependencies

- Bump Wizard from v2.0.0 to v2.2.0 ([#2460](https://github.com/getsentry/sentry-react-native/pull/2460))
  - [changelog](https://github.com/getsentry/sentry-wizard/blob/master/CHANGELOG.md#v220)
  - [diff](https://github.com/getsentry/sentry-wizard/compare/v2.0.0...v2.2.0)

## 4.3.0

### Features

- Add Transaction Source for Dynamic Sampling Context ([#2454](https://github.com/getsentry/sentry-react-native/pull/2454))

### Dependencies

- Bump Cocoa SDK from v7.23.0 to v7.24.1 ([#2456](https://github.com/getsentry/sentry-react-native/pull/2456))
  - [changelog](https://github.com/getsentry/sentry-cocoa/blob/master/CHANGELOG.md#7241)
  - [diff](https://github.com/getsentry/sentry-cocoa/compare/7.23.0...7.24.1)
- Bump Android SDK from v6.3.1 to v6.4.1 ([#2437](https://github.com/getsentry/sentry-react-native/pull/2437))
  - [changelog](https://github.com/getsentry/sentry-java/blob/main/CHANGELOG.md#641)
  - [diff](https://github.com/getsentry/sentry-java/compare/6.3.1...6.4.1)
- Bump JavaScript SDK from v7.9.0 to v7.12.1 ([#2451](https://github.com/getsentry/sentry-react-native/pull/2451))
  - [changelog](https://github.com/getsentry/sentry-javascript/blob/master/CHANGELOG.md#7121)
  - [diff](https://github.com/getsentry/sentry-javascript/compare/7.9.0...7.12.1)

## 4.2.4

### Fixes

- ReactNativeTracing wrongly marks transactions as deadline_exceeded when it reaches the idleTimeout ([#2427](https://github.com/getsentry/sentry-react-native/pull/2427))

## 5.0.0-alpha.2

- Latest changes from 4.2.x

## 5.0.0-alpha.1

### Fixes

- Auto linking for RN >= 0.69 ([#2332](https://github.com/getsentry/sentry-react-native/pull/2332))

## 4.2.3

### Fixes

- Bump Cocoa SDK to v7.23.0 ([#2401](https://github.com/getsentry/sentry-react-native/pull/2401))
  - [changelog](https://github.com/getsentry/sentry-cocoa/blob/master/CHANGELOG.md#7230)
  - [diff](https://github.com/getsentry/sentry-cocoa/compare/7.22.0...7.23.0)
- Bump Android SDK to v6.3.1 ([#2410](https://github.com/getsentry/sentry-react-native/pull/2410))
  - [changelog](https://github.com/getsentry/sentry-java/blob/main/CHANGELOG.md#631)
  - [diff](https://github.com/getsentry/sentry-java/compare/6.3.0...6.3.1)
- Bump JavaScript SDK to v7.9.0 ([#2412](https://github.com/getsentry/sentry-react-native/pull/2412))
  - [changelog](https://github.com/getsentry/sentry-javascript/blob/master/CHANGELOG.md#790)
  - [diff](https://github.com/getsentry/sentry-javascript/compare/7.7.0...7.9.0)

## 4.2.2

### Fixes

- Should not ignore `options.transport` function provided in `Sentry.init(...)` ([#2398](https://github.com/getsentry/sentry-react-native/pull/2398))

## 4.2.1

### Fixes

- SENTRY_DIST accepts non-number values on Android ([#2395](https://github.com/getsentry/sentry-react-native/pull/2395))

### Features

- Bump Cocoa SDK to v7.22.0 ([#2392](https://github.com/getsentry/sentry-react-native/pull/2392))
  - [changelog](https://github.com/getsentry/sentry-cocoa/blob/master/CHANGELOG.md#7220)
  - [diff](https://github.com/getsentry/sentry-cocoa/compare/7.21.0...7.22.0)

## 4.2.0

### Features

- Bump Cocoa SDK to v7.21.0 ([#2374](https://github.com/getsentry/sentry-react-native/pull/2374))
  - [changelog](https://github.com/getsentry/sentry-cocoa/blob/master/CHANGELOG.md#7210)
  - [diff](https://github.com/getsentry/sentry-cocoa/compare/7.20.0...7.21.0)
- Bump Android SDK to v6.3.0 ([#2380](https://github.com/getsentry/sentry-react-native/pull/2380))
  - [changelog](https://github.com/getsentry/sentry-java/blob/main/CHANGELOG.md#630)
  - [diff](https://github.com/getsentry/sentry-java/compare/6.1.4...6.3.0)
- Bump JavaScript SDK to v7.7.0 ([#2375](https://github.com/getsentry/sentry-react-native/pull/2375))
  - [changelog](https://github.com/getsentry/sentry-javascript/blob/master/CHANGELOG.md#770)
  - [diff](https://github.com/getsentry/sentry-javascript/compare/7.6.0...7.7.0)

## 4.1.3

### Fixes

- Solve reference to private cocoa SDK class ([#2369](https://github.com/getsentry/sentry-react-native/pull/2369))

## 4.1.2

### Fixes

- Set default unit for measurements ([#2360](https://github.com/getsentry/sentry-react-native/pull/2360))
- When using SENTRY_DIST env. var. on Android, SDK fails to convert to an Integer ([#2365](https://github.com/getsentry/sentry-react-native/pull/2365))

### Features

- Bump JavaScript SDK to v7.6.0 ([#2361](https://github.com/getsentry/sentry-react-native/pull/2361))
  - [changelog](https://github.com/getsentry/sentry-javascript/blob/master/CHANGELOG.md#760)
  - [diff](https://github.com/getsentry/sentry-javascript/compare/7.5.1...7.6.0)

## 4.1.1

### Features

- Bump Cocoa SDK to v7.20.0 ([#2341](https://github.com/getsentry/sentry-react-native/pull/2341), [#2356](https://github.com/getsentry/sentry-react-native/pull/2356))
  - [changelog](https://github.com/getsentry/sentry-cocoa/blob/master/CHANGELOG.md#7200)
  - [diff](https://github.com/getsentry/sentry-cocoa/compare/7.18.1...7.20.0)
- Bump JavaScript SDK to v7.5.1 ([#2342](https://github.com/getsentry/sentry-react-native/pull/2342), [#2350](https://github.com/getsentry/sentry-react-native/pull/2350))
  - [changelog](https://github.com/getsentry/sentry-javascript/blob/master/CHANGELOG.md#751)
  - [diff](https://github.com/getsentry/sentry-javascript/compare/7.3.1...7.5.1)

## 4.1.0

- Fix: Send DidBecomeActiveNotification when OOM enabled ([#2326](https://github.com/getsentry/sentry-react-native/pull/2326))
- Fix: SDK overwrites the user defined ReactNativeTracing ([#2319](https://github.com/getsentry/sentry-react-native/pull/2319))
- Bump Sentry JavaScript 7.3.1 ([#2306](https://github.com/getsentry/sentry-react-native/pull/2306))
  - [changelog](https://github.com/getsentry/sentry-javascript/blob/7.3.1/CHANGELOG.md)
  - [diff](https://github.com/getsentry/sentry-javascript/compare/7.1.1...7.3.1)
- Bump Sentry Cocoa 7.18.1 ([#2320](https://github.com/getsentry/sentry-react-native/pull/2320))
  - [changelog](https://github.com/getsentry/sentry-cocoa/blob/7.18.1/CHANGELOG.md)
  - [diff](https://github.com/getsentry/sentry-cocoa/compare/7.18.0...7.18.1)
- Bump Sentry Android 6.1.4 ([#2320](https://github.com/getsentry/sentry-react-native/pull/2320))
  - [changelog](https://github.com/getsentry/sentry-java/blob/6.1.4/CHANGELOG.md)
  - [diff](https://github.com/getsentry/sentry-java/compare/6.1.2...6.1.4)

## 4.0.2

- Fix Calculate the absolute number of Android versionCode ([#2313](https://github.com/getsentry/sentry-react-native/pull/2313))

## 4.0.1

- Filter out app start with more than 60s ([#2303](https://github.com/getsentry/sentry-react-native/pull/2303))

## 4.0.0

- Bump Sentry JavaScript 7.1.1 ([#2279](https://github.com/getsentry/sentry-react-native/pull/2279))
  - [changelog](https://github.com/getsentry/sentry-javascript/blob/7.1.1/CHANGELOG.md)
  - [diff](https://github.com/getsentry/sentry-javascript/compare/6.19.2...7.1.1)
- Bump Sentry Cocoa 7.18.0 ([#2303](https://github.com/getsentry/sentry-react-native/pull/2303))
  - [changelog](https://github.com/getsentry/sentry-cocoa/blob/7.18.0/CHANGELOG.md)
  - [diff](https://github.com/getsentry/sentry-cocoa/compare/7.11.0...7.18.0)
- Bump Sentry Android 6.1.2 ([#2303](https://github.com/getsentry/sentry-react-native/pull/2303))
  - [changelog](https://github.com/getsentry/sentry-java/blob/6.1.2/CHANGELOG.md)
  - [diff](https://github.com/getsentry/sentry-java/compare/5.7.0...6.1.2)

## Breaking changes

By bumping Sentry Javascript, new breaking changes were introduced, to know more what was changed, check the [breaking changes changelog](https://github.com/getsentry/sentry-javascript/blob/7.0.0/CHANGELOG.md#breaking-changes) from Sentry Javascript.

## 4.0.0-beta.5

- Fix warning missing DSN on BrowserClient. ([#2294](https://github.com/getsentry/sentry-react-native/pull/2294))

## 4.0.0-beta.4

- Bump Sentry Cocoa 7.17.0 ([#2300](https://github.com/getsentry/sentry-react-native/pull/2300))
  - [changelog](https://github.com/getsentry/sentry-cocoa/blob/7.17.0/CHANGELOG.md)
  - [diff](https://github.com/getsentry/sentry-cocoa/compare/7.16.1...7.17.0)
- Bump Sentry Android 6.1.1 ([#2300](https://github.com/getsentry/sentry-react-native/pull/2300))
  - [changelog](https://github.com/getsentry/sentry-java/blob/6.1.1/CHANGELOG.md)
  - [diff](https://github.com/getsentry/sentry-java/compare/6.0.0...6.1.1)

## 4.0.0-beta.3

- Bump Sentry Cocoa 7.16.1 ([#2279](https://github.com/getsentry/sentry-react-native/pull/2283))
  - [changelog](https://github.com/getsentry/sentry-cocoa/blob/7.16.1/CHANGELOG.md)
  - [diff](https://github.com/getsentry/sentry-cocoa/compare/7.11.0...7.16.1)

## 4.0.0-beta.2

- Bump Sentry JavaScript 7.1.1 ([#2279](https://github.com/getsentry/sentry-react-native/pull/2279))
  - [changelog](https://github.com/getsentry/sentry-javascript/blob/7.1.1/CHANGELOG.md)
  - [diff](https://github.com/getsentry/sentry-javascript/compare/7.0.0...7.1.1)
- Bump Sentry Android 6.0.0 ([#2281](https://github.com/getsentry/sentry-react-native/pull/2281))
  - [changelog](https://github.com/getsentry/sentry-java/blob/6.0.0/CHANGELOG.md)
  - [diff](https://github.com/getsentry/sentry-java/compare/5.7.0...6.0.0)

## 4.0.0-beta.1

- Bump Sentry JavaScript 7.0.0 ([#2250](https://github.com/getsentry/sentry-react-native/pull/2250))
  - [changelog](https://github.com/getsentry/sentry-javascript/blob/7.0.0/CHANGELOG.md)
  - [diff](https://github.com/getsentry/sentry-javascript/compare/6.19.2...7.0.0)

## Breaking changes

By bumping Sentry Javascript, new breaking changes were introduced, to know more what was changed, check the [breaking changes changelog](https://github.com/getsentry/sentry-javascript/blob/7.0.0/CHANGELOG.md#breaking-changes) from Sentry Javascript.

## 3.4.3

- feat: Support macOS (#2240) by @ospfranco

## 3.4.2

- fix: Fix cold start appearing again after js bundle reload on Android. #2229

## 3.4.1

- fix: Make withTouchEventBoundary options optional #2196

## 3.4.0

### Various fixes & improvements

- Bump: @sentry/javascript dependencies to 6.19.2 (#2175) by @marandaneto

## 3.3.6

- fix: Respect given release if no dist is given during SDK init (#2163)
- Bump: @sentry/javascript dependencies to 6.19.2 (#2175)

## 3.3.5

- Bump: Sentry Cocoa to 7.11.0 and Sentry Android to 5.7.0 (#2160)

## 3.3.4

- fix(android): setContext serializes as context for Android instead of extra (#2155)
- fix(android): Duplicate Breadcrumbs when captuing messages #2153

## 3.3.3

- Bump: Sentry Cocoa to 7.10.2 and Sentry Android to 5.6.3 (#2145)
- fix(android): Upload source maps correctly regardless of version codes #2144

## 3.3.2

- fix: Do not report empty measurements #1983
- fix(iOS): Bump Sentry Cocoa to 7.10.1 and report slow and frozen measurements (#2132)
- fix(iOS): Missing userId on iOS when the user is not set in the Scope (#2133)

## 3.3.1

- feat: Support setting maxCacheItems #2102
- fix: Clear transaction on route change for React Native Navigation #2119

## 3.3.0

- feat: Support enableNativeCrashHandling for iOS #2101
- Bump: Sentry Cocoa 7.10.0 #2100
- feat: Touch events now track components with `sentry-label` prop, falls back to `accessibilityLabel` and then finally `displayName`. #2068
- fix: Respect sentryOption.debug setting instead of #DEBUG build flag for outputting logs #2039
- fix: Passing correct mutableOptions to iOS SDK (#2037)
- Bump: Bump @sentry/javascript dependencies to 6.17.9 #2082
- fix: Discard prior transactions on react navigation dispatch #2053

## 3.2.14-beta.2

- feat: Touch events now track components with `sentry-label` prop, falls back to `accessibilityLabel` and then finally `displayName`. #2068
- fix: Respect sentryOption.debug setting instead of #DEBUG build flag for outputting logs #2039
- fix: Passing correct mutableOptions to iOS SDK (#2037)
- Bump: Bump @sentry/javascript dependencies to 6.17.9 #2082

## 3.2.14-beta.1

- fix: Discard prior transactions on react navigation dispatch #2053

## 3.2.13

- fix(deps): Add `@sentry/wizard` back in as a dependency to avoid missing dependency when running react-native link. #2015
- Bump: sentry-cli to 1.72.0 #2016

## 3.2.12

- fix: fetchNativeDeviceContexts returns an empty Array if no Device Context available #2002
- Bump: Sentry Cocoa 7.9.0 #2011

## 3.2.11

- fix: Polyfill the promise library to permanently fix unhandled rejections #1984

## 3.2.10

- fix: Do not crash if androidx.core isn't available on Android #1981
- fix: App start measurement on Android #1985
- Bump: Sentry Android to 5.5.2 #1985

## 3.2.9

- Deprecate initialScope in favor of configureScope #1963
- Bump: Sentry Android to 5.5.1 and Sentry Cocoa to 7.7.0 #1965

## 3.2.8

### Various fixes & improvements

- replace usage of master to main (30b44232) by @marandaneto

## 3.2.7

- fix: ReactNavigationV4Instrumentation null when evaluating 'state.routes' #1940
- fix: ConcurrentModification exception for frameMetricsAggregator #1939

## 3.2.6

- feat(android): Support monorepo in gradle plugin #1917
- fix: Remove dependency on promiseRejectionTrackingOptions #1928

## 3.2.5

- fix: Fix dynamic require for promise options bypassing try catch block and crashing apps #1923

## 3.2.4

- fix: Warn when promise rejections won't be caught #1886
- Bump: Sentry Android to 5.4.3 and Sentry Cocoa to 7.5.4 #1920

## 3.2.3

### Various fixes & improvements

- fix(ios): tracesSampler becomes NSNull in iOS and the app cannot be started (#1872) by @marandaneto

## 3.2.2

- Bump Sentry Android SDK to 5.3.0 #1860

## 3.2.1

### Various fixes & improvements

- feat(ios): Missing config `enableOutOfMemoryTracking` on iOS/Mac (#1858) by @marandaneto

## 3.2.0

- feat: Routing instrumentation will emit breadcrumbs on route change and set route tag #1837
- Bump Sentry Android SDK to 5.2.4 ([#1844](https://github.com/getsentry/sentry-react-native/pull/1844))

  - [changelog](https://github.com/getsentry/sentry-java/blob/5.2.4/CHANGELOG.md)
  - [diff](https://github.com/getsentry/sentry-java/compare/5.2.0...5.2.4)

- Bump Sentry Cocoa SDK to 7.4.8 ([#1856](https://github.com/getsentry/sentry-react-native/pull/1856))
  - [changelog](https://github.com/getsentry/sentry-cocoa/blob/7.4.8/CHANGELOG.md)
  - [diff](https://github.com/getsentry/sentry-cocoa/compare/7.3.0...7.4.8)

## 3.2.0-beta.2

- fix: Type React Native Navigation instrumentation constructor argument as unknown to avoid typescript errors #1817

## 3.2.0-beta.1

- feat: Routing instrumentation for React Native Navigation #1774

## 3.1.1

- Bump Sentry Android SDK to 5.2.0 ([#1785](https://github.com/getsentry/sentry-react-native/pull/1785))

  - [changelog](https://github.com/getsentry/sentry-java/blob/5.2.0/CHANGELOG.md)
  - [diff](https://github.com/getsentry/sentry-java/compare/5.1.2...5.2.0)

- Bump Sentry Cocoa SDK to 7.3.0 ([#1785](https://github.com/getsentry/sentry-react-native/pull/1785))
  - [changelog](https://github.com/getsentry/sentry-cocoa/blob/7.3.0/CHANGELOG.md)
  - [diff](https://github.com/getsentry/sentry-cocoa/compare/7.2.6...7.3.0)

## 3.1.0

- Feat: Allow custom release for source map upload scripts #1548
- ref: Remove v5 prefix from react navigation instrumentation to support v6 #1768

## 3.0.3

- Fix: Set Java 8 for source and target compatibility if not using AGP >= 4.2.x (#1763)

## 3.0.2

- Bump: Android tooling API 30 (#1761)

## 3.0.1

- fix: Add sentry-cli as a dependency #1755

## 3.0.0

- feat: Align `event.origin`, `event.environment` with other hybrid sdks #1749
- feat: Add native sdk package info onto events #1749
- build(js): Bump sentry-javascript dependencies to 6.12.0 #1750
- fix: Fix native frames not being added to transactions #1752
- build(android): Bump sentry-android to 5.1.2 #1753
- build(ios): Bump sentry-cocoa to 7.2.6 #1753
- fix: Move @sentry/wizard dependency to devDependencies #1751

## 3.0.0-beta.3

- feat: Add `wrap` wrapper method with profiler and touch event boundary #1728
- feat: App-start measurements, if using the `wrap` wrapper, will now finish on the root component mount #1728

## 3.0.0-beta.2

- feat: Native slow/frozen frames measurements #1711

## 3.0.0-beta.1

- build(ios): Bump sentry-cocoa to 7.2.0-beta.9 #1704
- build(android): Bump sentry-android to 5.1.0-beta.9 #1704
- feat: Add app start measurements to the first transaction #1704
- feat: Create an initial initial ui.load transaction by default #1704
- feat: Add `enableAutoPerformanceTracking` flag that enables auto performance when tracing is enabled #1704

## 2.7.0-beta.1

- feat: Track stalls in the JavaScript event loop as measurements #1542

## 2.6.2

- fix: Fix the error handler (error dialog) not called in dev #1712

## 2.6.1

- build(ios): Bump sentry-cocoa to 7.1.4 #1700

## 2.6.0

- feat: Support the `sendDefaultPii` option. #1634
- build(android): Bump sentry-android to 5.1.0-beta.2 #1645
- fix: Fix transactions on Android having clock drift and missing span data #1645

## 2.5.2

- fix: Fix `Sentry.close()` not correctly resolving the promise on iOS. #1617
- build(js): Bump sentry-javascript dependencies to 6.7.1 #1618

## 2.5.1

- fix: Fatal uncaught events should be tagged handled:false #1597
- fix: Fix duplicate breadcrumbs on Android #1598

## 2.5.0

### Dependencies

- build(js): Bump sentry-javascript dependencies to 6.5.1 #1588
- build(ios): Bump sentry-cocoa to 7.0.0 and remove setLogLevel #1459
- build(android): Bump sentry-android to 5.0.1 #1576

### Features

- feat: `Sentry.flush()` to flush events to disk and returns a promise #1547
- feat: `Sentry.close()` method to fully disable the SDK on all layers and returns a promise #1457

### Fixes

- fix: Process "log" levels in breadcrumbs before sending to native #1565

## 2.5.0-beta.1

- build(ios): Bump sentry-cocoa to 7.0.0 and remove setLogLevel #1459
- feat: Close method to fully disable the SDK on all layers #1457
- build(android): Bump Android SDK to 5.0.0-beta.1 #1476

## 2.4.3

- fix: Use the latest outbox path from hub options instead of private options #1529

## 2.4.2

- fix: enableNative: false should take precedence over autoInitializeNativeSdk: false #1462

## 2.4.1

- fix: Type navigation container ref arguments as any to avoid TypeScript errors #1453

## 2.4.0

- fix: Don't call `NATIVE.fetchRelease` if release and dist already exists on the event #1388
- feat: Add onReady callback that gets called after Native SDK init is called #1406

## 2.3.0

- feat: Re-export Profiler and useProfiler from @sentry/react #1372
- fix(performance): Handle edge cases in React Navigation routing instrumentation. #1365
- build(android): Bump sentry-android to 4.3.0 #1373
- build(devtools): Bump @sentry/wizard to 1.2.2 #1383
- build(js): Bump sentry-javascript dependencies to 6.2.1 #1384
- feat(performance): Option to set route change timeout in routing instrumentation #1370

## 2.2.2

- fix: Fix unhandled promise rejections not being tracked #1367

## 2.2.1

- build(js): Bump @sentry/\* dependencies on javascript to 6.2.0 #1354
- fix: Fix react-dom dependency issue. #1354
- build(android): Bump sentry-android to 4.1.0 #1334

## 2.2.0

- Bump: sentry-android to v4.0.0 #1309
- build(ios): Bump sentry-cocoa to 6.1.4 #1308
- fix: Handle auto session tracking start on iOS #1308
- feat: Use beforeNavigate in routing instrumentation to match behavior on JS #1313
- fix: React Navigation Instrumentation starts initial transaction before navigator mount #1315

## 2.2.0-beta.0

- build(ios): Bump sentry-cocoa to 6.1.3 #1293
- fix: pass maxBreadcrumbs to Android init
- feat: Allow disabling native SDK initialization but still use it #1259
- ref: Rename shouldInitializeNativeSdk to autoInitializeNativeSdk #1275
- fix: Fix parseErrorStack that only takes string in DebugSymbolicator event processor #1274
- fix: Only set "event" type in envelope item and not the payload #1271
- build: Bump JS dependencies to 5.30.0 #1282
- fix: Add fallback envelope item type to iOS. #1283
- feat: Auto performance tracing with XHR/fetch, and routing instrumentation #1230

## 2.1.1

- build(android): Bump `sentry-android` to 3.2.1 #1296

## 2.1.0

- feat: Include @sentry/tracing and expose startTransaction #1167
- feat: A better sample app to showcase the SDK and especially tracing #1168
- build(js): Bump @sentry/javascript dependencies to 5.28.0. #1228
- build(android): Bump `sentry-android` to 3.2.0 #1208

## 2.0.2

- build(ios): Bump `sentry-cocoa` to 6.0.9 #1200

## 2.0.1

- build(ios): Bump `sentry-cocoa` to 6.0.8. #1188
- fix(ios): Remove private imports and call `storeEnvelope` on the client. #1188
- fix(ios): Lock specific version in podspec. #1188
- build(android): Bump `sentry-android` to 3.1.3. #1177
- build(deps): Bump @sentry/javascript deps to version-locked 5.27.4 #1199

## 2.0.0

- build(android): Changes android package name from `io.sentry.RNSentryPackage` to `io.sentry.react.RNSentryPackage` (Breaking). #1131
- fix: As auto session tracking is now on by default, allow user to pass `false` to disable it. #1131
- build: Bump `sentry-android` to 3.1.0. #1131
- build: Bump `sentry-cocoa` to 6.0.3. #1131
- feat(ios): Use `captureEnvelope` on iOS/Mac. #1131
- feat: Support envelopes with type other than `event`. #1131
- feat(android): Add enableNdkScopeSync property to ReactNativeOptions. #1131
- feat(android): Pass attachStacktrace option property down to android SDK. #1131
- build(js): Bump @sentry/javascript dependencies to 5.27.1. #1156

## 1.9.0

- fix: Only show the "Native Sentry SDK is disabled" warning when `enableNative` is false and `enableNativeNagger` is true. #1084
- build: Bump @sentry/javascript dependencies to 5.25.0. #1118

## 1.8.2

- build: Bump @sentry/javascript dependencies to 5.24.2 #1091
- fix: Add a check that `performance` exists before using it. #1091

## 1.8.1

- build: Bump @sentry/javascript dependencies to 5.24.1 #1088
- fix: Fix timestamp offset issues due to issues with `performance.now()` introduced in React Native 0.63. #1088

## 1.8.0

- feat: Support MacOS #1068
- build: Bump @sentry/javascript dependencies to 5.23.0 #1079
- fix: Only call native deviceContexts on iOS #1061
- fix: Don't send over Log and Critical levels over native bridge #1063

## 1.7.2

- meta: Move from Travis CI to Github Actions #1019
- ref: Drop TSLint in favor of ESLint #1023
- test: Add basic end-to-end tests workflow #945
- Bump: sentry-android to v2.3.1

## 1.7.1

- build: Bump sentry-cocoa to 5.2 #1011
- fix: App Store submission for Mac apps getsentry/sentry-cocoa#635
- fix: Use the release and dist set in init options over native release #1009
- fix: assign default options before enableNative check #1007

## 1.7.0

- fix: Use `LogBox` instead of `YellowBox` if possible. #989
- fix: Don't add `DeviceContext` default integration if `enableNative` is set to `false`. #993
- fix: Don't log "Native Sentry SDK is disabled" if `enableNativeNagger` is set to `false`. #993
- feat: Migrate to `@sentry/react` from `@sentry/browser` and expose `ErrorBoundary` & the redux enhancer. #1005

## 1.6.3

- feat: Touch events take Regex for ignoreNames & add tests #973

## 1.6.2

- fix: Don't prefix app:/// to "native" filename as well #957
- feat: Add sdk_info to envelope header on Android. #958

## 1.6.1

- Bump `sentry-cocoa` `5.1.8`

## 1.6.0

- feat: Log component tree with all touch events #952
- fix: Fix appending app:/// prefix to [native code] #946
- Bump `@sentry/*` to `^5.19.0`
- Bump `sentry-cocoa` `5.1.6`

## 1.5.0

- feat: Track touch events as breadcrumbs #939
- fix: Serialize the default user keys in setUser #926
- Bump android 2.2.0 #942
- fix(android): Fix unmapped context keys being overwritten on Android.

## 1.4.5

- fix: Fix Native Wrapper not checking enableNative setting #919

## 1.4.4

- Bump cocoa 5.1.4
- fix(ios): We only store the event in release mode #917

## 1.4.3

- Extend Scope methods to set native scope too. #902
- Bump android 2.1.6
- Bump `@sentry/*` to `^5.16.1`
- Bump cocoa 5.1.3

## 1.4.2

- Bump android 2.1.4 #891
- Expose session timeout. #887
- Added `event.origin` and `event.environment` tags to determine where events originate from. #890

## 1.4.1

- Filtered out `options` keys passed to `init` that would crash native. #885

## 1.4.0

- Remove usages of RNSentry to a native wrapper (#857)
- Bump android 2.1.3 (#858)
- Bump cocoa 5.1.0 (#870)
- Accept enableAutoSessionTracking (#870)
- Don't attach Android Threads (#866)
- Refactored startWithDsnString to be startWithOptions. (#860)

## 1.3.9

- Bump `@sentry/wizard` to `1.1.4`

## 1.3.8

- Fixes a bug in `DebugSymbolicator`

## 1.3.7

- Bump `@sentry/wizard` to `1.1.2`

## 1.3.6

- Bump `@sentry/*` to `^5.15.4`

## 1.3.5

- Bump `@sentry/*` to `^5.15.2`

## 1.3.4

- Bump `@sentry/*` to `^5.15.1`
- Fix a bug in DebugSymbolicator to fetch the correct file
- Bump to `io.sentry:sentry-android:2.0.2`

## 1.3.3

- Fix sourcemap path for Android and `react-native` version `< 0.61`
- Expose Android SDK in Java

## 1.3.2

- Bump `io.sentry:sentry-android:2.0.0`
- Fixes a bug on Android when sending events with wrong envelope size

## 1.3.1

- Bump `@sentry/wizard` to `1.1.1` fixing iOS release identifiers
- console.warn und unhandled rejections in DEV

## 1.3.0

- Bump `io.sentry:sentry-android:2.0.0-rc04`
- Added support for Hermes runtime!!
- Fixed a lot of issues on Android
- NDK support

## 1.2.2

- fix(android): Crash if stacktrace.frames is empty (#742)

## 1.2.1

- Bump `io.sentry:sentry-android:1.7.29`

## 1.2.0

- Bump `@sentry/*` to `^5.10.0`
- Allow overriding sentry.properties location (#722)

## 1.1.0

- Bump `@sentry/*` to `^5.9.0`
- fix(android): Feedback not working (#706)
- fix(types): Fix type mismatch when copying breadcrumb `type` (#693)

## 1.0.9

- Fixed an issue where breadcrumbs failed to be copied correctly

## 1.0.8

- Fix missing `type`, miscast `status_code` entries in Android breadcrumbs

## 1.0.7

- Store `environment`, `release` & `dist` on native iOS and Android clients in case of an native crash

## 1.0.6

- Fix error message to guide towards correct docs page

## 1.0.5

- Convert `message` in Java to string if it's a map (#653)

## 1.0.4

- Also catch `ClassCastException` to support react-native versions < 0.60 (#651)

## 1.0.3

- Expose `BrowserIntegrations` to change browser integrations (#639)

## 1.0.2

- Fixes `breadcrumb.data` cast if it's not a hashmap (#651)

## 1.0.1

- Fixed typo in `RNSentry.m` (#658)

## 1.0.0

This is a new major release of the Sentry's React Native SDK rewritten in TypeScript.
This SDK is now unified with the rest of our JavaScript SDKs and published under a new name `@sentry/react-native`.
It uses `@sentry/browser` and both `sentry-cocoa` and `sentry-android` for native handling.

This release is a breaking change an code changes are necessary.

New way to import and init the SDK:

```js
import * as Sentry from '@sentry/react-native';

Sentry.init({
  dsn: 'DSN',
});
```

## 0.43.2

- Add a check for an empty stacktrace on Android (#594)

## 0.43.1

- Bump `raven-js` `3.27.1`

## 0.43.0

- Bump `sentry-wizard` `0.13.0`

## 0.42.0

- Bump `sentry-cocoa` `4.2.1`
- Fix a bug where environment was correctly set
- Only upload source maps in gradle if non debug build

## 0.41.1

- Fix bump version script

## 0.41.0

- Update android build tools and gradle scripts to be compatible with latest version
- Fix support to build on windows

## 0.40.3

- Bump `sentry-cocoa` `4.1.3`

## 0.40.2

- Fix import for ArrayList and ReadableArray on Android, Fixes #511

## 0.40.1

- Use `buildToolsVersion` in build.gradle

## 0.40.0

- Add fingerprint support for iOS/Android, Fixes #407
- Add support for tvOS

## v0.39.1

- Bump `@sentry/wizard` `0.12.1`
- Add constructor for `RNSentryPackage.java`, Fixes #490

## v0.39.0

- `react-native-sentry >= 0.39.0` requires `react-native >= 0.56.0`
- [Android] Bumping of gradle deps

```
compileSdkVersion 26
buildToolsVersion '26.0.3'
...
targetSdkVersion 26
```

- [Android] Use `sentry-android` `1.7.5`
- Bump `@sentry/wizard` `0.11.0`
- Bump `sentry-cocoa` `4.1.0`
- Use new SDK identifier `sentry.javascript.react-native`

## v0.38.3

- Bump `@sentry/wizard` `0.10.2`

## v0.38.2

- [Android] Use `sentry-android` `1.7.4`

## v0.38.1

- [Android] set empty message to prevent breadcrumb exception

## v0.38.0

- [Android] Remove requirement to pass in `MainApplication` `new RNSentryPackage(MainApplication.this)`

## v0.37.1

- [Android] Call event callbacks even on failure to trigger crashes when device is offline

## v0.37.0

- Revert change to podspec file
- Add support for transaction instead of culprit
- Add equalsIgnoreCase to gradle release name compare
- Bump sentry-java to 1.7.3

## v0.36.0

- Bump raven-js to 3.24.2
- Fixed #391

## v0.35.4

- Bump sentry-cocoa to 3.12.4

## v0.35.3

- Fix wizard command

## v0.35.2

- Fixed #374

## v0.35.1

- Bump sentry-cocoa to 3.12.0

## v0.35.0

- Fixes an issue where error will not be reported to Sentry.

## v0.34.1

- Fixed #354

## v0.34.0

- Fixed #353
- Fixed #347
- Fixed #346
- Fixed #342

## v0.33.0

- Add pro guard default rule @kazy1991
- Exposed crashedLastLaunch for iOS @monotkate
- Fixed #337
- Fixed #333
- Fixed #331
- Fixed #322

## v0.32.1

- Update sentry-wizard

## v0.32.0

### Breaking changes

### Migration guide upgrading from < 0.32.0

Since we now use `@sentry/wizard` for linking with out new `@sentry/cli` package, the old
`sentry-cli-bin` package has been deprecated.
You have to search your codebase for `sentry-cli-binary` and replace it with `@sentry/cli`.
There are few places where we put it during the link process:

- In both `sentry.properties` files in `ios`/`android` folder
- In your Xcode build scripts once in `Bundle React Native code and images` and once in `Upload Debug Symbols to Sentry`

So e.g.:

The `Upload Debug Symbols to Sentry` build script looks like this:

```
export SENTRY_PROPERTIES=sentry.properties
../node_modules/sentry-cli-binary/bin/sentry-cli upload-dsym
```

should be changed to this:

```
export SENTRY_PROPERTIES=sentry.properties
../node_modules/@sentry/cli/bin/sentry-cli upload-dsym
```

### General

- Bump `@sentry/wizard` to `0.7.3`
- Bump `sentry-cocoa` to `3.10.0`
- Fixed #169

## v0.31.0

- Use <https://github.com/getsentry/sentry-wizard> for setup process

## v0.30.3

- Fix podspec file
- Fix gradle regex to allow number in projectname

## v0.30.2

Updated npm dependencies

## v0.30.1

Deploy and release over Probot

## v0.30.0

Refactored iOS to use shared component from sentry-cocoa.
Also squashed many little bugs on iOS.

- Fixed #281
- Fixed #280

## v0.29.0

- Fixed #275
- Fixed #274
- Fixed #272
- Fixed #253

## v0.28.0

We had to rename `project.ext.sentry` to `project.ext.sentryCli` because our own proguard gradle plugin was conflicting with the name.
The docs already reflect this change.

- #257

We now use the `mainThread` to report errors to `RNSentry`. This change is necessary in order for react-native to export constants.
This change shouldn't impact anyone using `react-native-sentry` since most of the "heavy" load was handled by `sentry-cocoa` in its own background queue anyway.

- #259
- #244

Bump `sentry-cocoa` to `3.8.3`

## v0.27.0

We decided to deactivate stack trace merging by default on iOS since it seems to unstable right now.
To activate it set:

```js
Sentry.config('___DSN___', {
  deactivateStacktraceMerging: false,
});
```

We are looking into ways making this more stable and plan to re-enable it again in the future.

## v0.26.0

- Added `setShouldSendCallback` #250

## v0.25.0

- Fix a bug in gradle script that trigged the sourcemap upload twice
- Fixed #245
- Fixed #234

## v0.24.2

- Fixed <https://github.com/getsentry/react-native-sentry/issues/241>

## v0.24.1

- Bump `sentry-cli` version to `1.20.0`

## v0.24.0

- Fix frame urls when only using `raven-js`
- Upgrade `sentry-java` to `1.5.3`
- Upgrade `sentry-cocoa` to `3.8.1`
- Added support for `sampleRate` option

## v0.23.2

- Fixed #228 again ¯\\*(ツ)*/¯

## v0.23.1

- Fixed #228

## v0.23.0

- Add more event properties for `setEventSentSuccessfully` callback on Android

## v0.22.0

- Fixed #158
- Add

```groovy
project.ext.sentry = [
    logLevel: "debug",
    flavorAware: true
]
```

should be before:
`apply from: "../../node_modules/react-native-sentry/sentry.gradle"`
This enables `sentry-cli` debug output on android builds, also adds flavor aware `sentry.properties` files.

## v0.21.2

- Fixing device farm tests

## v0.21.1

- Store event on release and send on next startup.

## v0.21.0

- Fixed an issue where javascript error wasn't sent everytime

## v0.20.0

- Bump `sentry-cocoa` to `3.6.0`

## v0.19.0

- Make `userId` optional for user context
- Bump `sentry-cocoa` to `3.5.0`

## v0.18.0

- Bump `sentry-java` to `1.5.1`
- Fix linking step
- Bump `raven-js` to `3.17.0`

## v0.17.1

- Fixed #190

## v0.17.0

- Fix `disableNativeIntegration` proptery to use right transport

## v0.16.2

- Remove send callback when native integration isn't available.

## v0.16.1

- Removed strange submodule

## v0.16.0

- Bump `sentry-java` to `1.4.0`
- Bump `sentry-cocoa` to `3.4.2`
- Fixed #182
- Fixed path detection of sentry-cli

## v0.15.1

- Fixed last release

## v0.15.0

- Added compatiblity for react-native `0.47.0`
- Fixed #169
- Fixed #106
- Bumped `sentry-cocoa` to `3.3.3`

Also added integration tests running on AWS Device Farm.

## v0.14.16

- Fixed #124

## v0.14.12

- Updated to `sentry-cocoa` `3.1.2`
- Fixed #156

## v0.14.11

- Fixed #166

## v0.14.10

- Fixed #161

## v0.14.9

Fixed #163

## v0.14.8

- Fixed #159
- Fixes breadcrumb tracking on android

## v0.14.7

- Improve performance for `react-native >= 0.46`

## v0.14.6

- Bump `sentry-cocoa` and `KSCrash`

## v0.14.5

- Push Podspec to `sentry-cocoa` `3.1.2`

## v0.14.4

- Removed example project from repo
- Make sure native client is only initialized once

## v0.14.3

- Revert to `23.0.1` android build tools

## v0.14.2

- Fixes #131

## v0.14.1

- Bump `raven-js` `3.16.1`
- Fixes #136

## v0.14.0

- Allowing calls to Sentry without calling `install()`
- Add internal logging if `logLevel >= SentryLog.Debug`
- Use `sentry-cocoa` `3.1.2`

## v0.13.3

- Fixes #67

## v0.13.2

- Fixes #116
- Fixes #51

## v0.13.1

- Fixed Android version dependency

## v0.13.0

- Overhauled internal handling of exceptions
- Updated iOS and Android native dependencies

## v0.12.12

- Fixes #105
- Added option `disableNativeIntegration`

## v0.12.11

- Use sentry-cocoa `3.0.9`
- Fixes #100

## v0.12.10

- Update `raven-js` to `3.16.0`
- Update `sentry-cocoa` to `3.0.8`
- Fixes #64
- Fixes #57

## v0.12.8

- Fix typo

## v0.12.9

- Add support on iOS for stacktrace merging and `react-native 0.45`

## v0.12.7

- Fixes #92

## v0.12.6

- Fixes #95

## v0.12.5

- Fixes #91 #87 #82 #63 #54 #48

## v0.12.3

- Fixed #90

## v0.12.2

- Fixed #90

## v0.12.4

- Fixed #94

## v0.12.1

- Use `3.0.7` `sentry-cocoa` in Podspec

## v0.12.0

- Removed `RSSwizzle` use `SentrySwizzle` instead

## v0.11.8

Update Podspec to use `Sentry/KSCrash`

## v0.11.7

- Fix `duplicate symbol` `RSSwizzle` when using CocoaPods

## v0.11.6

- Use `sentry-cocoa` `3.0.1`

## v0.11.5

- Fix <https://github.com/getsentry/react-native-sentry/issues/77>

## v0.11.4

- Use android buildToolsVersion 23.0.1

## v0.11.3

- Fix Xcode archive to not build generic archive

## v0.11.2

- Fix Xcode archiving

## v0.11.1

- Using latest version of `sentry-cocoa`

## v0.11.0

This is a big release because we switched our internal iOS client from swift to objc which drastically improve the setup experience and compatibility.

We also added support for codepush, please check the docs <https://docs.sentry.io/clients/react-native/codepush/> for more information.

After updating run `react-native unlink react-native-sentry` and `react-native link react-native-sentry` again in order to setup everything correctly.

## v0.10.0

- Greatly improved the linking process. Check out our docs for more information <https://docs.sentry.io/clients/react-native/>

## v0.9.1

- Update to sentry 2.1.11 which fixes a critical bug regarding sending requests on iOS

## v0.9.0

- Improve link and unlink scripts

## v0.8.5

- Fixed: bad operand types for binary operator

## v0.8.4

- Put execution on iOS into a background thread
- Add parameter checks on android

## v0.8.3

- Bump sentry version to 2.1.10 to fix releases

## v0.8.2

- Updated podspec thx @alloy

## v0.8.1

- Added command to package json to inject MainApplication.java into RNSentryPackage

## v0.8.0

- Added native android support
- raven-js is always used we use the native clients for sending events and add more context to them

## v0.7.0

- Bump KSCrash and Sentry version

## v0.6.0

Use `raven-js` internally instead switching between native and raven-js.

Native client will be used when available.

Alot of API changes to more like `raven-js`

## v0.5.3

- Fix import for

```objc
#if __has_include(<React/RNSentry.h>)
#import <React/RNSentry.h> // This is used for versions of react >= 0.40
#else
#import "RNSentry.h" // This is used for versions of react < 0.40
#endif
```

## v0.5.2

- Prefix filepath with `app://` if RavenClient is used

## v0.5.1

- Fix `npm test`
- Added `forceRavenClient` option which forces to use RavenClient instead of the NativeClient

## v0.5.0

- Added support for installation with cocoapods see <https://docs.sentry.io/clients/react-native/#setup-with-cocoapods>
- Lowered minimum version requirement for `react-native` to `0.38.0`

## v0.4.0

- Added `ignoreModulesExclude` to exclude modules that are ignored by default for stacktrace merging
- Added `ignoreModulesInclude` to add additional modules that should be ignored for stacktrace merging<|MERGE_RESOLUTION|>--- conflicted
+++ resolved
@@ -4,11 +4,8 @@
 
 ### Fixes
 
-<<<<<<< HEAD
 - Use `appLaunchedInForeground` to determine invalid app start data on Android ([#4146](https://github.com/getsentry/sentry-react-native/pull/4146))
-=======
 - Emits Bridge log only in debug mode ([#4145](https://github.com/getsentry/sentry-react-native/pull/4145))
->>>>>>> c474edfd
 
 ### Dependencies
 
