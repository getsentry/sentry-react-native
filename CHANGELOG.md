# Changelog

## Unreleased

<<<<<<< HEAD
### Features
- Add buffer size option to native transport ([#2578](https://github.com/getsentry/sentry-react-native/pull/2578))
=======
## Fixes

- Message event can have attached stacktrace ([#2577](https://github.com/getsentry/sentry-react-native/pull/2577))
- Fixed maximum call stack exceeded error resulting from large payloads ([#2579](https://github.com/getsentry/sentry-react-native/pull/2579))
>>>>>>> 320ce284

### Dependencies

- Bump Android SDK from v6.5.0 to v6.6.0 ([#2572](https://github.com/getsentry/sentry-react-native/pull/2572))
  - [changelog](https://github.com/getsentry/sentry-java/blob/main/CHANGELOG.md#660)
  - [diff](https://github.com/getsentry/sentry-java/compare/6.5.0...6.6.0)
- Bump Cocoa SDK from v7.28.0 to v7.29.0 ([#2571](https://github.com/getsentry/sentry-react-native/pull/2571))
  - [changelog](https://github.com/getsentry/sentry-cocoa/blob/master/CHANGELOG.md#7290)
  - [diff](https://github.com/getsentry/sentry-cocoa/compare/7.28.0...7.29.0)

## 4.7.1

### Fixes

- Remove duplicate sdk package record from envelope ([#2570](https://github.com/getsentry/sentry-react-native/pull/2570))
- Fix `appHangsTimeoutInterval` -> `appHangTimeoutInterval` option name ([#2574](https://github.com/getsentry/sentry-react-native/pull/2574))

## 4.7.0

### Dependencies

- Bump Android SDK from v6.4.3 to v6.5.0 ([#2535](https://github.com/getsentry/sentry-react-native/pull/2535))
  - [changelog](https://github.com/getsentry/sentry-java/blob/main/CHANGELOG.md#650)
  - [diff](https://github.com/getsentry/sentry-java/compare/6.4.3...6.5.0)
- Bump JavaScript SDK from v7.14.2 to v7.16.0 ([#2536](https://github.com/getsentry/sentry-react-native/pull/2536), [#2561](https://github.com/getsentry/sentry-react-native/pull/2561))
  - [changelog](https://github.com/getsentry/sentry-javascript/blob/master/CHANGELOG.md#7160)
  - [diff](https://github.com/getsentry/sentry-javascript/compare/7.14.2...7.16.0)
- Bump Cocoa SDK from v7.27.1 to v7.28.0 ([#2548](https://github.com/getsentry/sentry-react-native/pull/2548))
  - [changelog](https://github.com/getsentry/sentry-cocoa/blob/master/CHANGELOG.md#7280)
  - [diff](https://github.com/getsentry/sentry-cocoa/compare/7.27.1...7.28.0)

## 4.6.1

### Fixes

- Make `configureScope` callback safe [#2510](https://github.com/getsentry/sentry-react-native/pull/2510)
- Allows collecting app start and slow/frozen frames if Native SDK is inited manually [#2517](https://github.com/getsentry/sentry-react-native/pull/2517)
- Nested breadcrumb data on android was not treated correctly [#2519](https://github.com/getsentry/sentry-react-native/pull/2519)

### Dependencies

- Bump JavaScript SDK from v7.14.0 to v7.14.2 ([#2511](https://github.com/getsentry/sentry-react-native/pull/2511), [#2526](https://github.com/getsentry/sentry-react-native/pull/2526))
  - [changelog](https://github.com/getsentry/sentry-javascript/blob/master/CHANGELOG.md#7142)
  - [diff](https://github.com/getsentry/sentry-javascript/compare/7.14.0...7.14.2)
- Bump Cocoa SDK from v7.27.0 to v7.27.1 ([#2521](https://github.com/getsentry/sentry-react-native/pull/2521))
  - [changelog](https://github.com/getsentry/sentry-cocoa/blob/master/CHANGELOG.md#7271)
  - [diff](https://github.com/getsentry/sentry-cocoa/compare/7.27.0...7.27.1)
- Bump Android SDK from v6.4.2 to v6.4.3 ([#2520](https://github.com/getsentry/sentry-react-native/pull/2520))
  - [changelog](https://github.com/getsentry/sentry-java/blob/main/CHANGELOG.md#643)
  - [diff](https://github.com/getsentry/sentry-java/compare/6.4.2...6.4.3)

## 4.6.0

### Fixes

- SDK Gracefully downgrades when callback throws an error ([#2502](https://github.com/getsentry/sentry-react-native/pull/2502))
- React Navigation v5 ignores when current route is undefined after state changed. ([#2484](https://github.com/getsentry/sentry-react-native/pull/2484))

### Features

- Add ClientReports ([#2496](https://github.com/getsentry/sentry-react-native/pull/2496))

### Sentry Self-hosted Compatibility

- Starting with version `4.6.0` of the `@sentry/react-native` package, [Sentry's self hosted version >= v21.9.0](https://github.com/getsentry/self-hosted/releases) is required or you have to manually disable sending client reports via the `sendClientReports` option. This only applies to self-hosted Sentry. If you are using [sentry.io](https://sentry.io), no action is needed.

### Dependencies

- Bump Cocoa SDK from v7.25.1 to v7.27.0 ([#2500](https://github.com/getsentry/sentry-react-native/pull/2500), [#2506](https://github.com/getsentry/sentry-react-native/pull/2506))
  - [changelog](https://github.com/getsentry/sentry-cocoa/blob/master/CHANGELOG.md#7270)
  - [diff](https://github.com/getsentry/sentry-cocoa/compare/7.25.1...7.27.0)
- Bump JavaScript SDK from v7.13.0 to v7.14.0 ([#2504](https://github.com/getsentry/sentry-react-native/pull/2504))
  - [changelog](https://github.com/getsentry/sentry-javascript/blob/master/CHANGELOG.md#7140)
  - [diff](https://github.com/getsentry/sentry-javascript/compare/7.13.0...7.14.0)

## 4.5.0

### Features

- Add user feedback ([#2486](https://github.com/getsentry/sentry-react-native/pull/2486))
- Add typings for app hang functionality ([#2479](https://github.com/getsentry/sentry-react-native/pull/2479))

### Fixes

- Update warm/cold start span ops ([#2487](https://github.com/getsentry/sentry-react-native/pull/2487))
- Detect hard crash the same as native sdks ([#2480](https://github.com/getsentry/sentry-react-native/pull/2480))
- Integrations factory receives default integrations ([#2494](https://github.com/getsentry/sentry-react-native/pull/2494))

### Dependencies

- Bump Android SDK from v6.4.1 to v6.4.2 ([#2485](https://github.com/getsentry/sentry-react-native/pull/2485))
  - [changelog](https://github.com/getsentry/sentry-java/blob/main/CHANGELOG.md#642)
  - [diff](https://github.com/getsentry/sentry-java/compare/6.4.1...6.4.2)
- Bump JavaScript SDK from v7.12.1 to v7.13.0 ([#2478](https://github.com/getsentry/sentry-react-native/pull/2478))
  - [changelog](https://github.com/getsentry/sentry-javascript/blob/master/CHANGELOG.md#7130)
  - [diff](https://github.com/getsentry/sentry-javascript/compare/7.12.1...7.13.0)

## 4.4.0

### Features

- Add attachments support ([#2463](https://github.com/getsentry/sentry-react-native/pull/2463))

## 4.3.1

### Fixes

- ReactNativeTracingOptions maxTransactionDuration is in seconds ([#2469](https://github.com/getsentry/sentry-react-native/pull/2469))

### Dependencies

- Bump Cocoa SDK from v7.24.1 to v7.25.1 ([#2465](https://github.com/getsentry/sentry-react-native/pull/2465))
  - [changelog](https://github.com/getsentry/sentry-cocoa/blob/master/CHANGELOG.md#7251)
  - [diff](https://github.com/getsentry/sentry-cocoa/compare/7.24.1...7.25.1)

## 4.3.0

### Features

- Add Transaction Source for Dynamic Sampling Context ([#2454](https://github.com/getsentry/sentry-react-native/pull/2454))

### Dependencies

- Bump Cocoa SDK from v7.23.0 to v7.24.1 ([#2456](https://github.com/getsentry/sentry-react-native/pull/2456))
  - [changelog](https://github.com/getsentry/sentry-cocoa/blob/master/CHANGELOG.md#7241)
  - [diff](https://github.com/getsentry/sentry-cocoa/compare/7.23.0...7.24.1)
- Bump Android SDK from v6.3.1 to v6.4.1 ([#2437](https://github.com/getsentry/sentry-react-native/pull/2437))
  - [changelog](https://github.com/getsentry/sentry-java/blob/main/CHANGELOG.md#641)
  - [diff](https://github.com/getsentry/sentry-java/compare/6.3.1...6.4.1)
- Bump JavaScript SDK from v7.9.0 to v7.12.1 ([#2451](https://github.com/getsentry/sentry-react-native/pull/2451))
  - [changelog](https://github.com/getsentry/sentry-javascript/blob/master/CHANGELOG.md#7121)
  - [diff](https://github.com/getsentry/sentry-javascript/compare/7.9.0...7.12.1)

## 4.2.4

### Fixes

- ReactNativeTracing wrongly marks transactions as deadline_exceeded when it reaches the idleTimeout ([#2427](https://github.com/getsentry/sentry-react-native/pull/2427))

## 4.2.3

### Fixes

- Bump Cocoa SDK to v7.23.0 ([#2401](https://github.com/getsentry/sentry-react-native/pull/2401))
  - [changelog](https://github.com/getsentry/sentry-cocoa/blob/master/CHANGELOG.md#7230)
  - [diff](https://github.com/getsentry/sentry-cocoa/compare/7.22.0...7.23.0)
- Bump Android SDK to v6.3.1 ([#2410](https://github.com/getsentry/sentry-react-native/pull/2410))
  - [changelog](https://github.com/getsentry/sentry-java/blob/main/CHANGELOG.md#631)
  - [diff](https://github.com/getsentry/sentry-java/compare/6.3.0...6.3.1)
- Bump JavaScript SDK to v7.9.0 ([#2412](https://github.com/getsentry/sentry-react-native/pull/2412))
  - [changelog](https://github.com/getsentry/sentry-javascript/blob/master/CHANGELOG.md#790)
  - [diff](https://github.com/getsentry/sentry-javascript/compare/7.7.0...7.9.0)

## 4.2.2

### Fixes

- Should not ignore `options.transport` function provided in `Sentry.init(...)` ([#2398](https://github.com/getsentry/sentry-react-native/pull/2398))

## 4.2.1

### Fixes

- SENTRY_DIST accepts non-number values on Android ([#2395](https://github.com/getsentry/sentry-react-native/pull/2395))

### Features

- Bump Cocoa SDK to v7.22.0 ([#2392](https://github.com/getsentry/sentry-react-native/pull/2392))
  - [changelog](https://github.com/getsentry/sentry-cocoa/blob/master/CHANGELOG.md#7220)
  - [diff](https://github.com/getsentry/sentry-cocoa/compare/7.21.0...7.22.0)

## 4.2.0

### Features

- Bump Cocoa SDK to v7.21.0 ([#2374](https://github.com/getsentry/sentry-react-native/pull/2374))
  - [changelog](https://github.com/getsentry/sentry-cocoa/blob/master/CHANGELOG.md#7210)
  - [diff](https://github.com/getsentry/sentry-cocoa/compare/7.20.0...7.21.0)
- Bump Android SDK to v6.3.0 ([#2380](https://github.com/getsentry/sentry-react-native/pull/2380))
  - [changelog](https://github.com/getsentry/sentry-java/blob/main/CHANGELOG.md#630)
  - [diff](https://github.com/getsentry/sentry-java/compare/6.1.4...6.3.0)
- Bump JavaScript SDK to v7.7.0 ([#2375](https://github.com/getsentry/sentry-react-native/pull/2375))
  - [changelog](https://github.com/getsentry/sentry-javascript/blob/master/CHANGELOG.md#770)
  - [diff](https://github.com/getsentry/sentry-javascript/compare/7.6.0...7.7.0)

## 4.1.3

### Fixes

- Solve reference to private cocoa SDK class ([#2369](https://github.com/getsentry/sentry-react-native/pull/2369))

## 4.1.2

### Fixes

- Set default unit for measurements ([#2360](https://github.com/getsentry/sentry-react-native/pull/2360))
- When using SENTRY_DIST env. var. on Android, SDK fails to convert to an Integer ([#2365](https://github.com/getsentry/sentry-react-native/pull/2365))

### Features

- Bump JavaScript SDK to v7.6.0 ([#2361](https://github.com/getsentry/sentry-react-native/pull/2361))
  - [changelog](https://github.com/getsentry/sentry-javascript/blob/master/CHANGELOG.md#760)
  - [diff](https://github.com/getsentry/sentry-javascript/compare/7.5.1...7.6.0)

## 4.1.1

### Features

- Bump Cocoa SDK to v7.20.0 ([#2341](https://github.com/getsentry/sentry-react-native/pull/2341), [#2356](https://github.com/getsentry/sentry-react-native/pull/2356))
  - [changelog](https://github.com/getsentry/sentry-cocoa/blob/master/CHANGELOG.md#7200)
  - [diff](https://github.com/getsentry/sentry-cocoa/compare/7.18.1...7.20.0)
- Bump JavaScript SDK to v7.5.1 ([#2342](https://github.com/getsentry/sentry-react-native/pull/2342), [#2350](https://github.com/getsentry/sentry-react-native/pull/2350))
  - [changelog](https://github.com/getsentry/sentry-javascript/blob/master/CHANGELOG.md#751)
  - [diff](https://github.com/getsentry/sentry-javascript/compare/7.3.1...7.5.1)

## 4.1.0

- Fix: Send DidBecomeActiveNotification when OOM enabled ([#2326](https://github.com/getsentry/sentry-react-native/pull/2326))
- Fix: SDK overwrites the user defined ReactNativeTracing ([#2319](https://github.com/getsentry/sentry-react-native/pull/2319))
- Bump Sentry JavaScript 7.3.1 ([#2306](https://github.com/getsentry/sentry-react-native/pull/2306))
  - [changelog](https://github.com/getsentry/sentry-javascript/blob/7.3.1/CHANGELOG.md)
  - [diff](https://github.com/getsentry/sentry-javascript/compare/7.1.1...7.3.1)
- Bump Sentry Cocoa 7.18.1 ([#2320](https://github.com/getsentry/sentry-react-native/pull/2320))
  - [changelog](https://github.com/getsentry/sentry-cocoa/blob/7.18.1/CHANGELOG.md)
  - [diff](https://github.com/getsentry/sentry-cocoa/compare/7.18.0...7.18.1)
- Bump Sentry Android 6.1.4 ([#2320](https://github.com/getsentry/sentry-react-native/pull/2320))
  - [changelog](https://github.com/getsentry/sentry-java/blob/6.1.4/CHANGELOG.md)
  - [diff](https://github.com/getsentry/sentry-java/compare/6.1.2...6.1.4)

## 4.0.2

- Fix Calculate the absolute number of Android versionCode ([#2313](https://github.com/getsentry/sentry-react-native/pull/2313))

## 4.0.1

- Filter out app start with more than 60s ([#2303](https://github.com/getsentry/sentry-react-native/pull/2303))

## 4.0.0

- Bump Sentry JavaScript 7.1.1 ([#2279](https://github.com/getsentry/sentry-react-native/pull/2279))
  - [changelog](https://github.com/getsentry/sentry-javascript/blob/7.1.1/CHANGELOG.md)
  - [diff](https://github.com/getsentry/sentry-javascript/compare/6.19.2...7.1.1)
- Bump Sentry Cocoa 7.18.0 ([#2303](https://github.com/getsentry/sentry-react-native/pull/2303))
  - [changelog](https://github.com/getsentry/sentry-cocoa/blob/7.18.0/CHANGELOG.md)
  - [diff](https://github.com/getsentry/sentry-cocoa/compare/7.11.0...7.18.0)
- Bump Sentry Android 6.1.2 ([#2303](https://github.com/getsentry/sentry-react-native/pull/2303))
  - [changelog](https://github.com/getsentry/sentry-java/blob/6.1.2/CHANGELOG.md)
  - [diff](https://github.com/getsentry/sentry-java/compare/5.7.0...6.1.2)

## Breaking changes

By bumping Sentry Javascript, new breaking changes were introduced, to know more what was changed, check the [breaking changes changelog](https://github.com/getsentry/sentry-javascript/blob/7.0.0/CHANGELOG.md#breaking-changes) from Sentry Javascript.

## 4.0.0-beta.5

- Fix warning missing DSN on BrowserClient. ([#2294](https://github.com/getsentry/sentry-react-native/pull/2294))

## 4.0.0-beta.4

- Bump Sentry Cocoa 7.17.0 ([#2300](https://github.com/getsentry/sentry-react-native/pull/2300))
  - [changelog](https://github.com/getsentry/sentry-cocoa/blob/7.17.0/CHANGELOG.md)
  - [diff](https://github.com/getsentry/sentry-cocoa/compare/7.16.1...7.17.0)
- Bump Sentry Android 6.1.1 ([#2300](https://github.com/getsentry/sentry-react-native/pull/2300))
  - [changelog](https://github.com/getsentry/sentry-java/blob/6.1.1/CHANGELOG.md)
  - [diff](https://github.com/getsentry/sentry-java/compare/6.0.0...6.1.1)

## 4.0.0-beta.3

- Bump Sentry Cocoa 7.16.1 ([#2279](https://github.com/getsentry/sentry-react-native/pull/2283))
  - [changelog](https://github.com/getsentry/sentry-cocoa/blob/7.16.1/CHANGELOG.md)
  - [diff](https://github.com/getsentry/sentry-cocoa/compare/7.11.0...7.16.1)

## 4.0.0-beta.2

- Bump Sentry JavaScript 7.1.1 ([#2279](https://github.com/getsentry/sentry-react-native/pull/2279))
  - [changelog](https://github.com/getsentry/sentry-javascript/blob/7.1.1/CHANGELOG.md)
  - [diff](https://github.com/getsentry/sentry-javascript/compare/7.0.0...7.1.1)
- Bump Sentry Android 6.0.0 ([#2281](https://github.com/getsentry/sentry-react-native/pull/2281))
  - [changelog](https://github.com/getsentry/sentry-java/blob/6.0.0/CHANGELOG.md)
  - [diff](https://github.com/getsentry/sentry-java/compare/5.7.0...6.0.0)

## 4.0.0-beta.1

- Bump Sentry JavaScript 7.0.0 ([#2250](https://github.com/getsentry/sentry-react-native/pull/2250))
  - [changelog](https://github.com/getsentry/sentry-javascript/blob/7.0.0/CHANGELOG.md)
  - [diff](https://github.com/getsentry/sentry-javascript/compare/6.19.2...7.0.0)

## Breaking changes

By bumping Sentry Javascript, new breaking changes were introduced, to know more what was changed, check the [breaking changes changelog](https://github.com/getsentry/sentry-javascript/blob/7.0.0/CHANGELOG.md#breaking-changes) from Sentry Javascript.

## 3.4.3

- feat: Support macOS (#2240) by @ospfranco

## 3.4.2

- fix: Fix cold start appearing again after js bundle reload on Android. #2229

## 3.4.1

- fix: Make withTouchEventBoundary options optional #2196

## 3.4.0

### Various fixes & improvements

- Bump: @sentry/javascript dependencies to 6.19.2 (#2175) by @marandaneto

## 3.3.6

- fix: Respect given release if no dist is given during SDK init (#2163)
- Bump: @sentry/javascript dependencies to 6.19.2 (#2175)

## 3.3.5

- Bump: Sentry Cocoa to 7.11.0 and Sentry Android to 5.7.0 (#2160)

## 3.3.4

- fix(android): setContext serializes as context for Android instead of extra (#2155)
- fix(android): Duplicate Breadcrumbs when captuing messages #2153

## 3.3.3

- Bump: Sentry Cocoa to 7.10.2 and Sentry Android to 5.6.3 (#2145)
- fix(android): Upload source maps correctly regardless of version codes #2144

## 3.3.2

- fix: Do not report empty measurements #1983
- fix(iOS): Bump Sentry Cocoa to 7.10.1 and report slow and frozen measurements (#2132)
- fix(iOS): Missing userId on iOS when the user is not set in the Scope (#2133)

## 3.3.1

- feat: Support setting maxCacheItems #2102
- fix: Clear transaction on route change for React Native Navigation #2119

## 3.3.0

- feat: Support enableNativeCrashHandling for iOS #2101
- Bump: Sentry Cocoa 7.10.0 #2100
- feat: Touch events now track components with `sentry-label` prop, falls back to `accessibilityLabel` and then finally `displayName`. #2068
- fix: Respect sentryOption.debug setting instead of #DEBUG build flag for outputting logs #2039
- fix: Passing correct mutableOptions to iOS SDK (#2037)
- Bump: Bump @sentry/javascript dependencies to 6.17.9 #2082
- fix: Discard prior transactions on react navigation dispatch #2053

## 3.2.14-beta.2

- feat: Touch events now track components with `sentry-label` prop, falls back to `accessibilityLabel` and then finally `displayName`. #2068
- fix: Respect sentryOption.debug setting instead of #DEBUG build flag for outputting logs #2039
- fix: Passing correct mutableOptions to iOS SDK (#2037)
- Bump: Bump @sentry/javascript dependencies to 6.17.9 #2082

## 3.2.14-beta.1

- fix: Discard prior transactions on react navigation dispatch #2053

## 3.2.13

- fix(deps): Add `@sentry/wizard` back in as a dependency to avoid missing dependency when running react-native link. #2015
- Bump: sentry-cli to 1.72.0 #2016

## 3.2.12

- fix: fetchNativeDeviceContexts returns an empty Array if no Device Context available #2002
- Bump: Sentry Cocoa 7.9.0 #2011

## 3.2.11

- fix: Polyfill the promise library to permanently fix unhandled rejections #1984

## 3.2.10

- fix: Do not crash if androidx.core isn't available on Android #1981
- fix: App start measurement on Android #1985
- Bump: Sentry Android to 5.5.2 #1985

## 3.2.9

- Deprecate initialScope in favor of configureScope #1963
- Bump: Sentry Android to 5.5.1 and Sentry Cocoa to 7.7.0 #1965

## 3.2.8

### Various fixes & improvements

- replace usage of master to main (30b44232) by @marandaneto

## 3.2.7

- fix: ReactNavigationV4Instrumentation null when evaluating 'state.routes' #1940
- fix: ConcurrentModification exception for frameMetricsAggregator #1939

## 3.2.6

- feat(android): Support monorepo in gradle plugin #1917
- fix: Remove dependency on promiseRejectionTrackingOptions #1928

## 3.2.5

- fix: Fix dynamic require for promise options bypassing try catch block and crashing apps #1923

## 3.2.4

- fix: Warn when promise rejections won't be caught #1886
- Bump: Sentry Android to 5.4.3 and Sentry Cocoa to 7.5.4 #1920

## 3.2.3

### Various fixes & improvements

- fix(ios): tracesSampler becomes NSNull in iOS and the app cannot be started (#1872) by @marandaneto

## 3.2.2

- Bump Sentry Android SDK to 5.3.0 #1860

## 3.2.1

### Various fixes & improvements

- feat(ios): Missing config `enableOutOfMemoryTracking` on iOS/Mac (#1858) by @marandaneto

## 3.2.0

- feat: Routing instrumentation will emit breadcrumbs on route change and set route tag #1837
- Bump Sentry Android SDK to 5.2.4 ([#1844](https://github.com/getsentry/sentry-react-native/pull/1844))

  - [changelog](https://github.com/getsentry/sentry-java/blob/5.2.4/CHANGELOG.md)
  - [diff](https://github.com/getsentry/sentry-java/compare/5.2.0...5.2.4)

- Bump Sentry Cocoa SDK to 7.4.8 ([#1856](https://github.com/getsentry/sentry-react-native/pull/1856))
  - [changelog](https://github.com/getsentry/sentry-cocoa/blob/7.4.8/CHANGELOG.md)
  - [diff](https://github.com/getsentry/sentry-cocoa/compare/7.3.0...7.4.8)

## 3.2.0-beta.2

- fix: Type React Native Navigation instrumentation constructor argument as unknown to avoid typescript errors #1817

## 3.2.0-beta.1

- feat: Routing instrumentation for React Native Navigation #1774

## 3.1.1

- Bump Sentry Android SDK to 5.2.0 ([#1785](https://github.com/getsentry/sentry-react-native/pull/1785))

  - [changelog](https://github.com/getsentry/sentry-java/blob/5.2.0/CHANGELOG.md)
  - [diff](https://github.com/getsentry/sentry-java/compare/5.1.2...5.2.0)

- Bump Sentry Cocoa SDK to 7.3.0 ([#1785](https://github.com/getsentry/sentry-react-native/pull/1785))
  - [changelog](https://github.com/getsentry/sentry-cocoa/blob/7.3.0/CHANGELOG.md)
  - [diff](https://github.com/getsentry/sentry-cocoa/compare/7.2.6...7.3.0)

## 3.1.0

- Feat: Allow custom release for source map upload scripts #1548
- ref: Remove v5 prefix from react navigation instrumentation to support v6 #1768

## 3.0.3

- Fix: Set Java 8 for source and target compatibility if not using AGP >= 4.2.x (#1763)

## 3.0.2

- Bump: Android tooling API 30 (#1761)

## 3.0.1

- fix: Add sentry-cli as a dependency #1755

## 3.0.0

- feat: Align `event.origin`, `event.environment` with other hybrid sdks #1749
- feat: Add native sdk package info onto events #1749
- build(js): Bump sentry-javascript dependencies to 6.12.0 #1750
- fix: Fix native frames not being added to transactions #1752
- build(android): Bump sentry-android to 5.1.2 #1753
- build(ios): Bump sentry-cocoa to 7.2.6 #1753
- fix: Move @sentry/wizard dependency to devDependencies #1751

## 3.0.0-beta.3

- feat: Add `wrap` wrapper method with profiler and touch event boundary #1728
- feat: App-start measurements, if using the `wrap` wrapper, will now finish on the root component mount #1728

## 3.0.0-beta.2

- feat: Native slow/frozen frames measurements #1711

## 3.0.0-beta.1

- build(ios): Bump sentry-cocoa to 7.2.0-beta.9 #1704
- build(android): Bump sentry-android to 5.1.0-beta.9 #1704
- feat: Add app start measurements to the first transaction #1704
- feat: Create an initial initial ui.load transaction by default #1704
- feat: Add `enableAutoPerformanceTracking` flag that enables auto performance when tracing is enabled #1704

## 2.7.0-beta.1

- feat: Track stalls in the JavaScript event loop as measurements #1542

## 2.6.2

- fix: Fix the error handler (error dialog) not called in dev #1712

## 2.6.1

- build(ios): Bump sentry-cocoa to 7.1.4 #1700

## 2.6.0

- feat: Support the `sendDefaultPii` option. #1634
- build(android): Bump sentry-android to 5.1.0-beta.2 #1645
- fix: Fix transactions on Android having clock drift and missing span data #1645

## 2.5.2

- fix: Fix `Sentry.close()` not correctly resolving the promise on iOS. #1617
- build(js): Bump sentry-javascript dependencies to 6.7.1 #1618

## 2.5.1

- fix: Fatal uncaught events should be tagged handled:false #1597
- fix: Fix duplicate breadcrumbs on Android #1598

## 2.5.0

### Dependencies

- build(js): Bump sentry-javascript dependencies to 6.5.1 #1588
- build(ios): Bump sentry-cocoa to 7.0.0 and remove setLogLevel #1459
- build(android): Bump sentry-android to 5.0.1 #1576

### Features

- feat: `Sentry.flush()` to flush events to disk and returns a promise #1547
- feat: `Sentry.close()` method to fully disable the SDK on all layers and returns a promise #1457

### Fixes

- fix: Process "log" levels in breadcrumbs before sending to native #1565

## 2.5.0-beta.1

- build(ios): Bump sentry-cocoa to 7.0.0 and remove setLogLevel #1459
- feat: Close method to fully disable the SDK on all layers #1457
- build(android): Bump Android SDK to 5.0.0-beta.1 #1476

## 2.4.3

- fix: Use the latest outbox path from hub options instead of private options #1529

## 2.4.2

- fix: enableNative: false should take precedence over autoInitializeNativeSdk: false #1462

## 2.4.1

- fix: Type navigation container ref arguments as any to avoid TypeScript errors #1453

## 2.4.0

- fix: Don't call `NATIVE.fetchRelease` if release and dist already exists on the event #1388
- feat: Add onReady callback that gets called after Native SDK init is called #1406

## 2.3.0

- feat: Re-export Profiler and useProfiler from @sentry/react #1372
- fix(performance): Handle edge cases in React Navigation routing instrumentation. #1365
- build(android): Bump sentry-android to 4.3.0 #1373
- build(devtools): Bump @sentry/wizard to 1.2.2 #1383
- build(js): Bump sentry-javascript dependencies to 6.2.1 #1384
- feat(performance): Option to set route change timeout in routing instrumentation #1370

## 2.2.2

- fix: Fix unhandled promise rejections not being tracked #1367

## 2.2.1

- build(js): Bump @sentry/\* dependencies on javascript to 6.2.0 #1354
- fix: Fix react-dom dependency issue. #1354
- build(android): Bump sentry-android to 4.1.0 #1334

## 2.2.0

- Bump: sentry-android to v4.0.0 #1309
- build(ios): Bump sentry-cocoa to 6.1.4 #1308
- fix: Handle auto session tracking start on iOS #1308
- feat: Use beforeNavigate in routing instrumentation to match behavior on JS #1313
- fix: React Navigation Instrumentation starts initial transaction before navigator mount #1315

## 2.2.0-beta.0

- build(ios): Bump sentry-cocoa to 6.1.3 #1293
- fix: pass maxBreadcrumbs to Android init
- feat: Allow disabling native SDK initialization but still use it #1259
- ref: Rename shouldInitializeNativeSdk to autoInitializeNativeSdk #1275
- fix: Fix parseErrorStack that only takes string in DebugSymbolicator event processor #1274
- fix: Only set "event" type in envelope item and not the payload #1271
- build: Bump JS dependencies to 5.30.0 #1282
- fix: Add fallback envelope item type to iOS. #1283
- feat: Auto performance tracing with XHR/fetch, and routing instrumentation #1230

## 2.1.1

- build(android): Bump `sentry-android` to 3.2.1 #1296

## 2.1.0

- feat: Include @sentry/tracing and expose startTransaction #1167
- feat: A better sample app to showcase the SDK and especially tracing #1168
- build(js): Bump @sentry/javascript dependencies to 5.28.0. #1228
- build(android): Bump `sentry-android` to 3.2.0 #1208

## 2.0.2

- build(ios): Bump `sentry-cocoa` to 6.0.9 #1200

## 2.0.1

- build(ios): Bump `sentry-cocoa` to 6.0.8. #1188
- fix(ios): Remove private imports and call `storeEnvelope` on the client. #1188
- fix(ios): Lock specific version in podspec. #1188
- build(android): Bump `sentry-android` to 3.1.3. #1177
- build(deps): Bump @sentry/javascript deps to version-locked 5.27.4 #1199

## 2.0.0

- build(android): Changes android package name from `io.sentry.RNSentryPackage` to `io.sentry.react.RNSentryPackage` (Breaking). #1131
- fix: As auto session tracking is now on by default, allow user to pass `false` to disable it. #1131
- build: Bump `sentry-android` to 3.1.0. #1131
- build: Bump `sentry-cocoa` to 6.0.3. #1131
- feat(ios): Use `captureEnvelope` on iOS/Mac. #1131
- feat: Support envelopes with type other than `event`. #1131
- feat(android): Add enableNdkScopeSync property to ReactNativeOptions. #1131
- feat(android): Pass attachStacktrace option property down to android SDK. #1131
- build(js): Bump @sentry/javascript dependencies to 5.27.1. #1156

## 1.9.0

- fix: Only show the "Native Sentry SDK is disabled" warning when `enableNative` is false and `enableNativeNagger` is true. #1084
- build: Bump @sentry/javascript dependencies to 5.25.0. #1118

## 1.8.2

- build: Bump @sentry/javascript dependencies to 5.24.2 #1091
- fix: Add a check that `performance` exists before using it. #1091

## 1.8.1

- build: Bump @sentry/javascript dependencies to 5.24.1 #1088
- fix: Fix timestamp offset issues due to issues with `performance.now()` introduced in React Native 0.63. #1088

## 1.8.0

- feat: Support MacOS #1068
- build: Bump @sentry/javascript dependencies to 5.23.0 #1079
- fix: Only call native deviceContexts on iOS #1061
- fix: Don't send over Log and Critical levels over native bridge #1063

## 1.7.2

- meta: Move from Travis CI to Github Actions #1019
- ref: Drop TSLint in favor of ESLint #1023
- test: Add basic end-to-end tests workflow #945
- Bump: sentry-android to v2.3.1

## 1.7.1

- build: Bump sentry-cocoa to 5.2 #1011
- fix: App Store submission for Mac apps getsentry/sentry-cocoa#635
- fix: Use the release and dist set in init options over native release #1009
- fix: assign default options before enableNative check #1007

## 1.7.0

- fix: Use `LogBox` instead of `YellowBox` if possible. #989
- fix: Don't add `DeviceContext` default integration if `enableNative` is set to `false`. #993
- fix: Don't log "Native Sentry SDK is disabled" if `enableNativeNagger` is set to `false`. #993
- feat: Migrate to `@sentry/react` from `@sentry/browser` and expose `ErrorBoundary` & the redux enhancer. #1005

## 1.6.3

- feat: Touch events take Regex for ignoreNames & add tests #973

## 1.6.2

- fix: Don't prefix app:/// to "native" filename as well #957
- feat: Add sdk_info to envelope header on Android. #958

## 1.6.1

- Bump `sentry-cocoa` `5.1.8`

## 1.6.0

- feat: Log component tree with all touch events #952
- fix: Fix appending app:/// prefix to [native code] #946
- Bump `@sentry/*` to `^5.19.0`
- Bump `sentry-cocoa` `5.1.6`

## 1.5.0

- feat: Track touch events as breadcrumbs #939
- fix: Serialize the default user keys in setUser #926
- Bump android 2.2.0 #942
- fix(android): Fix unmapped context keys being overwritten on Android.

## 1.4.5

- fix: Fix Native Wrapper not checking enableNative setting #919

## 1.4.4

- Bump cocoa 5.1.4
- fix(ios): We only store the event in release mode #917

## 1.4.3

- Extend Scope methods to set native scope too. #902
- Bump android 2.1.6
- Bump `@sentry/*` to `^5.16.1`
- Bump cocoa 5.1.3

## 1.4.2

- Bump android 2.1.4 #891
- Expose session timeout. #887
- Added `event.origin` and `event.environment` tags to determine where events originate from. #890

## 1.4.1

- Filtered out `options` keys passed to `init` that would crash native. #885

## 1.4.0

- Remove usages of RNSentry to a native wrapper (#857)
- Bump android 2.1.3 (#858)
- Bump cocoa 5.1.0 (#870)
- Accept enableAutoSessionTracking (#870)
- Don't attach Android Threads (#866)
- Refactored startWithDsnString to be startWithOptions. (#860)

## 1.3.9

- Bump `@sentry/wizard` to `1.1.4`

## 1.3.8

- Fixes a bug in `DebugSymbolicator`

## 1.3.7

- Bump `@sentry/wizard` to `1.1.2`

## 1.3.6

- Bump `@sentry/*` to `^5.15.4`

## 1.3.5

- Bump `@sentry/*` to `^5.15.2`

## 1.3.4

- Bump `@sentry/*` to `^5.15.1`
- Fix a bug in DebugSymbolicator to fetch the correct file
- Bump to `io.sentry:sentry-android:2.0.2`

## 1.3.3

- Fix sourcemap path for Android and `react-native` version `< 0.61`
- Expose Android SDK in Java

## 1.3.2

- Bump `io.sentry:sentry-android:2.0.0`
- Fixes a bug on Android when sending events with wrong envelope size

## 1.3.1

- Bump `@sentry/wizard` to `1.1.1` fixing iOS release identifiers
- console.warn und unhandled rejections in DEV

## 1.3.0

- Bump `io.sentry:sentry-android:2.0.0-rc04`
- Added support for Hermes runtime!!
- Fixed a lot of issues on Android
- NDK support

## 1.2.2

- fix(android): Crash if stacktrace.frames is empty (#742)

## 1.2.1

- Bump `io.sentry:sentry-android:1.7.29`

## 1.2.0

- Bump `@sentry/*` to `^5.10.0`
- Allow overriding sentry.properties location (#722)

## 1.1.0

- Bump `@sentry/*` to `^5.9.0`
- fix(android): Feedback not working (#706)
- fix(types): Fix type mismatch when copying breadcrumb `type` (#693)

## 1.0.9

- Fixed an issue where breadcrumbs failed to be copied correctly

## 1.0.8

- Fix missing `type`, miscast `status_code` entries in Android breadcrumbs

## 1.0.7

- Store `environment`, `release` & `dist` on native iOS and Android clients in case of an native crash

## 1.0.6

- Fix error message to guide towards correct docs page

## 1.0.5

- Convert `message` in Java to string if it's a map (#653)

## 1.0.4

- Also catch `ClassCastException` to support react-native versions < 0.60 (#651)

## 1.0.3

- Expose `BrowserIntegrations` to change browser integrations (#639)

## 1.0.2

- Fixes `breadcrumb.data` cast if it's not a hashmap (#651)

## 1.0.1

- Fixed typo in `RNSentry.m` (#658)

## 1.0.0

This is a new major release of the Sentry's React Native SDK rewritten in TypeScript.
This SDK is now unified with the rest of our JavaScript SDKs and published under a new name `@sentry/react-native`.
It uses `@sentry/browser` and both `sentry-cocoa` and `sentry-android` for native handling.

This release is a breaking change an code changes are necessary.

New way to import and init the SDK:

```js
import * as Sentry from "@sentry/react-native";

Sentry.init({
  dsn: "DSN",
});
```

## 0.43.2

- Add a check for an empty stacktrace on Android (#594)

## 0.43.1

- Bump `raven-js` `3.27.1`

## 0.43.0

- Bump `sentry-wizard` `0.13.0`

## 0.42.0

- Bump `sentry-cocoa` `4.2.1`
- Fix a bug where environment was correctly set
- Only upload source maps in gradle if non debug build

## 0.41.1

- Fix bump version script

## 0.41.0

- Update android build tools and gradle scripts to be compatible with latest version
- Fix support to build on windows

## 0.40.3

- Bump `sentry-cocoa` `4.1.3`

## 0.40.2

- Fix import for ArrayList and ReadableArray on Android, Fixes #511

## 0.40.1

- Use `buildToolsVersion` in build.gradle

## 0.40.0

- Add fingerprint support for iOS/Android, Fixes #407
- Add support for tvOS

## v0.39.1

- Bump `@sentry/wizard` `0.12.1`
- Add constructor for `RNSentryPackage.java`, Fixes #490

## v0.39.0

- `react-native-sentry >= 0.39.0` requires `react-native >= 0.56.0`
- [Android] Bumping of gradle deps

```
compileSdkVersion 26
buildToolsVersion '26.0.3'
...
targetSdkVersion 26
```

- [Android] Use `sentry-android` `1.7.5`
- Bump `@sentry/wizard` `0.11.0`
- Bump `sentry-cocoa` `4.1.0`
- Use new SDK identifier `sentry.javascript.react-native`

## v0.38.3

- Bump `@sentry/wizard` `0.10.2`

## v0.38.2

- [Android] Use `sentry-android` `1.7.4`

## v0.38.1

- [Android] set empty message to prevent breadcrumb exception

## v0.38.0

- [Android] Remove requirement to pass in `MainApplication` `new RNSentryPackage(MainApplication.this)`

## v0.37.1

- [Android] Call event callbacks even on failure to trigger crashes when device is offline

## v0.37.0

- Revert change to podspec file
- Add support for transaction instead of culprit
- Add equalsIgnoreCase to gradle release name compare
- Bump sentry-java to 1.7.3

## v0.36.0

- Bump raven-js to 3.24.2
- Fixed #391

## v0.35.4

- Bump sentry-cocoa to 3.12.4

## v0.35.3

- Fix wizard command

## v0.35.2

- Fixed #374

## v0.35.1

- Bump sentry-cocoa to 3.12.0

## v0.35.0

- Fixes an issue where error will not be reported to Sentry.

## v0.34.1

- Fixed #354

## v0.34.0

- Fixed #353
- Fixed #347
- Fixed #346
- Fixed #342

## v0.33.0

- Add pro guard default rule @kazy1991
- Exposed crashedLastLaunch for iOS @monotkate
- Fixed #337
- Fixed #333
- Fixed #331
- Fixed #322

## v0.32.1

- Update sentry-wizard

## v0.32.0

### Breaking changes

### Migration guide upgrading from < 0.32.0

Since we now use `@sentry/wizard` for linking with out new `@sentry/cli` package, the old
`sentry-cli-bin` package has been deprecated.
You have to search your codebase for `sentry-cli-binary` and replace it with `@sentry/cli`.
There are few places where we put it during the link process:

- In both `sentry.properties` files in `ios`/`android` folder
- In your Xcode build scripts once in `Bundle React Native code and images` and once in `Upload Debug Symbols to Sentry`

So e.g.:

The `Upload Debug Symbols to Sentry` build script looks like this:

```
export SENTRY_PROPERTIES=sentry.properties
../node_modules/sentry-cli-binary/bin/sentry-cli upload-dsym
```

should be changed to this:

```
export SENTRY_PROPERTIES=sentry.properties
../node_modules/@sentry/cli/bin/sentry-cli upload-dsym
```

### General

- Bump `@sentry/wizard` to `0.7.3`
- Bump `sentry-cocoa` to `3.10.0`
- Fixed #169

## v0.31.0

- Use <https://github.com/getsentry/sentry-wizard> for setup process

## v0.30.3

- Fix podspec file
- Fix gradle regex to allow number in projectname

## v0.30.2

Updated npm dependencies

## v0.30.1

Deploy and release over Probot

## v0.30.0

Refactored iOS to use shared component from sentry-cocoa.
Also squashed many little bugs on iOS.

- Fixed #281
- Fixed #280

## v0.29.0

- Fixed #275
- Fixed #274
- Fixed #272
- Fixed #253

## v0.28.0

We had to rename `project.ext.sentry` to `project.ext.sentryCli` because our own proguard gradle plugin was conflicting with the name.
The docs already reflect this change.

- #257

We now use the `mainThread` to report errors to `RNSentry`. This change is necessary in order for react-native to export constants.
This change shouldn't impact anyone using `react-native-sentry` since most of the "heavy" load was handled by `sentry-cocoa` in its own background queue anyway.

- #259
- #244

Bump `sentry-cocoa` to `3.8.3`

## v0.27.0

We decided to deactivate stack trace merging by default on iOS since it seems to unstable right now.
To activate it set:

```js
Sentry.config("___DSN___", {
  deactivateStacktraceMerging: false,
});
```

We are looking into ways making this more stable and plan to re-enable it again in the future.

## v0.26.0

- Added `setShouldSendCallback` #250

## v0.25.0

- Fix a bug in gradle script that trigged the sourcemap upload twice
- Fixed #245
- Fixed #234

## v0.24.2

- Fixed <https://github.com/getsentry/react-native-sentry/issues/241>

## v0.24.1

- Bump `sentry-cli` version to `1.20.0`

## v0.24.0

- Fix frame urls when only using `raven-js`
- Upgrade `sentry-java` to `1.5.3`
- Upgrade `sentry-cocoa` to `3.8.1`
- Added support for `sampleRate` option

## v0.23.2

- Fixed #228 again ¯\\_(ツ)_/¯

## v0.23.1

- Fixed #228

## v0.23.0

- Add more event properties for `setEventSentSuccessfully` callback on Android

## v0.22.0

- Fixed #158
- Add

```groovy
project.ext.sentry = [
    logLevel: "debug",
    flavorAware: true
]
```

should be before:
`apply from: "../../node_modules/react-native-sentry/sentry.gradle"`
This enables `sentry-cli` debug output on android builds, also adds flavor aware `sentry.properties` files.

## v0.21.2

- Fixing device farm tests

## v0.21.1

- Store event on release and send on next startup.

## v0.21.0

- Fixed an issue where javascript error wasn't sent everytime

## v0.20.0

- Bump `sentry-cocoa` to `3.6.0`

## v0.19.0

- Make `userId` optional for user context
- Bump `sentry-cocoa` to `3.5.0`

## v0.18.0

- Bump `sentry-java` to `1.5.1`
- Fix linking step
- Bump `raven-js` to `3.17.0`

## v0.17.1

- Fixed #190

## v0.17.0

- Fix `disableNativeIntegration` proptery to use right transport

## v0.16.2

- Remove send callback when native integration isn't available.

## v0.16.1

- Removed strange submodule

## v0.16.0

- Bump `sentry-java` to `1.4.0`
- Bump `sentry-cocoa` to `3.4.2`
- Fixed #182
- Fixed path detection of sentry-cli

## v0.15.1

- Fixed last release

## v0.15.0

- Added compatiblity for react-native `0.47.0`
- Fixed #169
- Fixed #106
- Bumped `sentry-cocoa` to `3.3.3`

Also added integration tests running on AWS Device Farm.

## v0.14.16

- Fixed #124

## v0.14.12

- Updated to `sentry-cocoa` `3.1.2`
- Fixed #156

## v0.14.11

- Fixed #166

## v0.14.10

- Fixed #161

## v0.14.9

Fixed #163

## v0.14.8

- Fixed #159
- Fixes breadcrumb tracking on android

## v0.14.7

- Improve performance for `react-native >= 0.46`

## v0.14.6

- Bump `sentry-cocoa` and `KSCrash`

## v0.14.5

- Push Podspec to `sentry-cocoa` `3.1.2`

## v0.14.4

- Removed example project from repo
- Make sure native client is only initialized once

## v0.14.3

- Revert to `23.0.1` android build tools

## v0.14.2

- Fixes #131

## v0.14.1

- Bump `raven-js` `3.16.1`
- Fixes #136

## v0.14.0

- Allowing calls to Sentry without calling `install()`
- Add internal logging if `logLevel >= SentryLog.Debug`
- Use `sentry-cocoa` `3.1.2`

## v0.13.3

- Fixes #67

## v0.13.2

- Fixes #116
- Fixes #51

## v0.13.1

- Fixed Android version dependency

## v0.13.0

- Overhauled internal handling of exceptions
- Updated iOS and Android native dependencies

## v0.12.12

- Fixes #105
- Added option `disableNativeIntegration`

## v0.12.11

- Use sentry-cocoa `3.0.9`
- Fixes #100

## v0.12.10

- Update `raven-js` to `3.16.0`
- Update `sentry-cocoa` to `3.0.8`
- Fixes #64
- Fixes #57

## v0.12.8

- Fix typo

## v0.12.9

- Add support on iOS for stacktrace merging and `react-native 0.45`

## v0.12.7

- Fixes #92

## v0.12.6

- Fixes #95

## v0.12.5

- Fixes #91 #87 #82 #63 #54 #48

## v0.12.3

- Fixed #90

## v0.12.2

- Fixed #90

## v0.12.4

- Fixed #94

## v0.12.1

- Use `3.0.7` `sentry-cocoa` in Podspec

## v0.12.0

- Removed `RSSwizzle` use `SentrySwizzle` instead

## v0.11.8

Update Podspec to use `Sentry/KSCrash`

## v0.11.7

- Fix `duplicate symbol` `RSSwizzle` when using CocoaPods

## v0.11.6

- Use `sentry-cocoa` `3.0.1`

## v0.11.5

- Fix <https://github.com/getsentry/react-native-sentry/issues/77>

## v0.11.4

- Use android buildToolsVersion 23.0.1

## v0.11.3

- Fix Xcode archive to not build generic archive

## v0.11.2

- Fix Xcode archiving

## v0.11.1

- Using latest version of `sentry-cocoa`

## v0.11.0

This is a big release because we switched our internal iOS client from swift to objc which drastically improve the setup experience and compatibility.

We also added support for codepush, please check the docs <https://docs.sentry.io/clients/react-native/codepush/> for more information.

After updating run `react-native unlink react-native-sentry` and `react-native link react-native-sentry` again in order to setup everything correctly.

## v0.10.0

- Greatly improved the linking process. Check out our docs for more information <https://docs.sentry.io/clients/react-native/>

## v0.9.1

- Update to sentry 2.1.11 which fixes a critical bug regarding sending requests on iOS

## v0.9.0

- Improve link and unlink scripts

## v0.8.5

- Fixed: bad operand types for binary operator

## v0.8.4

- Put execution on iOS into a background thread
- Add parameter checks on android

## v0.8.3

- Bump sentry version to 2.1.10 to fix releases

## v0.8.2

- Updated podspec thx @alloy

## v0.8.1

- Added command to package json to inject MainApplication.java into RNSentryPackage

## v0.8.0

- Added native android support
- raven-js is always used we use the native clients for sending events and add more context to them

## v0.7.0

- Bump KSCrash and Sentry version

## v0.6.0

Use `raven-js` internally instead switching between native and raven-js.

Native client will be used when available.

Alot of API changes to more like `raven-js`

## v0.5.3

- Fix import for

```objc
#if __has_include(<React/RNSentry.h>)
#import <React/RNSentry.h> // This is used for versions of react >= 0.40
#else
#import "RNSentry.h" // This is used for versions of react < 0.40
#endif
```

## v0.5.2

- Prefix filepath with `app://` if RavenClient is used

## v0.5.1

- Fix `npm test`
- Added `forceRavenClient` option which forces to use RavenClient instead of the NativeClient

## v0.5.0

- Added support for installation with cocoapods see <https://docs.sentry.io/clients/react-native/#setup-with-cocoapods>
- Lowered minimum version requirement for `react-native` to `0.38.0`

## v0.4.0

- Added `ignoreModulesExclude` to exclude modules that are ignored by default for stacktrace merging
- Added `ignoreModulesInclude` to add additional modules that should be ignored for stacktrace merging<|MERGE_RESOLUTION|>--- conflicted
+++ resolved
@@ -2,15 +2,14 @@
 
 ## Unreleased
 
-<<<<<<< HEAD
 ### Features
+
 - Add buffer size option to native transport ([#2578](https://github.com/getsentry/sentry-react-native/pull/2578))
-=======
+
 ## Fixes
 
 - Message event can have attached stacktrace ([#2577](https://github.com/getsentry/sentry-react-native/pull/2577))
 - Fixed maximum call stack exceeded error resulting from large payloads ([#2579](https://github.com/getsentry/sentry-react-native/pull/2579))
->>>>>>> 320ce284
 
 ### Dependencies
 
