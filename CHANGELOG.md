--- conflicted
+++ resolved
@@ -2,15 +2,13 @@
 
 ## Unreleased
 
-<<<<<<< HEAD
-fix: Warn when promise rejections won't be caught #1886
-=======
+- fix: Warn when promise rejections won't be caught #1886
+
 ## 3.2.3
 
 ### Various fixes & improvements
 
 - fix(ios): tracesSampler becomes NSNull in iOS and the app cannot be started (#1872) by @marandaneto
->>>>>>> 13f15b77
 
 ## 3.2.2
 
