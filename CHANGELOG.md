--- conflicted
+++ resolved
@@ -4,11 +4,8 @@
 
 ### Changes
 
-<<<<<<< HEAD
 - New Native Frames Integration ([#3996](https://github.com/getsentry/sentry-react-native/pull/3996))
 - New Stall Tracking Integration ([#3997](https://github.com/getsentry/sentry-react-native/pull/3997))
-=======
->>>>>>> a9abb938
 - New App Start Integration ([#3852](https://github.com/getsentry/sentry-react-native/pull/3852))
 
   By default app start spans are attached to the first created transaction.
@@ -20,11 +17,8 @@
   Sentry.init({
     tracesSampleRate: 1.0,
     enableAppStartTracking: true, // default true
-<<<<<<< HEAD
     enableNativeFramesTracking: true, // default true
     enableStallTracking: true, // default true
-=======
->>>>>>> a9abb938
     integrations: [
       Sentry.appStartIntegration({
         standalone: false, // default false
@@ -33,17 +27,6 @@
   });
   ```
 
-<<<<<<< HEAD
-=======
-- New Native Frames Integration ([#3996](https://github.com/getsentry/sentry-react-native/pull/3996))
-
-  ```js
-  Sentry.init({
-    tracesSampleRate: 1.0,
-    enableNativeFramesTracking: true, // default true
-  });
-  ```
-
 ## 5.28.0
 
 ### Fixes
@@ -60,7 +43,6 @@
 
 ## 5.27.0
 
->>>>>>> a9abb938
 ### Fixes
 
 - Pass `sampleRate` option to the Android SDK ([#3979](https://github.com/getsentry/sentry-react-native/pull/3979))
