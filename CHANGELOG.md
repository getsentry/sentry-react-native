# Changelog

<<<<<<< HEAD
## Unreleased

### Features

- Add `sentry.origin` to SDK spans to indicated if spans are created by a part of the SDK or manually ([#4066](https://github.com/getsentry/sentry-react-native/pull/4066))
=======
## 6.0.0-beta.0

This is a beta version of the next major version of the Sentry React Native SDK 6.0.0.
Please, read the changes listed below as well as the changes made in the underlying
Sentry Javascript SDK 8.0.0 ([JS Docs](https://docs.sentry.io/platforms/javascript/guides/react/migration/v7-to-v8/)).

### Major Changes

- React Native Tracing options were moved to the root options

  ```js
  import Sentry from '@sentry/react-native';

  Sentry.init({
    tracesSampleRate: 1.0,
    enableAppStartTracking: true, // default true
    enableNativeFramesTracking: true, // default true
    enableStallTracking: true, // default true
    enableUserInteractionTracing: true, // default false
    integrations: [
      Sentry.reactNativeTracingIntegration({
        beforeStartSpan: (startSpanOptions) => {
          startSpanOptions.name = 'New Name';
          return startSpanOptions;
        },
      }),
      Sentry.appStartIntegration({
        standalone: false, // default false
      }),
    ],
  });
  ```

- New React Navigation Integration interface ([#4003](https://github.com/getsentry/sentry-react-native/pull/4003))

  ```js
  import Sentry from '@sentry/react-native';
  import { NavigationContainer } from '@react-navigation/native';

  const reactNavigationIntegration = Sentry.reactNavigationIntegration();

  Sentry.init({
    tracesSampleRate: 1.0,
    integrations: [reactNavigationIntegration],
  });

  function RootComponent() {
    const navigation = React.useRef(null);

    return <NavigationContainer ref={navigation}
      onReady={() => {
        reactNavigationIntegration.registerNavigationContainer(navigation);
      }}>
    </NavigationContainer>;
  }
  ```

- Removed `beforeNavigate` use `beforeStartSpan` instead ([#3998](https://github.com/getsentry/sentry-react-native/pull/3998))
  - `beforeStartSpan` is executed before the span start, compared to `beforeNavigate` which was executed before the navigation ended (after the span was created)

### Dependencies

- Bump JavaScript SDK from v7.119.0 to v8.27.0 ([#3910](https://github.com/getsentry/sentry-react-native/pull/3910), [#3851](https://github.com/getsentry/sentry-react-native/pull/3851))
  - [changelog](https://github.com/getsentry/sentry-javascript/blob/master/CHANGELOG.md#8270)
  - [diff](https://github.com/getsentry/sentry-javascript/compare/7.119.0...8.27.0)

### Other Changes

- Native Frames uses `spanId` to attach frames replacing `traceId` ([#4030](https://github.com/getsentry/sentry-react-native/pull/4030))
- Removed deprecated ReactNativeTracing option `idleTimeout` use `idleTimeoutMs` instead ([#3998](https://github.com/getsentry/sentry-react-native/pull/3998))
- Removed deprecated ReactNativeTracing option `maxTransactionDuration` use `finalTimeoutMs` instead ([#3998](https://github.com/getsentry/sentry-react-native/pull/3998))
- New Native Frames Integration ([#3996](https://github.com/getsentry/sentry-react-native/pull/3996))
- New Stall Tracking Integration ([#3997](https://github.com/getsentry/sentry-react-native/pull/3997))
- New User Interaction Tracing Integration ([#3999](https://github.com/getsentry/sentry-react-native/pull/3999))
- New App Start Integration ([#3852](https://github.com/getsentry/sentry-react-native/pull/3852))
  - By default app start spans are attached to the first created transaction.
  - Standalone mode creates single root span (transaction) including only app start data.
- New React Native Navigation Integration interface ([#4003](https://github.com/getsentry/sentry-react-native/pull/4003))

  ```js
  import Sentry from '@sentry/react-native';
  import { Navigation } from 'react-native-navigation';

  Sentry.init({
    tracesSampleRate: 1.0,
    integrations: [
      Sentry.reactNativeNavigationIntegration({ navigation: Navigation })
    ],
  });
  ```
>>>>>>> f748db15

## 6.0.0-alpha.2

- Only internal changes. No SDK changes.

## 6.0.0-alpha.1

### Changes

- Native Frames uses `spanId` to attach frames replacing `traceId` ([#4030](https://github.com/getsentry/sentry-react-native/pull/4030))

### Dependencies

- Bump JavaScript SDK from v8.11.0 to v8.27.0 ([#3851](https://github.com/getsentry/sentry-react-native/pull/3851))
  - [changelog](https://github.com/getsentry/sentry-javascript/blob/develop/CHANGELOG.md#8270)
  - [diff](https://github.com/getsentry/sentry-javascript/compare/8.11.0...8.27.0)

## 5.31.1

### Fixes

- Sentry CLI passes thru recursive node calls during source maps auto upload from Xcode (([#3843](https://github.com/getsentry/sentry-react-native/pull/3843)))
  - This fixes React Native 0.75 Xcode auto upload failures

### Dependencies

- Bump CLI from v2.31.2 to v2.34.0 ([#3843](https://github.com/getsentry/sentry-react-native/pull/3843))
  - [changelog](https://github.com/getsentry/sentry-cli/blob/master/CHANGELOG.md#2340)
  - [diff](https://github.com/getsentry/sentry-cli/compare/2.31.2...2.34.0)

## 5.31.0

### Features

- Add `Sentry.crashedLastRun()` ([#4014](https://github.com/getsentry/sentry-react-native/pull/4014))

### Fixes

- Use `install_modules_dependencies` for React iOS dependencies ([#4040](https://github.com/getsentry/sentry-react-native/pull/4040))
- `Replay.maskAllText` masks `RCTParagraphComponentView` ([#4048](https://github.com/getsentry/sentry-react-native/pull/4048))

### Dependencies

- Bump Cocoa SDK from v8.34.0 to v8.36.0 ([#4037](https://github.com/getsentry/sentry-react-native/pull/4037), [#4046](https://github.com/getsentry/sentry-react-native/pull/4046), [#4049](https://github.com/getsentry/sentry-react-native/pull/4049))
  - [changelog](https://github.com/getsentry/sentry-cocoa/blob/main/CHANGELOG.md#8360)
  - [diff](https://github.com/getsentry/sentry-cocoa/compare/8.34.0...8.36.0)

## 6.0.0-alpha.0

This is an alpha version of the next major version of the Sentry React Native SDK 6.0.0.
Please read the changes listed below as well as the changes made in the underlying
Sentry Javascript SDK 8.0.0 ([JS Docs](https://docs.sentry.io/platforms/javascript/guides/react/migration/v7-to-v8/)).

### Changes

- Removed deprecated ReactNativeTracing option `idleTimeout` use `idleTimeoutMs` instead ([#3998](https://github.com/getsentry/sentry-react-native/pull/3998))
- Removed deprecated ReactNativeTracing option `maxTransactionDuration` use `finalTimeoutMs` instead ([#3998](https://github.com/getsentry/sentry-react-native/pull/3998))
- Removed `beforeNavigate` use `beforeStartSpan` instead ([#3998](https://github.com/getsentry/sentry-react-native/pull/3998))
  - `beforeStartSpan` is executed before the span start, compared to `beforeNavigate` which was executed before the navigation ended (after the span was created)
- New Native Frames Integration ([#3996](https://github.com/getsentry/sentry-react-native/pull/3996))
- New Stall Tracking Integration ([#3997](https://github.com/getsentry/sentry-react-native/pull/3997))
- New User Interaction Tracing Integration ([#3999](https://github.com/getsentry/sentry-react-native/pull/3999))
- New App Start Integration ([#3852](https://github.com/getsentry/sentry-react-native/pull/3852))

  By default app start spans are attached to the first created transaction.
  Standalone mode creates single root span (transaction) including only app start data.

  ```js
  import Sentry from '@sentry/react-native';

  Sentry.init({
    tracesSampleRate: 1.0,
    enableAppStartTracking: true, // default true
    enableNativeFramesTracking: true, // default true
    enableStallTracking: true, // default true
    enableUserInteractionTracing: true, // default false
    integrations: [
      Sentry.reactNativeTracingIntegration({
        beforeStartSpan: (startSpanOptions) => {
          startSpanOptions.name = 'New Name';
          return startSpanOptions;
        },
      }),
      Sentry.appStartIntegration({
        standalone: false, // default false
      }),
    ],
  });
  ```

- New React Navigation Integration interface ([#4003](https://github.com/getsentry/sentry-react-native/pull/4003))

  ```js
  import Sentry from '@sentry/react-native';
  import { NavigationContainer } from '@react-navigation/native';

  const reactNavigationIntegration = Sentry.reactNavigationIntegration();

  Sentry.init({
    tracesSampleRate: 1.0,
    integrations: [reactNavigationIntegration],
  });

  function RootComponent() {
    const navigation = React.useRef(null);

    return <NavigationContainer ref={navigation}
      onReady={() => {
        reactNavigationIntegration.registerNavigationContainer(navigation);
      }}>
    </NavigationContainer>;
  }
  ```

- New React Native Navigation Integration interface ([#4003](https://github.com/getsentry/sentry-react-native/pull/4003))

  ```js
  import Sentry from '@sentry/react-native';
  import { Navigation } from 'react-native-navigation';

  Sentry.init({
    tracesSampleRate: 1.0,
    integrations: [
      Sentry.reactNativeNavigationIntegration({ navigation: Navigation })
    ],
  });
  ```

- Add `spotlight` option ([#4023](https://github.com/getsentry/sentry-react-native/pull/4023))
  - Deprecating `enableSpotlight` and `spotlightSidecarUrl`

### Dependencies

- Bump JavaScript SDK from v7.118.0 to v8.11.0 ([#3910](https://github.com/getsentry/sentry-react-native/pull/3910))
  - [changelog](https://github.com/getsentry/sentry-javascript/blob/master/CHANGELOG.md#8110)
  - [diff](https://github.com/getsentry/sentry-javascript/compare/7.118.0...8.11.0)

## 5.30.0

### Features

- Add `spotlight` option ([#4023](https://github.com/getsentry/sentry-react-native/pull/4023))
  - Deprecating `enableSpotlight` and `spotlightSidecarUrl`

### Dependencies

- Bump JavaScript SDK from v7.118.0 to v7.119.0 ([#4031](https://github.com/getsentry/sentry-react-native/pull/4031))
  - [changelog](https://github.com/getsentry/sentry-javascript/blob/v7/CHANGELOG.md#71190)
  - [diff](https://github.com/getsentry/sentry-javascript/compare/7.118.0...7.119.0)
- Bump Cocoa SDK from v8.33.0 to v8.34.0 ([#4026](https://github.com/getsentry/sentry-react-native/pull/4026))
  - [changelog](https://github.com/getsentry/sentry-cocoa/blob/main/CHANGELOG.md#8340)
  - [diff](https://github.com/getsentry/sentry-cocoa/compare/8.33.0...8.34.0)

## 5.29.0

### Features

- `TimeToInitialDisplay` and `TimeToFullDisplay` start the time to display spans on mount ([#4020](https://github.com/getsentry/sentry-react-native/pull/4020))

### Fixes

- fix(ttid): End and measure TTID regardless current active span ([#4019](https://github.com/getsentry/sentry-react-native/pull/4019))
  - Fixes possible missing TTID measurements and spans
- Fix crash when passing array as data to `Sentry.addBreadcrumb({ data: [] })` ([#4021](https://github.com/getsentry/sentry-react-native/pull/4021))
  - The expected `data` type is plain JS object, otherwise the data might be lost.
- Fix `requireNativeComponent` missing in `react-native-web` ([#3958](https://github.com/getsentry/sentry-react-native/pull/3958))

### Dependencies

- Bump JavaScript SDK from v7.117.0 to v7.118.0 ([#4018](https://github.com/getsentry/sentry-react-native/pull/4018))
  - [changelog](https://github.com/getsentry/sentry-javascript/blob/v7/CHANGELOG.md#71180)
  - [diff](https://github.com/getsentry/sentry-javascript/compare/7.117.0...7.118.0)
- Bump Android SDK from v7.13.0 to v7.14.0 ([#4022](https://github.com/getsentry/sentry-react-native/pull/4022))
  - [changelog](https://github.com/getsentry/sentry-java/blob/main/CHANGELOG.md#7140)
  - [diff](https://github.com/getsentry/sentry-java/compare/7.13.0...7.14.0)

## 5.28.0

### Fixes

- Support `metro@0.80.10` new `sourceMapString` export ([#4004](https://github.com/getsentry/sentry-react-native/pull/4004))
- `Sentry.captureMessage` stack trace is in `event.exception` (moved from `event.threads`) ([#3635](https://github.com/getsentry/sentry-react-native/pull/3635), [#3988](https://github.com/getsentry/sentry-react-native/pull/3988))
  - To revert to the old behavior (causing the stack to be unsymbolicated) use `useThreadsForMessageStack` option

### Dependencies

- Bump Cocoa SDK from v8.32.0 to v8.33.0 ([#4007](https://github.com/getsentry/sentry-react-native/pull/4007))
  - [changelog](https://github.com/getsentry/sentry-cocoa/blob/main/CHANGELOG.md#8330)
  - [diff](https://github.com/getsentry/sentry-cocoa/compare/8.32.0...8.33.0)

## 5.27.0

### Fixes

- Pass `sampleRate` option to the Android SDK ([#3979](https://github.com/getsentry/sentry-react-native/pull/3979))
- Drop app start data older than one minute ([#3974](https://github.com/getsentry/sentry-react-native/pull/3974))
- Use `Platform.constants.reactNativeVersion` instead of `react-native` internal export ([#3949](https://github.com/getsentry/sentry-react-native/pull/3949))

### Dependencies

- Bump Android SDK from v7.12.0 to v7.13.0 ([#3970](https://github.com/getsentry/sentry-react-native/pull/3970), [#3984](https://github.com/getsentry/sentry-react-native/pull/3984))
  - [changelog](https://github.com/getsentry/sentry-java/blob/main/CHANGELOG.md#7130)
  - [diff](https://github.com/getsentry/sentry-java/compare/7.12.0...7.13.0)
- Bump Cocoa SDK from v8.31.1 to v8.32.0 ([#3969](https://github.com/getsentry/sentry-react-native/pull/3969))
  - [changelog](https://github.com/getsentry/sentry-cocoa/blob/main/CHANGELOG.md#8320)
  - [diff](https://github.com/getsentry/sentry-cocoa/compare/8.31.1...8.32.0)

## 5.26.0

### Features

- Session Replay Public Beta ([#3830](https://github.com/getsentry/sentry-react-native/pull/3830))

  To enable Replay use the `replaysSessionSampleRate` or `replaysOnErrorSampleRate` options.

  ```js
  import * as Sentry from '@sentry/react-native';

  Sentry.init({
    _experiments: {
      replaysSessionSampleRate: 1.0,
      replaysOnErrorSampleRate: 1.0,
    },
  });
  ```

  To add React Component Names use `annotateReactComponents` in `metro.config.js`.

  ```js
  // For Expo
  const { getSentryExpoConfig } = require("@sentry/react-native/metro");
  const config = getSentryExpoConfig(__dirname, { annotateReactComponents: true });

  // For RN
  const { getDefaultConfig } = require('@react-native/metro-config');
  const { withSentryConfig } = require('@sentry/react-native/metro');
  module.exports = withSentryConfig(getDefaultConfig(__dirname), { annotateReactComponents: true });
  ```

  To change default redaction behavior add the `mobileReplayIntegration`.

  ```js
  import * as Sentry from '@sentry/react-native';

  Sentry.init({
    _experiments: {
      replaysSessionSampleRate: 1.0,
      replaysOnErrorSampleRate: 1.0,
    },
    integrations: [
      Sentry.mobileReplayIntegration({
        maskAllImages: true,
        maskAllVectors: true,
        maskAllText: true,
      }),
    ],
  });
  ```

  To learn more visit [Sentry's Mobile Session Replay](https://docs.sentry.io/product/explore/session-replay/mobile/) documentation page.

### Dependencies

- Bump Cocoa SDK from v8.30.0 to v8.31.1 ([#3954](https://github.com/getsentry/sentry-react-native/pull/3954))
  - [changelog](https://github.com/getsentry/sentry-cocoa/blob/main/CHANGELOG.md#8311)
  - [diff](https://github.com/getsentry/sentry-cocoa/compare/8.30.0...8.31.1)
- Bump Android SDK from v7.11.0 to v7.12.0 ([#3950](https://github.com/getsentry/sentry-react-native/pull/3949))
  - [changelog](https://github.com/getsentry/sentry-java/blob/main/CHANGELOG.md#7120)
  - [diff](https://github.com/getsentry/sentry-java/compare/7.11.0...7.12.0)

## 5.25.0

### Features

- Improved Touch Event Breadcrumb components structure ([#3899](https://github.com/getsentry/sentry-react-native/pull/3899))
- Set `currentScreen` on native scope ([#3927](https://github.com/getsentry/sentry-react-native/pull/3927))

### Fixes

- `error.cause` chain is locally symbolicated in development builds ([#3920](https://github.com/getsentry/sentry-react-native/pull/3920))
- `sentry-expo-upload-sourcemaps` no longer requires Sentry url when uploading sourcemaps to `sentry.io` ([#3915](https://github.com/getsentry/sentry-react-native/pull/3915))
- Flavor aware Android builds use `SENTRY_AUTH_TOKEN` env as fallback when token not found in `sentry-flavor-type.properties`. ([#3917](https://github.com/getsentry/sentry-react-native/pull/3917))
- `mechanism.handled:false` should crash current session ([#3900](https://github.com/getsentry/sentry-react-native/pull/3900))

### Dependencies

- Bump Cocoa SDK from v8.29.1 to v8.30.0 ([#3914](https://github.com/getsentry/sentry-react-native/pull/3914))
  - [changelog](https://github.com/getsentry/sentry-cocoa/blob/main/CHANGELOG.md#8300)
  - [diff](https://github.com/getsentry/sentry-cocoa/compare/8.29.1...8.30.0)
- Bump Android SDK from v7.10.0 to v7.11.0 ([#3926](https://github.com/getsentry/sentry-react-native/pull/3926))
  - [changelog](https://github.com/getsentry/sentry-java/blob/main/CHANGELOG.md#7110)
  - [diff](https://github.com/getsentry/sentry-java/compare/7.10.0...7.11.0)

## 5.25.0-alpha.2

### Features

- Improve touch event component info if annotated with [`@sentry/babel-plugin-component-annotate`](https://www.npmjs.com/package/@sentry/babel-plugin-component-annotate) ([#3899](https://github.com/getsentry/sentry-react-native/pull/3899))
- Add replay breadcrumbs for touch & navigation events ([#3846](https://github.com/getsentry/sentry-react-native/pull/3846))
- Add network data to Session Replays ([#3912](https://github.com/getsentry/sentry-react-native/pull/3912))
- Filter Sentry Event Breadcrumbs from Mobile Replays ([#3925](https://github.com/getsentry/sentry-react-native/pull/3925))

### Fixes

- `sentry-expo-upload-sourcemaps` no longer requires Sentry url when uploading sourcemaps to `sentry.io` ([#3915](https://github.com/getsentry/sentry-react-native/pull/3915))

### Dependencies

- Bump Cocoa SDK from v8.25.0-alpha.0 to v8.30.0 ([#3914](https://github.com/getsentry/sentry-react-native/pull/3914))
  - [changelog](https://github.com/getsentry/sentry-cocoa/blob/main/CHANGELOG.md#8300)
  - [diff](https://github.com/getsentry/sentry-cocoa/compare/8.25.0-alpha.0...8.30.0)
- Bump Android SDK from v7.9.0-alpha.1 to v7.11.0-alpha.2 ([#3830](https://github.com/getsentry/sentry-react-native/pull/3830))
  - [changelog](https://github.com/getsentry/sentry-java/blob/7.11.0-alpha.2/CHANGELOG.md#7110-alpha2)
  - [diff](https://github.com/getsentry/sentry-java/compare/7.9.0-alpha.1...7.11.0-alpha.2)

Access to Mobile Replay is limited to early access orgs on Sentry. If you're interested, [sign up for the waitlist](https://sentry.io/lp/mobile-replay-beta/)

## 5.24.1

### Fixes

- App Start Native Frames can start with zeroed values ([#3881](https://github.com/getsentry/sentry-react-native/pull/3881))

### Dependencies

- Bump Cocoa SDK from v8.28.0 to v8.29.1 ([#3890](https://github.com/getsentry/sentry-react-native/pull/3890))
  - [changelog](https://github.com/getsentry/sentry-cocoa/blob/main/CHANGELOG.md#8291)
  - [diff](https://github.com/getsentry/sentry-cocoa/compare/8.28.0...8.29.1)

## 5.24.0

### Features

- Add native application start spans ([#3855](https://github.com/getsentry/sentry-react-native/pull/3855), [#3884](https://github.com/getsentry/sentry-react-native/pull/3884))
  - This doesn't change the app start measurement length, but add child spans (more detail) into the existing app start span
- Added JS Bundle Execution start information to the application start measurements ([#3857](https://github.com/getsentry/sentry-react-native/pull/3857))

### Fixes

- Add more expressive debug logs to Native Frames Integration ([#3880](https://github.com/getsentry/sentry-react-native/pull/3880))
- Add missing tracing integrations when using `client.init()` ([#3882](https://github.com/getsentry/sentry-react-native/pull/3882))
- Ensure `sentry-cli` doesn't trigger Xcode `error:` prefix ([#3887](https://github.com/getsentry/sentry-react-native/pull/3887))
  - Fixes `--allow-failure` failing Xcode builds

### Dependencies

- Bump Cocoa SDK from v8.27.0 to v8.28.0 ([#3866](https://github.com/getsentry/sentry-react-native/pull/3866))
  - [changelog](https://github.com/getsentry/sentry-cocoa/blob/main/CHANGELOG.md#8280)
  - [diff](https://github.com/getsentry/sentry-cocoa/compare/8.27.0...8.28.0)
- Bump Android SDK from v7.8.0 to v7.10.0 ([#3805](https://github.com/getsentry/sentry-react-native/pull/3805))
  - [changelog](https://github.com/getsentry/sentry-java/blob/main/CHANGELOG.md#7100)
  - [diff](https://github.com/getsentry/sentry-java/compare/7.8.0...7.10.0)
- Bump JavaScript SDK from v7.113.0 to v7.117.0 ([#3806](https://github.com/getsentry/sentry-react-native/pull/3806))
  - [changelog](https://github.com/getsentry/sentry-javascript/blob/v7/CHANGELOG.md#71170)
  - [diff](https://github.com/getsentry/sentry-javascript/compare/7.113.0...7.117.0)

## 5.23.1

### Fixes

- Fix failing iOS builds due to missing SentryLevel ([#3854](https://github.com/getsentry/sentry-react-native/pull/3854))
- Add missing logs to dropped App Start spans ([#3861](https://github.com/getsentry/sentry-react-native/pull/3861))
- Make all options of `startTimeToInitialDisplaySpan` optional ([#3867](https://github.com/getsentry/sentry-react-native/pull/3867))
- Add Span IDs to Time to Display debug logs ([#3868](https://github.com/getsentry/sentry-react-native/pull/3868))
- Use TTID end timestamp when TTFD should be updated with an earlier timestamp ([#3869](https://github.com/getsentry/sentry-react-native/pull/3869))

## 5.23.0

This release does *not* build on iOS. Please use `5.23.1` or newer.

### Features

- Functional integrations ([#3814](https://github.com/getsentry/sentry-react-native/pull/3814))

  Instead of installing `@sentry/integrations` and creating integrations using the `new` keyword, you can use direct imports of the functional integrations.

  ```js
  // Before
  import * as Sentry from '@sentry/react-native';
  import { HttpClient } from '@sentry/integrations';

  Sentry.init({
    integrations: [
      new Sentry.BrowserIntegrations.Dedupe(),
      new Sentry.Integration.Screenshot(),
      new HttpClient(),
    ],
  });

  // After
  import * as Sentry from '@sentry/react-native';

  Sentry.init({
    integrations: [
      Sentry.dedupeIntegration(),
      Sentry.screenshotIntegration(),
      Sentry.httpClientIntegration(),
    ],
  });
  ```

  Note that the `Sentry.BrowserIntegrations`, `Sentry.Integration` and the Class style integrations will be removed in the next major version of the SDK.

### Fixes

- Remove unused `rnpm` config ([#3811](https://github.com/getsentry/sentry-react-native/pull/3811))

### Dependencies

- Bump CLI from v2.30.4 to v2.31.2 ([#3719](https://github.com/getsentry/sentry-react-native/pull/3719))
  - [changelog](https://github.com/getsentry/sentry-cli/blob/master/CHANGELOG.md#2312)
  - [diff](https://github.com/getsentry/sentry-cli/compare/2.30.4...2.31.2)
- Bump Cocoa SDK from v8.26.0 to v8.27.0 ([#3858](https://github.com/getsentry/sentry-react-native/pull/3858))
  - [changelog](https://github.com/getsentry/sentry-cocoa/blob/main/CHANGELOG.md#8270)
  - [diff](https://github.com/getsentry/sentry-cocoa/compare/8.26.0...8.27.0)

## 5.23.0-alpha.1

### Fixes

- Pass `replaysSessionSampleRate` option to Android ([#3714](https://github.com/getsentry/sentry-react-native/pull/3714))

Access to Mobile Replay is limited to early access orgs on Sentry. If you're interested, [sign up for the waitlist](https://sentry.io/lp/mobile-replay-beta/)

## 5.22.3

### Fixes

- Missing `RNSentryOnDrawReporterView` on iOS ([#3832](https://github.com/getsentry/sentry-react-native/pull/3832))

### Dependencies

- Bump Cocoa SDK from v8.25.0 to v8.26.0 ([#3802](https://github.com/getsentry/sentry-react-native/pull/3802), [#3815](https://github.com/getsentry/sentry-react-native/pull/3815))
  - [changelog](https://github.com/getsentry/sentry-cocoa/blob/main/CHANGELOG.md#8260)
  - [diff](https://github.com/getsentry/sentry-cocoa/compare/8.25.0...8.26.0)

## 5.22.2

### Fixes

- Remove `tunnel` from SDK Options ([#3787](https://github.com/getsentry/sentry-react-native/pull/3787))
- Fix Apple non UIKit builds ([#3784](https://github.com/getsentry/sentry-react-native/pull/3784))

### Dependencies

- Bump JavaScript SDK from v7.110.1 to v7.113.0 ([#3768](https://github.com/getsentry/sentry-react-native/pull/3768))
  - [changelog](https://github.com/getsentry/sentry-javascript/blob/develop/CHANGELOG.md#71130)
  - [diff](https://github.com/getsentry/sentry-javascript/compare/7.110.1...7.113.0)

## 5.22.1

### Dependencies

- Bump Cocoa SDK from v8.24.0 to v8.25.0 ([#3790](https://github.com/getsentry/sentry-react-native/pull/3790))
  - [changelog](https://github.com/getsentry/sentry-cocoa/blob/main/CHANGELOG.md#8250)
  - [diff](https://github.com/getsentry/sentry-cocoa/compare/8.24.0...8.25.0)

## 5.23.0-alpha.0

### Features

- Mobile Session Replay Alpha ([#3714](https://github.com/getsentry/sentry-react-native/pull/3714))

  To enable Replay for React Native on mobile and web add the following options.

  ```js
  Sentry.init({
    _experiments: {
      replaysSessionSampleRate: 1.0,
      replaysOnErrorSampleRate: 1.0,
    },
  });
  ```

  To change the default Mobile Replay options add the `mobileReplayIntegration`.

  ```js
  Sentry.init({
    _experiments: {
      replaysSessionSampleRate: 1.0,
      replaysOnErrorSampleRate: 1.0,
    },
    integrations: [
      Sentry.mobileReplayIntegration({
        maskAllText: true,
        maskAllImages: true,
      }),
    ],
  });
  ```

  Access is limited to early access orgs on Sentry. If you're interested, [sign up for the waitlist](https://sentry.io/lp/mobile-replay-beta/)

### Dependencies

- Bump Cocoa SDK to [8.25.0-alpha.0](https://github.com/getsentry/sentry-cocoa/releases/tag/8.25.0-alpha.0)
- Bump Android SDK to [7.9.0-alpha.1](https://github.com/getsentry/sentry-java/releases/tag/7.9.0-alpha.1)

## 5.22.0

### Features

- Updated metric normalization from `@sentry/core` ([#11519](https://github.com/getsentry/sentry-javascript/pull/11519))
- Metric rate limiting from `sentry-cocoa` and `sentry-android`

### Dependencies

- Bump Cocoa SDK from v8.21.0 to v8.24.0 ([#3686](https://github.com/getsentry/sentry-react-native/pull/3694), [#3696](https://github.com/getsentry/sentry-react-native/pull/3696))
  - [changelog](https://github.com/getsentry/sentry-cocoa/blob/main/CHANGELOG.md#8240)
  - [diff](https://github.com/getsentry/sentry-cocoa/compare/8.21.0...8.24.0)
- Bump Android SDK from v7.6.0 to v7.8.0 ([#3750](https://github.com/getsentry/sentry-react-native/pull/3750))
  - [changelog](https://github.com/getsentry/sentry-java/blob/main/CHANGELOG.md#780)
  - [diff](https://github.com/getsentry/sentry-java/compare/7.6.0...7.8.0)
- Bump JavaScript SDK from v7.100.1 to v7.110.1 ([#3601](https://github.com/getsentry/sentry-react-native/pull/3601), [#3758](https://github.com/getsentry/sentry-react-native/pull/3758))
  - [changelog](https://github.com/getsentry/sentry-javascript/blob/v7/CHANGELOG.md#71101)
  - [diff](https://github.com/getsentry/sentry-javascript/compare/7.100.1...7.110.1)

## 5.21.0

### Features

- Add `getDefaultConfig` option to `getSentryExpoConfig` ([#3690](https://github.com/getsentry/sentry-react-native/pull/3690))
- Add `beforeScreenshot` option to `ReactNativeOptions` ([#3715](https://github.com/getsentry/sentry-react-native/pull/3715))

### Fixes

- Do not enable NativeFramesTracking when native is not available ([#3705](https://github.com/getsentry/sentry-react-native/pull/3705))
- Do not initialize the SDK during `expo-router` static routes generation ([#3730](https://github.com/getsentry/sentry-react-native/pull/3730))
- Cancel spans in background doesn't crash in environments without AppState ([#3727](https://github.com/getsentry/sentry-react-native/pull/3727))
- Fix missing Stall measurements when using new `.end()` span API ([#3737](https://github.com/getsentry/sentry-react-native/pull/3737))
- Change TimeToDisplay unsupported log from error to warning level. ([#3699](https://github.com/getsentry/sentry-react-native/pull/3699))

### Dependencies

- Bump CLI from v2.30.0 to v2.30.4 ([#3678](https://github.com/getsentry/sentry-react-native/pull/3678), [#3704](https://github.com/getsentry/sentry-react-native/pull/3704))
  - [changelog](https://github.com/getsentry/sentry-cli/blob/master/CHANGELOG.md#2304)
  - [diff](https://github.com/getsentry/sentry-cli/compare/2.30.0...2.30.4)
- Bump Android SDK from v7.5.0 to v7.6.0 ([#3675](https://github.com/getsentry/sentry-react-native/pull/3675))
  - [changelog](https://github.com/getsentry/sentry-java/blob/main/CHANGELOG.md#760)
  - [diff](https://github.com/getsentry/sentry-java/compare/7.5.0...7.6.0)

## 5.20.0

### Features

- Automatic tracing of time to initial display for `react-navigation` ([#3588](https://github.com/getsentry/sentry-react-native/pull/3588))

  When enabled the instrumentation will create TTID spans and measurements.
  The TTID timestamp represent moment when the `react-navigation` screen
  was rendered by the native code.

  ```javascript
  const routingInstrumentation = new Sentry.ReactNavigationInstrumentation({
    enableTimeToInitialDisplay: true,
  });

  Sentry.init({
    integrations: [new Sentry.ReactNativeTracing({routingInstrumentation})],
  });
  ```

- Tracing of full display using manual API ([#3654](https://github.com/getsentry/sentry-react-native/pull/3654))

  In combination with the `react-navigation` automatic instrumentation you can record when
  the application screen is fully rendered.

  For more examples and manual time to initial display see [the documentation](https://docs.sentry.io/platforms/react-native/performance/instrumentation/time-to-display).

  ```javascript
  function Example() {
    const [loaded] = React.useState(false);

    return <View>
      <Sentry.TimeToFullDisplay record={loaded}>
        <Text>Example content</Text>
      </Sentry.TimeToFullDisplay>
    </View>;
  }
  ```

### Fixes

- Allow custom `sentryUrl` for Expo updates source maps uploads ([#3664](https://github.com/getsentry/sentry-react-native/pull/3664))
- Missing Mobile Vitals (slow, frozen frames) when ActiveSpan (Transaction) is trimmed at the end ([#3684](https://github.com/getsentry/sentry-react-native/pull/3684))

## 5.19.3

### Fixes

- Multiple Debug IDs can be loaded into the global polyfill ([#3660](https://github.com/getsentry/sentry-react-native/pull/3660))
  - This fixes a symbolication issue with Expo on the web with enabled bundle splitting.

### Dependencies

- Bump CLI from v2.25.2 to v2.30.0 ([#3534](https://github.com/getsentry/sentry-react-native/pull/3534), [#3666](https://github.com/getsentry/sentry-react-native/pull/3666))
  - [changelog](https://github.com/getsentry/sentry-cli/blob/master/CHANGELOG.md#2300)
  - [diff](https://github.com/getsentry/sentry-cli/compare/2.25.2...2.30.0)
- Bump Cocoa SDK from v8.20.0 to v8.21.0 ([#3651](https://github.com/getsentry/sentry-react-native/pull/3651))
  - [changelog](https://github.com/getsentry/sentry-cocoa/blob/main/CHANGELOG.md#8210)
  - [diff](https://github.com/getsentry/sentry-cocoa/compare/8.20.0...8.21.0)
- Bump Android SDK from v7.3.0 to v7.5.0 ([#3615](https://github.com/getsentry/sentry-react-native/pull/3615))
  - [changelog](https://github.com/getsentry/sentry-java/blob/main/CHANGELOG.md#750)
  - [diff](https://github.com/getsentry/sentry-java/compare/7.3.0...7.5.0)

## 5.19.2

### Fixes

- expo-upload-sourcemaps now works on Windows ([#3643](https://github.com/getsentry/sentry-react-native/pull/3643))
- Option `enabled: false` ensures no events are sent ([#3606](https://github.com/getsentry/sentry-react-native/pull/3606))
- Ignore JSON response when retrieving source context from local Expo Dev Server ([#3611](https://github.com/getsentry/sentry-react-native/pull/3611))
- Upload native debug files only for non-debug builds ([#3649](https://github.com/getsentry/sentry-react-native/pull/3649))
- `TurboModuleRegistry` should not be imported in web applications ([#3610](https://github.com/getsentry/sentry-react-native/pull/3610))

### Dependencies

- Bump Cocoa SDK from v8.17.1 to v8.20.0 ([#3476](https://github.com/getsentry/sentry-react-native/pull/3476))
  - [changelog](https://github.com/getsentry/sentry-cocoa/blob/main/CHANGELOG.md#8200)
  - [diff](https://github.com/getsentry/sentry-cocoa/compare/8.17.1...8.20.0)

## 5.19.1

### Fixes

- Don't add Expo Plugin option `authToken` to application bundle ([#3630](https://github.com/getsentry/sentry-react-native/pull/3630))
  - Expo plugin configurations are generelly stored in plain text, and are also automatically added to built app bundles, and are therefore considered insecure.
  - You should not set the auth token in the plugin config except for local testing. Instead, use the `SENTRY_AUTH_TOKEN` env variable, as pointed out in our [docs](https://docs.sentry.io/platforms/react-native/manual-setup/expo/).
  - In addition to showing a warning, we are now actively removing an `authToken` from the plugin config if it was set.
  - If you had set the auth token in the plugin config previously, **and** built and published an app with that config, you should [rotate your token](https://docs.sentry.io/product/accounts/auth-tokens/).
- Reduce waning messages spam when a property in Expo plugin configuration is missing ([#3631](https://github.com/getsentry/sentry-react-native/pull/3631))
- Add concrete error messages for RN bundle build phase patch ([#3626](https://github.com/getsentry/sentry-react-native/pull/3626))

## 5.19.0

This release contains upgrade of `sentry-android` dependency to major version 7. There are no breaking changes in the JS API. If you are using the Android API please check [the migration guide](https://docs.sentry.io/platforms/android/migration/#migrating-from-iosentrysentry-android-6x-to-iosentrysentry-android-700).

### Features

- Add Android profiles to React Native Profiling ([#3397](https://github.com/getsentry/sentry-react-native/pull/3397))
- Add `Sentry.metrics` ([#3590](https://github.com/getsentry/sentry-react-native/pull/3590))

  To learn more, see the [Set Up Metrics](https://docs.sentry.io/platforms/react-native/metrics/) guide.

  ```javascript
  import * as Sentry from '@sentry/react-native';

  Sentry.init({
    dsn: '___DSN___',
    integrations: [
      Sentry.metrics.metricsAggregatorIntegration(),
    ],
  });

  Sentry.metrics.increment("button_click", 1, {
    tags: { system: "iOS", app_version: "1.0.0" },
  });
  ```

### Fixes

- Upload Debug Symbols Build Phase continues when `node` not found in `WITH_ENVIRONMENT` ([#3573](https://github.com/getsentry/sentry-react-native/pull/3573))
- Fix `proguardUuid` loading on Android ([#3591](https://github.com/getsentry/sentry-react-native/pull/3591))

### Dependencies

- Bump Android SDK from v6.34.0 to v7.3.0 ([#3434](https://github.com/getsentry/sentry-react-native/pull/3434))
  - [changelog](https://github.com/getsentry/sentry-java/blob/main/CHANGELOG.md#730)
  - [diff](https://github.com/getsentry/sentry-java/compare/6.34.0...7.3.0)
- Bump JavaScript SDK from v7.81.1 to v7.100.1 ([#3426](https://github.com/getsentry/sentry-react-native/pull/3426), [#3589](https://github.com/getsentry/sentry-react-native/pull/3589))
  - [changelog](https://github.com/getsentry/sentry-javascript/blob/develop/CHANGELOG.md#7990)
  - [diff](https://github.com/getsentry/sentry-javascript/compare/7.81.1...7.100.1)

## 5.18.0

### Features

- Add [`@spotlightjs/spotlight`](https://spotlightjs.com/) support ([#3550](https://github.com/getsentry/sentry-react-native/pull/3550))

  Download the `Spotlight` desktop application and add the integration to your `Sentry.init`.

  ```javascript
  import * as Sentry from '@sentry/react-native';

  Sentry.init({
    dsn: '___DSN___',
    enableSpotlight: __DEV__,
  });
  ```

- Only upload Expo artifact if source map exists ([#3568](https://github.com/getsentry/sentry-react-native/pull/3568))
- Read `.env` file in `sentry-expo-upload-sourcemaps` ([#3571](https://github.com/getsentry/sentry-react-native/pull/3571))

### Fixes

- Prevent pod install crash when visionos is not present ([#3548](https://github.com/getsentry/sentry-react-native/pull/3548))
- Fetch Organization slug from `@sentry/react-native/expo` config when uploading artifacts ([#3557](https://github.com/getsentry/sentry-react-native/pull/3557))
- Remove 404 Http Client Errors reports for Metro Dev Server Requests ([#3553](https://github.com/getsentry/sentry-react-native/pull/3553))
- Stop tracing Spotlight Sidecar network request in JS ([#3559](https://github.com/getsentry/sentry-react-native/pull/3559))

## 5.17.0

### Features

- New Sentry Metro configuration function `withSentryConfig` ([#3478](https://github.com/getsentry/sentry-react-native/pull/3478))
  - Ensures all Sentry configuration is added to your Metro config
  - Includes `createSentryMetroSerializer`
  - Collapses Sentry internal frames from the stack trace view in LogBox

  ```javascript
  const { getDefaultConfig } = require('@react-native/metro-config');
  const { withSentryConfig } = require('@sentry/react-native/metro');

  const config = getDefaultConfig(__dirname);
  module.exports = withSentryConfig(config);
  ```

- Add experimental visionOS support ([#3467](https://github.com/getsentry/sentry-react-native/pull/3467))
  - To set up [`react-native-visionos`](https://github.com/callstack/react-native-visionos) with the Sentry React Native SDK follow [the standard `iOS` guides](https://docs.sentry.io/platforms/react-native/manual-setup/manual-setup/#ios).
  - Xcode project is located in `visionos` folder instead of `ios`.

### Fixes

- Fix `WITH_ENVIRONMENT` overwrite in `sentry-xcode-debug-files.sh` ([#3525](https://github.com/getsentry/sentry-react-native/pull/3525))
- Sentry CLI 2.25.1 fixes background debug files uploads during Xcode builds ([#3486](https://github.com/getsentry/sentry-react-native/pull/3486))
- Performance Tracing should be disabled by default ([#3533](https://github.com/getsentry/sentry-react-native/pull/3533))
- Use `$NODE_BINARY` to execute Sentry CLI in Xcode scripts ([#3493](https://github.com/getsentry/sentry-react-native/pull/3493))
- Return auto Release and Dist to source maps auto upload ([#3540](https://github.com/getsentry/sentry-react-native/pull/3540))
- Linked errors processed before other integrations ([#3535](https://github.com/getsentry/sentry-react-native/pull/3535))
  - This ensure their frames are correctly symbolicated

### Dependencies

- Bump CLI from v2.23.0 to v2.25.2 ([#3486](https://github.com/getsentry/sentry-react-native/pull/3486))
  - [changelog](https://github.com/getsentry/sentry-cli/blob/master/CHANGELOG.md#2252)
  - [diff](https://github.com/getsentry/sentry-cli/compare/2.23.0...2.25.2)

## 5.16.0

This release ships with a beta version of our new built-in Expo SDK 50 support,
which replaces the deprecated `sentry-expo` package. To learn more,
see [the Expo guide](https://docs.sentry.io/platforms/react-native/manual-setup/expo/).

### Features

- New `@sentry/react-native/expo` Expo config plugin ([#3429](https://github.com/getsentry/sentry-react-native/pull/3429))

  ```js
  const { withSentry } = require('@sentry/react-native/expo');

  const config = {...};

  module.exports = withSentry(config, {
    url: 'https://www.sentry.io/',
    project: 'project-slug', // Or use SENTRY_PROJECT env
    organization: 'org-slug', // Or use SENTRY_ORG env
  });
  ```

  - And `Sentry.init` in `App.js`

  ```js
  import * as Sentry from '@sentry/react-native';

  Sentry.init({
    dsn: '__DSN__',
  });
  ```

- New `getSentryExpoConfig` for simple Metro configuration ([#3454](https://github.com/getsentry/sentry-react-native/pull/3454), [#3501](https://github.com/getsentry/sentry-react-native/pull/3501), [#3514](https://github.com/getsentry/sentry-react-native/pull/3514))
  - This function is a drop in replacement for `getDefaultConfig` from `expo/metro-config`

  ```js
  // const { getDefaultConfig } = require("expo/metro-config");
  const { getSentryExpoConfig } = require("@sentry/react-native/metro");

  // const config = getDefaultConfig(__dirname);
  const config = getSentryExpoConfig(__dirname);
  ```

- New `npx sentry-expo-upload-sourcemaps` for simple EAS Update (`npx expo export`) source maps upload ([#3491](https://github.com/getsentry/sentry-react-native/pull/3491), [#3510](https://github.com/getsentry/sentry-react-native/pull/3510), [#3515](https://github.com/getsentry/sentry-react-native/pull/3515), [#3507](https://github.com/getsentry/sentry-react-native/pull/3507))

  ```bash
  SENTRY_PROJECT=project-slug \
  SENTRY_ORG=org-slug \
  SENTRY_AUTH_TOKEN=super-secret-token \
  npx sentry-expo-upload-sourcemaps dist
  ```

### Others

- Update `sentry-xcode.sh` scripts with Node modules resolution ([#3450](https://github.com/getsentry/sentry-react-native/pull/3450))
  - RN SDK and Sentry CLI are dynamically resolved if override is not supplied
- Resolve Default Integrations based on current platform ([#3465](https://github.com/getsentry/sentry-react-native/pull/3465))
  - Native Integrations are only added if Native Module is available
  - Web Integrations only for React Native Web builds
- Remove Native Modules warning from platform where the absence is expected ([#3466](https://github.com/getsentry/sentry-react-native/pull/3466))
- Add Expo Context information using Expo Native Modules ([#3466](https://github.com/getsentry/sentry-react-native/pull/3466))
- Errors from InternalBytecode.js are no longer marked as in_app ([#3518](https://github.com/getsentry/sentry-react-native/pull/3518))
- Fix system node can't be overwritten in `sentry-xcode-debug-files.sh` ([#3523](https://github.com/getsentry/sentry-react-native/pull/3523))

## 5.16.0-alpha.4

### Fixes

- Make `getSentryExpoConfig` options parameter optional ([#3514](https://github.com/getsentry/sentry-react-native/pull/3514))
- Use `@sentry/react-native/expo` as plugin name in `expo-upload-sourcemaps.js` ([#3515](https://github.com/getsentry/sentry-react-native/pull/3515))

## 5.16.0-alpha.3

This release is compatible with `expo@50.0.0-preview.6` and newer.

### Features

- `withSentryExpoSerializers` changes to `getSentryExpoConfig` ([#3501](https://github.com/getsentry/sentry-react-native/pull/3501))
  - `getSentryExpoConfig` accepts the same parameters as `getDefaultConfig` from `expo/metro-config` and returns Metro configuration
  - This also works for EAS Updates (and expo export). Debug ID is generated by `expo/metro-config` and used by Sentry.

  ```js
  const { getSentryExpoConfig } = require("@sentry/react-native/metro");
  const config = getSentryExpoConfig(config, {});
  ```

- Add `npx sentry-expo-upload-sourcemaps` for simple EAS Update (expo export) source maps upload to Sentry ([#3491](https://github.com/getsentry/sentry-react-native/pull/3491), [#3510](https://github.com/getsentry/sentry-react-native/pull/3510))

  ```bash
  SENTRY_PROJECT=project-slug \
  SENTRY_ORG=org-slug \
  SENTRY_AUTH_TOKEN=super-secret-token \
  npx sentry-expo-upload-sourcemaps dist
  ```

- Sentry CLI binary path in `scripts/expo-upload-sourcemaps.js` is resolved dynamically ([#3507](https://github.com/getsentry/sentry-react-native/pull/3507))
  - Or can be overwritten by `SENTRY_CLI_EXECUTABLE` env

- Resolve Default Integrations based on current platform ([#3465](https://github.com/getsentry/sentry-react-native/pull/3465))
  - Native Integrations are only added if Native Module is available
  - Web Integrations only for React Native Web builds
- Remove Native Modules warning from platform where the absence is expected ([#3466](https://github.com/getsentry/sentry-react-native/pull/3466))
- Add Expo Context information using Expo Native Modules ([#3466](https://github.com/getsentry/sentry-react-native/pull/3466))

### Fixes

- Includes fixes from version 5.15.2

## 5.15.2

### Fixes

- Stop sending navigation route params for auto-generated transactions, as they may contain PII or other sensitive data ([#3487](https://github.com/getsentry/sentry-react-native/pull/3487))
  - Further details and other strategies to mitigate this issue can be found on our [trouble shooting guide page](https://docs.sentry.io/platforms/react-native/troubleshooting/#routing-transaction-data-contains-sensitive-information)

## 5.16.0-alpha.2

### Features

- Add `withSentryExpoSerializers` for easy configurable `metro.config.js` ([#3454](https://github.com/getsentry/sentry-react-native/pull/3454))

  This Serializer doesn't support EAS Updates (and expo export) commands yet. Debug IDs needed for source maps resolution in Sentry
  are generated only during native builds.

  ```js
  const { getDefaultConfig } = require('expo/metro-config');
  const { withSentryExpoSerializers } = require("@sentry/react-native/metro");

  const config = getDefaultConfig(__dirname);
  module.exports = withSentryExpoSerializers(config);
  ```

  Note that this will remove any existing `customSerializer`. Guide for advanced setups [can be found here](https://docs.sentry.io/platforms/react-native/manual-setup/metro).

### Fixes

- Expo SDK minimum version is 49 ([#3453](https://github.com/getsentry/sentry-react-native/pull/3453))
- Remove RN Internal imports for RN Web builds ([#3462](https://github.com/getsentry/sentry-react-native/pull/3462))
- Remove circular dependencies inside of the SDK ([#3464](https://github.com/getsentry/sentry-react-native/pull/3464))
- Includes fixes from version 5.15.1

## 5.15.1

### Fixes

- Sentry CLI upgrade resolves Xcode Could timeout during source maps upload [#3390](https://github.com/getsentry/sentry-react-native/pull/3390)

### Dependencies

- Bump CLI from v2.21.3 to v2.23.0 ([#3390](https://github.com/getsentry/sentry-react-native/pull/3390))
  - [changelog](https://github.com/getsentry/sentry-cli/blob/master/CHANGELOG.md#2230)
  - [diff](https://github.com/getsentry/sentry-cli/compare/2.21.3...2.23.0)

## 5.16.0-alpha.1

### Features

- Add `@sentry/react-native/expo` Expo config plugin ([#3429](https://github.com/getsentry/sentry-react-native/pull/3429))

  This Release introduces the first alpha version of our new SDK for Expo.
  At this time, the SDK is considered experimental and things might break and change in future versions.

  The core of the SDK is Expo plugin which you can easily add to your App config:

  ```js
  const { withSentry } = require('@sentry/react-native/expo');

  const config = {...};

  module.exports = withSentry(config, {
    url: 'https://www.sentry.io/',
    authToken: 'example-token', // Or use SENTRY_AUTH_TOKEN env
    project: 'project-slug', // Or use SENTRY_PROJECT env
    organization: 'org-slug', // Or use SENTRY_ORG env
  });
  ```

  - And `Sentry.init` in `App.js`

  ```js
  import * as Sentry from '@sentry/react-native';

  Sentry.init({
    dsn: '__DSN__',
  });
  ```

- Update `sentry-xcode.sh` scripts with Node modules resolution ([#3450](https://github.com/getsentry/sentry-react-native/pull/3450))
  - RN SDK and Sentry CLI are dynamically resolved if override is not supplied

### Fixes

- Transform shipped JSX for both react-native and web ([#3428](https://github.com/getsentry/sentry-react-native/pull/3428))
  - Removes builds errors when using react-native-web with Webpack

## 5.15.0

### Features

- New simplified Sentry Metro Serializer export ([#3450](https://github.com/getsentry/sentry-react-native/pull/3450))

  ```js
  const { createSentryMetroSerializer } = require('@sentry/react-native/metro');
  ```

### Fixes

- Encode envelopes using Base64, fix array length limit when transferring over Bridge. ([#2852](https://github.com/getsentry/sentry-react-native/pull/2852))
  - This fix requires a rebuild of the native app
- Symbolicate message and non-Error stacktraces locally in debug mode ([#3420](https://github.com/getsentry/sentry-react-native/pull/3420))
- Remove Sentry SDK frames from rejected promise SyntheticError stack ([#3423](https://github.com/getsentry/sentry-react-native/pull/3423))
- Fix path from Xcode scripts to Collect Modules ([#3451](https://github.com/getsentry/sentry-react-native/pull/3451))

### Dependencies

- Bump Cocoa SDK from v8.15.2 to v8.17.1 ([#3412](https://github.com/getsentry/sentry-react-native/pull/3412))
  - [changelog](https://github.com/getsentry/sentry-cocoa/blob/main/CHANGELOG.md#8171)
  - [diff](https://github.com/getsentry/sentry-cocoa/compare/8.15.2...8.17.1)

## 5.14.1

### Fixes

- Add hermes to Pod dependencies to fix profiling with `use_frameworks` ([#3416](https://github.com/getsentry/sentry-react-native/pull/3416))
- Define SentryCurrentDateProvider in RNSentry ([#3418](https://github.com/getsentry/sentry-react-native/pull/3418))

## 5.14.0

### Features

- Add iOS profiles to React Native Profiling ([#3349](https://github.com/getsentry/sentry-react-native/pull/3349))

### Fixes

- Conditionally use Set or CountingSet in Sentry Metro plugin ([#3409](https://github.com/getsentry/sentry-react-native/pull/3409))
  - This makes sentryMetroSerializer compatible with Metro 0.66.2 and newer
- Fix SIGSEV, SIGABRT and SIGBUS crashes happening after/around the August Google Play System update, see [#2955](https://github.com/getsentry/sentry-java/issues/2955) for more details

### Dependencies

- Bump Android SDK from v6.33.1 to v6.34.0 ([#3408](https://github.com/getsentry/sentry-react-native/pull/3408))
  - [changelog](https://github.com/getsentry/sentry-java/blob/main/CHANGELOG.md#6340)
  - [diff](https://github.com/getsentry/sentry-java/compare/6.33.1...6.34.0)
- Bump JavaScript SDK from v7.80.0 to v7.81.1 ([#3396](https://github.com/getsentry/sentry-react-native/pull/3396))
  - [changelog](https://github.com/getsentry/sentry-javascript/blob/develop/CHANGELOG.md#7811)
  - [diff](https://github.com/getsentry/sentry-javascript/compare/7.80.0...7.81.1)

## 5.13.1-beta.1

### Fixes

- Fix SIGSEV, SIGABRT and SIGBUS crashes happening after/around the August Google Play System update, see [#2955](https://github.com/getsentry/sentry-java/issues/2955) for more details

### Dependencies

- Bump Android SDK from v6.33.1 to v6.33.2-beta.1 ([#3385](https://github.com/getsentry/sentry-react-native/pull/3385))
  - [changelog](https://github.com/getsentry/sentry-java/blob/6.33.2-beta.1/CHANGELOG.md#6332-beta1)
  - [diff](https://github.com/getsentry/sentry-java/compare/6.33.1...6.33.2-beta.1)

## 5.13.0

### Features

- Export New JS Performance API ([#3371](https://github.com/getsentry/sentry-react-native/pull/3371))

  ```js
  // Start a span that tracks the duration of expensiveFunction
  const result = Sentry.startSpan({ name: 'important function' }, () => {
    return expensiveFunction();
  });
  ```

  Read more at <https://github.com/getsentry/sentry-javascript/blob/develop/CHANGELOG.md#7690>

- Report current screen in `contexts.app.view_names` ([#3339](https://github.com/getsentry/sentry-react-native/pull/3339))

### Fixes

- Remove `platform: node` from Debug Builds Events ([#3377](https://github.com/getsentry/sentry-react-native/pull/3377))

### Dependencies

- Bump Android SDK from v6.32.0 to v6.33.1 ([#3374](https://github.com/getsentry/sentry-react-native/pull/3374))
  - [changelog](https://github.com/getsentry/sentry-java/blob/main/CHANGELOG.md#6331)
  - [diff](https://github.com/getsentry/sentry-java/compare/6.32.0...6.33.1)
- Bump Cocoa SDK from v8.14.2 to v8.15.2 ([#3376](https://github.com/getsentry/sentry-react-native/pull/3376))
  - [changelog](https://github.com/getsentry/sentry-cocoa/blob/main/CHANGELOG.md#8152)
  - [diff](https://github.com/getsentry/sentry-cocoa/compare/8.14.2...8.15.2)
- Bump CLI from v2.21.2 to v2.21.3 ([#3381](https://github.com/getsentry/sentry-react-native/pull/3381))
  - [changelog](https://github.com/getsentry/sentry-cli/blob/master/CHANGELOG.md#2213)
  - [diff](https://github.com/getsentry/sentry-cli/compare/2.21.2...2.21.3)
- Bump JavaScript SDK from v7.76.0 to v7.80.0 ([#3372](https://github.com/getsentry/sentry-react-native/pull/3372))
  - [changelog](https://github.com/getsentry/sentry-javascript/blob/develop/CHANGELOG.md#7800)
  - [diff](https://github.com/getsentry/sentry-javascript/compare/7.76.0...7.80.0)

## 5.12.0

### Features

- Automatically detect environment if not set ([#3362](https://github.com/getsentry/sentry-react-native/pull/3362))
- Send Source Maps Debug ID for symbolicated Profiles ([#3343](https://github.com/getsentry/sentry-react-native/pull/3343))

### Fixes

- Add actual `activeThreadId` to Profiles ([#3338](https://github.com/getsentry/sentry-react-native/pull/3338))
- Parse Hermes Profiling Bytecode Frames ([#3342](https://github.com/getsentry/sentry-react-native/pull/3342))

### Dependencies

- Bump JavaScript SDK from v7.73.0 to v7.76.0 ([#3344](https://github.com/getsentry/sentry-react-native/pull/3344), [#3365](https://github.com/getsentry/sentry-react-native/pull/3365))
  - [changelog](https://github.com/getsentry/sentry-javascript/blob/develop/CHANGELOG.md#7760)
  - [diff](https://github.com/getsentry/sentry-javascript/compare/7.73.0...7.76.0)
- Bump Cocoa SDK from v8.13.0 to v8.14.2 ([#3340](https://github.com/getsentry/sentry-react-native/pull/3340))
  - [changelog](https://github.com/getsentry/sentry-cocoa/blob/main/CHANGELOG.md#8142)
  - [diff](https://github.com/getsentry/sentry-cocoa/compare/8.13.0...8.14.2)
- Bump Android SDK from v6.30.0 to v6.32.0 ([#3341](https://github.com/getsentry/sentry-react-native/pull/3341))
  - [changelog](https://github.com/getsentry/sentry-java/blob/main/CHANGELOG.md#6320)
  - [diff](https://github.com/getsentry/sentry-java/compare/6.30.0...6.32.0)

## 5.11.1

### Fixes

- Waif for `has-sourcemap-debugid` process to exit ([#3336](https://github.com/getsentry/sentry-react-native/pull/3336))

## 5.11.0

### Features

- Add `buildFeatures.buildConfig=true` to support AGP 8 ([#3298](https://github.com/getsentry/sentry-react-native/pull/3298))
- Add Debug ID support ([#3164](https://github.com/getsentry/sentry-react-native/pull/3164))

  This is optional to use Debug IDs. Your current setup will keep working as is.

  Add Sentry Metro Serializer to `metro.config.js` to generate Debug ID for the application bundle and source map.

  ```javascript
    const {createSentryMetroSerializer} = require('@sentry/react-native/dist/js/tools/sentryMetroSerializer');
    const config = {serializer: createSentryMetroSerializer()};
  ```

  On iOS update `Bundle React Native Code and Images` and `Upload Debug Symbols to Sentry` build phases.

  ```bash
    set -e
    WITH_ENVIRONMENT="../node_modules/react-native/scripts/xcode/with-environment.sh"
    REACT_NATIVE_XCODE="../node_modules/react-native/scripts/react-native-xcode.sh"

    /bin/sh -c "$WITH_ENVIRONMENT \"/bin/sh ../scripts/sentry-xcode.sh $REACT_NATIVE_XCODE\""
  ```

  ```bash
    /bin/sh ../../scripts/sentry-xcode-debug-files.sh
  ```

  More information about the new setup [can be found here](https://docs.sentry.io/platforms/react-native/manual-setup/manual-setup/).
- Add `SENTRY_DISABLE_AUTO_UPLOAD` flag ([#3323](https://github.com/getsentry/sentry-react-native/pull/3323))

  How to use in Android project? It works by default, just set `export SENTRY_DISABLE_AUTO_UPLOAD=true` in your build environment. For Sentry Android Gradle Plugin add the following to your `android/app/build.gradle`.

  ```gradle
  apply from: "../../../sentry.gradle"

  sentry {
      autoUploadProguardMapping = shouldSentryAutoUpload()
      uploadNativeSymbols = shouldSentryAutoUpload()
  }
  ```

  How to use in Xcode? Make sure you are using `scripts/sentry-xcode.sh` and `scripts/sentry-xcode-debug-files.sh` in your
  build phases. And add the following to your `ios/.xcode.env.local` file.

  ```bash
  export SENTRY_DISABLE_AUTO_UPLOAD=true
  ```

### Fixes

- App start time span no longer created if too long ([#3299](https://github.com/getsentry/sentry-react-native/pull/3299))
- Change log output to show what paths are considered when collecting modules ([#3316](https://github.com/getsentry/sentry-react-native/pull/3316))
- `Sentry.wrap` doesn't enforce any keys on the wrapped component props ([#3332](https://github.com/getsentry/sentry-react-native/pull/3332))
- Ignore defaults when warning about duplicate definition of trace propagation targets ([#3327](https://github.com/getsentry/sentry-react-native/pull/3327))
- Screenshots are not taken when the SDK is disabled ([#3333](https://github.com/getsentry/sentry-react-native/pull/3333))
- Use deprecated `ReactNativeTracingOptions.tracingOrigins` if set in the options ([#3331](https://github.com/getsentry/sentry-react-native/pull/3331))
- Cancel auto instrumentation transaction when app goes to background ([#3307](https://github.com/getsentry/sentry-react-native/pull/3307))

### Dependencies

- Bump CLI from v2.20.7 to v2.21.2 ([#3301](https://github.com/getsentry/sentry-react-native/pull/3301))
  - [changelog](https://github.com/getsentry/sentry-cli/blob/master/CHANGELOG.md#2212)
  - [diff](https://github.com/getsentry/sentry-cli/compare/2.20.7...2.21.2)
- Bump Android SDK from v6.29.0 to v6.30.0 ([#3309](https://github.com/getsentry/sentry-react-native/pull/3309))
  - [changelog](https://github.com/getsentry/sentry-java/blob/main/CHANGELOG.md#6300)
  - [diff](https://github.com/getsentry/sentry-java/compare/6.29.0...6.30.0)
- Bump JavaScript SDK from v7.69.0 to v7.73.0 ([#3297](https://github.com/getsentry/sentry-react-native/pull/3297))
  - [changelog](https://github.com/getsentry/sentry-javascript/blob/develop/CHANGELOG.md#7730)
  - [diff](https://github.com/getsentry/sentry-javascript/compare/7.69.0...7.73.0)
- Bump Cocoa SDK from v8.11.0 to v8.13.0 ([#3292](https://github.com/getsentry/sentry-react-native/pull/3292))
  - [changelog](https://github.com/getsentry/sentry-cocoa/blob/main/CHANGELOG.md#8130)
  - [diff](https://github.com/getsentry/sentry-cocoa/compare/8.11.0...8.13.0)

## 5.10.0

### Features

- Add Hermes Debug Info flag to React Native Context ([#3290](https://github.com/getsentry/sentry-react-native/pull/3290))
  - This flag equals `true` when Hermes Bundle contains Debug Info (Hermes Source Map was not emitted)
- Add `enableNdk` property to ReactNativeOptions for Android. ([#3304](https://github.com/getsentry/sentry-react-native/pull/3304))

## 5.9.2

### Fixes

- Create profiles for start up transactions ([#3281](https://github.com/getsentry/sentry-react-native/pull/3281))
- Fix Hermes Bytecode Symbolication one line off ([#3283](https://github.com/getsentry/sentry-react-native/pull/3283))

### Dependencies

- Bump CLI from v2.20.5 to v2.20.7 ([#3265](https://github.com/getsentry/sentry-react-native/pull/3265), [#3273](https://github.com/getsentry/sentry-react-native/pull/3273))
  - [changelog](https://github.com/getsentry/sentry-cli/blob/master/CHANGELOG.md#2207)
  - [diff](https://github.com/getsentry/sentry-cli/compare/2.20.5...2.20.7)
- Bump Cocoa SDK from v8.10.0 to v8.11.0 ([#3245](https://github.com/getsentry/sentry-react-native/pull/3245))
  - [changelog](https://github.com/getsentry/sentry-cocoa/blob/main/CHANGELOG.md#8110)
  - [diff](https://github.com/getsentry/sentry-cocoa/compare/8.10.0...8.11.0)
- Bump JavaScript SDK from v7.63.0 to v7.69.0 ([#3277](https://github.com/getsentry/sentry-react-native/pull/3277), [#3247](https://github.com/getsentry/sentry-react-native/pull/3247))
  - [changelog](https://github.com/getsentry/sentry-javascript/blob/develop/CHANGELOG.md#7690)
  - [diff](https://github.com/getsentry/sentry-javascript/compare/7.63.0...7.69.0)
- Bump Android SDK from v6.28.0 to v6.29.0 ([#3271](https://github.com/getsentry/sentry-react-native/pull/3271))
  - [changelog](https://github.com/getsentry/sentry-java/blob/main/CHANGELOG.md#6290)
  - [diff](https://github.com/getsentry/sentry-java/compare/6.28.0...6.29.0)

## 5.9.1

- Bump Cocoa SDK from v8.9.4 to v8.10.0 ([#3250](https://github.com/getsentry/sentry-react-native/pull/3250))
  - This fixes a compile error for projects that use CocoaPods with `use_frameworks!` option.
  - [changelog](https://github.com/getsentry/sentry-cocoa/blob/main/CHANGELOG.md#8100)
  - [diff](https://github.com/getsentry/sentry-cocoa/compare/8.9.4...8.10.0)

## 5.9.0

## Important Note

**Do not use this version** if you use CocoaPods with `use_frameworks!` option. It introduces a bug where the project won't compile.
This has been fixed in [version `5.9.1`](https://github.com/getsentry/sentry-react-native/releases/tag/5.9.1).

### Features

- Add support for React Native mixed stacktraces ([#3201](https://github.com/getsentry/sentry-react-native/pull/3201))

  In the current `react-native@nightly` (`0.73.0-nightly-20230809-cb60e5c67`) JS errors from native modules can
  contain native JVM or Objective-C exception stack trace. Both JS and native stack trace
  are processed by default no configuration needed.

- Add `tracePropagationTargets` option ([#3230](https://github.com/getsentry/sentry-react-native/pull/3230))

  This release adds support for [distributed tracing](https://docs.sentry.io/platforms/react-native/usage/distributed-tracing/)
  without requiring performance monitoring to be active on the React Native SDK.
  This means even if there is no sampled transaction/span, the SDK will still propagate traces to downstream services.
  Distributed Tracing can be configured with the `tracePropagationTargets` option,
  which controls what requests to attach the `sentry-trace` and `baggage` HTTP headers to (which is what propagates tracing information).

  ```javascript
    Sentry.init({
      tracePropagationTargets: ["third-party-site.com", /^https:\/\/yourserver\.io\/api/],
    });
  ```

### Fixes

- `Sentry.init` must be called before `Sentry.wrap`([#3227](https://github.com/getsentry/sentry-react-native/pull/3227))
  - The SDK now shows warning if incorrect order is detected
- Stall Time is no longer counted when App is in Background. ([#3211](https://github.com/getsentry/sentry-react-native/pull/3211))
- Use application variant instead of variant output to hook to correct package task for modules cleanup ([#3161](https://github.com/getsentry/sentry-react-native/pull/3161))
- Fix `isNativeAvailable` after SDK reinitialization ([#3200](https://github.com/getsentry/sentry-react-native/pull/3200))

### Dependencies

- Bump Android SDK from v6.27.0 to v6.28.0 ([#3192](https://github.com/getsentry/sentry-react-native/pull/3192))
  - [changelog](https://github.com/getsentry/sentry-java/blob/main/CHANGELOG.md#6280)
  - [diff](https://github.com/getsentry/sentry-java/compare/6.27.0...6.28.0)
- Bump Cocoa SDK from v8.9.3 to v8.9.4 ([#3225](https://github.com/getsentry/sentry-react-native/pull/3225))
  - [changelog](https://github.com/getsentry/sentry-cocoa/blob/main/CHANGELOG.md#894)
  - [diff](https://github.com/getsentry/sentry-cocoa/compare/8.9.3...8.9.4)
- Bump JavaScript SDK from v7.61.0 to v7.63.0 ([#3226](https://github.com/getsentry/sentry-react-native/pull/3226), [#3235](https://github.com/getsentry/sentry-react-native/pull/3235))
  - [changelog](https://github.com/getsentry/sentry-javascript/blob/develop/CHANGELOG.md#7630)
  - [diff](https://github.com/getsentry/sentry-javascript/compare/7.61.0...7.63.0)
- Bump CLI from v2.19.4 to v2.20.5 ([#3212](https://github.com/getsentry/sentry-react-native/pull/3212), [#3233](https://github.com/getsentry/sentry-react-native/pull/3233))
  - [changelog](https://github.com/getsentry/sentry-cli/blob/master/CHANGELOG.md#2205)
  - [diff](https://github.com/getsentry/sentry-cli/compare/2.19.4...2.20.5)

## 5.8.1

### Dependencies

- Bump JavaScript SDK from v7.60.1 to v7.61.0 ([#3222](https://github.com/getsentry/sentry-react-native/pull/3222))
  - [changelog](https://github.com/getsentry/sentry-javascript/blob/develop/CHANGELOG.md#7610)
  - [diff](https://github.com/getsentry/sentry-javascript/compare/7.60.1...7.61.0)

## 5.8.0

### Features

- Alpha support for Hermes JavaScript Profiling ([#3057](https://github.com/getsentry/sentry-react-native/pull/3057))

  Profiling is disabled by default. To enable it, configure both
  `tracesSampleRate` and `profilesSampleRate` when initializing the SDK:

  ```javascript
    Sentry.init({
      dsn: '__DSN__',
      tracesSampleRate: 1.0,
      _experiments: {
        // The sampling rate for profiling is relative to TracesSampleRate.
        // In this case, we'll capture profiles for 100% of transactions.
        profilesSampleRate: 1.0,
      },
    });
  ```

  More documentation on profiling and current limitations [can be found here](https://docs.sentry.io/platforms/react-native/profiling/).

### Fixes

- Warn users about multiple versions of `promise` package which can cause unexpected behavior like undefined `Promise.allSettled` ([#3162](https://github.com/getsentry/sentry-react-native/pull/3162))
- Event is enriched with all the Android context on the JS layer and you can filter/modify all the data in the `beforeSend` callback similarly to iOS. ([#3170](https://github.com/getsentry/sentry-react-native/pull/3170))

### Dependencies

- Bump JavaScript SDK from v7.57.0 to v7.60.1 ([#3184](https://github.com/getsentry/sentry-react-native/pull/3184), [#3199](https://github.com/getsentry/sentry-react-native/pull/3199))
  - [changelog](https://github.com/getsentry/sentry-javascript/blob/develop/CHANGELOG.md#7601)
  - [diff](https://github.com/getsentry/sentry-javascript/compare/7.57.0...7.60.1)
- Bump Cocoa SDK from v8.8.0 to v8.9.3 ([#3188](https://github.com/getsentry/sentry-react-native/pull/3188), [#3206](https://github.com/getsentry/sentry-react-native/pull/3206))
  - [changelog](https://github.com/getsentry/sentry-cocoa/blob/main/CHANGELOG.md#893)
  - [diff](https://github.com/getsentry/sentry-cocoa/compare/8.8.0...8.9.3)
- Bump Android SDK from v6.25.1 to v6.27.0 ([#3170](https://github.com/getsentry/sentry-react-native/pull/3170))
  - [changelog](https://github.com/getsentry/sentry-java/blob/main/CHANGELOG.md#6270)
  - [diff](https://github.com/getsentry/sentry-java/compare/6.25.1...6.27.0)

## 5.7.1

### Dependencies

- Bump Android SDK from v6.25.0 to v6.25.1 ([#3179](https://github.com/getsentry/sentry-react-native/pull/3179))
  - [changelog](https://github.com/getsentry/sentry-java/blob/main/CHANGELOG.md#6251)
  - [diff](https://github.com/getsentry/sentry-java/compare/6.25.0...6.25.1)

## 5.7.0

### Fixes

- Filter beforeSendTransaction from the Native SDK ([#3140](https://github.com/getsentry/sentry-react-native/pull/3140))

### Features

- Use `android.namespace` for AGP 8 and RN 0.73 ([#3133](https://github.com/getsentry/sentry-react-native/pull/3133))

### Dependencies

- Bump JavaScript SDK from v7.54.0 to v7.57.0 ([#3119](https://github.com/getsentry/sentry-react-native/pull/3119), [#3153](https://github.com/getsentry/sentry-react-native/pull/3153))
  - [changelog](https://github.com/getsentry/sentry-javascript/blob/develop/CHANGELOG.md#7570)
  - [diff](https://github.com/getsentry/sentry-javascript/compare/7.54.0...7.57.0)
- Bump CLI from v2.18.1 to v2.19.4 ([#3124](https://github.com/getsentry/sentry-react-native/pull/3124), [#3151](https://github.com/getsentry/sentry-react-native/pull/3151))
  - [changelog](https://github.com/getsentry/sentry-cli/blob/master/CHANGELOG.md#2194)
  - [diff](https://github.com/getsentry/sentry-cli/compare/2.18.1...2.19.4)
- Bump Android SDK from v6.22.0 to v6.25.0 ([#3127](https://github.com/getsentry/sentry-react-native/pull/3127), [#3163](https://github.com/getsentry/sentry-react-native/pull/3163))
  - [changelog](https://github.com/getsentry/sentry-java/blob/main/CHANGELOG.md#6250)
  - [diff](https://github.com/getsentry/sentry-java/compare/6.22.0...6.25.0)
- Bump Cocoa SDK from v8.7.3 to v8.8.0 ([#3123](https://github.com/getsentry/sentry-react-native/pull/3123))
  - [changelog](https://github.com/getsentry/sentry-cocoa/blob/main/CHANGELOG.md#880)
  - [diff](https://github.com/getsentry/sentry-cocoa/compare/8.7.3...8.8.0)

## 5.6.0

### Features

- Overwrite Expo bundle names in stack frames ([#3115](https://github.com/getsentry/sentry-react-native/pull/3115))
  - This enables source maps to resolve correctly without using `sentry-expo` package

### Fixes

- Disable `enableNative` if Native SDK is not available ([#3099](https://github.com/getsentry/sentry-react-native/pull/3099))
- Dynamically resolve `collectModulesScript` path to support monorepos ([#3092](https://github.com/getsentry/sentry-react-native/pull/3092))
- Native wrapper methods don't throw disabled error after re-initializing ([#3093](https://github.com/getsentry/sentry-react-native/pull/3093))

### Dependencies

- Bump JavaScript SDK from v7.52.0 to v7.54.0 ([#3071](https://github.com/getsentry/sentry-react-native/pull/3071), [#3088](https://github.com/getsentry/sentry-react-native/pull/3088), [#3094](https://github.com/getsentry/sentry-react-native/pull/3094))
  - [changelog](https://github.com/getsentry/sentry-javascript/blob/develop/CHANGELOG.md#7540)
  - [diff](https://github.com/getsentry/sentry-javascript/compare/7.52.0...7.54.0)
- Bump Android SDK from v6.18.1 to v6.22.0 ([#3086](https://github.com/getsentry/sentry-react-native/pull/3086), [#3075](https://github.com/getsentry/sentry-react-native/pull/3075))
  - [changelog](https://github.com/getsentry/sentry-java/blob/main/CHANGELOG.md#6220)
  - [diff](https://github.com/getsentry/sentry-java/compare/6.18.1...6.22.0)
- Bump Cocoa SDK from v8.7.1 to v8.7.3 ([#3076](https://github.com/getsentry/sentry-react-native/pull/3076))
  - [changelog](https://github.com/getsentry/sentry-cocoa/blob/main/CHANGELOG.md#873)
  - [diff](https://github.com/getsentry/sentry-cocoa/compare/8.7.1...8.7.3)
- Bump CLI from v2.17.5 to v2.18.1 ([#3082](https://github.com/getsentry/sentry-react-native/pull/3082))
  - [changelog](https://github.com/getsentry/sentry-cli/blob/master/CHANGELOG.md#2181)
  - [diff](https://github.com/getsentry/sentry-cli/compare/2.17.5...2.18.1)

## 5.5.0

### Features

- Add `expo`, `react_native_version` and `hermes_version` to React Native Context ([#3050](https://github.com/getsentry/sentry-react-native/pull/3050))

### Dependencies

- Bump JavaScript SDK from v7.51.1 to v7.52.0 ([#3054](https://github.com/getsentry/sentry-react-native/pull/3054), [#3068](https://github.com/getsentry/sentry-react-native/pull/3068))
  - [changelog](https://github.com/getsentry/sentry-javascript/blob/develop/CHANGELOG.md#7520)
  - [diff](https://github.com/getsentry/sentry-javascript/compare/7.51.1...7.52.0)
- Bump Cocoa SDK from v8.6.0 to v8.7.1 ([#3056](https://github.com/getsentry/sentry-react-native/pull/3056), [#3067](https://github.com/getsentry/sentry-react-native/pull/3067))
  - [changelog](https://github.com/getsentry/sentry-cocoa/blob/main/CHANGELOG.md#871)
  - [diff](https://github.com/getsentry/sentry-cocoa/compare/8.6.0...8.7.1)

## 5.4.2

### Fixes

- Fix `event.origin` and `event.environment` on unhandled exception ([#3041](https://github.com/getsentry/sentry-react-native/pull/3041))
- Don't pass `enableTracing` from RN to `sentry-cocoa` options ([#3042](https://github.com/getsentry/sentry-react-native/pull/3042))
- Only store envelopes of fatal crashes on iOS ([#3051](https://github.com/getsentry/sentry-react-native/pull/3051))

### Dependencies

- Bump JavaScript SDK from v7.50.0 to v7.51.1 ([#3043](https://github.com/getsentry/sentry-react-native/pull/3043), [#3053](https://github.com/getsentry/sentry-react-native/pull/3053))
  - [changelog](https://github.com/getsentry/sentry-javascript/blob/develop/CHANGELOG.md#7511)
  - [diff](https://github.com/getsentry/sentry-javascript/compare/7.50.0...7.51.1)

## 4.15.2

- Only store envelopes of fatal crashes on iOS ([#3051](https://github.com/getsentry/sentry-react-native/pull/3051))

## 5.4.1

### Fixes

- Store envelopes immediately during a fatal crash on iOS ([#3031](https://github.com/getsentry/sentry-react-native/pull/3031))
- Do not overwrite `_metadata` option by default `sdkInfo` ([#3036](https://github.com/getsentry/sentry-react-native/pull/3036))

### Dependencies

- Bump JavaScript SDK from v7.49.0 to v7.50.0 ([#3035](https://github.com/getsentry/sentry-react-native/pull/3035))
  - [changelog](https://github.com/getsentry/sentry-javascript/blob/develop/CHANGELOG.md#7500)
  - [diff](https://github.com/getsentry/sentry-javascript/compare/7.49.0...7.50.0)
- Bump Cocoa SDK from v8.5.0 to v8.6.0 ([#3023](https://github.com/getsentry/sentry-react-native/pull/3023))
  - [changelog](https://github.com/getsentry/sentry-cocoa/blob/main/CHANGELOG.md#860)
  - [diff](https://github.com/getsentry/sentry-cocoa/compare/8.5.0...8.6.0)
- Bump Android SDK from v6.17.0 to v6.18.1 ([#3017](https://github.com/getsentry/sentry-react-native/pull/3017))
  - [changelog](https://github.com/getsentry/sentry-java/blob/main/CHANGELOG.md#6181)
  - [diff](https://github.com/getsentry/sentry-java/compare/6.17.0...6.18.1)
- Bump CLI from v2.17.4 to v2.17.5 ([#3024](https://github.com/getsentry/sentry-react-native/pull/3024))
  - [changelog](https://github.com/getsentry/sentry-cli/blob/master/CHANGELOG.md#2175)
  - [diff](https://github.com/getsentry/sentry-cli/compare/2.17.4...2.17.5)

## 4.15.1

### Fixes

- Store envelopes immediately during a fatal crash on iOS ([#3030](https://github.com/getsentry/sentry-react-native/pull/3030))

## 5.4.0

### Features

- Add TS 4.1 typings ([#2995](https://github.com/getsentry/sentry-react-native/pull/2995))
  - TS 3.8 are present and work automatically with older projects
- Add CPU Info to Device Context ([#2984](https://github.com/getsentry/sentry-react-native/pull/2984))

### Fixes

- Allow disabling native on RNNA ([#2978](https://github.com/getsentry/sentry-react-native/pull/2978))
- iOS Autolinking for RN 0.68 and older ([#2980](https://github.com/getsentry/sentry-react-native/pull/2980))
- Clean up `modules.json` when building bundles ([#3008](https://github.com/getsentry/sentry-react-native/pull/3008))
- Only include Screenshots and View Hierarchy for iOS and Mac Catalyst builds ([#3007](https://github.com/getsentry/sentry-react-native/pull/3007))
- Breadcrumbs from Native SDKs are created with timestamps in seconds ([#2997](https://github.com/getsentry/sentry-react-native/pull/2997))
- `addBreadcrumb` converts converts non object data to `{ value: data }` ([#2997](https://github.com/getsentry/sentry-react-native/pull/2997))

### Dependencies

- Bump JavaScript SDK from v7.47.0 to v7.49.0 ([#2975](https://github.com/getsentry/sentry-react-native/pull/2975), [#2988](https://github.com/getsentry/sentry-react-native/pull/2988))
  - [changelog](https://github.com/getsentry/sentry-javascript/blob/develop/CHANGELOG.md#7490)
  - [diff](https://github.com/getsentry/sentry-javascript/compare/7.47.0...7.49.0)
- Bump Cocoa SDK from v8.4.0 to v8.5.0 ([#2977](https://github.com/getsentry/sentry-react-native/pull/2977))
  - [changelog](https://github.com/getsentry/sentry-cocoa/blob/main/CHANGELOG.md#850)
  - [diff](https://github.com/getsentry/sentry-cocoa/compare/8.4.0...8.5.0)
- Bump CLI from v2.17.1 to v2.17.4 ([#2966](https://github.com/getsentry/sentry-react-native/pull/2966), [#2982](https://github.com/getsentry/sentry-react-native/pull/2982), [#2987](https://github.com/getsentry/sentry-react-native/pull/2987))
  - [changelog](https://github.com/getsentry/sentry-cli/blob/master/CHANGELOG.md#2174)
  - [diff](https://github.com/getsentry/sentry-cli/compare/2.17.1...2.17.4)

## 5.3.1

### Fixes

- Disable `enableNativeCrashHandling` and `enableAutoPerformanceTracing` on Apple ([#2936](https://github.com/getsentry/sentry-react-native/pull/))
  - Mac Catalyst builds successfully
- `sentry.gradle` Gracefully skip modules collecting if the script doesn't exist ([#2952](https://github.com/getsentry/sentry-react-native/pull/2952))

### Dependencies

- Bump JavaScript SDK from v7.45.0 to v7.47.0 ([#2946](https://github.com/getsentry/sentry-react-native/pull/2946), [#2958](https://github.com/getsentry/sentry-react-native/pull/2958))
  - [changelog](https://github.com/getsentry/sentry-javascript/blob/develop/CHANGELOG.md#7470)
  - [diff](https://github.com/getsentry/sentry-javascript/compare/7.45.0...7.47.0)
- Bump Android SDK from v6.16.0 to v6.17.0 ([#2948](https://github.com/getsentry/sentry-react-native/pull/2948))
  - [changelog](https://github.com/getsentry/sentry-java/blob/main/CHANGELOG.md#6170)
  - [diff](https://github.com/getsentry/sentry-java/compare/6.16.0...6.17.0)
- Bump Cocoa SDK from v8.3.3 to v8.4.0 ([#2954](https://github.com/getsentry/sentry-react-native/pull/2954))
  - [changelog](https://github.com/getsentry/sentry-cocoa/blob/main/CHANGELOG.md#840)
  - [diff](https://github.com/getsentry/sentry-cocoa/compare/8.3.3...8.4.0)
- Bump CLI from v2.16.1 to v2.17.1 ([#2957](https://github.com/getsentry/sentry-react-native/pull/2957), [#2964](https://github.com/getsentry/sentry-react-native/pull/2964))
  - [changelog](https://github.com/getsentry/sentry-cli/blob/master/CHANGELOG.md#2171)
  - [diff](https://github.com/getsentry/sentry-cli/compare/2.16.1...2.17.1)

## 5.3.0

### Features

- Add `enableTracing` option ([#2933](https://github.com/getsentry/sentry-react-native/pull/2933))
- Add Tabs auto instrumentation for React Native Navigation ([#2932](https://github.com/getsentry/sentry-react-native/pull/2932))
  - This is enabled by default, if you want to disable tabs instrumentation see the example below.

```js
const routingInstrumentation = new Sentry.ReactNativeNavigationInstrumentation(Navigation, { enableTabsInstrumentation: false })
```

### Fixes

- Disable HTTP Client Errors by default on all platform ([#2931](https://github.com/getsentry/sentry-react-native/pull/2931))
  - See [HttpClient](https://docs.sentry.io/platforms/javascript/configuration/integrations/plugin/#httpclient) for configuration details.
  - Use `enableCaptureFailedRequests` to enable the feature.

```js
Sentry.init({ enableCaptureFailedRequests: true })
```

### Dependencies

- Bump JavaScript SDK from v7.44.2 to v7.45.0 ([#2927](https://github.com/getsentry/sentry-react-native/pull/2927))
  - [changelog](https://github.com/getsentry/sentry-javascript/blob/develop/CHANGELOG.md#7450)
  - [diff](https://github.com/getsentry/sentry-javascript/compare/7.44.2...7.45.0)
- Bump CLI from v2.15.2 to v2.16.1 ([#2926](https://github.com/getsentry/sentry-react-native/pull/2926))
  - [changelog](https://github.com/getsentry/sentry-cli/blob/master/CHANGELOG.md#2161)
  - [diff](https://github.com/getsentry/sentry-cli/compare/2.15.2...2.16.1)
- Bump Cocoa SDK from v8.3.2 to v8.3.3 ([#2925](https://github.com/getsentry/sentry-react-native/pull/2925))
  - [changelog](https://github.com/getsentry/sentry-cocoa/blob/main/CHANGELOG.md#833)
  - [diff](https://github.com/getsentry/sentry-cocoa/compare/8.3.2...8.3.3)

## 5.2.0

### Features

- Add User Interaction Tracing for Touch events ([#2835](https://github.com/getsentry/sentry-react-native/pull/2835))
- Add Gesture Tracing for React Native Gesture Handler API v2 ([#2865](https://github.com/getsentry/sentry-react-native/pull/2865))

### Fixes

- Fix use Fetch transport when option `enableNative` is `false` ([#2897](https://github.com/getsentry/sentry-react-native/pull/2897))
- Improve logs when `enableNative` is `false` ([#2897](https://github.com/getsentry/sentry-react-native/pull/2897))

### Dependencies

- Bump JavaScript SDK from v7.40.0 to v7.44.2 ([#2874](https://github.com/getsentry/sentry-react-native/pull/2874), [#2908](https://github.com/getsentry/sentry-react-native/pull/2908), [#2909](https://github.com/getsentry/sentry-react-native/pull/2909))
  - [changelog](https://github.com/getsentry/sentry-javascript/blob/develop/CHANGELOG.md#7442)
  - [diff](https://github.com/getsentry/sentry-javascript/compare/7.40.0...7.44.2)
- Bump Android SDK from v6.15.0 to v6.16.0 ([#2903](https://github.com/getsentry/sentry-react-native/pull/2903))
  - [changelog](https://github.com/getsentry/sentry-java/blob/main/CHANGELOG.md#6160)
  - [diff](https://github.com/getsentry/sentry-java/compare/6.15.0...6.16.0)
- Bump Cocoa SDK from v8.3.0 to v8.3.2 ([#2895](https://github.com/getsentry/sentry-react-native/pull/2895))
  - [changelog](https://github.com/getsentry/sentry-cocoa/blob/main/CHANGELOG.md#832)
  - [diff](https://github.com/getsentry/sentry-cocoa/compare/8.3.0...8.3.2)
- Bump CLI from v2.14.4 to v2.15.2 ([#2898](https://github.com/getsentry/sentry-react-native/pull/2898))
  - [changelog](https://github.com/getsentry/sentry-cli/blob/master/CHANGELOG.md#2152)
  - [diff](https://github.com/getsentry/sentry-cli/compare/2.14.4...2.15.2)

## 5.1.1

### Fixes

- Remove non URL `frame.abs_path` which was causing source maps to fail ([#2891](https://github.com/getsentry/sentry-react-native/pull/2891))

### Dependencies

- Bump Cocoa SDK from v8.2.0 to v8.3.0 ([#2876](https://github.com/getsentry/sentry-react-native/pull/2876))
  - [changelog](https://github.com/getsentry/sentry-cocoa/blob/main/CHANGELOG.md#830)
  - [diff](https://github.com/getsentry/sentry-cocoa/compare/8.2.0...8.3.0)
- Bump CLI from v2.14.3 to v2.14.4 ([#2873](https://github.com/getsentry/sentry-react-native/pull/2873))
  - [changelog](https://github.com/getsentry/sentry-cli/blob/master/CHANGELOG.md#2144)
  - [diff](https://github.com/getsentry/sentry-cli/compare/2.14.3...2.14.4)

## 5.1.0

### Features

- Add App Context `in_foreground` ([#2826](https://github.com/getsentry/sentry-react-native/pull/2826))

### Fixes

- Match app start measurements naming with other SDKs ([#2855](https://github.com/getsentry/sentry-react-native/pull/2855))
  - `app.start.cold` to `app_start_cold`
  - `app.start.warm` to `app_start_warm`

### Dependencies

- Bump Cocoa SDK from v8.0.0 to v8.2.0 ([#2776](https://github.com/getsentry/sentry-react-native/pull/2776))
  - [changelog](https://github.com/getsentry/sentry-cocoa/blob/main/CHANGELOG.md#820)
  - [diff](https://github.com/getsentry/sentry-cocoa/compare/8.0.0...8.2.0)
- Bump JavaScript SDK from v7.37.2 to v7.40.0 ([#2836](https://github.com/getsentry/sentry-react-native/pull/2836), [#2864](https://github.com/getsentry/sentry-react-native/pull/2864))
  - [changelog](https://github.com/getsentry/sentry-javascript/blob/develop/CHANGELOG.md#7400)
  - [diff](https://github.com/getsentry/sentry-javascript/compare/7.37.2...7.40.0)
- Bump CLI from v2.10.0 to v2.14.3 ([#2848](https://github.com/getsentry/sentry-react-native/pull/2848), [#2869](https://github.com/getsentry/sentry-react-native/pull/2869))
  - [changelog](https://github.com/getsentry/sentry-cli/blob/master/CHANGELOG.md#2143)
  - [diff](https://github.com/getsentry/sentry-cli/compare/2.10.0...2.14.3)
- Bump Android SDK from v6.14.0 to v6.15.0 ([#2868](https://github.com/getsentry/sentry-react-native/pull/2868))
  - [changelog](https://github.com/getsentry/sentry-java/blob/main/CHANGELOG.md#6150)
  - [diff](https://github.com/getsentry/sentry-java/compare/6.14.0...6.15.0)

## 5.0.0

The React Native SDK version 5 supports both Legacy (from RN 0.65 and above) and New Architecture (from RN 0.69 and above) as well as the new React Native Gradle Plugin (introduced in RN 0.71). For detailed [migration guide visit our docs](https://docs.sentry.io/platforms/react-native/migration/#from-4x-to-5x).

### Features

- Add support for the RN New Architecture, backwards compatible RNSentry Turbo Module ([#2522](https://github.com/getsentry/sentry-react-native/pull/2522))
- Add View Hierarchy to the crashed/errored events ([#2708](https://github.com/getsentry/sentry-react-native/pull/2708))
- Send react native js engine, turbo module, fabric flags and component stack in Event contexts ([#2552](https://github.com/getsentry/sentry-react-native/pull/2552))
- Sync `tags`, `extra`, `fingerprint`, `level`, `environment` and `breadcrumbs` from `sentry-cocoa` during event processing. ([#2713](https://github.com/getsentry/sentry-react-native/pull/2713))
  - `breadcrumb.level` value `log` is transformed to `debug` when syncing with native layers.
  - Remove `breadcrumb.level` value `critical` transformation to `fatal`.
  - Default `breadcrumb.level` is `info`

### Breaking changes

- Option `enableAutoPerformanceTracking` renamed to `enableAutoPerformanceTracing`
- Option `enableOutOfMemoryTracking` renamed to `enableWatchdogTerminationTracking`
- Remove link hooks (RN 0.68 and older) ([#2332](https://github.com/getsentry/sentry-react-native/pull/2332))
- iOS min target 11, Android API min 21, min React Native version 0.65 ([#2522](https://github.com/getsentry/sentry-react-native/pull/2522), [#2687](https://github.com/getsentry/sentry-react-native/pull/2687))
- New ReactNativeTracingOptions ([#2481](https://github.com/getsentry/sentry-react-native/pull/2481))
  - `idleTimeout` renamed to `idleTimeoutMs`
  - `maxTransactionDuration` renamed to `finalTimeoutMs`
- `touchEventBoundaryProps.labelName` property instead of default `accessibilityLabel` fallback ([#2712](https://github.com/getsentry/sentry-react-native/pull/2712))
- Message event current stack trace moved from `exception` to `threads` ([#2694](https://github.com/getsentry/sentry-react-native/pull/2694))

### Fixes

- Unreachable fallback to fetch transport if native is not available ([#2695](https://github.com/getsentry/sentry-react-native/pull/2695))

### Dependencies

- Bump Cocoa SDK from v7.31.5 to v8.0.0 ([#2756](https://github.com/getsentry/sentry-react-native/pull/2756))
  - [changelog](https://github.com/getsentry/sentry-cocoa/blob/main/CHANGELOG.md#800)
  - [diff](https://github.com/getsentry/sentry-cocoa/compare/7.31.5...8.0.0)
- Bump CLI from v1.74.4 to v2.10.0 ([#2669](https://github.com/getsentry/sentry-react-native/pull/2669))
  - [changelog](https://github.com/getsentry/sentry-cli/blob/master/CHANGELOG.md#2100)
  - [diff](https://github.com/getsentry/sentry-cli/compare/1.74.4...2.10.0)

## 4.15.0

### Features

- Collect modules script for XCode builds supports NODE_BINARY to set path to node executable ([#2805](https://github.com/getsentry/sentry-react-native/pull/2805))

### Fixes

- React Native Error Handlers Integration doesn't crash if ErrorUtils are not available ([#2808](https://github.com/getsentry/sentry-react-native/pull/2808))

### Dependencies

- Bump Android SDK from v6.12.1 to v6.14.0 ([#2790](https://github.com/getsentry/sentry-react-native/pull/2790), [#2809](https://github.com/getsentry/sentry-react-native/pull/2809), [#2828](https://github.com/getsentry/sentry-react-native/pull/2828))
  - [changelog](https://github.com/getsentry/sentry-java/blob/main/CHANGELOG.md#6140)
  - [diff](https://github.com/getsentry/sentry-java/compare/6.12.1...6.14.0)
- Bump Sample React Native from v0.71.0 to v0.71.1 ([#2767](https://github.com/getsentry/sentry-react-native/pull/2767))
  - [changelog](https://github.com/facebook/react-native/blob/main/CHANGELOG.md#v0711)
  - [diff](https://github.com/facebook/react-native/compare/v0.71.0...v0.71.1)
- Bump JavaScript SDK from v7.32.1 to v7.37.2 ([#2785](https://github.com/getsentry/sentry-react-native/pull/2785), [#2799](https://github.com/getsentry/sentry-react-native/pull/2799), [#2818](https://github.com/getsentry/sentry-react-native/pull/2818))
  - [changelog](https://github.com/getsentry/sentry-javascript/blob/master/CHANGELOG.md#7372)
  - [diff](https://github.com/getsentry/sentry-javascript/compare/7.32.1...7.37.2)

## 5.0.0-rc.1

### Fixes

- React Native Error Handlers Integration doesn't crash if ErrorUtils are not available ([#2808](https://github.com/getsentry/sentry-react-native/pull/2808))

## 5.0.0-beta.2

### Features

- Add View Hierarchy to the crashed/errored events ([#2708](https://github.com/getsentry/sentry-react-native/pull/2708))
- Collect modules script for XCode builds supports NODE_BINARY to set path to node executable ([#2805](https://github.com/getsentry/sentry-react-native/pull/2805))

### Dependencies

- Bump Android SDK from v6.12.1 to v6.14.0 ([#2790](https://github.com/getsentry/sentry-react-native/pull/2790), [#2809](https://github.com/getsentry/sentry-react-native/pull/2809), [#2828](https://github.com/getsentry/sentry-react-native/pull/2828))
  - [changelog](https://github.com/getsentry/sentry-java/blob/main/CHANGELOG.md#6140)
  - [diff](https://github.com/getsentry/sentry-java/compare/6.12.1...6.14.0)
- Bump Sample React Native from v0.71.0 to v0.71.1 ([#2767](https://github.com/getsentry/sentry-react-native/pull/2767))
  - [changelog](https://github.com/facebook/react-native/blob/main/CHANGELOG.md#v0711)
  - [diff](https://github.com/facebook/react-native/compare/v0.71.0...v0.71.1)
- Bump JavaScript SDK from v7.32.1 to v7.37.2 ([#2785](https://github.com/getsentry/sentry-react-native/pull/2785), [#2799](https://github.com/getsentry/sentry-react-native/pull/2799), [#2818](https://github.com/getsentry/sentry-react-native/pull/2818))
  - [changelog](https://github.com/getsentry/sentry-javascript/blob/master/CHANGELOG.md#7372)
  - [diff](https://github.com/getsentry/sentry-javascript/compare/7.32.1...7.37.2)

## 5.0.0-beta.1

- Latest changes from 4.14.0

### Breaking changes

- Option `enableAutoPerformanceTracking` renamed to `enableAutoPerformanceTracing`
- Option `enableOutOfMemoryTracking` renamed to `enableWatchdogTerminationTracking`

### Features

- Sync `tags`, `extra`, `fingerprint`, `level`, `environment` and `breadcrumbs` from `sentry-cocoa` during event processing. ([#2713](https://github.com/getsentry/sentry-react-native/pull/2713))
  - `breadcrumb.level` value `log` is transformed to `debug` when syncing with native layers.
  - Remove `breadcrumb.level` value `critical` transformation to `fatal`.
  - Default `breadcrumb.level` is `info`

### Dependencies

- Bump Cocoa SDK from v7.31.5 to v8.0.0 ([#2756](https://github.com/getsentry/sentry-react-native/pull/2756))
  - [changelog](https://github.com/getsentry/sentry-cocoa/blob/main/CHANGELOG.md#800)
  - [diff](https://github.com/getsentry/sentry-cocoa/compare/7.31.5...8.0.0)
- Bump Android SDK from v6.12.1 to v6.13.0 ([#2790](https://github.com/getsentry/sentry-react-native/pull/2790))
  - [changelog](https://github.com/getsentry/sentry-java/blob/main/CHANGELOG.md#6130)
  - [diff](https://github.com/getsentry/sentry-java/compare/6.12.1...6.13.0)

## 4.14.0

### Features

- Add support for RNGP introduced in React Native 0.71.0 ([#2759](https://github.com/getsentry/sentry-react-native/pull/2759))

### Fixes

- Take screenshot runs on UI thread on Android ([#2743](https://github.com/getsentry/sentry-react-native/pull/2743))

### Dependencies

- Bump Android SDK from v6.11.0 to v6.12.1 ([#2755](https://github.com/getsentry/sentry-react-native/pull/2755))
  - [changelog](https://github.com/getsentry/sentry-java/blob/main/CHANGELOG.md#6121)
  - [diff](https://github.com/getsentry/sentry-java/compare/6.11.0...6.12.1)
- Bump JavaScript SDK from v7.29.0 to v7.32.1 ([#2738](https://github.com/getsentry/sentry-react-native/pull/2738), [#2777](https://github.com/getsentry/sentry-react-native/pull/2777))
  - [changelog](https://github.com/getsentry/sentry-javascript/blob/master/CHANGELOG.md#7321)
  - [diff](https://github.com/getsentry/sentry-javascript/compare/7.29.0...7.32.1)

## 5.0.0-alpha.11

- Latest changes from 4.13.0

### Breaking changes

- Message event current stack trace moved from exception to threads ([#2694](https://github.com/getsentry/sentry-react-native/pull/2694))
- `touchEventBoundaryProps.labelName` property instead of default `accessibilityLabel` fallback ([#2712](https://github.com/getsentry/sentry-react-native/pull/2712))

### Fixes

- Unreachable fallback to fetch transport if native is not available ([#2695](https://github.com/getsentry/sentry-react-native/pull/2695))

## 4.13.0

### Fixes

- Missing `originalException` in `beforeSend` for events from react native error handler ([#2706](https://github.com/getsentry/sentry-react-native/pull/2706))
- ModulesLoader integration returns original event if native is not available and event modules overwrite native modules ([#2730](https://github.com/getsentry/sentry-react-native/pull/2730))

### Dependencies

- Bump Cocoa SDK from v7.31.3 to v7.31.5 ([#2699](https://github.com/getsentry/sentry-react-native/pull/2699), [#2714](https://github.com/getsentry/sentry-react-native/pull/2714))
  - [changelog](https://github.com/getsentry/sentry-cocoa/blob/8.0.0/CHANGELOG.md#7315)
  - [diff](https://github.com/getsentry/sentry-cocoa/compare/7.31.3...7.31.5)
- Bump JavaScript SDK from v7.26.0 to v7.29.0 ([#2705](https://github.com/getsentry/sentry-react-native/pull/2705), [#2709](https://github.com/getsentry/sentry-react-native/pull/2709), [#2715](https://github.com/getsentry/sentry-react-native/pull/2715), [#2736](https://github.com/getsentry/sentry-react-native/pull/2736))
  - [changelog](https://github.com/getsentry/sentry-javascript/blob/master/CHANGELOG.md#7290)
  - [diff](https://github.com/getsentry/sentry-javascript/compare/7.26.0...7.29.0)
- Bump Android SDK from v6.9.2 to v6.11.0 ([#2704](https://github.com/getsentry/sentry-react-native/pull/2704), [#2724](https://github.com/getsentry/sentry-react-native/pull/2724))
  - [changelog](https://github.com/getsentry/sentry-java/blob/main/CHANGELOG.md#6110)
  - [diff](https://github.com/getsentry/sentry-java/compare/6.9.2...6.11.0)

## 4.12.0

### Features

- Add `lastEventId` method to the API ([#2675](https://github.com/getsentry/sentry-react-native/pull/2675))

### Fix

- `Sentry.startTransaction` doesn't require `op` ([#2691](https://github.com/getsentry/sentry-react-native/pull/2691))

### Dependencies

- Bump Cocoa SDK from v7.31.2 to v7.31.3 ([#2647](https://github.com/getsentry/sentry-react-native/pull/2647))
  - [changelog](https://github.com/getsentry/sentry-cocoa/blob/8.0.0/CHANGELOG.md#7313)
  - [diff](https://github.com/getsentry/sentry-cocoa/compare/7.31.2...7.31.3)
- Bump JavaScript SDK from v7.21.1 to v7.26.0 ([#2672](https://github.com/getsentry/sentry-react-native/pull/2672), [#2648](https://github.com/getsentry/sentry-react-native/pull/2648), [#2692](https://github.com/getsentry/sentry-react-native/pull/2692))
  - [changelog](https://github.com/getsentry/sentry-javascript/blob/master/CHANGELOG.md#7260)
  - [diff](https://github.com/getsentry/sentry-javascript/compare/7.21.1...7.26.0)
- Bump Android SDK from v6.9.1 to v6.9.2 ([#2677](https://github.com/getsentry/sentry-react-native/pull/2677))
  - [changelog](https://github.com/getsentry/sentry-java/blob/main/CHANGELOG.md#692)
  - [diff](https://github.com/getsentry/sentry-java/compare/6.9.1...6.9.2)

## 5.0.0-alpha.10

- Latest changes from 4.11.0

### Dependencies

- Bump CLI from v1.74.4 to v2.10.0 ([#2669](https://github.com/getsentry/sentry-react-native/pull/2669))
  - [changelog](https://github.com/getsentry/sentry-cli/blob/master/CHANGELOG.md#2100)
  - [diff](https://github.com/getsentry/sentry-cli/compare/1.74.4...2.10.0)

## 4.11.0

### Features

- Screenshots ([#2610](https://github.com/getsentry/sentry-react-native/pull/2610))

## 4.10.1

### Fixes

- Bump Wizard from v1.2.17 to v1.4.0 ([#2645](https://github.com/getsentry/sentry-react-native/pull/2645))
  - [changelog](https://github.com/getsentry/sentry-wizard/blob/master/CHANGELOG.md#140)
  - [diff](https://github.com/getsentry/sentry-wizard/compare/v1.2.17...v1.4.0)
- Android builds without ext config, auto create assets dir for modules ([#2652](https://github.com/getsentry/sentry-react-native/pull/2652))
- Exit gracefully if source map file for collecting modules doesn't exist ([#2655](https://github.com/getsentry/sentry-react-native/pull/2655))
- Create only one clean-up tasks for modules collection ([#2657](https://github.com/getsentry/sentry-react-native/pull/2657))

### Dependencies

- Bump Android SDK from v6.8.0 to v6.9.1 ([#2653](https://github.com/getsentry/sentry-react-native/pull/2653))
  - [changelog](https://github.com/getsentry/sentry-java/blob/main/CHANGELOG.md#691)
  - [diff](https://github.com/getsentry/sentry-java/compare/6.8.0...6.9.1)

## 5.0.0-alpha.9

- Latest changes from 4.10.0

### Fixes

- Add missing source Spec for RNSentry Codegen. ([#2639](https://github.com/getsentry/sentry-react-native/pull/2639))

## 4.10.0

### Features

- JS Runtime dependencies are sent in Events ([#2606](https://github.com/getsentry/sentry-react-native/pull/2606))
  - To collect JS dependencies on iOS add `../node_modules/@sentry/react-native/scripts/collect-modules.sh` at the end of the `Bundle React Native code and images` build phase. The collection only works on Release builds. Android builds have a new step in `sentry.gradle` plugin. More in [the migration documentation](https://docs.sentry.io/platforms/react-native/migration#from-48x-to-49x).

### Dependencies

- Bump JavaScript SDK from v7.20.1 to v7.21.1 ([#2636](https://github.com/getsentry/sentry-react-native/pull/2636))
  - [changelog](https://github.com/getsentry/sentry-javascript/blob/master/CHANGELOG.md#7211)
  - [diff](https://github.com/getsentry/sentry-javascript/compare/7.20.1...7.21.1)

## 5.0.0-alpha.8

- Latest changes from 4.9.0

## 4.9.0

### Features

- Add `maxQueueSize` option ([#2578](https://github.com/getsentry/sentry-react-native/pull/2578))

### Fixes

- Use `Scope` class rather than `Scope` type for top-level functions ([#2627](https://github.com/getsentry/sentry-react-native/pull/2627))

### Dependencies

- Bump JavaScript SDK from v7.16.0 to v7.20.1 ([#2582](https://github.com/getsentry/sentry-react-native/pull/2582), [#2598](https://github.com/getsentry/sentry-react-native/pull/2598), [#2632](https://github.com/getsentry/sentry-react-native/pull/2632), [#2607](https://github.com/getsentry/sentry-react-native/pull/2607))
  - [changelog](https://github.com/getsentry/sentry-javascript/blob/master/CHANGELOG.md#7201)
  - [diff](https://github.com/getsentry/sentry-javascript/compare/7.16.0...7.20.1)
- Bump Cocoa SDK from v7.29.0 to v7.31.2 ([#2592](https://github.com/getsentry/sentry-react-native/pull/2592), [#2601](https://github.com/getsentry/sentry-react-native/pull/2601), [#2629](https://github.com/getsentry/sentry-react-native/pull/2629))
  - [changelog](https://github.com/getsentry/sentry-cocoa/blob/master/CHANGELOG.md#7312)
  - [diff](https://github.com/getsentry/sentry-cocoa/compare/7.29.0...7.31.2)
- Bump Android SDK from v6.6.0 to v6.8.0 ([#2600](https://github.com/getsentry/sentry-react-native/pull/2600), [#2628](https://github.com/getsentry/sentry-react-native/pull/2628))
  - [changelog](https://github.com/getsentry/sentry-java/blob/main/CHANGELOG.md#680)
  - [diff](https://github.com/getsentry/sentry-java/compare/6.6.0...6.8.0)

## 4.8.0

### Fixes

- Message event can have attached stacktrace ([#2577](https://github.com/getsentry/sentry-react-native/pull/2577))
- Fixed maximum call stack exceeded error resulting from large payloads ([#2579](https://github.com/getsentry/sentry-react-native/pull/2579))

### Dependencies

- Bump Android SDK from v6.5.0 to v6.6.0 ([#2572](https://github.com/getsentry/sentry-react-native/pull/2572))
  - [changelog](https://github.com/getsentry/sentry-java/blob/main/CHANGELOG.md#660)
  - [diff](https://github.com/getsentry/sentry-java/compare/6.5.0...6.6.0)
- Bump Cocoa SDK from v7.28.0 to v7.29.0 ([#2571](https://github.com/getsentry/sentry-react-native/pull/2571))
  - [changelog](https://github.com/getsentry/sentry-cocoa/blob/master/CHANGELOG.md#7290)
  - [diff](https://github.com/getsentry/sentry-cocoa/compare/7.28.0...7.29.0)

## 5.0.0-alpha.7

- Latest changes from 4.7.1

### Fixes

- Remove hardcoded Folly version ([#2558](https://github.com/getsentry/sentry-react-native/pull/2558))

### Features

- Send react native js engine, turbo module, fabric flags and component stack in Event contexts ([#2552](https://github.com/getsentry/sentry-react-native/pull/2552))

### Dependencies

- Bump CLI from v1.74.4 to v2.7.0 ([#2457](https://github.com/getsentry/sentry-react-native/pull/2457))
  - [changelog](https://github.com/getsentry/sentry-cli/blob/master/CHANGELOG.md#270)
  - [diff](https://github.com/getsentry/sentry-cli/compare/1.74.4...2.7.0)
- Bump Android SDK from v6.5.0 to v6.6.0 ([#2572](https://github.com/getsentry/sentry-react-native/pull/2572))
  - [changelog](https://github.com/getsentry/sentry-java/blob/main/CHANGELOG.md#660)
  - [diff](https://github.com/getsentry/sentry-java/compare/6.5.0...6.6.0)
- Bump Cocoa SDK from v7.28.0 to v7.29.0 ([#2571](https://github.com/getsentry/sentry-react-native/pull/2571))
  - [changelog](https://github.com/getsentry/sentry-cocoa/blob/master/CHANGELOG.md#7290)
  - [diff](https://github.com/getsentry/sentry-cocoa/compare/7.28.0...7.29.0)

## 4.7.1

### Fixes

- Remove duplicate sdk package record from envelope ([#2570](https://github.com/getsentry/sentry-react-native/pull/2570))
- Fix `appHangsTimeoutInterval` -> `appHangTimeoutInterval` option name ([#2574](https://github.com/getsentry/sentry-react-native/pull/2574))

## 4.7.0

### Dependencies

- Bump Android SDK from v6.4.3 to v6.5.0 ([#2535](https://github.com/getsentry/sentry-react-native/pull/2535))
  - [changelog](https://github.com/getsentry/sentry-java/blob/main/CHANGELOG.md#650)
  - [diff](https://github.com/getsentry/sentry-java/compare/6.4.3...6.5.0)
- Bump JavaScript SDK from v7.14.2 to v7.16.0 ([#2536](https://github.com/getsentry/sentry-react-native/pull/2536), [#2561](https://github.com/getsentry/sentry-react-native/pull/2561))
  - [changelog](https://github.com/getsentry/sentry-javascript/blob/master/CHANGELOG.md#7160)
  - [diff](https://github.com/getsentry/sentry-javascript/compare/7.14.2...7.16.0)
- Bump Cocoa SDK from v7.27.1 to v7.28.0 ([#2548](https://github.com/getsentry/sentry-react-native/pull/2548))
  - [changelog](https://github.com/getsentry/sentry-cocoa/blob/master/CHANGELOG.md#7280)
  - [diff](https://github.com/getsentry/sentry-cocoa/compare/7.27.1...7.28.0)

## 5.0.0-alpha.6

- Latest changes from 4.6.1

### Features

- Add initial support for the RN New Architecture, backwards compatible RNSentry Turbo Module ([#2522](https://github.com/getsentry/sentry-react-native/pull/2522))

### Breaking changes

- New ReactNativeTracingOptions idleTimeoutMs and finalTimeoutMs replacing idleTimeout and maxTransactionDuration respectively ([#2481](https://github.com/getsentry/sentry-react-native/pull/2481))
- iOS min target 12.4, Android API min 21, min React Native version 0.70 ([#2522](https://github.com/getsentry/sentry-react-native/pull/2522))

### Dependencies

- Bump Android SDK from v6.4.3 to v6.5.0 ([#2535](https://github.com/getsentry/sentry-react-native/pull/2535))
  - [changelog](https://github.com/getsentry/sentry-java/blob/main/CHANGELOG.md#650)
  - [diff](https://github.com/getsentry/sentry-java/compare/6.4.3...6.5.0)
- Bump JavaScript SDK from v7.14.2 to v7.15.0 ([#2536](https://github.com/getsentry/sentry-react-native/pull/2536))
  - [changelog](https://github.com/getsentry/sentry-javascript/blob/master/CHANGELOG.md#7150)
  - [diff](https://github.com/getsentry/sentry-javascript/compare/7.14.2...7.15.0)

## 4.6.1

### Fixes

- Make `configureScope` callback safe [#2510](https://github.com/getsentry/sentry-react-native/pull/2510)
- Allows collecting app start and slow/frozen frames if Native SDK is inited manually [#2517](https://github.com/getsentry/sentry-react-native/pull/2517)
- Nested breadcrumb data on android was not treated correctly [#2519](https://github.com/getsentry/sentry-react-native/pull/2519)

### Dependencies

- Bump JavaScript SDK from v7.14.0 to v7.14.2 ([#2511](https://github.com/getsentry/sentry-react-native/pull/2511), [#2526](https://github.com/getsentry/sentry-react-native/pull/2526))
  - [changelog](https://github.com/getsentry/sentry-javascript/blob/master/CHANGELOG.md#7142)
  - [diff](https://github.com/getsentry/sentry-javascript/compare/7.14.0...7.14.2)
- Bump Cocoa SDK from v7.27.0 to v7.27.1 ([#2521](https://github.com/getsentry/sentry-react-native/pull/2521))
  - [changelog](https://github.com/getsentry/sentry-cocoa/blob/master/CHANGELOG.md#7271)
  - [diff](https://github.com/getsentry/sentry-cocoa/compare/7.27.0...7.27.1)
- Bump Android SDK from v6.4.2 to v6.4.3 ([#2520](https://github.com/getsentry/sentry-react-native/pull/2520))
  - [changelog](https://github.com/getsentry/sentry-java/blob/main/CHANGELOG.md#643)
  - [diff](https://github.com/getsentry/sentry-java/compare/6.4.2...6.4.3)

## 5.0.0-alpha.5

### Fixes

- Make `configureScope` callback safe [#2510](https://github.com/getsentry/sentry-react-native/pull/2510)

### Dependencies

- Bump JavaScript SDK from v7.14.0 to v7.14.1 ([#2511](https://github.com/getsentry/sentry-react-native/pull/2511))
  - [changelog](https://github.com/getsentry/sentry-javascript/blob/master/CHANGELOG.md#7141)
  - [diff](https://github.com/getsentry/sentry-javascript/compare/7.14.0...7.14.1)
- Bump Cocoa SDK from v7.27.0 to v7.27.1 ([#2521](https://github.com/getsentry/sentry-react-native/pull/2521))
  - [changelog](https://github.com/getsentry/sentry-cocoa/blob/master/CHANGELOG.md#7271)
  - [diff](https://github.com/getsentry/sentry-cocoa/compare/7.27.0...7.27.1)
- Bump Android SDK from v6.4.2 to v6.4.3 ([#2520](https://github.com/getsentry/sentry-react-native/pull/2520))
  - [changelog](https://github.com/getsentry/sentry-java/blob/main/CHANGELOG.md#643)
  - [diff](https://github.com/getsentry/sentry-java/compare/6.4.2...6.4.3)

## 4.6.0

### Fixes

- SDK Gracefully downgrades when callback throws an error ([#2502](https://github.com/getsentry/sentry-react-native/pull/2502))
- React Navigation v5 ignores when current route is undefined after state changed. ([#2484](https://github.com/getsentry/sentry-react-native/pull/2484))

### Features

- Add ClientReports ([#2496](https://github.com/getsentry/sentry-react-native/pull/2496))

### Sentry Self-hosted Compatibility

- Starting with version `4.6.0` of the `@sentry/react-native` package, [Sentry's self hosted version >= v21.9.0](https://github.com/getsentry/self-hosted/releases) is required or you have to manually disable sending client reports via the `sendClientReports` option. This only applies to self-hosted Sentry. If you are using [sentry.io](https://sentry.io), no action is needed.

### Dependencies

- Bump Cocoa SDK from v7.25.1 to v7.27.0 ([#2500](https://github.com/getsentry/sentry-react-native/pull/2500), [#2506](https://github.com/getsentry/sentry-react-native/pull/2506))
  - [changelog](https://github.com/getsentry/sentry-cocoa/blob/master/CHANGELOG.md#7270)
  - [diff](https://github.com/getsentry/sentry-cocoa/compare/7.25.1...7.27.0)
- Bump JavaScript SDK from v7.13.0 to v7.14.0 ([#2504](https://github.com/getsentry/sentry-react-native/pull/2504))
  - [changelog](https://github.com/getsentry/sentry-javascript/blob/master/CHANGELOG.md#7140)
  - [diff](https://github.com/getsentry/sentry-javascript/compare/7.13.0...7.14.0)

## 5.0.0-alpha.4

- Latest changes from 4.5.0

### Breaking changes

- New ReactNativeTracingOptions idleTimeoutMs and finalTimeoutMs replacing idleTimeout and maxTransactionDuration respectively ([#2481](https://github.com/getsentry/sentry-react-native/pull/2481))

## 4.5.0

### Features

- Add user feedback ([#2486](https://github.com/getsentry/sentry-react-native/pull/2486))
- Add typings for app hang functionality ([#2479](https://github.com/getsentry/sentry-react-native/pull/2479))

### Fixes

- Update warm/cold start span ops ([#2487](https://github.com/getsentry/sentry-react-native/pull/2487))
- Detect hard crash the same as native sdks ([#2480](https://github.com/getsentry/sentry-react-native/pull/2480))
- Integrations factory receives default integrations ([#2494](https://github.com/getsentry/sentry-react-native/pull/2494))

### Dependencies

- Bump Android SDK from v6.4.1 to v6.4.2 ([#2485](https://github.com/getsentry/sentry-react-native/pull/2485))
  - [changelog](https://github.com/getsentry/sentry-java/blob/main/CHANGELOG.md#642)
  - [diff](https://github.com/getsentry/sentry-java/compare/6.4.1...6.4.2)
- Bump JavaScript SDK from v7.12.1 to v7.13.0 ([#2478](https://github.com/getsentry/sentry-react-native/pull/2478))
  - [changelog](https://github.com/getsentry/sentry-javascript/blob/master/CHANGELOG.md#7130)
  - [diff](https://github.com/getsentry/sentry-javascript/compare/7.12.1...7.13.0)

## 4.4.0

### Features

- Add attachments support ([#2463](https://github.com/getsentry/sentry-react-native/pull/2463))

## 4.3.1

### Fixes

- ReactNativeTracingOptions maxTransactionDuration is in seconds ([#2469](https://github.com/getsentry/sentry-react-native/pull/2469))

### Dependencies

- Bump Cocoa SDK from v7.24.1 to v7.25.1 ([#2465](https://github.com/getsentry/sentry-react-native/pull/2465))
  - [changelog](https://github.com/getsentry/sentry-cocoa/blob/master/CHANGELOG.md#7251)
  - [diff](https://github.com/getsentry/sentry-cocoa/compare/7.24.1...7.25.1)

## 5.0.0-alpha.3

- Latest changes from 4.3.x

### Dependencies

- Bump Wizard from v2.0.0 to v2.2.0 ([#2460](https://github.com/getsentry/sentry-react-native/pull/2460))
  - [changelog](https://github.com/getsentry/sentry-wizard/blob/master/CHANGELOG.md#v220)
  - [diff](https://github.com/getsentry/sentry-wizard/compare/v2.0.0...v2.2.0)

## 4.3.0

### Features

- Add Transaction Source for Dynamic Sampling Context ([#2454](https://github.com/getsentry/sentry-react-native/pull/2454))

### Dependencies

- Bump Cocoa SDK from v7.23.0 to v7.24.1 ([#2456](https://github.com/getsentry/sentry-react-native/pull/2456))
  - [changelog](https://github.com/getsentry/sentry-cocoa/blob/master/CHANGELOG.md#7241)
  - [diff](https://github.com/getsentry/sentry-cocoa/compare/7.23.0...7.24.1)
- Bump Android SDK from v6.3.1 to v6.4.1 ([#2437](https://github.com/getsentry/sentry-react-native/pull/2437))
  - [changelog](https://github.com/getsentry/sentry-java/blob/main/CHANGELOG.md#641)
  - [diff](https://github.com/getsentry/sentry-java/compare/6.3.1...6.4.1)
- Bump JavaScript SDK from v7.9.0 to v7.12.1 ([#2451](https://github.com/getsentry/sentry-react-native/pull/2451))
  - [changelog](https://github.com/getsentry/sentry-javascript/blob/master/CHANGELOG.md#7121)
  - [diff](https://github.com/getsentry/sentry-javascript/compare/7.9.0...7.12.1)

## 4.2.4

### Fixes

- ReactNativeTracing wrongly marks transactions as deadline_exceeded when it reaches the idleTimeout ([#2427](https://github.com/getsentry/sentry-react-native/pull/2427))

## 5.0.0-alpha.2

- Latest changes from 4.2.x

## 5.0.0-alpha.1

### Fixes

- Auto linking for RN >= 0.69 ([#2332](https://github.com/getsentry/sentry-react-native/pull/2332))

## 4.2.3

### Fixes

- Bump Cocoa SDK to v7.23.0 ([#2401](https://github.com/getsentry/sentry-react-native/pull/2401))
  - [changelog](https://github.com/getsentry/sentry-cocoa/blob/master/CHANGELOG.md#7230)
  - [diff](https://github.com/getsentry/sentry-cocoa/compare/7.22.0...7.23.0)
- Bump Android SDK to v6.3.1 ([#2410](https://github.com/getsentry/sentry-react-native/pull/2410))
  - [changelog](https://github.com/getsentry/sentry-java/blob/main/CHANGELOG.md#631)
  - [diff](https://github.com/getsentry/sentry-java/compare/6.3.0...6.3.1)
- Bump JavaScript SDK to v7.9.0 ([#2412](https://github.com/getsentry/sentry-react-native/pull/2412))
  - [changelog](https://github.com/getsentry/sentry-javascript/blob/master/CHANGELOG.md#790)
  - [diff](https://github.com/getsentry/sentry-javascript/compare/7.7.0...7.9.0)

## 4.2.2

### Fixes

- Should not ignore `options.transport` function provided in `Sentry.init(...)` ([#2398](https://github.com/getsentry/sentry-react-native/pull/2398))

## 4.2.1

### Fixes

- SENTRY_DIST accepts non-number values on Android ([#2395](https://github.com/getsentry/sentry-react-native/pull/2395))

### Features

- Bump Cocoa SDK to v7.22.0 ([#2392](https://github.com/getsentry/sentry-react-native/pull/2392))
  - [changelog](https://github.com/getsentry/sentry-cocoa/blob/master/CHANGELOG.md#7220)
  - [diff](https://github.com/getsentry/sentry-cocoa/compare/7.21.0...7.22.0)

## 4.2.0

### Features

- Bump Cocoa SDK to v7.21.0 ([#2374](https://github.com/getsentry/sentry-react-native/pull/2374))
  - [changelog](https://github.com/getsentry/sentry-cocoa/blob/master/CHANGELOG.md#7210)
  - [diff](https://github.com/getsentry/sentry-cocoa/compare/7.20.0...7.21.0)
- Bump Android SDK to v6.3.0 ([#2380](https://github.com/getsentry/sentry-react-native/pull/2380))
  - [changelog](https://github.com/getsentry/sentry-java/blob/main/CHANGELOG.md#630)
  - [diff](https://github.com/getsentry/sentry-java/compare/6.1.4...6.3.0)
- Bump JavaScript SDK to v7.7.0 ([#2375](https://github.com/getsentry/sentry-react-native/pull/2375))
  - [changelog](https://github.com/getsentry/sentry-javascript/blob/master/CHANGELOG.md#770)
  - [diff](https://github.com/getsentry/sentry-javascript/compare/7.6.0...7.7.0)

## 4.1.3

### Fixes

- Solve reference to private cocoa SDK class ([#2369](https://github.com/getsentry/sentry-react-native/pull/2369))

## 4.1.2

### Fixes

- Set default unit for measurements ([#2360](https://github.com/getsentry/sentry-react-native/pull/2360))
- When using SENTRY_DIST env. var. on Android, SDK fails to convert to an Integer ([#2365](https://github.com/getsentry/sentry-react-native/pull/2365))

### Features

- Bump JavaScript SDK to v7.6.0 ([#2361](https://github.com/getsentry/sentry-react-native/pull/2361))
  - [changelog](https://github.com/getsentry/sentry-javascript/blob/master/CHANGELOG.md#760)
  - [diff](https://github.com/getsentry/sentry-javascript/compare/7.5.1...7.6.0)

## 4.1.1

### Features

- Bump Cocoa SDK to v7.20.0 ([#2341](https://github.com/getsentry/sentry-react-native/pull/2341), [#2356](https://github.com/getsentry/sentry-react-native/pull/2356))
  - [changelog](https://github.com/getsentry/sentry-cocoa/blob/master/CHANGELOG.md#7200)
  - [diff](https://github.com/getsentry/sentry-cocoa/compare/7.18.1...7.20.0)
- Bump JavaScript SDK to v7.5.1 ([#2342](https://github.com/getsentry/sentry-react-native/pull/2342), [#2350](https://github.com/getsentry/sentry-react-native/pull/2350))
  - [changelog](https://github.com/getsentry/sentry-javascript/blob/master/CHANGELOG.md#751)
  - [diff](https://github.com/getsentry/sentry-javascript/compare/7.3.1...7.5.1)

## 4.1.0

- Fix: Send DidBecomeActiveNotification when OOM enabled ([#2326](https://github.com/getsentry/sentry-react-native/pull/2326))
- Fix: SDK overwrites the user defined ReactNativeTracing ([#2319](https://github.com/getsentry/sentry-react-native/pull/2319))
- Bump Sentry JavaScript 7.3.1 ([#2306](https://github.com/getsentry/sentry-react-native/pull/2306))
  - [changelog](https://github.com/getsentry/sentry-javascript/blob/7.3.1/CHANGELOG.md)
  - [diff](https://github.com/getsentry/sentry-javascript/compare/7.1.1...7.3.1)
- Bump Sentry Cocoa 7.18.1 ([#2320](https://github.com/getsentry/sentry-react-native/pull/2320))
  - [changelog](https://github.com/getsentry/sentry-cocoa/blob/7.18.1/CHANGELOG.md)
  - [diff](https://github.com/getsentry/sentry-cocoa/compare/7.18.0...7.18.1)
- Bump Sentry Android 6.1.4 ([#2320](https://github.com/getsentry/sentry-react-native/pull/2320))
  - [changelog](https://github.com/getsentry/sentry-java/blob/6.1.4/CHANGELOG.md)
  - [diff](https://github.com/getsentry/sentry-java/compare/6.1.2...6.1.4)

## 4.0.2

- Fix Calculate the absolute number of Android versionCode ([#2313](https://github.com/getsentry/sentry-react-native/pull/2313))

## 4.0.1

- Filter out app start with more than 60s ([#2303](https://github.com/getsentry/sentry-react-native/pull/2303))

## 4.0.0

- Bump Sentry JavaScript 7.1.1 ([#2279](https://github.com/getsentry/sentry-react-native/pull/2279))
  - [changelog](https://github.com/getsentry/sentry-javascript/blob/7.1.1/CHANGELOG.md)
  - [diff](https://github.com/getsentry/sentry-javascript/compare/6.19.2...7.1.1)
- Bump Sentry Cocoa 7.18.0 ([#2303](https://github.com/getsentry/sentry-react-native/pull/2303))
  - [changelog](https://github.com/getsentry/sentry-cocoa/blob/7.18.0/CHANGELOG.md)
  - [diff](https://github.com/getsentry/sentry-cocoa/compare/7.11.0...7.18.0)
- Bump Sentry Android 6.1.2 ([#2303](https://github.com/getsentry/sentry-react-native/pull/2303))
  - [changelog](https://github.com/getsentry/sentry-java/blob/6.1.2/CHANGELOG.md)
  - [diff](https://github.com/getsentry/sentry-java/compare/5.7.0...6.1.2)

## Breaking changes

By bumping Sentry Javascript, new breaking changes were introduced, to know more what was changed, check the [breaking changes changelog](https://github.com/getsentry/sentry-javascript/blob/7.0.0/CHANGELOG.md#breaking-changes) from Sentry Javascript.

## 4.0.0-beta.5

- Fix warning missing DSN on BrowserClient. ([#2294](https://github.com/getsentry/sentry-react-native/pull/2294))

## 4.0.0-beta.4

- Bump Sentry Cocoa 7.17.0 ([#2300](https://github.com/getsentry/sentry-react-native/pull/2300))
  - [changelog](https://github.com/getsentry/sentry-cocoa/blob/7.17.0/CHANGELOG.md)
  - [diff](https://github.com/getsentry/sentry-cocoa/compare/7.16.1...7.17.0)
- Bump Sentry Android 6.1.1 ([#2300](https://github.com/getsentry/sentry-react-native/pull/2300))
  - [changelog](https://github.com/getsentry/sentry-java/blob/6.1.1/CHANGELOG.md)
  - [diff](https://github.com/getsentry/sentry-java/compare/6.0.0...6.1.1)

## 4.0.0-beta.3

- Bump Sentry Cocoa 7.16.1 ([#2279](https://github.com/getsentry/sentry-react-native/pull/2283))
  - [changelog](https://github.com/getsentry/sentry-cocoa/blob/7.16.1/CHANGELOG.md)
  - [diff](https://github.com/getsentry/sentry-cocoa/compare/7.11.0...7.16.1)

## 4.0.0-beta.2

- Bump Sentry JavaScript 7.1.1 ([#2279](https://github.com/getsentry/sentry-react-native/pull/2279))
  - [changelog](https://github.com/getsentry/sentry-javascript/blob/7.1.1/CHANGELOG.md)
  - [diff](https://github.com/getsentry/sentry-javascript/compare/7.0.0...7.1.1)
- Bump Sentry Android 6.0.0 ([#2281](https://github.com/getsentry/sentry-react-native/pull/2281))
  - [changelog](https://github.com/getsentry/sentry-java/blob/6.0.0/CHANGELOG.md)
  - [diff](https://github.com/getsentry/sentry-java/compare/5.7.0...6.0.0)

## 4.0.0-beta.1

- Bump Sentry JavaScript 7.0.0 ([#2250](https://github.com/getsentry/sentry-react-native/pull/2250))
  - [changelog](https://github.com/getsentry/sentry-javascript/blob/7.0.0/CHANGELOG.md)
  - [diff](https://github.com/getsentry/sentry-javascript/compare/6.19.2...7.0.0)

## Breaking changes

By bumping Sentry Javascript, new breaking changes were introduced, to know more what was changed, check the [breaking changes changelog](https://github.com/getsentry/sentry-javascript/blob/7.0.0/CHANGELOG.md#breaking-changes) from Sentry Javascript.

## 3.4.3

- feat: Support macOS (#2240) by @ospfranco

## 3.4.2

- fix: Fix cold start appearing again after js bundle reload on Android. #2229

## 3.4.1

- fix: Make withTouchEventBoundary options optional #2196

## 3.4.0

### Various fixes & improvements

- Bump: @sentry/javascript dependencies to 6.19.2 (#2175) by @marandaneto

## 3.3.6

- fix: Respect given release if no dist is given during SDK init (#2163)
- Bump: @sentry/javascript dependencies to 6.19.2 (#2175)

## 3.3.5

- Bump: Sentry Cocoa to 7.11.0 and Sentry Android to 5.7.0 (#2160)

## 3.3.4

- fix(android): setContext serializes as context for Android instead of extra (#2155)
- fix(android): Duplicate Breadcrumbs when captuing messages #2153

## 3.3.3

- Bump: Sentry Cocoa to 7.10.2 and Sentry Android to 5.6.3 (#2145)
- fix(android): Upload source maps correctly regardless of version codes #2144

## 3.3.2

- fix: Do not report empty measurements #1983
- fix(iOS): Bump Sentry Cocoa to 7.10.1 and report slow and frozen measurements (#2132)
- fix(iOS): Missing userId on iOS when the user is not set in the Scope (#2133)

## 3.3.1

- feat: Support setting maxCacheItems #2102
- fix: Clear transaction on route change for React Native Navigation #2119

## 3.3.0

- feat: Support enableNativeCrashHandling for iOS #2101
- Bump: Sentry Cocoa 7.10.0 #2100
- feat: Touch events now track components with `sentry-label` prop, falls back to `accessibilityLabel` and then finally `displayName`. #2068
- fix: Respect sentryOption.debug setting instead of #DEBUG build flag for outputting logs #2039
- fix: Passing correct mutableOptions to iOS SDK (#2037)
- Bump: Bump @sentry/javascript dependencies to 6.17.9 #2082
- fix: Discard prior transactions on react navigation dispatch #2053

## 3.2.14-beta.2

- feat: Touch events now track components with `sentry-label` prop, falls back to `accessibilityLabel` and then finally `displayName`. #2068
- fix: Respect sentryOption.debug setting instead of #DEBUG build flag for outputting logs #2039
- fix: Passing correct mutableOptions to iOS SDK (#2037)
- Bump: Bump @sentry/javascript dependencies to 6.17.9 #2082

## 3.2.14-beta.1

- fix: Discard prior transactions on react navigation dispatch #2053

## 3.2.13

- fix(deps): Add `@sentry/wizard` back in as a dependency to avoid missing dependency when running react-native link. #2015
- Bump: sentry-cli to 1.72.0 #2016

## 3.2.12

- fix: fetchNativeDeviceContexts returns an empty Array if no Device Context available #2002
- Bump: Sentry Cocoa 7.9.0 #2011

## 3.2.11

- fix: Polyfill the promise library to permanently fix unhandled rejections #1984

## 3.2.10

- fix: Do not crash if androidx.core isn't available on Android #1981
- fix: App start measurement on Android #1985
- Bump: Sentry Android to 5.5.2 #1985

## 3.2.9

- Deprecate initialScope in favor of configureScope #1963
- Bump: Sentry Android to 5.5.1 and Sentry Cocoa to 7.7.0 #1965

## 3.2.8

### Various fixes & improvements

- replace usage of master to main (30b44232) by @marandaneto

## 3.2.7

- fix: ReactNavigationV4Instrumentation null when evaluating 'state.routes' #1940
- fix: ConcurrentModification exception for frameMetricsAggregator #1939

## 3.2.6

- feat(android): Support monorepo in gradle plugin #1917
- fix: Remove dependency on promiseRejectionTrackingOptions #1928

## 3.2.5

- fix: Fix dynamic require for promise options bypassing try catch block and crashing apps #1923

## 3.2.4

- fix: Warn when promise rejections won't be caught #1886
- Bump: Sentry Android to 5.4.3 and Sentry Cocoa to 7.5.4 #1920

## 3.2.3

### Various fixes & improvements

- fix(ios): tracesSampler becomes NSNull in iOS and the app cannot be started (#1872) by @marandaneto

## 3.2.2

- Bump Sentry Android SDK to 5.3.0 #1860

## 3.2.1

### Various fixes & improvements

- feat(ios): Missing config `enableOutOfMemoryTracking` on iOS/Mac (#1858) by @marandaneto

## 3.2.0

- feat: Routing instrumentation will emit breadcrumbs on route change and set route tag #1837
- Bump Sentry Android SDK to 5.2.4 ([#1844](https://github.com/getsentry/sentry-react-native/pull/1844))

  - [changelog](https://github.com/getsentry/sentry-java/blob/5.2.4/CHANGELOG.md)
  - [diff](https://github.com/getsentry/sentry-java/compare/5.2.0...5.2.4)

- Bump Sentry Cocoa SDK to 7.4.8 ([#1856](https://github.com/getsentry/sentry-react-native/pull/1856))
  - [changelog](https://github.com/getsentry/sentry-cocoa/blob/7.4.8/CHANGELOG.md)
  - [diff](https://github.com/getsentry/sentry-cocoa/compare/7.3.0...7.4.8)

## 3.2.0-beta.2

- fix: Type React Native Navigation instrumentation constructor argument as unknown to avoid typescript errors #1817

## 3.2.0-beta.1

- feat: Routing instrumentation for React Native Navigation #1774

## 3.1.1

- Bump Sentry Android SDK to 5.2.0 ([#1785](https://github.com/getsentry/sentry-react-native/pull/1785))

  - [changelog](https://github.com/getsentry/sentry-java/blob/5.2.0/CHANGELOG.md)
  - [diff](https://github.com/getsentry/sentry-java/compare/5.1.2...5.2.0)

- Bump Sentry Cocoa SDK to 7.3.0 ([#1785](https://github.com/getsentry/sentry-react-native/pull/1785))
  - [changelog](https://github.com/getsentry/sentry-cocoa/blob/7.3.0/CHANGELOG.md)
  - [diff](https://github.com/getsentry/sentry-cocoa/compare/7.2.6...7.3.0)

## 3.1.0

- Feat: Allow custom release for source map upload scripts #1548
- ref: Remove v5 prefix from react navigation instrumentation to support v6 #1768

## 3.0.3

- Fix: Set Java 8 for source and target compatibility if not using AGP >= 4.2.x (#1763)

## 3.0.2

- Bump: Android tooling API 30 (#1761)

## 3.0.1

- fix: Add sentry-cli as a dependency #1755

## 3.0.0

- feat: Align `event.origin`, `event.environment` with other hybrid sdks #1749
- feat: Add native sdk package info onto events #1749
- build(js): Bump sentry-javascript dependencies to 6.12.0 #1750
- fix: Fix native frames not being added to transactions #1752
- build(android): Bump sentry-android to 5.1.2 #1753
- build(ios): Bump sentry-cocoa to 7.2.6 #1753
- fix: Move @sentry/wizard dependency to devDependencies #1751

## 3.0.0-beta.3

- feat: Add `wrap` wrapper method with profiler and touch event boundary #1728
- feat: App-start measurements, if using the `wrap` wrapper, will now finish on the root component mount #1728

## 3.0.0-beta.2

- feat: Native slow/frozen frames measurements #1711

## 3.0.0-beta.1

- build(ios): Bump sentry-cocoa to 7.2.0-beta.9 #1704
- build(android): Bump sentry-android to 5.1.0-beta.9 #1704
- feat: Add app start measurements to the first transaction #1704
- feat: Create an initial initial ui.load transaction by default #1704
- feat: Add `enableAutoPerformanceTracking` flag that enables auto performance when tracing is enabled #1704

## 2.7.0-beta.1

- feat: Track stalls in the JavaScript event loop as measurements #1542

## 2.6.2

- fix: Fix the error handler (error dialog) not called in dev #1712

## 2.6.1

- build(ios): Bump sentry-cocoa to 7.1.4 #1700

## 2.6.0

- feat: Support the `sendDefaultPii` option. #1634
- build(android): Bump sentry-android to 5.1.0-beta.2 #1645
- fix: Fix transactions on Android having clock drift and missing span data #1645

## 2.5.2

- fix: Fix `Sentry.close()` not correctly resolving the promise on iOS. #1617
- build(js): Bump sentry-javascript dependencies to 6.7.1 #1618

## 2.5.1

- fix: Fatal uncaught events should be tagged handled:false #1597
- fix: Fix duplicate breadcrumbs on Android #1598

## 2.5.0

### Dependencies

- build(js): Bump sentry-javascript dependencies to 6.5.1 #1588
- build(ios): Bump sentry-cocoa to 7.0.0 and remove setLogLevel #1459
- build(android): Bump sentry-android to 5.0.1 #1576

### Features

- feat: `Sentry.flush()` to flush events to disk and returns a promise #1547
- feat: `Sentry.close()` method to fully disable the SDK on all layers and returns a promise #1457

### Fixes

- fix: Process "log" levels in breadcrumbs before sending to native #1565

## 2.5.0-beta.1

- build(ios): Bump sentry-cocoa to 7.0.0 and remove setLogLevel #1459
- feat: Close method to fully disable the SDK on all layers #1457
- build(android): Bump Android SDK to 5.0.0-beta.1 #1476

## 2.4.3

- fix: Use the latest outbox path from hub options instead of private options #1529

## 2.4.2

- fix: enableNative: false should take precedence over autoInitializeNativeSdk: false #1462

## 2.4.1

- fix: Type navigation container ref arguments as any to avoid TypeScript errors #1453

## 2.4.0

- fix: Don't call `NATIVE.fetchRelease` if release and dist already exists on the event #1388
- feat: Add onReady callback that gets called after Native SDK init is called #1406

## 2.3.0

- feat: Re-export Profiler and useProfiler from @sentry/react #1372
- fix(performance): Handle edge cases in React Navigation routing instrumentation. #1365
- build(android): Bump sentry-android to 4.3.0 #1373
- build(devtools): Bump @sentry/wizard to 1.2.2 #1383
- build(js): Bump sentry-javascript dependencies to 6.2.1 #1384
- feat(performance): Option to set route change timeout in routing instrumentation #1370

## 2.2.2

- fix: Fix unhandled promise rejections not being tracked #1367

## 2.2.1

- build(js): Bump @sentry/\* dependencies on javascript to 6.2.0 #1354
- fix: Fix react-dom dependency issue. #1354
- build(android): Bump sentry-android to 4.1.0 #1334

## 2.2.0

- Bump: sentry-android to v4.0.0 #1309
- build(ios): Bump sentry-cocoa to 6.1.4 #1308
- fix: Handle auto session tracking start on iOS #1308
- feat: Use beforeNavigate in routing instrumentation to match behavior on JS #1313
- fix: React Navigation Instrumentation starts initial transaction before navigator mount #1315

## 2.2.0-beta.0

- build(ios): Bump sentry-cocoa to 6.1.3 #1293
- fix: pass maxBreadcrumbs to Android init
- feat: Allow disabling native SDK initialization but still use it #1259
- ref: Rename shouldInitializeNativeSdk to autoInitializeNativeSdk #1275
- fix: Fix parseErrorStack that only takes string in DebugSymbolicator event processor #1274
- fix: Only set "event" type in envelope item and not the payload #1271
- build: Bump JS dependencies to 5.30.0 #1282
- fix: Add fallback envelope item type to iOS. #1283
- feat: Auto performance tracing with XHR/fetch, and routing instrumentation #1230

## 2.1.1

- build(android): Bump `sentry-android` to 3.2.1 #1296

## 2.1.0

- feat: Include @sentry/tracing and expose startTransaction #1167
- feat: A better sample app to showcase the SDK and especially tracing #1168
- build(js): Bump @sentry/javascript dependencies to 5.28.0. #1228
- build(android): Bump `sentry-android` to 3.2.0 #1208

## 2.0.2

- build(ios): Bump `sentry-cocoa` to 6.0.9 #1200

## 2.0.1

- build(ios): Bump `sentry-cocoa` to 6.0.8. #1188
- fix(ios): Remove private imports and call `storeEnvelope` on the client. #1188
- fix(ios): Lock specific version in podspec. #1188
- build(android): Bump `sentry-android` to 3.1.3. #1177
- build(deps): Bump @sentry/javascript deps to version-locked 5.27.4 #1199

## 2.0.0

- build(android): Changes android package name from `io.sentry.RNSentryPackage` to `io.sentry.react.RNSentryPackage` (Breaking). #1131
- fix: As auto session tracking is now on by default, allow user to pass `false` to disable it. #1131
- build: Bump `sentry-android` to 3.1.0. #1131
- build: Bump `sentry-cocoa` to 6.0.3. #1131
- feat(ios): Use `captureEnvelope` on iOS/Mac. #1131
- feat: Support envelopes with type other than `event`. #1131
- feat(android): Add enableNdkScopeSync property to ReactNativeOptions. #1131
- feat(android): Pass attachStacktrace option property down to android SDK. #1131
- build(js): Bump @sentry/javascript dependencies to 5.27.1. #1156

## 1.9.0

- fix: Only show the "Native Sentry SDK is disabled" warning when `enableNative` is false and `enableNativeNagger` is true. #1084
- build: Bump @sentry/javascript dependencies to 5.25.0. #1118

## 1.8.2

- build: Bump @sentry/javascript dependencies to 5.24.2 #1091
- fix: Add a check that `performance` exists before using it. #1091

## 1.8.1

- build: Bump @sentry/javascript dependencies to 5.24.1 #1088
- fix: Fix timestamp offset issues due to issues with `performance.now()` introduced in React Native 0.63. #1088

## 1.8.0

- feat: Support MacOS #1068
- build: Bump @sentry/javascript dependencies to 5.23.0 #1079
- fix: Only call native deviceContexts on iOS #1061
- fix: Don't send over Log and Critical levels over native bridge #1063

## 1.7.2

- meta: Move from Travis CI to Github Actions #1019
- ref: Drop TSLint in favor of ESLint #1023
- test: Add basic end-to-end tests workflow #945
- Bump: sentry-android to v2.3.1

## 1.7.1

- build: Bump sentry-cocoa to 5.2 #1011
- fix: App Store submission for Mac apps getsentry/sentry-cocoa#635
- fix: Use the release and dist set in init options over native release #1009
- fix: assign default options before enableNative check #1007

## 1.7.0

- fix: Use `LogBox` instead of `YellowBox` if possible. #989
- fix: Don't add `DeviceContext` default integration if `enableNative` is set to `false`. #993
- fix: Don't log "Native Sentry SDK is disabled" if `enableNativeNagger` is set to `false`. #993
- feat: Migrate to `@sentry/react` from `@sentry/browser` and expose `ErrorBoundary` & the redux enhancer. #1005

## 1.6.3

- feat: Touch events take Regex for ignoreNames & add tests #973

## 1.6.2

- fix: Don't prefix app:/// to "native" filename as well #957
- feat: Add sdk_info to envelope header on Android. #958

## 1.6.1

- Bump `sentry-cocoa` `5.1.8`

## 1.6.0

- feat: Log component tree with all touch events #952
- fix: Fix appending app:/// prefix to [native code] #946
- Bump `@sentry/*` to `^5.19.0`
- Bump `sentry-cocoa` `5.1.6`

## 1.5.0

- feat: Track touch events as breadcrumbs #939
- fix: Serialize the default user keys in setUser #926
- Bump android 2.2.0 #942
- fix(android): Fix unmapped context keys being overwritten on Android.

## 1.4.5

- fix: Fix Native Wrapper not checking enableNative setting #919

## 1.4.4

- Bump cocoa 5.1.4
- fix(ios): We only store the event in release mode #917

## 1.4.3

- Extend Scope methods to set native scope too. #902
- Bump android 2.1.6
- Bump `@sentry/*` to `^5.16.1`
- Bump cocoa 5.1.3

## 1.4.2

- Bump android 2.1.4 #891
- Expose session timeout. #887
- Added `event.origin` and `event.environment` tags to determine where events originate from. #890

## 1.4.1

- Filtered out `options` keys passed to `init` that would crash native. #885

## 1.4.0

- Remove usages of RNSentry to a native wrapper (#857)
- Bump android 2.1.3 (#858)
- Bump cocoa 5.1.0 (#870)
- Accept enableAutoSessionTracking (#870)
- Don't attach Android Threads (#866)
- Refactored startWithDsnString to be startWithOptions. (#860)

## 1.3.9

- Bump `@sentry/wizard` to `1.1.4`

## 1.3.8

- Fixes a bug in `DebugSymbolicator`

## 1.3.7

- Bump `@sentry/wizard` to `1.1.2`

## 1.3.6

- Bump `@sentry/*` to `^5.15.4`

## 1.3.5

- Bump `@sentry/*` to `^5.15.2`

## 1.3.4

- Bump `@sentry/*` to `^5.15.1`
- Fix a bug in DebugSymbolicator to fetch the correct file
- Bump to `io.sentry:sentry-android:2.0.2`

## 1.3.3

- Fix sourcemap path for Android and `react-native` version `< 0.61`
- Expose Android SDK in Java

## 1.3.2

- Bump `io.sentry:sentry-android:2.0.0`
- Fixes a bug on Android when sending events with wrong envelope size

## 1.3.1

- Bump `@sentry/wizard` to `1.1.1` fixing iOS release identifiers
- console.warn und unhandled rejections in DEV

## 1.3.0

- Bump `io.sentry:sentry-android:2.0.0-rc04`
- Added support for Hermes runtime!!
- Fixed a lot of issues on Android
- NDK support

## 1.2.2

- fix(android): Crash if stacktrace.frames is empty (#742)

## 1.2.1

- Bump `io.sentry:sentry-android:1.7.29`

## 1.2.0

- Bump `@sentry/*` to `^5.10.0`
- Allow overriding sentry.properties location (#722)

## 1.1.0

- Bump `@sentry/*` to `^5.9.0`
- fix(android): Feedback not working (#706)
- fix(types): Fix type mismatch when copying breadcrumb `type` (#693)

## 1.0.9

- Fixed an issue where breadcrumbs failed to be copied correctly

## 1.0.8

- Fix missing `type`, miscast `status_code` entries in Android breadcrumbs

## 1.0.7

- Store `environment`, `release` & `dist` on native iOS and Android clients in case of an native crash

## 1.0.6

- Fix error message to guide towards correct docs page

## 1.0.5

- Convert `message` in Java to string if it's a map (#653)

## 1.0.4

- Also catch `ClassCastException` to support react-native versions < 0.60 (#651)

## 1.0.3

- Expose `BrowserIntegrations` to change browser integrations (#639)

## 1.0.2

- Fixes `breadcrumb.data` cast if it's not a hashmap (#651)

## 1.0.1

- Fixed typo in `RNSentry.m` (#658)

## 1.0.0

This is a new major release of the Sentry's React Native SDK rewritten in TypeScript.
This SDK is now unified with the rest of our JavaScript SDKs and published under a new name `@sentry/react-native`.
It uses `@sentry/browser` and both `sentry-cocoa` and `sentry-android` for native handling.

This release is a breaking change an code changes are necessary.

New way to import and init the SDK:

```js
import * as Sentry from '@sentry/react-native';

Sentry.init({
  dsn: 'DSN',
});
```

## 0.43.2

- Add a check for an empty stacktrace on Android (#594)

## 0.43.1

- Bump `raven-js` `3.27.1`

## 0.43.0

- Bump `sentry-wizard` `0.13.0`

## 0.42.0

- Bump `sentry-cocoa` `4.2.1`
- Fix a bug where environment was correctly set
- Only upload source maps in gradle if non debug build

## 0.41.1

- Fix bump version script

## 0.41.0

- Update android build tools and gradle scripts to be compatible with latest version
- Fix support to build on windows

## 0.40.3

- Bump `sentry-cocoa` `4.1.3`

## 0.40.2

- Fix import for ArrayList and ReadableArray on Android, Fixes #511

## 0.40.1

- Use `buildToolsVersion` in build.gradle

## 0.40.0

- Add fingerprint support for iOS/Android, Fixes #407
- Add support for tvOS

## v0.39.1

- Bump `@sentry/wizard` `0.12.1`
- Add constructor for `RNSentryPackage.java`, Fixes #490

## v0.39.0

- `react-native-sentry >= 0.39.0` requires `react-native >= 0.56.0`
- [Android] Bumping of gradle deps

```
compileSdkVersion 26
buildToolsVersion '26.0.3'
...
targetSdkVersion 26
```

- [Android] Use `sentry-android` `1.7.5`
- Bump `@sentry/wizard` `0.11.0`
- Bump `sentry-cocoa` `4.1.0`
- Use new SDK identifier `sentry.javascript.react-native`

## v0.38.3

- Bump `@sentry/wizard` `0.10.2`

## v0.38.2

- [Android] Use `sentry-android` `1.7.4`

## v0.38.1

- [Android] set empty message to prevent breadcrumb exception

## v0.38.0

- [Android] Remove requirement to pass in `MainApplication` `new RNSentryPackage(MainApplication.this)`

## v0.37.1

- [Android] Call event callbacks even on failure to trigger crashes when device is offline

## v0.37.0

- Revert change to podspec file
- Add support for transaction instead of culprit
- Add equalsIgnoreCase to gradle release name compare
- Bump sentry-java to 1.7.3

## v0.36.0

- Bump raven-js to 3.24.2
- Fixed #391

## v0.35.4

- Bump sentry-cocoa to 3.12.4

## v0.35.3

- Fix wizard command

## v0.35.2

- Fixed #374

## v0.35.1

- Bump sentry-cocoa to 3.12.0

## v0.35.0

- Fixes an issue where error will not be reported to Sentry.

## v0.34.1

- Fixed #354

## v0.34.0

- Fixed #353
- Fixed #347
- Fixed #346
- Fixed #342

## v0.33.0

- Add pro guard default rule @kazy1991
- Exposed crashedLastLaunch for iOS @monotkate
- Fixed #337
- Fixed #333
- Fixed #331
- Fixed #322

## v0.32.1

- Update sentry-wizard

## v0.32.0

### Breaking changes

### Migration guide upgrading from < 0.32.0

Since we now use `@sentry/wizard` for linking with out new `@sentry/cli` package, the old
`sentry-cli-bin` package has been deprecated.
You have to search your codebase for `sentry-cli-binary` and replace it with `@sentry/cli`.
There are few places where we put it during the link process:

- In both `sentry.properties` files in `ios`/`android` folder
- In your Xcode build scripts once in `Bundle React Native code and images` and once in `Upload Debug Symbols to Sentry`

So e.g.:

The `Upload Debug Symbols to Sentry` build script looks like this:

```
export SENTRY_PROPERTIES=sentry.properties
../node_modules/sentry-cli-binary/bin/sentry-cli upload-dsym
```

should be changed to this:

```
export SENTRY_PROPERTIES=sentry.properties
../node_modules/@sentry/cli/bin/sentry-cli upload-dsym
```

### General

- Bump `@sentry/wizard` to `0.7.3`
- Bump `sentry-cocoa` to `3.10.0`
- Fixed #169

## v0.31.0

- Use <https://github.com/getsentry/sentry-wizard> for setup process

## v0.30.3

- Fix podspec file
- Fix gradle regex to allow number in projectname

## v0.30.2

Updated npm dependencies

## v0.30.1

Deploy and release over Probot

## v0.30.0

Refactored iOS to use shared component from sentry-cocoa.
Also squashed many little bugs on iOS.

- Fixed #281
- Fixed #280

## v0.29.0

- Fixed #275
- Fixed #274
- Fixed #272
- Fixed #253

## v0.28.0

We had to rename `project.ext.sentry` to `project.ext.sentryCli` because our own proguard gradle plugin was conflicting with the name.
The docs already reflect this change.

- #257

We now use the `mainThread` to report errors to `RNSentry`. This change is necessary in order for react-native to export constants.
This change shouldn't impact anyone using `react-native-sentry` since most of the "heavy" load was handled by `sentry-cocoa` in its own background queue anyway.

- #259
- #244

Bump `sentry-cocoa` to `3.8.3`

## v0.27.0

We decided to deactivate stack trace merging by default on iOS since it seems to unstable right now.
To activate it set:

```js
Sentry.config('___DSN___', {
  deactivateStacktraceMerging: false,
});
```

We are looking into ways making this more stable and plan to re-enable it again in the future.

## v0.26.0

- Added `setShouldSendCallback` #250

## v0.25.0

- Fix a bug in gradle script that trigged the sourcemap upload twice
- Fixed #245
- Fixed #234

## v0.24.2

- Fixed <https://github.com/getsentry/react-native-sentry/issues/241>

## v0.24.1

- Bump `sentry-cli` version to `1.20.0`

## v0.24.0

- Fix frame urls when only using `raven-js`
- Upgrade `sentry-java` to `1.5.3`
- Upgrade `sentry-cocoa` to `3.8.1`
- Added support for `sampleRate` option

## v0.23.2

- Fixed #228 again ¯\\*(ツ)*/¯

## v0.23.1

- Fixed #228

## v0.23.0

- Add more event properties for `setEventSentSuccessfully` callback on Android

## v0.22.0

- Fixed #158
- Add

```groovy
project.ext.sentry = [
    logLevel: "debug",
    flavorAware: true
]
```

should be before:
`apply from: "../../node_modules/react-native-sentry/sentry.gradle"`
This enables `sentry-cli` debug output on android builds, also adds flavor aware `sentry.properties` files.

## v0.21.2

- Fixing device farm tests

## v0.21.1

- Store event on release and send on next startup.

## v0.21.0

- Fixed an issue where javascript error wasn't sent everytime

## v0.20.0

- Bump `sentry-cocoa` to `3.6.0`

## v0.19.0

- Make `userId` optional for user context
- Bump `sentry-cocoa` to `3.5.0`

## v0.18.0

- Bump `sentry-java` to `1.5.1`
- Fix linking step
- Bump `raven-js` to `3.17.0`

## v0.17.1

- Fixed #190

## v0.17.0

- Fix `disableNativeIntegration` proptery to use right transport

## v0.16.2

- Remove send callback when native integration isn't available.

## v0.16.1

- Removed strange submodule

## v0.16.0

- Bump `sentry-java` to `1.4.0`
- Bump `sentry-cocoa` to `3.4.2`
- Fixed #182
- Fixed path detection of sentry-cli

## v0.15.1

- Fixed last release

## v0.15.0

- Added compatiblity for react-native `0.47.0`
- Fixed #169
- Fixed #106
- Bumped `sentry-cocoa` to `3.3.3`

Also added integration tests running on AWS Device Farm.

## v0.14.16

- Fixed #124

## v0.14.12

- Updated to `sentry-cocoa` `3.1.2`
- Fixed #156

## v0.14.11

- Fixed #166

## v0.14.10

- Fixed #161

## v0.14.9

Fixed #163

## v0.14.8

- Fixed #159
- Fixes breadcrumb tracking on android

## v0.14.7

- Improve performance for `react-native >= 0.46`

## v0.14.6

- Bump `sentry-cocoa` and `KSCrash`

## v0.14.5

- Push Podspec to `sentry-cocoa` `3.1.2`

## v0.14.4

- Removed example project from repo
- Make sure native client is only initialized once

## v0.14.3

- Revert to `23.0.1` android build tools

## v0.14.2

- Fixes #131

## v0.14.1

- Bump `raven-js` `3.16.1`
- Fixes #136

## v0.14.0

- Allowing calls to Sentry without calling `install()`
- Add internal logging if `logLevel >= SentryLog.Debug`
- Use `sentry-cocoa` `3.1.2`

## v0.13.3

- Fixes #67

## v0.13.2

- Fixes #116
- Fixes #51

## v0.13.1

- Fixed Android version dependency

## v0.13.0

- Overhauled internal handling of exceptions
- Updated iOS and Android native dependencies

## v0.12.12

- Fixes #105
- Added option `disableNativeIntegration`

## v0.12.11

- Use sentry-cocoa `3.0.9`
- Fixes #100

## v0.12.10

- Update `raven-js` to `3.16.0`
- Update `sentry-cocoa` to `3.0.8`
- Fixes #64
- Fixes #57

## v0.12.8

- Fix typo

## v0.12.9

- Add support on iOS for stacktrace merging and `react-native 0.45`

## v0.12.7

- Fixes #92

## v0.12.6

- Fixes #95

## v0.12.5

- Fixes #91 #87 #82 #63 #54 #48

## v0.12.3

- Fixed #90

## v0.12.2

- Fixed #90

## v0.12.4

- Fixed #94

## v0.12.1

- Use `3.0.7` `sentry-cocoa` in Podspec

## v0.12.0

- Removed `RSSwizzle` use `SentrySwizzle` instead

## v0.11.8

Update Podspec to use `Sentry/KSCrash`

## v0.11.7

- Fix `duplicate symbol` `RSSwizzle` when using CocoaPods

## v0.11.6

- Use `sentry-cocoa` `3.0.1`

## v0.11.5

- Fix <https://github.com/getsentry/react-native-sentry/issues/77>

## v0.11.4

- Use android buildToolsVersion 23.0.1

## v0.11.3

- Fix Xcode archive to not build generic archive

## v0.11.2

- Fix Xcode archiving

## v0.11.1

- Using latest version of `sentry-cocoa`

## v0.11.0

This is a big release because we switched our internal iOS client from swift to objc which drastically improve the setup experience and compatibility.

We also added support for codepush, please check the docs <https://docs.sentry.io/clients/react-native/codepush/> for more information.

After updating run `react-native unlink react-native-sentry` and `react-native link react-native-sentry` again in order to setup everything correctly.

## v0.10.0

- Greatly improved the linking process. Check out our docs for more information <https://docs.sentry.io/clients/react-native/>

## v0.9.1

- Update to sentry 2.1.11 which fixes a critical bug regarding sending requests on iOS

## v0.9.0

- Improve link and unlink scripts

## v0.8.5

- Fixed: bad operand types for binary operator

## v0.8.4

- Put execution on iOS into a background thread
- Add parameter checks on android

## v0.8.3

- Bump sentry version to 2.1.10 to fix releases

## v0.8.2

- Updated podspec thx @alloy

## v0.8.1

- Added command to package json to inject MainApplication.java into RNSentryPackage

## v0.8.0

- Added native android support
- raven-js is always used we use the native clients for sending events and add more context to them

## v0.7.0

- Bump KSCrash and Sentry version

## v0.6.0

Use `raven-js` internally instead switching between native and raven-js.

Native client will be used when available.

Alot of API changes to more like `raven-js`

## v0.5.3

- Fix import for

```objc
#if __has_include(<React/RNSentry.h>)
#import <React/RNSentry.h> // This is used for versions of react >= 0.40
#else
#import "RNSentry.h" // This is used for versions of react < 0.40
#endif
```

## v0.5.2

- Prefix filepath with `app://` if RavenClient is used

## v0.5.1

- Fix `npm test`
- Added `forceRavenClient` option which forces to use RavenClient instead of the NativeClient

## v0.5.0

- Added support for installation with cocoapods see <https://docs.sentry.io/clients/react-native/#setup-with-cocoapods>
- Lowered minimum version requirement for `react-native` to `0.38.0`

## v0.4.0

- Added `ignoreModulesExclude` to exclude modules that are ignored by default for stacktrace merging
- Added `ignoreModulesInclude` to add additional modules that should be ignored for stacktrace merging<|MERGE_RESOLUTION|>--- conflicted
+++ resolved
@@ -1,12 +1,11 @@
 # Changelog
 
-<<<<<<< HEAD
 ## Unreleased
 
 ### Features
 
 - Add `sentry.origin` to SDK spans to indicated if spans are created by a part of the SDK or manually ([#4066](https://github.com/getsentry/sentry-react-native/pull/4066))
-=======
+
 ## 6.0.0-beta.0
 
 This is a beta version of the next major version of the Sentry React Native SDK 6.0.0.
@@ -97,7 +96,6 @@
     ],
   });
   ```
->>>>>>> f748db15
 
 ## 6.0.0-alpha.2
 
