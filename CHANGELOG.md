--- conflicted
+++ resolved
@@ -3,13 +3,9 @@
 ## Unreleased
 
 ### Features
-<<<<<<< HEAD
 - Add TS 4.1 typings ([#2995](https://github.com/getsentry/sentry-react-native/pull/2995))
   - TS 3.8 are present and work automatically with older projects
-=======
-
 - Add CPU Info to Device Context ([#2984](https://github.com/getsentry/sentry-react-native/pull/2984))
->>>>>>> 437ade15
 
 ### Fixes
 
