# Changelog

<<<<<<< HEAD
## Unreleased

- feat: Support enableNativeCrashHandling for iOS #2101
=======
- Bump: Sentry Cocoa 7.10.0 #2100
>>>>>>> 221d270e

## 3.2.14-beta.2

- feat: Touch events now track components with `sentry-label` prop, falls back to `accessibilityLabel` and then finally `displayName`. #2068
- fix: Respect sentryOption.debug setting instead of #DEBUG build flag for outputting logs #2039
- fix: Passing correct mutableOptions to iOS SDK (#2037)
- Bump: Bump @sentry/javascript dependencies to 6.17.9 #2082

## 3.2.14-beta.1

- fix: Discard prior transactions on react navigation dispatch #2053

## 3.2.13

- fix(deps): Add `@sentry/wizard` back in as a dependency to avoid missing dependency when running react-native link. #2015
- Bump: sentry-cli to 1.72.0 #2016

## 3.2.12

- fix: fetchNativeDeviceContexts returns an empty Array if no Device Context available #2002
- Bump: Sentry Cocoa 7.9.0 #2011

## 3.2.11

- fix: Polyfill the promise library to permanently fix unhandled rejections #1984

## 3.2.10

- fix: Do not crash if androidx.core isn't available on Android #1981
- fix: App start measurement on Android #1985
- Bump: Sentry Android to 5.5.2 #1985

## 3.2.9

- Deprecate initialScope in favor of configureScope #1963
- Bump: Sentry Android to 5.5.1 and Sentry Cocoa to 7.7.0 #1965

## 3.2.8

### Various fixes & improvements

- replace usage of master to main (30b44232) by @marandaneto

## 3.2.7

- fix: ReactNavigationV4Instrumentation null when evaluating 'state.routes' #1940
- fix: ConcurrentModification exception for frameMetricsAggregator #1939

## 3.2.6

- feat(android): Support monorepo in gradle plugin #1917
- fix: Remove dependency on promiseRejectionTrackingOptions #1928

## 3.2.5

- fix: Fix dynamic require for promise options bypassing try catch block and crashing apps #1923

## 3.2.4

- fix: Warn when promise rejections won't be caught #1886
- Bump: Sentry Android to 5.4.3 and Sentry Cocoa to 7.5.4 #1920

## 3.2.3

### Various fixes & improvements

- fix(ios): tracesSampler becomes NSNull in iOS and the app cannot be started (#1872) by @marandaneto

## 3.2.2

- Bump Sentry Android SDK to 5.3.0 #1860

## 3.2.1

### Various fixes & improvements

- feat(ios): Missing config `enableOutOfMemoryTracking` on iOS/Mac (#1858) by @marandaneto

## 3.2.0

- feat: Routing instrumentation will emit breadcrumbs on route change and set route tag #1837
- Bump Sentry Android SDK to 5.2.4 ([#1844](https://github.com/getsentry/sentry-react-native/pull/1844))

  - [changelog](https://github.com/getsentry/sentry-java/blob/5.2.4/CHANGELOG.md)
  - [diff](https://github.com/getsentry/sentry-java/compare/5.2.0...5.2.4)

- Bump Sentry Cocoa SDK to 7.4.8 ([#1856](https://github.com/getsentry/sentry-react-native/pull/1856))
  - [changelog](https://github.com/getsentry/sentry-cocoa/blob/7.4.8/CHANGELOG.md)
  - [diff](https://github.com/getsentry/sentry-cocoa/compare/7.3.0...7.4.8)

## 3.2.0-beta.2

- fix: Type React Native Navigation instrumentation constructor argument as unknown to avoid typescript errors #1817

## 3.2.0-beta.1

- feat: Routing instrumentation for React Native Navigation #1774

## 3.1.1

- Bump Sentry Android SDK to 5.2.0 ([#1785](https://github.com/getsentry/sentry-react-native/pull/1785))

  - [changelog](https://github.com/getsentry/sentry-java/blob/5.2.0/CHANGELOG.md)
  - [diff](https://github.com/getsentry/sentry-java/compare/5.1.2...5.2.0)

- Bump Sentry Cocoa SDK to 7.3.0 ([#1785](https://github.com/getsentry/sentry-react-native/pull/1785))
  - [changelog](https://github.com/getsentry/sentry-cocoa/blob/7.3.0/CHANGELOG.md)
  - [diff](https://github.com/getsentry/sentry-cocoa/compare/7.2.6...7.3.0)

## 3.1.0

- Feat: Allow custom release for source map upload scripts #1548
- ref: Remove v5 prefix from react navigation instrumentation to support v6 #1768

## 3.0.3

- Fix: Set Java 8 for source and target compatibility if not using AGP >= 4.2.x (#1763)

## 3.0.2

- Bump: Android tooling API 30 (#1761)

## 3.0.1

- fix: Add sentry-cli as a dependency #1755

## 3.0.0

- feat: Align `event.origin`, `event.environment` with other hybrid sdks #1749
- feat: Add native sdk package info onto events #1749
- build(js): Bump sentry-javascript dependencies to 6.12.0 #1750
- fix: Fix native frames not being added to transactions #1752
- build(android): Bump sentry-android to 5.1.2 #1753
- build(ios): Bump sentry-cocoa to 7.2.6 #1753
- fix: Move @sentry/wizard dependency to devDependencies #1751

## 3.0.0-beta.3

- feat: Add `wrap` wrapper method with profiler and touch event boundary #1728
- feat: App-start measurements, if using the `wrap` wrapper, will now finish on the root component mount #1728

## 3.0.0-beta.2

- feat: Native slow/frozen frames measurements #1711

## 3.0.0-beta.1

- build(ios): Bump sentry-cocoa to 7.2.0-beta.9 #1704
- build(android): Bump sentry-android to 5.1.0-beta.9 #1704
- feat: Add app start measurements to the first transaction #1704
- feat: Create an initial initial ui.load transaction by default #1704
- feat: Add `enableAutoPerformanceTracking` flag that enables auto performance when tracing is enabled #1704

## 2.7.0-beta.1

- feat: Track stalls in the JavaScript event loop as measurements #1542

## 2.6.2

- fix: Fix the error handler (error dialog) not called in dev #1712

## 2.6.1

- build(ios): Bump sentry-cocoa to 7.1.4 #1700

## 2.6.0

- feat: Support the `sendDefaultPii` option. #1634
- build(android): Bump sentry-android to 5.1.0-beta.2 #1645
- fix: Fix transactions on Android having clock drift and missing span data #1645

## 2.5.2

- fix: Fix `Sentry.close()` not correctly resolving the promise on iOS. #1617
- build(js): Bump sentry-javascript dependencies to 6.7.1 #1618

## 2.5.1

- fix: Fatal uncaught events should be tagged handled:false #1597
- fix: Fix duplicate breadcrumbs on Android #1598

## 2.5.0

### Dependencies

- build(js): Bump sentry-javascript dependencies to 6.5.1 #1588
- build(ios): Bump sentry-cocoa to 7.0.0 and remove setLogLevel #1459
- build(android): Bump sentry-android to 5.0.1 #1576

### Features

- feat: `Sentry.flush()` to flush events to disk and returns a promise #1547
- feat: `Sentry.close()` method to fully disable the SDK on all layers and returns a promise #1457

### Fixes

- fix: Process "log" levels in breadcrumbs before sending to native #1565

## 2.5.0-beta.1

- build(ios): Bump sentry-cocoa to 7.0.0 and remove setLogLevel #1459
- feat: Close method to fully disable the SDK on all layers #1457
- build(android): Bump Android SDK to 5.0.0-beta.1 #1476

## 2.4.3

- fix: Use the latest outbox path from hub options instead of private options #1529

## 2.4.2

- fix: enableNative: false should take precedence over autoInitializeNativeSdk: false #1462

## 2.4.1

- fix: Type navigation container ref arguments as any to avoid TypeScript errors #1453

## 2.4.0

- fix: Don't call `NATIVE.fetchRelease` if release and dist already exists on the event #1388
- feat: Add onReady callback that gets called after Native SDK init is called #1406

## 2.3.0

- feat: Re-export Profiler and useProfiler from @sentry/react #1372
- fix(performance): Handle edge cases in React Navigation routing instrumentation. #1365
- build(android): Bump sentry-android to 4.3.0 #1373
- build(devtools): Bump @sentry/wizard to 1.2.2 #1383
- build(js): Bump sentry-javascript dependencies to 6.2.1 #1384
- feat(performance): Option to set route change timeout in routing instrumentation #1370

## 2.2.2

- fix: Fix unhandled promise rejections not being tracked #1367

## 2.2.1

- build(js): Bump @sentry/\* dependencies on javascript to 6.2.0 #1354
- fix: Fix react-dom dependency issue. #1354
- build(android): Bump sentry-android to 4.1.0 #1334

## 2.2.0

- Bump: sentry-android to v4.0.0 #1309
- build(ios): Bump sentry-cocoa to 6.1.4 #1308
- fix: Handle auto session tracking start on iOS #1308
- feat: Use beforeNavigate in routing instrumentation to match behavior on JS #1313
- fix: React Navigation Instrumentation starts initial transaction before navigator mount #1315

## 2.2.0-beta.0

- build(ios): Bump sentry-cocoa to 6.1.3 #1293
- fix: pass maxBreadcrumbs to Android init
- feat: Allow disabling native SDK initialization but still use it #1259
- ref: Rename shouldInitializeNativeSdk to autoInitializeNativeSdk #1275
- fix: Fix parseErrorStack that only takes string in DebugSymbolicator event processor #1274
- fix: Only set "event" type in envelope item and not the payload #1271
- build: Bump JS dependencies to 5.30.0 #1282
- fix: Add fallback envelope item type to iOS. #1283
- feat: Auto performance tracing with XHR/fetch, and routing instrumentation #1230

## 2.1.1

- build(android): Bump `sentry-android` to 3.2.1 #1296

## 2.1.0

- feat: Include @sentry/tracing and expose startTransaction #1167
- feat: A better sample app to showcase the SDK and especially tracing #1168
- build(js): Bump @sentry/javascript dependencies to 5.28.0. #1228
- build(android): Bump `sentry-android` to 3.2.0 #1208

## 2.0.2

- build(ios): Bump `sentry-cocoa` to 6.0.9 #1200

## 2.0.1

- build(ios): Bump `sentry-cocoa` to 6.0.8. #1188
- fix(ios): Remove private imports and call `storeEnvelope` on the client. #1188
- fix(ios): Lock specific version in podspec. #1188
- build(android): Bump `sentry-android` to 3.1.3. #1177
- build(deps): Bump @sentry/javascript deps to version-locked 5.27.4 #1199

## 2.0.0

- build(android): Changes android package name from `io.sentry.RNSentryPackage` to `io.sentry.react.RNSentryPackage` (Breaking). #1131
- fix: As auto session tracking is now on by default, allow user to pass `false` to disable it. #1131
- build: Bump `sentry-android` to 3.1.0. #1131
- build: Bump `sentry-cocoa` to 6.0.3. #1131
- feat(ios): Use `captureEnvelope` on iOS/Mac. #1131
- feat: Support envelopes with type other than `event`. #1131
- feat(android): Add enableNdkScopeSync property to ReactNativeOptions. #1131
- feat(android): Pass attachStacktrace option property down to android SDK. #1131
- build(js): Bump @sentry/javascript dependencies to 5.27.1. #1156

## 1.9.0

- fix: Only show the "Native Sentry SDK is disabled" warning when `enableNative` is false and `enableNativeNagger` is true. #1084
- build: Bump @sentry/javascript dependencies to 5.25.0. #1118

## 1.8.2

- build: Bump @sentry/javascript dependencies to 5.24.2 #1091
- fix: Add a check that `performance` exists before using it. #1091

## 1.8.1

- build: Bump @sentry/javascript dependencies to 5.24.1 #1088
- fix: Fix timestamp offset issues due to issues with `performance.now()` introduced in React Native 0.63. #1088

## 1.8.0

- feat: Support MacOS #1068
- build: Bump @sentry/javascript dependencies to 5.23.0 #1079
- fix: Only call native deviceContexts on iOS #1061
- fix: Don't send over Log and Critical levels over native bridge #1063

## 1.7.2

- meta: Move from Travis CI to Github Actions #1019
- ref: Drop TSLint in favor of ESLint #1023
- test: Add basic end-to-end tests workflow #945
- Bump: sentry-android to v2.3.1

## 1.7.1

- build: Bump sentry-cocoa to 5.2 #1011
- fix: App Store submission for Mac apps getsentry/sentry-cocoa#635
- fix: Use the release and dist set in init options over native release #1009
- fix: assign default options before enableNative check #1007

## 1.7.0

- fix: Use `LogBox` instead of `YellowBox` if possible. #989
- fix: Don't add `DeviceContext` default integration if `enableNative` is set to `false`. #993
- fix: Don't log "Native Sentry SDK is disabled" if `enableNativeNagger` is set to `false`. #993
- feat: Migrate to `@sentry/react` from `@sentry/browser` and expose `ErrorBoundary` & the redux enhancer. #1005

## 1.6.3

- feat: Touch events take Regex for ignoreNames & add tests #973

## 1.6.2

- fix: Don't prefix app:/// to "native" filename as well #957
- feat: Add sdk_info to envelope header on Android. #958

## 1.6.1

- Bump `sentry-cocoa` `5.1.8`

## 1.6.0

- feat: Log component tree with all touch events #952
- fix: Fix appending app:/// prefix to [native code] #946
- Bump `@sentry/*` to `^5.19.0`
- Bump `sentry-cocoa` `5.1.6`

## 1.5.0

- feat: Track touch events as breadcrumbs #939
- fix: Serialize the default user keys in setUser #926
- Bump android 2.2.0 #942
- fix(android): Fix unmapped context keys being overwritten on Android.

## 1.4.5

- fix: Fix Native Wrapper not checking enableNative setting #919

## 1.4.4

- Bump cocoa 5.1.4
- fix(ios): We only store the event in release mode #917

## 1.4.3

- Extend Scope methods to set native scope too. #902
- Bump android 2.1.6
- Bump `@sentry/*` to `^5.16.1`
- Bump cocoa 5.1.3

## 1.4.2

- Bump android 2.1.4 #891
- Expose session timeout. #887
- Added `event.origin` and `event.environment` tags to determine where events originate from. #890

## 1.4.1

- Filtered out `options` keys passed to `init` that would crash native. #885

## 1.4.0

- Remove usages of RNSentry to a native wrapper (#857)
- Bump android 2.1.3 (#858)
- Bump cocoa 5.1.0 (#870)
- Accept enableAutoSessionTracking (#870)
- Don't attach Android Threads (#866)
- Refactored startWithDsnString to be startWithOptions. (#860)

## 1.3.9

- Bump `@sentry/wizard` to `1.1.4`

## 1.3.8

- Fixes a bug in `DebugSymbolicator`

## 1.3.7

- Bump `@sentry/wizard` to `1.1.2`

## 1.3.6

- Bump `@sentry/*` to `^5.15.4`

## 1.3.5

- Bump `@sentry/*` to `^5.15.2`

## 1.3.4

- Bump `@sentry/*` to `^5.15.1`
- Fix a bug in DebugSymbolicator to fetch the correct file
- Bump to `io.sentry:sentry-android:2.0.2`

## 1.3.3

- Fix sourcemap path for Android and `react-native` version `< 0.61`
- Expose Android SDK in Java

## 1.3.2

- Bump `io.sentry:sentry-android:2.0.0`
- Fixes a bug on Android when sending events with wrong envelope size

## 1.3.1

- Bump `@sentry/wizard` to `1.1.1` fixing iOS release identifiers
- console.warn und unhandled rejections in DEV

## 1.3.0

- Bump `io.sentry:sentry-android:2.0.0-rc04`
- Added support for Hermes runtime!!
- Fixed a lot of issues on Android
- NDK support

## 1.2.2

- fix(android): Crash if stacktrace.frames is empty (#742)

## 1.2.1

- Bump `io.sentry:sentry-android:1.7.29`

## 1.2.0

- Bump `@sentry/*` to `^5.10.0`
- Allow overriding sentry.properties location (#722)

## 1.1.0

- Bump `@sentry/*` to `^5.9.0`
- fix(android): Feedback not working (#706)
- fix(types): Fix type mismatch when copying breadcrumb `type` (#693)

## 1.0.9

- Fixed an issue where breadcrumbs failed to be copied correctly

## 1.0.8

- Fix missing `type`, miscast `status_code` entries in Android breadcrumbs

## 1.0.7

- Store `environment`, `release` & `dist` on native iOS and Android clients in case of an native crash

## 1.0.6

- Fix error message to guide towards correct docs page

## 1.0.5

- Convert `message` in Java to string if it's a map (#653)

## 1.0.4

- Also catch `ClassCastException` to support react-native versions < 0.60 (#651)

## 1.0.3

- Expose `BrowserIntegrations` to change browser integrations (#639)

## 1.0.2

- Fixes `breadcrumb.data` cast if it's not a hashmap (#651)

## 1.0.1

- Fixed typo in `RNSentry.m` (#658)

## 1.0.0

This is a new major release of the Sentry's React Native SDK rewritten in TypeScript.
This SDK is now unified with the rest of our JavaScript SDKs and published under a new name `@sentry/react-native`.
It uses `@sentry/browser` and both `sentry-cocoa` and `sentry-android` for native handling.

This release is a breaking change an code changes are necessary.

New way to import and init the SDK:

```js
import * as Sentry from "@sentry/react-native";

Sentry.init({
  dsn: "DSN",
});
```

## 0.43.2

- Add a check for an empty stacktrace on Android (#594)

## 0.43.1

- Bump `raven-js` `3.27.1`

## 0.43.0

- Bump `sentry-wizard` `0.13.0`

## 0.42.0

- Bump `sentry-cocoa` `4.2.1`
- Fix a bug where environment was correctly set
- Only upload source maps in gradle if non debug build

## 0.41.1

- Fix bump version script

## 0.41.0

- Update android build tools and gradle scripts to be compatible with latest version
- Fix support to build on windows

## 0.40.3

- Bump `sentry-cocoa` `4.1.3`

## 0.40.2

- Fix import for ArrayList and ReadableArray on Android, Fixes #511

## 0.40.1

- Use `buildToolsVersion` in build.gradle

## 0.40.0

- Add fingerprint support for iOS/Android, Fixes #407
- Add support for tvOS

## v0.39.1

- Bump `@sentry/wizard` `0.12.1`
- Add constructor for `RNSentryPackage.java`, Fixes #490

## v0.39.0

- `react-native-sentry >= 0.39.0` requires `react-native >= 0.56.0`
- [Android] Bumping of gradle deps

```
compileSdkVersion 26
buildToolsVersion '26.0.3'
...
targetSdkVersion 26
```

- [Android] Use `sentry-android` `1.7.5`
- Bump `@sentry/wizard` `0.11.0`
- Bump `sentry-cocoa` `4.1.0`
- Use new SDK identifier `sentry.javascript.react-native`

## v0.38.3

- Bump `@sentry/wizard` `0.10.2`

## v0.38.2

- [Android] Use `sentry-android` `1.7.4`

## v0.38.1

- [Android] set empty message to prevent breadcrumb exception

## v0.38.0

- [Android] Remove requirement to pass in `MainApplication` `new RNSentryPackage(MainApplication.this)`

## v0.37.1

- [Android] Call event callbacks even on failure to trigger crashes when device is offline

## v0.37.0

- Revert change to podspec file
- Add support for transaction instead of culprit
- Add equalsIgnoreCase to gradle release name compare
- Bump sentry-java to 1.7.3

## v0.36.0

- Bump raven-js to 3.24.2
- Fixed #391

## v0.35.4

- Bump sentry-cocoa to 3.12.4

## v0.35.3

- Fix wizard command

## v0.35.2

- Fixed #374

## v0.35.1

- Bump sentry-cocoa to 3.12.0

## v0.35.0

- Fixes an issue where error will not be reported to Sentry.

## v0.34.1

- Fixed #354

## v0.34.0

- Fixed #353
- Fixed #347
- Fixed #346
- Fixed #342

## v0.33.0

- Add pro guard default rule @kazy1991
- Exposed crashedLastLaunch for iOS @monotkate
- Fixed #337
- Fixed #333
- Fixed #331
- Fixed #322

## v0.32.1

- Update sentry-wizard

## v0.32.0

### Breaking changes

### Migration guide upgrading from < 0.32.0

Since we now use `@sentry/wizard` for linking with out new `@sentry/cli` package, the old
`sentry-cli-bin` package has been deprecated.
You have to search your codebase for `sentry-cli-binary` and replace it with `@sentry/cli`.
There are few places where we put it during the link process:

- In both `sentry.properties` files in `ios`/`android` folder
- In your Xcode build scripts once in `Bundle React Native code and images` and once in `Upload Debug Symbols to Sentry`

So e.g.:

The `Upload Debug Symbols to Sentry` build script looks like this:

```
export SENTRY_PROPERTIES=sentry.properties
../node_modules/sentry-cli-binary/bin/sentry-cli upload-dsym
```

should be changed to this:

```
export SENTRY_PROPERTIES=sentry.properties
../node_modules/@sentry/cli/bin/sentry-cli upload-dsym
```

### General

- Bump `@sentry/wizard` to `0.7.3`
- Bump `sentry-cocoa` to `3.10.0`
- Fixed #169

## v0.31.0

- Use <https://github.com/getsentry/sentry-wizard> for setup process

## v0.30.3

- Fix podspec file
- Fix gradle regex to allow number in projectname

## v0.30.2

Updated npm dependencies

## v0.30.1

Deploy and release over Probot

## v0.30.0

Refactored iOS to use shared component from sentry-cocoa.
Also squashed many little bugs on iOS.

- Fixed #281
- Fixed #280

## v0.29.0

- Fixed #275
- Fixed #274
- Fixed #272
- Fixed #253

## v0.28.0

We had to rename `project.ext.sentry` to `project.ext.sentryCli` because our own proguard gradle plugin was conflicting with the name.
The docs already reflect this change.

- #257

We now use the `mainThread` to report errors to `RNSentry`. This change is necessary in order for react-native to export constants.
This change shouldn't impact anyone using `react-native-sentry` since most of the "heavy" load was handled by `sentry-cocoa` in its own background queue anyway.

- #259
- #244

Bump `sentry-cocoa` to `3.8.3`

## v0.27.0

We decided to deactivate stack trace merging by default on iOS since it seems to unstable right now.
To activate it set:

```js
Sentry.config("___DSN___", {
  deactivateStacktraceMerging: false,
});
```

We are looking into ways making this more stable and plan to re-enable it again in the future.

## v0.26.0

- Added `setShouldSendCallback` #250

## v0.25.0

- Fix a bug in gradle script that trigged the sourcemap upload twice
- Fixed #245
- Fixed #234

## v0.24.2

- Fixed <https://github.com/getsentry/react-native-sentry/issues/241>

## v0.24.1

- Bump `sentry-cli` version to `1.20.0`

## v0.24.0

- Fix frame urls when only using `raven-js`
- Upgrade `sentry-java` to `1.5.3`
- Upgrade `sentry-cocoa` to `3.8.1`
- Added support for `sampleRate` option

## v0.23.2

- Fixed #228 again ¯\\_(ツ)_/¯

## v0.23.1

- Fixed #228

## v0.23.0

- Add more event properties for `setEventSentSuccessfully` callback on Android

## v0.22.0

- Fixed #158
- Add

```groovy
project.ext.sentry = [
    logLevel: "debug",
    flavorAware: true
]
```

should be before:
`apply from: "../../node_modules/react-native-sentry/sentry.gradle"`
This enables `sentry-cli` debug output on android builds, also adds flavor aware `sentry.properties` files.

## v0.21.2

- Fixing device farm tests

## v0.21.1

- Store event on release and send on next startup.

## v0.21.0

- Fixed an issue where javascript error wasn't sent everytime

## v0.20.0

- Bump `sentry-cocoa` to `3.6.0`

## v0.19.0

- Make `userId` optional for user context
- Bump `sentry-cocoa` to `3.5.0`

## v0.18.0

- Bump `sentry-java` to `1.5.1`
- Fix linking step
- Bump `raven-js` to `3.17.0`

## v0.17.1

- Fixed #190

## v0.17.0

- Fix `disableNativeIntegration` proptery to use right transport

## v0.16.2

- Remove send callback when native integration isn't available.

## v0.16.1

- Removed strange submodule

## v0.16.0

- Bump `sentry-java` to `1.4.0`
- Bump `sentry-cocoa` to `3.4.2`
- Fixed #182
- Fixed path detection of sentry-cli

## v0.15.1

- Fixed last release

## v0.15.0

- Added compatiblity for react-native `0.47.0`
- Fixed #169
- Fixed #106
- Bumped `sentry-cocoa` to `3.3.3`

Also added integration tests running on AWS Device Farm.

## v0.14.16

- Fixed #124

## v0.14.12

- Updated to `sentry-cocoa` `3.1.2`
- Fixed #156

## v0.14.11

- Fixed #166

## v0.14.10

- Fixed #161

## v0.14.9

Fixed #163

## v0.14.8

- Fixed #159
- Fixes breadcrumb tracking on android

## v0.14.7

- Improve performance for `react-native >= 0.46`

## v0.14.6

- Bump `sentry-cocoa` and `KSCrash`

## v0.14.5

- Push Podspec to `sentry-cocoa` `3.1.2`

## v0.14.4

- Removed example project from repo
- Make sure native client is only initialized once

## v0.14.3

- Revert to `23.0.1` android build tools

## v0.14.2

- Fixes #131

## v0.14.1

- Bump `raven-js` `3.16.1`
- Fixes #136

## v0.14.0

- Allowing calls to Sentry without calling `install()`
- Add internal logging if `logLevel >= SentryLog.Debug`
- Use `sentry-cocoa` `3.1.2`

## v0.13.3

- Fixes #67

## v0.13.2

- Fixes #116
- Fixes #51

## v0.13.1

- Fixed Android version dependency

## v0.13.0

- Overhauled internal handling of exceptions
- Updated iOS and Android native dependencies

## v0.12.12

- Fixes #105
- Added option `disableNativeIntegration`

## v0.12.11

- Use sentry-cocoa `3.0.9`
- Fixes #100

## v0.12.10

- Update `raven-js` to `3.16.0`
- Update `sentry-cocoa` to `3.0.8`
- Fixes #64
- Fixes #57

## v0.12.8

- Fix typo

## v0.12.9

- Add support on iOS for stacktrace merging and `react-native 0.45`

## v0.12.7

- Fixes #92

## v0.12.6

- Fixes #95

## v0.12.5

- Fixes #91 #87 #82 #63 #54 #48

## v0.12.3

- Fixed #90

## v0.12.2

- Fixed #90

## v0.12.4

- Fixed #94

## v0.12.1

- Use `3.0.7` `sentry-cocoa` in Podspec

## v0.12.0

- Removed `RSSwizzle` use `SentrySwizzle` instead

## v0.11.8

Update Podspec to use `Sentry/KSCrash`

## v0.11.7

- Fix `duplicate symbol` `RSSwizzle` when using CocoaPods

## v0.11.6

- Use `sentry-cocoa` `3.0.1`

## v0.11.5

- Fix <https://github.com/getsentry/react-native-sentry/issues/77>

## v0.11.4

- Use android buildToolsVersion 23.0.1

## v0.11.3

- Fix Xcode archive to not build generic archive

## v0.11.2

- Fix Xcode archiving

## v0.11.1

- Using latest version of `sentry-cocoa`

## v0.11.0

This is a big release because we switched our internal iOS client from swift to objc which drastically improve the setup experience and compatibility.

We also added support for codepush, please check the docs <https://docs.sentry.io/clients/react-native/codepush/> for more information.

After updating run `react-native unlink react-native-sentry` and `react-native link react-native-sentry` again in order to setup everything correctly.

## v0.10.0

- Greatly improved the linking process. Check out our docs for more information <https://docs.sentry.io/clients/react-native/>

## v0.9.1

- Update to sentry 2.1.11 which fixes a critical bug regarding sending requests on iOS

## v0.9.0

- Improve link and unlink scripts

## v0.8.5

- Fixed: bad operand types for binary operator

## v0.8.4

- Put execution on iOS into a background thread
- Add parameter checks on android

## v0.8.3

- Bump sentry version to 2.1.10 to fix releases

## v0.8.2

- Updated podspec thx @alloy

## v0.8.1

- Added command to package json to inject MainApplication.java into RNSentryPackage

## v0.8.0

- Added native android support
- raven-js is always used we use the native clients for sending events and add more context to them

## v0.7.0

- Bump KSCrash and Sentry version

## v0.6.0

Use `raven-js` internally instead switching between native and raven-js.

Native client will be used when available.

Alot of API changes to more like `raven-js`

## v0.5.3

- Fix import for

```objc
#if __has_include(<React/RNSentry.h>)
#import <React/RNSentry.h> // This is used for versions of react >= 0.40
#else
#import "RNSentry.h" // This is used for versions of react < 0.40
#endif
```

## v0.5.2

- Prefix filepath with `app://` if RavenClient is used

## v0.5.1

- Fix `npm test`
- Added `forceRavenClient` option which forces to use RavenClient instead of the NativeClient

## v0.5.0

- Added support for installation with cocoapods see <https://docs.sentry.io/clients/react-native/#setup-with-cocoapods>
- Lowered minimum version requirement for `react-native` to `0.38.0`

## v0.4.0

- Added `ignoreModulesExclude` to exclude modules that are ignored by default for stacktrace merging
- Added `ignoreModulesInclude` to add additional modules that should be ignored for stacktrace merging<|MERGE_RESOLUTION|>--- conflicted
+++ resolved
@@ -1,12 +1,9 @@
 # Changelog
 
-<<<<<<< HEAD
 ## Unreleased
 
 - feat: Support enableNativeCrashHandling for iOS #2101
-=======
 - Bump: Sentry Cocoa 7.10.0 #2100
->>>>>>> 221d270e
 
 ## 3.2.14-beta.2
 
