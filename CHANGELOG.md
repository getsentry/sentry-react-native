# Changelog

<!-- prettier-ignore-start -->
> [!IMPORTANT]
> If you are upgrading to the `6.x` versions of the Sentry React Native SDK from `5.x` or below,
> make sure you follow our [migration guide](https://docs.sentry.io/platforms/react-native/migration/) first.
<!-- prettier-ignore-end -->

## Unreleased

### Features

- Adds Sentry Android Gradle Plugin as an experimental Expo plugin feature ([#4440](https://github.com/getsentry/sentry-react-native/pull/4440))

  To enable the plugin add the `enableAndroidGradlePlugin` in the `@sentry/react-native/expo` of the Expo application configuration.

  ```js
  "plugins": [
    [
      "@sentry/react-native/expo",
      {
        "experimental_android": {
          "enableAndroidGradlePlugin": true,
        }
      }
    ],
  ```

  To learn more about the available configuration options visit [the documentation](https://docs.sentry.io/platforms/react-native/manual-setup/expo/expo-sagp/).

### Fixes

<<<<<<< HEAD
- Remove `error:` prefix from `collect-modules.sh` to avoid failing iOS builds ([#4570](https://github.com/getsentry/sentry-react-native/pull/4570))
=======
- Sentry Module Collection Script Fails with Spaces in Node Path on iOS ([#4559](https://github.com/getsentry/sentry-react-native/pull/4559))
>>>>>>> 2a78f529
- Various crashes and issues of Session Replay on Android. See the Android SDK version bump for more details. ([#4529](https://github.com/getsentry/sentry-react-native/pull/4529))

### Dependencies

- Bump Android SDK from v7.20.1 to v7.22.0 ([#4529](https://github.com/getsentry/sentry-react-native/pull/4529))
  - [changelog](https://github.com/getsentry/sentry-java/blob/7.x.x/CHANGELOG.md#7220)
  - [diff](https://github.com/getsentry/sentry-java/compare/7.20.1...7.22.0)
- Bump Cocoa SDK from v8.44.0 to v8.45.0 ([#4537](https://github.com/getsentry/sentry-react-native/pull/4537))
  - [changelog](https://github.com/getsentry/sentry-cocoa/blob/main/CHANGELOG.md#8450)
  - [diff](https://github.com/getsentry/sentry-cocoa/compare/8.44.0...8.45.0)
- Bump CLI from v2.41.1 to v2.42.1 ([#4563](https://github.com/getsentry/sentry-react-native/pull/4563))
  - [changelog](https://github.com/getsentry/sentry-cli/blob/master/CHANGELOG.md#2421)
  - [diff](https://github.com/getsentry/sentry-cli/compare/2.41.1...2.42.1)
- Bump Bundler Plugins from v3.1.2 to v3.2.0 ([#4565](https://github.com/getsentry/sentry-react-native/pull/4565))
  - [changelog](https://github.com/getsentry/sentry-javascript-bundler-plugins/blob/main/CHANGELOG.md#320)
  - [diff](https://github.com/getsentry/sentry-javascript-bundler-plugins/compare/3.1.2...3.2.0)

## 6.7.0

### Features

- Add `ignoredComponents` option to `annotateReactComponents` to exclude specific components from React component annotations ([#4517](https://github.com/getsentry/sentry-react-native/pull/4517))

  ```js
  // metro.config.js
  // for React Native
  const config = withSentryConfig(mergedConfig, {
    annotateReactComponents: {
      ignoredComponents: ['MyCustomComponent']
    }
  });

  // for Expo
  const config = getSentryExpoConfig(__dirname, {
    annotateReactComponents: {
      ignoredComponents: ['MyCustomComponent'],
    },
  });
  ```

### Dependencies

- Bump JavaScript SDK from v8.53.0 to v8.54.0 ([#4503](https://github.com/getsentry/sentry-react-native/pull/4503))
  - [changelog](https://github.com/getsentry/sentry-javascript/blob/develop/CHANGELOG.md#8540)
  - [diff](https://github.com/getsentry/sentry-javascript/compare/8.53.0...8.54.0)
- Bump `@sentry/babel-plugin-component-annotate` from v2.20.1 to v3.1.2 ([#4516](https://github.com/getsentry/sentry-react-native/pull/4516))
  - [changelog](https://github.com/getsentry/sentry-javascript-bundler-plugins/blob/main/CHANGELOG.md#312)
  - [diff](https://github.com/getsentry/sentry-javascript-bundler-plugins/compare/2.20.1...3.1.2)

## 6.6.0

### Features

- Send Sentry React Native SDK version in the Session Replay Events on iOS ([#4450](https://github.com/getsentry/sentry-react-native/pull/4450))

### Fixes

- Add mechanism field to unhandled rejection errors ([#4457](https://github.com/getsentry/sentry-react-native/pull/4457))
- Use proper SDK name for Session Replay tags ([#4428](https://github.com/getsentry/sentry-react-native/pull/4428))
- Use `makeDsn` from `core` to extract the URL from DSN avoiding unimplemented `URL.protocol` errors ([#4395](https://github.com/getsentry/sentry-react-native/pull/4395))

### Changes

- Rename `navigation.processing` span to more expressive `Navigation dispatch to screen A mounted/navigation cancelled` ([#4423](https://github.com/getsentry/sentry-react-native/pull/4423))
- Add RN SDK package to `sdk.packages` for Cocoa ([#4381](https://github.com/getsentry/sentry-react-native/pull/4381))

### Internal

- Initialize `RNSentryTimeToDisplay` during native module `init` on iOS ([#4443](https://github.com/getsentry/sentry-react-native/pull/4443))

### Dependencies

- Bump CLI from v2.39.1 to v2.41.1 ([#4412](https://github.com/getsentry/sentry-react-native/pull/4412), [#4468](https://github.com/getsentry/sentry-react-native/pull/4468), [#4473](https://github.com/getsentry/sentry-react-native/pull/4473))
  - [changelog](https://github.com/getsentry/sentry-cli/blob/master/CHANGELOG.md#2411)
  - [diff](https://github.com/getsentry/sentry-cli/compare/2.39.1...2.41.1)
- Bump JavaScript SDK from v8.47.0 to v8.53.0 ([#4421](https://github.com/getsentry/sentry-react-native/pull/4421), [#4449](https://github.com/getsentry/sentry-react-native/pull/4449), [#4453](https://github.com/getsentry/sentry-react-native/pull/4453), [#4480](https://github.com/getsentry/sentry-react-native/pull/4480), [#4491](https://github.com/getsentry/sentry-react-native/pull/4491), [#4496](https://github.com/getsentry/sentry-react-native/pull/4496), [#4497](https://github.com/getsentry/sentry-react-native/pull/4497))
  - [changelog](https://github.com/getsentry/sentry-javascript/blob/develop/CHANGELOG.md#8530)
  - [diff](https://github.com/getsentry/sentry-javascript/compare/8.47.0...8.53.0)
- Bump Android SDK from v7.20.0 to v7.20.1 ([#4467](https://github.com/getsentry/sentry-react-native/pull/4467))
  - [changelog](https://github.com/getsentry/sentry-java/blob/main/CHANGELOG.md#7201)
  - [diff](https://github.com/getsentry/sentry-java/compare/7.20.0...7.20.1)
- Bump Cocoa SDK from v8.43.0 to v8.44.0 ([#4495](https://github.com/getsentry/sentry-react-native/pull/4495))
  - [changelog](https://github.com/getsentry/sentry-cocoa/blob/main/CHANGELOG.md#8440)
  - [diff](https://github.com/getsentry/sentry-cocoa/compare/8.43.0...8.44.0)

## 6.5.0

### Features

- Mobile Session Replay is now generally available and ready for production use ([#4384](https://github.com/getsentry/sentry-react-native/pull/4384))

  To learn about privacy, custom masking or performance overhead visit [the documentation](https://docs.sentry.io/platforms/react-native/session-replay/).

  ```js
  import * as Sentry from '@sentry/react-native';

  Sentry.init({
    replaysSessionSampleRate: 1.0,
    replaysOnErrorSampleRate: 1.0,
    integrations: [
      Sentry.mobileReplayIntegration({
        maskAllImages: true,
        maskAllVectors: true,
        maskAllText: true,
      }),
    ],
  });
  ```

- Adds new `captureFeedback` and deprecates the `captureUserFeedback` API ([#4320](https://github.com/getsentry/sentry-react-native/pull/4320))

  ```jsx
  import * as Sentry from "@sentry/react-native";

  const eventId = Sentry.lastEventId();

  Sentry.captureFeedback({
    name: "John Doe",
    email: "john@doe.com",
    message: "Hello World!",
    associatedEventId: eventId, // optional
  });
  ```

  To learn how to attach context data to the feedback visit [the documentation](https://docs.sentry.io/platforms/react-native/user-feedback/).

- Export `Span` type from `@sentry/types` ([#4345](https://github.com/getsentry/sentry-react-native/pull/4345))
- Add RN SDK package to `sdk.packages` on Android ([#4380](https://github.com/getsentry/sentry-react-native/pull/4380))

### Fixes

- Return `lastEventId` export from `@sentry/core` ([#4315](https://github.com/getsentry/sentry-react-native/pull/4315))
- Don't log file not found errors when loading envs in `sentry-expo-upload-sourcemaps` ([#4332](https://github.com/getsentry/sentry-react-native/pull/4332))
- Navigation Span should have no parent by default ([#4326](https://github.com/getsentry/sentry-react-native/pull/4326))
- Disable HTTP Client Errors on iOS ([#4347](https://github.com/getsentry/sentry-react-native/pull/4347))

### Changes

- Falsy values of `options.environment` (empty string, undefined...) default to `production`
- Deprecated `_experiments.replaysSessionSampleRate` and `_experiments.replaysOnErrorSampleRate` use `replaysSessionSampleRate` and `replaysOnErrorSampleRate` ([#4384](https://github.com/getsentry/sentry-react-native/pull/4384))

### Dependencies

- Bump CLI from v2.38.2 to v2.39.1 ([#4305](https://github.com/getsentry/sentry-react-native/pull/4305), [#4316](https://github.com/getsentry/sentry-react-native/pull/4316))
  - [changelog](https://github.com/getsentry/sentry-cli/blob/master/CHANGELOG.md#2391)
  - [diff](https://github.com/getsentry/sentry-cli/compare/2.38.2...2.39.1)
- Bump Android SDK from v7.18.0 to v7.20.0 ([#4329](https://github.com/getsentry/sentry-react-native/pull/4329), [#4365](https://github.com/getsentry/sentry-react-native/pull/4365), [#4405](https://github.com/getsentry/sentry-react-native/pull/4405), [#4411](https://github.com/getsentry/sentry-react-native/pull/4411))
  - [changelog](https://github.com/getsentry/sentry-java/blob/main/CHANGELOG.md#7200)
  - [diff](https://github.com/getsentry/sentry-java/compare/7.18.0...7.20.0)
- Bump JavaScript SDK from v8.40.0 to v8.47.0 ([#4351](https://github.com/getsentry/sentry-react-native/pull/4351), [#4325](https://github.com/getsentry/sentry-react-native/pull/4325), [#4371](https://github.com/getsentry/sentry-react-native/pull/4371), [#4382](https://github.com/getsentry/sentry-react-native/pull/4382), [#4388](https://github.com/getsentry/sentry-react-native/pull/4388), [#4393](https://github.com/getsentry/sentry-react-native/pull/4393))
  - [changelog](https://github.com/getsentry/sentry-javascript/blob/develop/CHANGELOG.md#8470)
  - [diff](https://github.com/getsentry/sentry-javascript/compare/8.40.0...8.47.0)
- Bump Cocoa SDK from v8.41.0 to v8.43.0 ([#4387](https://github.com/getsentry/sentry-react-native/pull/4387), [#4399](https://github.com/getsentry/sentry-react-native/pull/4399), [#4410](https://github.com/getsentry/sentry-react-native/pull/4410))
  - [changelog](https://github.com/getsentry/sentry-cocoa/blob/main/CHANGELOG.md#8430)
  - [diff](https://github.com/getsentry/sentry-cocoa/compare/8.41.0...8.43.0)

## 6.4.0

### Features

- Add Replay Custom Masking for iOS, Android and Web ([#4224](https://github.com/getsentry/sentry-react-native/pull/4224), [#4265](https://github.com/getsentry/sentry-react-native/pull/4265), [#4272](https://github.com/getsentry/sentry-react-native/pull/4272), [#4314](https://github.com/getsentry/sentry-react-native/pull/4314))

  ```jsx
  import * as Sentry from '@sentry/react-native';

  const Example = () => {
    return (
      <View>
        <Sentry.Mask>
          <Text>${"All children of Sentry.Mask will be masked."}</Text>
        </Sentry.Mask>
        <Sentry.Unmask>
          <Text>${"Only direct children of Sentry.Unmask will be unmasked."}</Text>
        </Sentry.Unmask>
      </View>
    );
  };
  ```

## 6.4.0-beta.1

### Features

- Add Replay Custom Masking for iOS, Android and Web ([#4224](https://github.com/getsentry/sentry-react-native/pull/4224), [#4265](https://github.com/getsentry/sentry-react-native/pull/4265), [#4272](https://github.com/getsentry/sentry-react-native/pull/4272), [#4314](https://github.com/getsentry/sentry-react-native/pull/4314))

  ```jsx
  import * as Sentry from '@sentry/react-native';

  const Example = () => {
    return (
      <View>
        <Sentry.Mask>
          <Text>${"All children of Sentry.Mask will be masked."}</Text>
        </Sentry.Mask>
        <Sentry.Unmask>
          <Text>${"Only direct children of Sentry.Unmask will be unmasked."}</Text>
        </Sentry.Unmask>
      </View>
    );
  };
  ```

## 6.3.0

### Features

- Add support for `.env.sentry-build-plugin` ([#4281](https://github.com/getsentry/sentry-react-native/pull/4281))

  Don't commit the file to your repository. Use it to set your Sentry Auth Token.

  ```
  SENTRY_AUTH_TOKEN=your_token_here
  ```

- Add Sentry Metro Server Source Context middleware ([#4287](https://github.com/getsentry/sentry-react-native/pull/4287))

  This enables the SDK to add source context to locally symbolicated events using the Metro Development Server.
  The middleware can be disabled in `metro.config.js` using the `enableSourceContextInDevelopment` option.

  ```js
  // Expo
  const { getSentryExpoConfig } = require('@sentry/react-native/metro');
  const config = getSentryExpoConfig(__dirname, {
    enableSourceContextInDevelopment: false,
  });

  // React Native
  const { withSentryConfig } = require('@sentry/react-native/metro');
  module.exports = withSentryConfig(config, {
    enableSourceContextInDevelopment: false,
  });
  ```

### Fixes

- Prevents exception capture context from being overwritten by native scope sync ([#4124](https://github.com/getsentry/sentry-react-native/pull/4124))
- Excludes Dev Server and Sentry Dsn requests from Breadcrumbs ([#4240](https://github.com/getsentry/sentry-react-native/pull/4240))
- Skips development server spans ([#4271](https://github.com/getsentry/sentry-react-native/pull/4271))
- Execute `DebugSymbolicator` after `RewriteFrames` to avoid overwrites by default ([#4285](https://github.com/getsentry/sentry-react-native/pull/4285))
  - If custom `RewriteFrames` is provided the order changes
- `browserReplayIntegration` is no longer included by default on React Native Web ([#4270](https://github.com/getsentry/sentry-react-native/pull/4270))
- Remove `.sentry` tmp directory and use environmental variables instead to save default Babel transformer path ([#4298](https://github.com/getsentry/sentry-react-native/pull/4298))
  - This resolves concurrency issues when running multiple bundle processes

### Dependencies

- Bump JavaScript SDK from v8.37.1 to v8.40.0 ([#4267](https://github.com/getsentry/sentry-react-native/pull/4267), [#4293](https://github.com/getsentry/sentry-react-native/pull/4293), [#4304](https://github.com/getsentry/sentry-react-native/pull/4304))
  - [changelog](https://github.com/getsentry/sentry-javascript/blob/develop/CHANGELOG.md#8400)
  - [diff](https://github.com/getsentry/sentry-javascript/compare/8.37.1...8.40.0)
- Bump Android SDK from v7.17.0 to v7.18.0 ([#4289](https://github.com/getsentry/sentry-react-native/pull/4289))
  - [changelog](https://github.com/getsentry/sentry-java/blob/main/CHANGELOG.md#7180)
  - [diff](https://github.com/getsentry/sentry-java/compare/7.17.0...7.18.0)
- Bump Cocoa SDK from v8.40.1 to v8.41.0 ([#4301](https://github.com/getsentry/sentry-react-native/pull/4301))
  - [changelog](https://github.com/getsentry/sentry-cocoa/blob/main/CHANGELOG.md#8410)
  - [diff](https://github.com/getsentry/sentry-cocoa/compare/8.40.1...8.41.0)

## 6.3.0-beta.2

### Dependencies

- Bump Cocoa SDK from v8.40.1 to v8.41.0-beta.1 ([#4295](https://github.com/getsentry/sentry-react-native/pull/4295))
  - [changelog](https://github.com/getsentry/sentry-cocoa/blob/main/CHANGELOG.md#8410-beta1)
  - [diff](https://github.com/getsentry/sentry-cocoa/compare/8.40.1...8.41.0-beta.1)

## 6.3.0-beta.1

### Features

- Add support for `.env.sentry-build-plugin` ([#4281](https://github.com/getsentry/sentry-react-native/pull/4281))

  Don't commit the file to your repository. Use it to set your Sentry Auth Token.

  ```
  SENTRY_AUTH_TOKEN=your_token_here
  ```

- Add Sentry Metro Server Source Context middleware ([#4287](https://github.com/getsentry/sentry-react-native/pull/4287))

  This enables the SDK to add source context to locally symbolicated events using the Metro Development Server.
  The middleware can be disabled in `metro.config.js` using the `enableSourceContextInDevelopment` option.

  ```js
  // Expo
  const { getSentryExpoConfig } = require('@sentry/react-native/metro');
  const config = getSentryExpoConfig(__dirname, {
    enableSourceContextInDevelopment: false,
  });

  // React Native
  const { withSentryConfig } = require('@sentry/react-native/metro');
  module.exports = withSentryConfig(config, {
    enableSourceContextInDevelopment: false,
  });
  ```

### Fixes

- Prevents exception capture context from being overwritten by native scope sync ([#4124](https://github.com/getsentry/sentry-react-native/pull/4124))
- Excludes Dev Server and Sentry Dsn requests from Breadcrumbs ([#4240](https://github.com/getsentry/sentry-react-native/pull/4240))
- Skips development server spans ([#4271](https://github.com/getsentry/sentry-react-native/pull/4271))
- Execute `DebugSymbolicator` after `RewriteFrames` to avoid overwrites by default ([#4285](https://github.com/getsentry/sentry-react-native/pull/4285))
  - If custom `RewriteFrames` is provided the order changes
- `browserReplayIntegration` is no longer included by default on React Native Web ([#4270](https://github.com/getsentry/sentry-react-native/pull/4270))

### Dependencies

- Bump JavaScript SDK from v8.37.1 to v8.38.0 ([#4267](https://github.com/getsentry/sentry-react-native/pull/4267))
  - [changelog](https://github.com/getsentry/sentry-javascript/blob/develop/CHANGELOG.md#8380)
  - [diff](https://github.com/getsentry/sentry-javascript/compare/8.37.1...8.38.0)
- Bump Android SDK from v7.17.0 to v7.18.0 ([#4289](https://github.com/getsentry/sentry-react-native/pull/4289))
  - [changelog](https://github.com/getsentry/sentry-java/blob/main/CHANGELOG.md#7180)
  - [diff](https://github.com/getsentry/sentry-java/compare/7.17.0...7.18.0)

## 6.2.0

### Features

- Enables Spotlight in Android and iOS SDKs ([#4211](https://github.com/getsentry/sentry-react-native/pull/4211))
- Add env flag `SENTRY_DISABLE_NATIVE_DEBUG_UPLOAD` to allow disabling the debug file upload ([#4223](https://github.com/getsentry/sentry-react-native/pull/4223))

  How to use in Android project? It works by default, just set `export SENTRY_DISABLE_NATIVE_DEBUG_UPLOAD=true` in your build environment. For Sentry Android Gradle Plugin add the following to your `android/app/build.gradle`.

  ```gradle
  apply from: "../../../sentry.gradle"

  sentry {
      autoUploadProguardMapping = shouldSentryAutoUpload()
      uploadNativeSymbols = shouldSentryAutoUpload()
  }
  ```

  How to use in Xcode? Make sure you are using `scripts/sentry-xcode.sh` and `scripts/sentry-xcode-debug-files.sh` in your
  build phases. And add the following to your `ios/.xcode.env.local` file.

  ```bash
  export SENTRY_DISABLE_NATIVE_DEBUG_UPLOAD=true
  ```

### Fixes

- Ignore JavascriptException to filter out obfuscated duplicate JS Errors on Android ([#4232](https://github.com/getsentry/sentry-react-native/pull/4232))
- Skips ignoring require cycle logs for RN 0.70 or newer ([#4214](https://github.com/getsentry/sentry-react-native/pull/4214))
- Enhanced accuracy of time-to-display spans. ([#4189](https://github.com/getsentry/sentry-react-native/pull/4189))
- Fix Replay redacting of RN Classes on iOS ([#4243](https://github.com/getsentry/sentry-react-native/pull/4243))
- Speed up getBinaryImages for finishing transactions and capturing events ([#4194](https://github.com/getsentry/sentry-react-native/pull/4194))
- Remove duplicate HTTP Client Errors on iOS ([#4250](https://github.com/getsentry/sentry-react-native/pull/4250))
- Replay `maskAll*` set to `false` on iOS kept all masked ([#4257](https://github.com/getsentry/sentry-react-native/pull/4257))
- Add missing `getRootSpan`, `withActiveSpan` and `suppressTracing` exports from `@sentry/core`, and `SeverityLevel` export from `@sentry/types` ([#4254](https://github.com/getsentry/sentry-react-native/pull/4254), [#4260](https://github.com/getsentry/sentry-react-native/pull/4260))

### Dependencies

- Bump JavaScript SDK from v8.34.0 to v8.37.1 ([#4196](https://github.com/getsentry/sentry-react-native/pull/4196), [#4222](https://github.com/getsentry/sentry-react-native/pull/4222), [#4236](https://github.com/getsentry/sentry-react-native/pull/4236))
  - [changelog](https://github.com/getsentry/sentry-javascript/blob/develop/CHANGELOG.md#8371)
  - [diff](https://github.com/getsentry/sentry-javascript/compare/8.34.0...8.37.1)
- Bump CLI from v2.37.0 to v2.38.2 ([#4200](https://github.com/getsentry/sentry-react-native/pull/4200), [#4220](https://github.com/getsentry/sentry-react-native/pull/4220), [#4231](https://github.com/getsentry/sentry-react-native/pull/4231))
  - [changelog](https://github.com/getsentry/sentry-cli/blob/master/CHANGELOG.md#2382)
  - [diff](https://github.com/getsentry/sentry-cli/compare/2.37.0...2.38.2)
- Bump Android SDK from v7.15.0 to v7.17.0 ([#4202](https://github.com/getsentry/sentry-react-native/pull/4202), [#4266](https://github.com/getsentry/sentry-react-native/pull/4266))
  - [changelog](https://github.com/getsentry/sentry-java/blob/main/CHANGELOG.md#7170)
  - [diff](https://github.com/getsentry/sentry-java/compare/7.15.0...7.17.0)
- Bump Cocoa SDK from v8.38.0 to v8.40.1 ([#4212](https://github.com/getsentry/sentry-react-native/pull/4212), [#4239](https://github.com/getsentry/sentry-react-native/pull/4239), [#4248](https://github.com/getsentry/sentry-react-native/pull/4248))
  - [changelog](https://github.com/getsentry/sentry-cocoa/blob/main/CHANGELOG.md#8401)
  - [diff](https://github.com/getsentry/sentry-cocoa/compare/8.38.0...8.40.1)

## 6.1.0

### Dependencies

- Bump JavaScript SDK from v8.33.1 to v8.34.0 ([#3895](https://github.com/getsentry/sentry-react-native/pull/3895))
  - [changelog](https://github.com/getsentry/sentry-javascript/blob/develop/CHANGELOG.md#8340)
  - [diff](https://github.com/getsentry/sentry-javascript/compare/8.33.1...8.34.0)

## 6.0.0

This is a new major version 6.0.0 of the Sentry React Native SDK.
To upgrade from the SDK version 5, please follow our [migration guide](https://docs.sentry.io/platforms/react-native/migration/v5-to-v6/).

### Major Changes

- React Native Tracing options were moved to the root options

  ```js
  import * as Sentry from '@sentry/react-native';

  Sentry.init({
    tracesSampleRate: 1.0,
    enableAppStartTracking: true, // default true
    enableNativeFramesTracking: true, // default true
    enableStallTracking: true, // default true
    enableUserInteractionTracing: true, // default false
    integrations: [
      Sentry.reactNativeTracingIntegration({
        beforeStartSpan: (startSpanOptions) => {
          startSpanOptions.name = 'New Name';
          return startSpanOptions;
        },
      }),
      Sentry.appStartIntegration({
        standalone: false, // default false
      }),
    ],
  });
  ```

- New React Navigation Integration interface ([#4003](https://github.com/getsentry/sentry-react-native/pull/4003))

  ```js
  import * as Sentry from '@sentry/react-native';
  import { NavigationContainer } from '@react-navigation/native';

  const reactNavigationIntegration = Sentry.reactNavigationIntegration();

  Sentry.init({
    tracesSampleRate: 1.0,
    integrations: [reactNavigationIntegration],
  });

  function RootComponent() {
    const navigation = React.useRef(null);

    return <NavigationContainer ref={navigation}
      onReady={() => {
        reactNavigationIntegration.registerNavigationContainer(navigation);
      }}>
    </NavigationContainer>;
  }
  ```

- Removed `beforeNavigate` use `beforeStartSpan` instead ([#3998](https://github.com/getsentry/sentry-react-native/pull/3998))
  - `beforeStartSpan` is executed before the span start, compared to `beforeNavigate` which was executed before the navigation ended (after the span was created)

### Other Changes

- Add `sentry.origin` to SDK spans to indicated if spans are created by a part of the SDK or manually ([#4066](https://github.com/getsentry/sentry-react-native/pull/4066))
- Xcode Debug Files upload completes in foreground by default ([#4090](https://github.com/getsentry/sentry-react-native/pull/4090))
- Set `parentSpanIsAlwaysRootSpan` to `true` to make parent of network requests predictable ([#4084](https://github.com/getsentry/sentry-react-native/pull/4084))
- Remove deprecated `enableSpotlight` and `spotlightSidecarUrl` ([#4086](https://github.com/getsentry/sentry-react-native/pull/4086))
- `tracePropagationTargets` defaults to all targets on mobile and same origin on the web ([#4083](https://github.com/getsentry/sentry-react-native/pull/4083))
- Move `_experiments.profilesSampleRate` to `profilesSampleRate` root options object [#3851](https://github.com/getsentry/sentry-react-native/pull/3851))
- Native Frames uses `spanId` to attach frames replacing `traceId` ([#4030](https://github.com/getsentry/sentry-react-native/pull/4030))
- Removed deprecated ReactNativeTracing option `idleTimeout` use `idleTimeoutMs` instead ([#3998](https://github.com/getsentry/sentry-react-native/pull/3998))
- Removed deprecated ReactNativeTracing option `maxTransactionDuration` use `finalTimeoutMs` instead ([#3998](https://github.com/getsentry/sentry-react-native/pull/3998))
- New Native Frames Integration ([#3996](https://github.com/getsentry/sentry-react-native/pull/3996))
- New Stall Tracking Integration ([#3997](https://github.com/getsentry/sentry-react-native/pull/3997))
- New User Interaction Tracing Integration ([#3999](https://github.com/getsentry/sentry-react-native/pull/3999))
- New App Start Integration ([#3852](https://github.com/getsentry/sentry-react-native/pull/3852))
  - By default app start spans are attached to the first created transaction.
  - Standalone mode creates single root span (transaction) including only app start data.
- New React Native Navigation Integration interface ([#4003](https://github.com/getsentry/sentry-react-native/pull/4003))

  ```js
  import * as Sentry from '@sentry/react-native';
  import { Navigation } from 'react-native-navigation';

  Sentry.init({
    tracesSampleRate: 1.0,
    integrations: [
      Sentry.reactNativeNavigationIntegration({ navigation: Navigation })
    ],
  });
  ```

### Fixes

- TimeToDisplay correctly warns about not supporting the new React Native architecture ([#4160](https://github.com/getsentry/sentry-react-native/pull/4160))
- Native Wrapper method `setContext` ensures only values convertible to NativeMap are passed ([#4168](https://github.com/getsentry/sentry-react-native/pull/4168))
- Native Wrapper method `setExtra` ensures only stringified values are passed ([#4168](https://github.com/getsentry/sentry-react-native/pull/4168))
- `setContext('key', null)` removes the key value also from platform context ([#4168](https://github.com/getsentry/sentry-react-native/pull/4168))
- Upload source maps for all splits on Android (not only the last found) ([#4125](https://github.com/getsentry/sentry-react-native/pull/4125))

### Dependencies

- Bump JavaScript SDK from v7.119.1 to v8.33.1 ([#3910](https://github.com/getsentry/sentry-react-native/pull/3910), [#3851](https://github.com/getsentry/sentry-react-native/pull/3851), [#4078](https://github.com/getsentry/sentry-react-native/pull/4078), [#4154](https://github.com/getsentry/sentry-react-native/pull/4154))
  - [changelog](https://github.com/getsentry/sentry-javascript/blob/master/CHANGELOG.md#8331)
  - [diff](https://github.com/getsentry/sentry-javascript/compare/7.119.1...8.33.1)

### Dependencies

- Bump Cocoa SDK from v8.37.0 to v8.38.0 ([#4180](https://github.com/getsentry/sentry-react-native/pull/4180))
  - [changelog](https://github.com/getsentry/sentry-cocoa/blob/main/CHANGELOG.md#8380)
  - [diff](https://github.com/getsentry/sentry-cocoa/compare/8.37.0...8.38.0)

## 5.34.0

### Fixes

- Handles error with string cause ([#4163](https://github.com/getsentry/sentry-react-native/pull/4163))
- Use `appLaunchedInForeground` to determine invalid app start data on Android ([#4146](https://github.com/getsentry/sentry-react-native/pull/4146))

- Bump Cocoa SDK from v8.36.0 to v8.37.0 ([#4156](https://github.com/getsentry/sentry-react-native/pull/4156))
  - [changelog](https://github.com/getsentry/sentry-cocoa/blob/main/CHANGELOG.md#8370)
  - [diff](https://github.com/getsentry/sentry-cocoa/compare/8.36.0...8.37.0)
- Bump Android SDK from v7.14.0 to v7.15.0 ([#4161](https://github.com/getsentry/sentry-react-native/pull/4161))
  - [changelog](https://github.com/getsentry/sentry-java/blob/main/CHANGELOG.md#7150)
  - [diff](https://github.com/getsentry/sentry-java/compare/7.14.0...7.15.0)

## 6.0.0-rc.1

### Fixes

- Upload source maps for all splits on Android (not only the last found) ([#4125](https://github.com/getsentry/sentry-react-native/pull/4125))

### Dependencies

- Bump CLI from v2.36.6 to v2.37.0 ([#4153](https://github.com/getsentry/sentry-react-native/pull/4153))
  - [changelog](https://github.com/getsentry/sentry-cli/blob/master/CHANGELOG.md#2370)
  - [diff](https://github.com/getsentry/sentry-cli/compare/2.36.6...2.37.0)
- Bump JavaScript SDK from v8.30.0 to v8.33.1 ([#4154](https://github.com/getsentry/sentry-react-native/pull/4154))
  - [changelog](https://github.com/getsentry/sentry-javascript/blob/master/CHANGELOG.md#8331)
  - [diff](https://github.com/getsentry/sentry-javascript/compare/v8.30.0...8.33.1)

## 5.33.2

### Fixes

- Emits Bridge log only in debug mode ([#4145](https://github.com/getsentry/sentry-react-native/pull/4145))
- Remove unused `spanName` from `TimeToDisplayProps` ([#4150](https://github.com/getsentry/sentry-react-native/pull/4150))

### Dependencies

- Bump JavaScript SDK from v7.119.0 to v7.119.1 ([#4149](https://github.com/getsentry/sentry-react-native/pull/4149))
  - [changelog](https://github.com/getsentry/sentry-javascript/blob/v7/CHANGELOG.md#71191)
  - [diff](https://github.com/getsentry/sentry-javascript/compare/7.119.0...7.119.1)
- Bump CLI from v2.36.1 to v2.36.6 ([#4116](https://github.com/getsentry/sentry-react-native/pull/4116), [#4131](https://github.com/getsentry/sentry-react-native/pull/4131), [#4137](https://github.com/getsentry/sentry-react-native/pull/4137), [#4144](https://github.com/getsentry/sentry-react-native/pull/4144))
  - [changelog](https://github.com/getsentry/sentry-cli/blob/master/CHANGELOG.md#2366)
  - [diff](https://github.com/getsentry/sentry-cli/compare/2.36.1...2.36.6)

## 6.0.0-rc.0

This is a release candidate version of the next major version of the Sentry React Native SDK 6.0.0.
This version includes all the changes from the previous 6.0.0-beta.0 and the latest 5.33.1 version.

### Changes

- Xcode Debug Files upload completes in foreground by default ([#4090](https://github.com/getsentry/sentry-react-native/pull/4090))
  - Use `SENTRY_FORCE_FOREGROUND=false` for background upload

### Dependencies

- Bump CLI from v2.36.1 to v2.36.4 ([#4116](https://github.com/getsentry/sentry-react-native/pull/4116), [#4131](https://github.com/getsentry/sentry-react-native/pull/4131))
  - [changelog](https://github.com/getsentry/sentry-cli/blob/master/CHANGELOG.md#2364)
  - [diff](https://github.com/getsentry/sentry-cli/compare/2.36.1...2.36.4)

## 5.33.1

### Internal

This is re-release of 5.33.0 with no changes to ensure that 5.33.1 is tagged as latest release on npmjs.com

## 5.33.0

### Features

- Add an option to disable native (iOS and Android) profiling for the `HermesProfiling` integration ([#4094](https://github.com/getsentry/sentry-react-native/pull/4094))

  To disable native profilers add the `hermesProfilingIntegration`.

  ```js
  import * as Sentry from '@sentry/react-native';

  Sentry.init({
    integrations: [
      Sentry.hermesProfilingIntegration({ platformProfilers: false }),
    ],
  });
  ```

## 6.0.0-beta.1

### Features

- Add `sentry.origin` to SDK spans to indicated if spans are created by a part of the SDK or manually ([#4066](https://github.com/getsentry/sentry-react-native/pull/4066))

### Changes

- Set `parentSpanIsAlwaysRootSpan` to `true` to make parent of network requests predictable ([#4084](https://github.com/getsentry/sentry-react-native/pull/4084))
- Remove deprecated `enableSpotlight` and `spotlightSidecarUrl` ([#4086](https://github.com/getsentry/sentry-react-native/pull/4086))
- `tracePropagationTargets` defaults to all targets on mobile and same origin on the web ([#4083](https://github.com/getsentry/sentry-react-native/pull/4083))
- Move `_experiments.profilesSampleRate` to `profilesSampleRate` root options object [#3851](https://github.com/getsentry/sentry-react-native/pull/3851))

### Dependencies

- Bump JavaScript SDK from v8.27.0 to v8.30.0 ([#4078](https://github.com/getsentry/sentry-react-native/pull/4078))
  - [changelog](https://github.com/getsentry/sentry-javascript/blob/master/CHANGELOG.md#8280)
  - [diff](https://github.com/getsentry/sentry-javascript/compare/v8.27.0...8.30.0)

## 5.32.0

### Features

- Exclude Sentry Web Replay, reducing the code in 130KB. ([#4006](https://github.com/getsentry/sentry-react-native/pull/4006))
  - You can keep Sentry Web Replay by setting `includeWebReplay` to `true` in your metro config as shown in the snippet:

  ```js
  // For Expo
  const { getSentryExpoConfig } = require("@sentry/react-native/metro");
  const config = getSentryExpoConfig(__dirname, { includeWebReplay: true });

  // For RN
  const { getDefaultConfig } = require('@react-native/metro-config');
  const { withSentryConfig } = require('@sentry/react-native/metro');
  module.exports = withSentryConfig(getDefaultConfig(__dirname), { includeWebReplay: true });
  ```

### Changes

- Add Android Logger when new frame event is not emitted ([#4081](https://github.com/getsentry/sentry-react-native/pull/4081))
- React Native Tracing Deprecations ([#4073](https://github.com/getsentry/sentry-react-native/pull/4073))
  - `new ReactNativeTracing` to `reactNativeTracingIntegration()`
  - `new ReactNavigationInstrumentation` to `reactNativeTracingIntegration()`.
  - `new ReactNativeNavigationInstrumentation` to `reactNativeTracingIntegration()`.
  - `ReactNavigationV4Instrumentation` won't be supported in the next major SDK version, upgrade to `react-navigation@5` or newer.
  - `RoutingInstrumentation` and `RoutingInstrumentationInstance` replace by `Integration` interface from `@sentry/types`.
  - `enableAppStartTracking`, `enableNativeFramesTracking`, `enableStallTracking`, `enableUserInteractionTracing` moved to `Sentry.init({})` root options.

### Dependencies

- Bump CLI from v2.34.0 to v2.36.1 ([#4055](https://github.com/getsentry/sentry-react-native/pull/4055))
  - [changelog](https://github.com/getsentry/sentry-cli/blob/master/CHANGELOG.md#2361)
  - [diff](https://github.com/getsentry/sentry-cli/compare/2.34.0...2.36.1)

## 6.0.0-beta.0

This is a beta version of the next major version of the Sentry React Native SDK 6.0.0.
Please, read the changes listed below as well as the changes made in the underlying
Sentry Javascript SDK 8.0.0 ([JS Docs](https://docs.sentry.io/platforms/javascript/guides/react/migration/v7-to-v8/)).

### Major Changes

- React Native Tracing options were moved to the root options

  ```js
  import * as Sentry from '@sentry/react-native';

  Sentry.init({
    tracesSampleRate: 1.0,
    enableAppStartTracking: true, // default true
    enableNativeFramesTracking: true, // default true
    enableStallTracking: true, // default true
    enableUserInteractionTracing: true, // default false
    integrations: [
      Sentry.reactNativeTracingIntegration({
        beforeStartSpan: (startSpanOptions) => {
          startSpanOptions.name = 'New Name';
          return startSpanOptions;
        },
      }),
      Sentry.appStartIntegration({
        standalone: false, // default false
      }),
    ],
  });
  ```

- New React Navigation Integration interface ([#4003](https://github.com/getsentry/sentry-react-native/pull/4003))

  ```js
  import * as Sentry from '@sentry/react-native';
  import { NavigationContainer } from '@react-navigation/native';

  const reactNavigationIntegration = Sentry.reactNavigationIntegration();

  Sentry.init({
    tracesSampleRate: 1.0,
    integrations: [reactNavigationIntegration],
  });

  function RootComponent() {
    const navigation = React.useRef(null);

    return <NavigationContainer ref={navigation}
      onReady={() => {
        reactNavigationIntegration.registerNavigationContainer(navigation);
      }}>
    </NavigationContainer>;
  }
  ```

- Removed `beforeNavigate` use `beforeStartSpan` instead ([#3998](https://github.com/getsentry/sentry-react-native/pull/3998))
  - `beforeStartSpan` is executed before the span start, compared to `beforeNavigate` which was executed before the navigation ended (after the span was created)

### Dependencies

- Bump JavaScript SDK from v7.119.0 to v8.27.0 ([#3910](https://github.com/getsentry/sentry-react-native/pull/3910), [#3851](https://github.com/getsentry/sentry-react-native/pull/3851))
  - [changelog](https://github.com/getsentry/sentry-javascript/blob/master/CHANGELOG.md#8270)
  - [diff](https://github.com/getsentry/sentry-javascript/compare/7.119.0...8.27.0)

### Other Changes

- Native Frames uses `spanId` to attach frames replacing `traceId` ([#4030](https://github.com/getsentry/sentry-react-native/pull/4030))
- Removed deprecated ReactNativeTracing option `idleTimeout` use `idleTimeoutMs` instead ([#3998](https://github.com/getsentry/sentry-react-native/pull/3998))
- Removed deprecated ReactNativeTracing option `maxTransactionDuration` use `finalTimeoutMs` instead ([#3998](https://github.com/getsentry/sentry-react-native/pull/3998))
- New Native Frames Integration ([#3996](https://github.com/getsentry/sentry-react-native/pull/3996))
- New Stall Tracking Integration ([#3997](https://github.com/getsentry/sentry-react-native/pull/3997))
- New User Interaction Tracing Integration ([#3999](https://github.com/getsentry/sentry-react-native/pull/3999))
- New App Start Integration ([#3852](https://github.com/getsentry/sentry-react-native/pull/3852))
  - By default app start spans are attached to the first created transaction.
  - Standalone mode creates single root span (transaction) including only app start data.
- New React Native Navigation Integration interface ([#4003](https://github.com/getsentry/sentry-react-native/pull/4003))

  ```js
  import * as Sentry from '@sentry/react-native';
  import { Navigation } from 'react-native-navigation';

  Sentry.init({
    tracesSampleRate: 1.0,
    integrations: [
      Sentry.reactNativeNavigationIntegration({ navigation: Navigation })
    ],
  });
  ```

## 6.0.0-alpha.2

- Only internal changes. No SDK changes.

## 6.0.0-alpha.1

### Changes

- Native Frames uses `spanId` to attach frames replacing `traceId` ([#4030](https://github.com/getsentry/sentry-react-native/pull/4030))

### Dependencies

- Bump JavaScript SDK from v8.11.0 to v8.27.0 ([#3851](https://github.com/getsentry/sentry-react-native/pull/3851))
  - [changelog](https://github.com/getsentry/sentry-javascript/blob/develop/CHANGELOG.md#8270)
  - [diff](https://github.com/getsentry/sentry-javascript/compare/8.11.0...8.27.0)

## 5.31.1

### Fixes

- Sentry CLI passes thru recursive node calls during source maps auto upload from Xcode (([#3843](https://github.com/getsentry/sentry-react-native/pull/3843)))
  - This fixes React Native 0.75 Xcode auto upload failures

### Dependencies

- Bump CLI from v2.31.2 to v2.34.0 ([#3843](https://github.com/getsentry/sentry-react-native/pull/3843))
  - [changelog](https://github.com/getsentry/sentry-cli/blob/master/CHANGELOG.md#2340)
  - [diff](https://github.com/getsentry/sentry-cli/compare/2.31.2...2.34.0)

## 5.31.0

### Features

- Add `Sentry.crashedLastRun()` ([#4014](https://github.com/getsentry/sentry-react-native/pull/4014))

### Fixes

- Use `install_modules_dependencies` for React iOS dependencies ([#4040](https://github.com/getsentry/sentry-react-native/pull/4040))
- `Replay.maskAllText` masks `RCTParagraphComponentView` ([#4048](https://github.com/getsentry/sentry-react-native/pull/4048))

### Dependencies

- Bump Cocoa SDK from v8.34.0 to v8.36.0 ([#4037](https://github.com/getsentry/sentry-react-native/pull/4037), [#4046](https://github.com/getsentry/sentry-react-native/pull/4046), [#4049](https://github.com/getsentry/sentry-react-native/pull/4049))
  - [changelog](https://github.com/getsentry/sentry-cocoa/blob/main/CHANGELOG.md#8360)
  - [diff](https://github.com/getsentry/sentry-cocoa/compare/8.34.0...8.36.0)

## 6.0.0-alpha.0

This is an alpha version of the next major version of the Sentry React Native SDK 6.0.0.
Please read the changes listed below as well as the changes made in the underlying
Sentry Javascript SDK 8.0.0 ([JS Docs](https://docs.sentry.io/platforms/javascript/guides/react/migration/v7-to-v8/)).

### Changes

- Removed deprecated ReactNativeTracing option `idleTimeout` use `idleTimeoutMs` instead ([#3998](https://github.com/getsentry/sentry-react-native/pull/3998))
- Removed deprecated ReactNativeTracing option `maxTransactionDuration` use `finalTimeoutMs` instead ([#3998](https://github.com/getsentry/sentry-react-native/pull/3998))
- Removed `beforeNavigate` use `beforeStartSpan` instead ([#3998](https://github.com/getsentry/sentry-react-native/pull/3998))
  - `beforeStartSpan` is executed before the span start, compared to `beforeNavigate` which was executed before the navigation ended (after the span was created)
- New Native Frames Integration ([#3996](https://github.com/getsentry/sentry-react-native/pull/3996))
- New Stall Tracking Integration ([#3997](https://github.com/getsentry/sentry-react-native/pull/3997))
- New User Interaction Tracing Integration ([#3999](https://github.com/getsentry/sentry-react-native/pull/3999))
- New App Start Integration ([#3852](https://github.com/getsentry/sentry-react-native/pull/3852))

  By default app start spans are attached to the first created transaction.
  Standalone mode creates single root span (transaction) including only app start data.

  ```js
  import * as Sentry from '@sentry/react-native';

  Sentry.init({
    tracesSampleRate: 1.0,
    enableAppStartTracking: true, // default true
    enableNativeFramesTracking: true, // default true
    enableStallTracking: true, // default true
    enableUserInteractionTracing: true, // default false
    integrations: [
      Sentry.reactNativeTracingIntegration({
        beforeStartSpan: (startSpanOptions) => {
          startSpanOptions.name = 'New Name';
          return startSpanOptions;
        },
      }),
      Sentry.appStartIntegration({
        standalone: false, // default false
      }),
    ],
  });
  ```

- New React Navigation Integration interface ([#4003](https://github.com/getsentry/sentry-react-native/pull/4003))

  ```js
  import * as Sentry from '@sentry/react-native';
  import { NavigationContainer } from '@react-navigation/native';

  const reactNavigationIntegration = Sentry.reactNavigationIntegration();

  Sentry.init({
    tracesSampleRate: 1.0,
    integrations: [reactNavigationIntegration],
  });

  function RootComponent() {
    const navigation = React.useRef(null);

    return <NavigationContainer ref={navigation}
      onReady={() => {
        reactNavigationIntegration.registerNavigationContainer(navigation);
      }}>
    </NavigationContainer>;
  }
  ```

- New React Native Navigation Integration interface ([#4003](https://github.com/getsentry/sentry-react-native/pull/4003))

  ```js
  import * as Sentry from '@sentry/react-native';
  import { Navigation } from 'react-native-navigation';

  Sentry.init({
    tracesSampleRate: 1.0,
    integrations: [
      Sentry.reactNativeNavigationIntegration({ navigation: Navigation })
    ],
  });
  ```

- Add `spotlight` option ([#4023](https://github.com/getsentry/sentry-react-native/pull/4023))
  - Deprecating `enableSpotlight` and `spotlightSidecarUrl`

### Dependencies

- Bump JavaScript SDK from v7.118.0 to v8.11.0 ([#3910](https://github.com/getsentry/sentry-react-native/pull/3910))
  - [changelog](https://github.com/getsentry/sentry-javascript/blob/master/CHANGELOG.md#8110)
  - [diff](https://github.com/getsentry/sentry-javascript/compare/7.118.0...8.11.0)

## 5.30.0

### Features

- Add `spotlight` option ([#4023](https://github.com/getsentry/sentry-react-native/pull/4023))
  - Deprecating `enableSpotlight` and `spotlightSidecarUrl`

### Dependencies

- Bump JavaScript SDK from v7.118.0 to v7.119.0 ([#4031](https://github.com/getsentry/sentry-react-native/pull/4031))
  - [changelog](https://github.com/getsentry/sentry-javascript/blob/v7/CHANGELOG.md#71190)
  - [diff](https://github.com/getsentry/sentry-javascript/compare/7.118.0...7.119.0)
- Bump Cocoa SDK from v8.33.0 to v8.34.0 ([#4026](https://github.com/getsentry/sentry-react-native/pull/4026))
  - [changelog](https://github.com/getsentry/sentry-cocoa/blob/main/CHANGELOG.md#8340)
  - [diff](https://github.com/getsentry/sentry-cocoa/compare/8.33.0...8.34.0)

## 5.29.0

### Features

- `TimeToInitialDisplay` and `TimeToFullDisplay` start the time to display spans on mount ([#4020](https://github.com/getsentry/sentry-react-native/pull/4020))

### Fixes

- fix(ttid): End and measure TTID regardless current active span ([#4019](https://github.com/getsentry/sentry-react-native/pull/4019))
  - Fixes possible missing TTID measurements and spans
- Fix crash when passing array as data to `Sentry.addBreadcrumb({ data: [] })` ([#4021](https://github.com/getsentry/sentry-react-native/pull/4021))
  - The expected `data` type is plain JS object, otherwise the data might be lost.
- Fix `requireNativeComponent` missing in `react-native-web` ([#3958](https://github.com/getsentry/sentry-react-native/pull/3958))

### Dependencies

- Bump JavaScript SDK from v7.117.0 to v7.118.0 ([#4018](https://github.com/getsentry/sentry-react-native/pull/4018))
  - [changelog](https://github.com/getsentry/sentry-javascript/blob/v7/CHANGELOG.md#71180)
  - [diff](https://github.com/getsentry/sentry-javascript/compare/7.117.0...7.118.0)
- Bump Android SDK from v7.13.0 to v7.14.0 ([#4022](https://github.com/getsentry/sentry-react-native/pull/4022))
  - [changelog](https://github.com/getsentry/sentry-java/blob/main/CHANGELOG.md#7140)
  - [diff](https://github.com/getsentry/sentry-java/compare/7.13.0...7.14.0)

## 5.28.0

### Fixes

- Support `metro@0.80.10` new `sourceMapString` export ([#4004](https://github.com/getsentry/sentry-react-native/pull/4004))
- `Sentry.captureMessage` stack trace is in `event.exception` (moved from `event.threads`) ([#3635](https://github.com/getsentry/sentry-react-native/pull/3635), [#3988](https://github.com/getsentry/sentry-react-native/pull/3988))
  - To revert to the old behavior (causing the stack to be unsymbolicated) use `useThreadsForMessageStack` option

### Dependencies

- Bump Cocoa SDK from v8.32.0 to v8.33.0 ([#4007](https://github.com/getsentry/sentry-react-native/pull/4007))
  - [changelog](https://github.com/getsentry/sentry-cocoa/blob/main/CHANGELOG.md#8330)
  - [diff](https://github.com/getsentry/sentry-cocoa/compare/8.32.0...8.33.0)

## 5.27.0

### Fixes

- Pass `sampleRate` option to the Android SDK ([#3979](https://github.com/getsentry/sentry-react-native/pull/3979))
- Drop app start data older than one minute ([#3974](https://github.com/getsentry/sentry-react-native/pull/3974))
- Use `Platform.constants.reactNativeVersion` instead of `react-native` internal export ([#3949](https://github.com/getsentry/sentry-react-native/pull/3949))

### Dependencies

- Bump Android SDK from v7.12.0 to v7.13.0 ([#3970](https://github.com/getsentry/sentry-react-native/pull/3970), [#3984](https://github.com/getsentry/sentry-react-native/pull/3984))
  - [changelog](https://github.com/getsentry/sentry-java/blob/main/CHANGELOG.md#7130)
  - [diff](https://github.com/getsentry/sentry-java/compare/7.12.0...7.13.0)
- Bump Cocoa SDK from v8.31.1 to v8.32.0 ([#3969](https://github.com/getsentry/sentry-react-native/pull/3969))
  - [changelog](https://github.com/getsentry/sentry-cocoa/blob/main/CHANGELOG.md#8320)
  - [diff](https://github.com/getsentry/sentry-cocoa/compare/8.31.1...8.32.0)

## 5.26.0

### Features

- Session Replay Public Beta ([#3830](https://github.com/getsentry/sentry-react-native/pull/3830))

  To enable Replay use the `replaysSessionSampleRate` or `replaysOnErrorSampleRate` options.

  ```js
  import * as Sentry from '@sentry/react-native';

  Sentry.init({
    _experiments: {
      replaysSessionSampleRate: 1.0,
      replaysOnErrorSampleRate: 1.0,
    },
  });
  ```

  To add React Component Names use `annotateReactComponents` in `metro.config.js`.

  ```js
  // For Expo
  const { getSentryExpoConfig } = require("@sentry/react-native/metro");
  const config = getSentryExpoConfig(__dirname, { annotateReactComponents: true });

  // For RN
  const { getDefaultConfig } = require('@react-native/metro-config');
  const { withSentryConfig } = require('@sentry/react-native/metro');
  module.exports = withSentryConfig(getDefaultConfig(__dirname), { annotateReactComponents: true });
  ```

  To change default redaction behavior add the `mobileReplayIntegration`.

  ```js
  import * as Sentry from '@sentry/react-native';

  Sentry.init({
    _experiments: {
      replaysSessionSampleRate: 1.0,
      replaysOnErrorSampleRate: 1.0,
    },
    integrations: [
      Sentry.mobileReplayIntegration({
        maskAllImages: true,
        maskAllVectors: true,
        maskAllText: true,
      }),
    ],
  });
  ```

  To learn more visit [Sentry's Mobile Session Replay](https://docs.sentry.io/product/explore/session-replay/mobile/) documentation page.

### Dependencies

- Bump Cocoa SDK from v8.30.0 to v8.31.1 ([#3954](https://github.com/getsentry/sentry-react-native/pull/3954))
  - [changelog](https://github.com/getsentry/sentry-cocoa/blob/main/CHANGELOG.md#8311)
  - [diff](https://github.com/getsentry/sentry-cocoa/compare/8.30.0...8.31.1)
- Bump Android SDK from v7.11.0 to v7.12.0 ([#3950](https://github.com/getsentry/sentry-react-native/pull/3949))
  - [changelog](https://github.com/getsentry/sentry-java/blob/main/CHANGELOG.md#7120)
  - [diff](https://github.com/getsentry/sentry-java/compare/7.11.0...7.12.0)

## 5.25.0

### Features

- Improved Touch Event Breadcrumb components structure ([#3899](https://github.com/getsentry/sentry-react-native/pull/3899))
- Set `currentScreen` on native scope ([#3927](https://github.com/getsentry/sentry-react-native/pull/3927))

### Fixes

- `error.cause` chain is locally symbolicated in development builds ([#3920](https://github.com/getsentry/sentry-react-native/pull/3920))
- `sentry-expo-upload-sourcemaps` no longer requires Sentry url when uploading sourcemaps to `sentry.io` ([#3915](https://github.com/getsentry/sentry-react-native/pull/3915))
- Flavor aware Android builds use `SENTRY_AUTH_TOKEN` env as fallback when token not found in `sentry-flavor-type.properties`. ([#3917](https://github.com/getsentry/sentry-react-native/pull/3917))
- `mechanism.handled:false` should crash current session ([#3900](https://github.com/getsentry/sentry-react-native/pull/3900))

### Dependencies

- Bump Cocoa SDK from v8.29.1 to v8.30.0 ([#3914](https://github.com/getsentry/sentry-react-native/pull/3914))
  - [changelog](https://github.com/getsentry/sentry-cocoa/blob/main/CHANGELOG.md#8300)
  - [diff](https://github.com/getsentry/sentry-cocoa/compare/8.29.1...8.30.0)
- Bump Android SDK from v7.10.0 to v7.11.0 ([#3926](https://github.com/getsentry/sentry-react-native/pull/3926))
  - [changelog](https://github.com/getsentry/sentry-java/blob/main/CHANGELOG.md#7110)
  - [diff](https://github.com/getsentry/sentry-java/compare/7.10.0...7.11.0)

## 5.25.0-alpha.2

### Features

- Improve touch event component info if annotated with [`@sentry/babel-plugin-component-annotate`](https://www.npmjs.com/package/@sentry/babel-plugin-component-annotate) ([#3899](https://github.com/getsentry/sentry-react-native/pull/3899))
- Add replay breadcrumbs for touch & navigation events ([#3846](https://github.com/getsentry/sentry-react-native/pull/3846))
- Add network data to Session Replays ([#3912](https://github.com/getsentry/sentry-react-native/pull/3912))
- Filter Sentry Event Breadcrumbs from Mobile Replays ([#3925](https://github.com/getsentry/sentry-react-native/pull/3925))

### Fixes

- `sentry-expo-upload-sourcemaps` no longer requires Sentry url when uploading sourcemaps to `sentry.io` ([#3915](https://github.com/getsentry/sentry-react-native/pull/3915))

### Dependencies

- Bump Cocoa SDK from v8.25.0-alpha.0 to v8.30.0 ([#3914](https://github.com/getsentry/sentry-react-native/pull/3914))
  - [changelog](https://github.com/getsentry/sentry-cocoa/blob/main/CHANGELOG.md#8300)
  - [diff](https://github.com/getsentry/sentry-cocoa/compare/8.25.0-alpha.0...8.30.0)
- Bump Android SDK from v7.9.0-alpha.1 to v7.11.0-alpha.2 ([#3830](https://github.com/getsentry/sentry-react-native/pull/3830))
  - [changelog](https://github.com/getsentry/sentry-java/blob/7.11.0-alpha.2/CHANGELOG.md#7110-alpha2)
  - [diff](https://github.com/getsentry/sentry-java/compare/7.9.0-alpha.1...7.11.0-alpha.2)

Access to Mobile Replay is limited to early access orgs on Sentry. If you're interested, [sign up for the waitlist](https://sentry.io/lp/mobile-replay-beta/)

## 5.24.2

### Features

- Add an option to disable native (iOS and Android) profiling for the `HermesProfiling` integration ([#4094](https://github.com/getsentry/sentry-react-native/pull/4094))

  To disable native profilers add the `hermesProfilingIntegration`.

  ```js
  import * as Sentry from '@sentry/react-native';

  Sentry.init({
    integrations: [
      Sentry.hermesProfilingIntegration({ platformProfilers: false }),
    ],
  });
  ```

## 5.24.1

### Fixes

- App Start Native Frames can start with zeroed values ([#3881](https://github.com/getsentry/sentry-react-native/pull/3881))

### Dependencies

- Bump Cocoa SDK from v8.28.0 to v8.29.1 ([#3890](https://github.com/getsentry/sentry-react-native/pull/3890))
  - [changelog](https://github.com/getsentry/sentry-cocoa/blob/main/CHANGELOG.md#8291)
  - [diff](https://github.com/getsentry/sentry-cocoa/compare/8.28.0...8.29.1)

## 5.24.0

### Features

- Add native application start spans ([#3855](https://github.com/getsentry/sentry-react-native/pull/3855), [#3884](https://github.com/getsentry/sentry-react-native/pull/3884))
  - This doesn't change the app start measurement length, but add child spans (more detail) into the existing app start span
- Added JS Bundle Execution start information to the application start measurements ([#3857](https://github.com/getsentry/sentry-react-native/pull/3857))

### Fixes

- Add more expressive debug logs to Native Frames Integration ([#3880](https://github.com/getsentry/sentry-react-native/pull/3880))
- Add missing tracing integrations when using `client.init()` ([#3882](https://github.com/getsentry/sentry-react-native/pull/3882))
- Ensure `sentry-cli` doesn't trigger Xcode `error:` prefix ([#3887](https://github.com/getsentry/sentry-react-native/pull/3887))
  - Fixes `--allow-failure` failing Xcode builds

### Dependencies

- Bump Cocoa SDK from v8.27.0 to v8.28.0 ([#3866](https://github.com/getsentry/sentry-react-native/pull/3866))
  - [changelog](https://github.com/getsentry/sentry-cocoa/blob/main/CHANGELOG.md#8280)
  - [diff](https://github.com/getsentry/sentry-cocoa/compare/8.27.0...8.28.0)
- Bump Android SDK from v7.8.0 to v7.10.0 ([#3805](https://github.com/getsentry/sentry-react-native/pull/3805))
  - [changelog](https://github.com/getsentry/sentry-java/blob/main/CHANGELOG.md#7100)
  - [diff](https://github.com/getsentry/sentry-java/compare/7.8.0...7.10.0)
- Bump JavaScript SDK from v7.113.0 to v7.117.0 ([#3806](https://github.com/getsentry/sentry-react-native/pull/3806))
  - [changelog](https://github.com/getsentry/sentry-javascript/blob/v7/CHANGELOG.md#71170)
  - [diff](https://github.com/getsentry/sentry-javascript/compare/7.113.0...7.117.0)

## 5.23.1

### Fixes

- Fix failing iOS builds due to missing SentryLevel ([#3854](https://github.com/getsentry/sentry-react-native/pull/3854))
- Add missing logs to dropped App Start spans ([#3861](https://github.com/getsentry/sentry-react-native/pull/3861))
- Make all options of `startTimeToInitialDisplaySpan` optional ([#3867](https://github.com/getsentry/sentry-react-native/pull/3867))
- Add Span IDs to Time to Display debug logs ([#3868](https://github.com/getsentry/sentry-react-native/pull/3868))
- Use TTID end timestamp when TTFD should be updated with an earlier timestamp ([#3869](https://github.com/getsentry/sentry-react-native/pull/3869))

## 5.23.0

This release does *not* build on iOS. Please use `5.23.1` or newer.

### Features

- Functional integrations ([#3814](https://github.com/getsentry/sentry-react-native/pull/3814))

  Instead of installing `@sentry/integrations` and creating integrations using the `new` keyword, you can use direct imports of the functional integrations.

  ```js
  // Before
  import * as Sentry from '@sentry/react-native';
  import { HttpClient } from '@sentry/integrations';

  Sentry.init({
    integrations: [
      new Sentry.BrowserIntegrations.Dedupe(),
      new Sentry.Integration.Screenshot(),
      new HttpClient(),
    ],
  });

  // After
  import * as Sentry from '@sentry/react-native';

  Sentry.init({
    integrations: [
      Sentry.dedupeIntegration(),
      Sentry.screenshotIntegration(),
      Sentry.httpClientIntegration(),
    ],
  });
  ```

  Note that the `Sentry.BrowserIntegrations`, `Sentry.Integration` and the Class style integrations will be removed in the next major version of the SDK.

### Fixes

- Remove unused `rnpm` config ([#3811](https://github.com/getsentry/sentry-react-native/pull/3811))

### Dependencies

- Bump CLI from v2.30.4 to v2.31.2 ([#3719](https://github.com/getsentry/sentry-react-native/pull/3719))
  - [changelog](https://github.com/getsentry/sentry-cli/blob/master/CHANGELOG.md#2312)
  - [diff](https://github.com/getsentry/sentry-cli/compare/2.30.4...2.31.2)
- Bump Cocoa SDK from v8.26.0 to v8.27.0 ([#3858](https://github.com/getsentry/sentry-react-native/pull/3858))
  - [changelog](https://github.com/getsentry/sentry-cocoa/blob/main/CHANGELOG.md#8270)
  - [diff](https://github.com/getsentry/sentry-cocoa/compare/8.26.0...8.27.0)

## 5.23.0-alpha.1

### Fixes

- Pass `replaysSessionSampleRate` option to Android ([#3714](https://github.com/getsentry/sentry-react-native/pull/3714))

Access to Mobile Replay is limited to early access orgs on Sentry. If you're interested, [sign up for the waitlist](https://sentry.io/lp/mobile-replay-beta/)

## 5.22.3

### Fixes

- Missing `RNSentryOnDrawReporterView` on iOS ([#3832](https://github.com/getsentry/sentry-react-native/pull/3832))

### Dependencies

- Bump Cocoa SDK from v8.25.0 to v8.26.0 ([#3802](https://github.com/getsentry/sentry-react-native/pull/3802), [#3815](https://github.com/getsentry/sentry-react-native/pull/3815))
  - [changelog](https://github.com/getsentry/sentry-cocoa/blob/main/CHANGELOG.md#8260)
  - [diff](https://github.com/getsentry/sentry-cocoa/compare/8.25.0...8.26.0)

## 5.22.2

### Fixes

- Remove `tunnel` from SDK Options ([#3787](https://github.com/getsentry/sentry-react-native/pull/3787))
- Fix Apple non UIKit builds ([#3784](https://github.com/getsentry/sentry-react-native/pull/3784))

### Dependencies

- Bump JavaScript SDK from v7.110.1 to v7.113.0 ([#3768](https://github.com/getsentry/sentry-react-native/pull/3768))
  - [changelog](https://github.com/getsentry/sentry-javascript/blob/develop/CHANGELOG.md#71130)
  - [diff](https://github.com/getsentry/sentry-javascript/compare/7.110.1...7.113.0)

## 5.22.1

### Dependencies

- Bump Cocoa SDK from v8.24.0 to v8.25.0 ([#3790](https://github.com/getsentry/sentry-react-native/pull/3790))
  - [changelog](https://github.com/getsentry/sentry-cocoa/blob/main/CHANGELOG.md#8250)
  - [diff](https://github.com/getsentry/sentry-cocoa/compare/8.24.0...8.25.0)

## 5.23.0-alpha.0

### Features

- Mobile Session Replay Alpha ([#3714](https://github.com/getsentry/sentry-react-native/pull/3714))

  To enable Replay for React Native on mobile and web add the following options.

  ```js
  Sentry.init({
    _experiments: {
      replaysSessionSampleRate: 1.0,
      replaysOnErrorSampleRate: 1.0,
    },
  });
  ```

  To change the default Mobile Replay options add the `mobileReplayIntegration`.

  ```js
  Sentry.init({
    _experiments: {
      replaysSessionSampleRate: 1.0,
      replaysOnErrorSampleRate: 1.0,
    },
    integrations: [
      Sentry.mobileReplayIntegration({
        maskAllText: true,
        maskAllImages: true,
      }),
    ],
  });
  ```

  Access is limited to early access orgs on Sentry. If you're interested, [sign up for the waitlist](https://sentry.io/lp/mobile-replay-beta/)

### Dependencies

- Bump Cocoa SDK to [8.25.0-alpha.0](https://github.com/getsentry/sentry-cocoa/releases/tag/8.25.0-alpha.0)
- Bump Android SDK to [7.9.0-alpha.1](https://github.com/getsentry/sentry-java/releases/tag/7.9.0-alpha.1)

## 5.22.0

### Features

- Updated metric normalization from `@sentry/core` ([#11519](https://github.com/getsentry/sentry-javascript/pull/11519))
- Metric rate limiting from `sentry-cocoa` and `sentry-android`

### Dependencies

- Bump Cocoa SDK from v8.21.0 to v8.24.0 ([#3686](https://github.com/getsentry/sentry-react-native/pull/3694), [#3696](https://github.com/getsentry/sentry-react-native/pull/3696))
  - [changelog](https://github.com/getsentry/sentry-cocoa/blob/main/CHANGELOG.md#8240)
  - [diff](https://github.com/getsentry/sentry-cocoa/compare/8.21.0...8.24.0)
- Bump Android SDK from v7.6.0 to v7.8.0 ([#3750](https://github.com/getsentry/sentry-react-native/pull/3750))
  - [changelog](https://github.com/getsentry/sentry-java/blob/main/CHANGELOG.md#780)
  - [diff](https://github.com/getsentry/sentry-java/compare/7.6.0...7.8.0)
- Bump JavaScript SDK from v7.100.1 to v7.110.1 ([#3601](https://github.com/getsentry/sentry-react-native/pull/3601), [#3758](https://github.com/getsentry/sentry-react-native/pull/3758))
  - [changelog](https://github.com/getsentry/sentry-javascript/blob/v7/CHANGELOG.md#71101)
  - [diff](https://github.com/getsentry/sentry-javascript/compare/7.100.1...7.110.1)

## 5.21.0

### Features

- Add `getDefaultConfig` option to `getSentryExpoConfig` ([#3690](https://github.com/getsentry/sentry-react-native/pull/3690))
- Add `beforeScreenshot` option to `ReactNativeOptions` ([#3715](https://github.com/getsentry/sentry-react-native/pull/3715))

### Fixes

- Do not enable NativeFramesTracking when native is not available ([#3705](https://github.com/getsentry/sentry-react-native/pull/3705))
- Do not initialize the SDK during `expo-router` static routes generation ([#3730](https://github.com/getsentry/sentry-react-native/pull/3730))
- Cancel spans in background doesn't crash in environments without AppState ([#3727](https://github.com/getsentry/sentry-react-native/pull/3727))
- Fix missing Stall measurements when using new `.end()` span API ([#3737](https://github.com/getsentry/sentry-react-native/pull/3737))
- Change TimeToDisplay unsupported log from error to warning level. ([#3699](https://github.com/getsentry/sentry-react-native/pull/3699))

### Dependencies

- Bump CLI from v2.30.0 to v2.30.4 ([#3678](https://github.com/getsentry/sentry-react-native/pull/3678), [#3704](https://github.com/getsentry/sentry-react-native/pull/3704))
  - [changelog](https://github.com/getsentry/sentry-cli/blob/master/CHANGELOG.md#2304)
  - [diff](https://github.com/getsentry/sentry-cli/compare/2.30.0...2.30.4)
- Bump Android SDK from v7.5.0 to v7.6.0 ([#3675](https://github.com/getsentry/sentry-react-native/pull/3675))
  - [changelog](https://github.com/getsentry/sentry-java/blob/main/CHANGELOG.md#760)
  - [diff](https://github.com/getsentry/sentry-java/compare/7.5.0...7.6.0)

## 5.20.0

### Features

- Automatic tracing of time to initial display for `react-navigation` ([#3588](https://github.com/getsentry/sentry-react-native/pull/3588))

  When enabled the instrumentation will create TTID spans and measurements.
  The TTID timestamp represent moment when the `react-navigation` screen
  was rendered by the native code.

  ```javascript
  const routingInstrumentation = new Sentry.ReactNavigationInstrumentation({
    enableTimeToInitialDisplay: true,
  });

  Sentry.init({
    integrations: [new Sentry.ReactNativeTracing({routingInstrumentation})],
  });
  ```

- Tracing of full display using manual API ([#3654](https://github.com/getsentry/sentry-react-native/pull/3654))

  In combination with the `react-navigation` automatic instrumentation you can record when
  the application screen is fully rendered.

  For more examples and manual time to initial display see [the documentation](https://docs.sentry.io/platforms/react-native/performance/instrumentation/time-to-display).

  ```javascript
  function Example() {
    const [loaded] = React.useState(false);

    return <View>
      <Sentry.TimeToFullDisplay record={loaded}>
        <Text>Example content</Text>
      </Sentry.TimeToFullDisplay>
    </View>;
  }
  ```

### Fixes

- Allow custom `sentryUrl` for Expo updates source maps uploads ([#3664](https://github.com/getsentry/sentry-react-native/pull/3664))
- Missing Mobile Vitals (slow, frozen frames) when ActiveSpan (Transaction) is trimmed at the end ([#3684](https://github.com/getsentry/sentry-react-native/pull/3684))

## 5.19.3

### Fixes

- Multiple Debug IDs can be loaded into the global polyfill ([#3660](https://github.com/getsentry/sentry-react-native/pull/3660))
  - This fixes a symbolication issue with Expo on the web with enabled bundle splitting.

### Dependencies

- Bump CLI from v2.25.2 to v2.30.0 ([#3534](https://github.com/getsentry/sentry-react-native/pull/3534), [#3666](https://github.com/getsentry/sentry-react-native/pull/3666))
  - [changelog](https://github.com/getsentry/sentry-cli/blob/master/CHANGELOG.md#2300)
  - [diff](https://github.com/getsentry/sentry-cli/compare/2.25.2...2.30.0)
- Bump Cocoa SDK from v8.20.0 to v8.21.0 ([#3651](https://github.com/getsentry/sentry-react-native/pull/3651))
  - [changelog](https://github.com/getsentry/sentry-cocoa/blob/main/CHANGELOG.md#8210)
  - [diff](https://github.com/getsentry/sentry-cocoa/compare/8.20.0...8.21.0)
- Bump Android SDK from v7.3.0 to v7.5.0 ([#3615](https://github.com/getsentry/sentry-react-native/pull/3615))
  - [changelog](https://github.com/getsentry/sentry-java/blob/main/CHANGELOG.md#750)
  - [diff](https://github.com/getsentry/sentry-java/compare/7.3.0...7.5.0)

## 5.19.2

### Fixes

- expo-upload-sourcemaps now works on Windows ([#3643](https://github.com/getsentry/sentry-react-native/pull/3643))
- Option `enabled: false` ensures no events are sent ([#3606](https://github.com/getsentry/sentry-react-native/pull/3606))
- Ignore JSON response when retrieving source context from local Expo Dev Server ([#3611](https://github.com/getsentry/sentry-react-native/pull/3611))
- Upload native debug files only for non-debug builds ([#3649](https://github.com/getsentry/sentry-react-native/pull/3649))
- `TurboModuleRegistry` should not be imported in web applications ([#3610](https://github.com/getsentry/sentry-react-native/pull/3610))

### Dependencies

- Bump Cocoa SDK from v8.17.1 to v8.20.0 ([#3476](https://github.com/getsentry/sentry-react-native/pull/3476))
  - [changelog](https://github.com/getsentry/sentry-cocoa/blob/main/CHANGELOG.md#8200)
  - [diff](https://github.com/getsentry/sentry-cocoa/compare/8.17.1...8.20.0)

## 5.19.1

### Fixes

- Don't add Expo Plugin option `authToken` to application bundle ([#3630](https://github.com/getsentry/sentry-react-native/pull/3630))
  - Expo plugin configurations are generelly stored in plain text, and are also automatically added to built app bundles, and are therefore considered insecure.
  - You should not set the auth token in the plugin config except for local testing. Instead, use the `SENTRY_AUTH_TOKEN` env variable, as pointed out in our [docs](https://docs.sentry.io/platforms/react-native/manual-setup/expo/).
  - In addition to showing a warning, we are now actively removing an `authToken` from the plugin config if it was set.
  - If you had set the auth token in the plugin config previously, **and** built and published an app with that config, you should [rotate your token](https://docs.sentry.io/product/accounts/auth-tokens/).
- Reduce waning messages spam when a property in Expo plugin configuration is missing ([#3631](https://github.com/getsentry/sentry-react-native/pull/3631))
- Add concrete error messages for RN bundle build phase patch ([#3626](https://github.com/getsentry/sentry-react-native/pull/3626))

## 5.19.0

This release contains upgrade of `sentry-android` dependency to major version 7. There are no breaking changes in the JS API. If you are using the Android API please check [the migration guide](https://docs.sentry.io/platforms/android/migration/#migrating-from-iosentrysentry-android-6x-to-iosentrysentry-android-700).

### Features

- Add Android profiles to React Native Profiling ([#3397](https://github.com/getsentry/sentry-react-native/pull/3397))
- Add `Sentry.metrics` ([#3590](https://github.com/getsentry/sentry-react-native/pull/3590))

  To learn more, see the [Set Up Metrics](https://docs.sentry.io/platforms/react-native/metrics/) guide.

  ```javascript
  import * as Sentry from '@sentry/react-native';

  Sentry.init({
    dsn: '___DSN___',
    integrations: [
      Sentry.metrics.metricsAggregatorIntegration(),
    ],
  });

  Sentry.metrics.increment("button_click", 1, {
    tags: { system: "iOS", app_version: "1.0.0" },
  });
  ```

### Fixes

- Upload Debug Symbols Build Phase continues when `node` not found in `WITH_ENVIRONMENT` ([#3573](https://github.com/getsentry/sentry-react-native/pull/3573))
- Fix `proguardUuid` loading on Android ([#3591](https://github.com/getsentry/sentry-react-native/pull/3591))

### Dependencies

- Bump Android SDK from v6.34.0 to v7.3.0 ([#3434](https://github.com/getsentry/sentry-react-native/pull/3434))
  - [changelog](https://github.com/getsentry/sentry-java/blob/main/CHANGELOG.md#730)
  - [diff](https://github.com/getsentry/sentry-java/compare/6.34.0...7.3.0)
- Bump JavaScript SDK from v7.81.1 to v7.100.1 ([#3426](https://github.com/getsentry/sentry-react-native/pull/3426), [#3589](https://github.com/getsentry/sentry-react-native/pull/3589))
  - [changelog](https://github.com/getsentry/sentry-javascript/blob/develop/CHANGELOG.md#7990)
  - [diff](https://github.com/getsentry/sentry-javascript/compare/7.81.1...7.100.1)

## 5.18.0

### Features

- Add [`@spotlightjs/spotlight`](https://spotlightjs.com/) support ([#3550](https://github.com/getsentry/sentry-react-native/pull/3550))

  Download the `Spotlight` desktop application and add the integration to your `Sentry.init`.

  ```javascript
  import * as Sentry from '@sentry/react-native';

  Sentry.init({
    dsn: '___DSN___',
    enableSpotlight: __DEV__,
  });
  ```

- Only upload Expo artifact if source map exists ([#3568](https://github.com/getsentry/sentry-react-native/pull/3568))
- Read `.env` file in `sentry-expo-upload-sourcemaps` ([#3571](https://github.com/getsentry/sentry-react-native/pull/3571))

### Fixes

- Prevent pod install crash when visionos is not present ([#3548](https://github.com/getsentry/sentry-react-native/pull/3548))
- Fetch Organization slug from `@sentry/react-native/expo` config when uploading artifacts ([#3557](https://github.com/getsentry/sentry-react-native/pull/3557))
- Remove 404 Http Client Errors reports for Metro Dev Server Requests ([#3553](https://github.com/getsentry/sentry-react-native/pull/3553))
- Stop tracing Spotlight Sidecar network request in JS ([#3559](https://github.com/getsentry/sentry-react-native/pull/3559))

## 5.17.0

### Features

- New Sentry Metro configuration function `withSentryConfig` ([#3478](https://github.com/getsentry/sentry-react-native/pull/3478))
  - Ensures all Sentry configuration is added to your Metro config
  - Includes `createSentryMetroSerializer`
  - Collapses Sentry internal frames from the stack trace view in LogBox

  ```javascript
  const { getDefaultConfig } = require('@react-native/metro-config');
  const { withSentryConfig } = require('@sentry/react-native/metro');

  const config = getDefaultConfig(__dirname);
  module.exports = withSentryConfig(config);
  ```

- Add experimental visionOS support ([#3467](https://github.com/getsentry/sentry-react-native/pull/3467))
  - To set up [`react-native-visionos`](https://github.com/callstack/react-native-visionos) with the Sentry React Native SDK follow [the standard `iOS` guides](https://docs.sentry.io/platforms/react-native/manual-setup/manual-setup/#ios).
  - Xcode project is located in `visionos` folder instead of `ios`.

### Fixes

- Fix `WITH_ENVIRONMENT` overwrite in `sentry-xcode-debug-files.sh` ([#3525](https://github.com/getsentry/sentry-react-native/pull/3525))
- Sentry CLI 2.25.1 fixes background debug files uploads during Xcode builds ([#3486](https://github.com/getsentry/sentry-react-native/pull/3486))
- Performance Tracing should be disabled by default ([#3533](https://github.com/getsentry/sentry-react-native/pull/3533))
- Use `$NODE_BINARY` to execute Sentry CLI in Xcode scripts ([#3493](https://github.com/getsentry/sentry-react-native/pull/3493))
- Return auto Release and Dist to source maps auto upload ([#3540](https://github.com/getsentry/sentry-react-native/pull/3540))
- Linked errors processed before other integrations ([#3535](https://github.com/getsentry/sentry-react-native/pull/3535))
  - This ensure their frames are correctly symbolicated

### Dependencies

- Bump CLI from v2.23.0 to v2.25.2 ([#3486](https://github.com/getsentry/sentry-react-native/pull/3486))
  - [changelog](https://github.com/getsentry/sentry-cli/blob/master/CHANGELOG.md#2252)
  - [diff](https://github.com/getsentry/sentry-cli/compare/2.23.0...2.25.2)

## 5.16.0

This release ships with a beta version of our new built-in Expo SDK 50 support,
which replaces the deprecated `sentry-expo` package. To learn more,
see [the Expo guide](https://docs.sentry.io/platforms/react-native/manual-setup/expo/).

### Features

- New `@sentry/react-native/expo` Expo config plugin ([#3429](https://github.com/getsentry/sentry-react-native/pull/3429))

  ```js
  const { withSentry } = require('@sentry/react-native/expo');

  const config = {...};

  module.exports = withSentry(config, {
    url: 'https://www.sentry.io/',
    project: 'project-slug', // Or use SENTRY_PROJECT env
    organization: 'org-slug', // Or use SENTRY_ORG env
  });
  ```

  - And `Sentry.init` in `App.js`

  ```js
  import * as Sentry from '@sentry/react-native';

  Sentry.init({
    dsn: '__DSN__',
  });
  ```

- New `getSentryExpoConfig` for simple Metro configuration ([#3454](https://github.com/getsentry/sentry-react-native/pull/3454), [#3501](https://github.com/getsentry/sentry-react-native/pull/3501), [#3514](https://github.com/getsentry/sentry-react-native/pull/3514))
  - This function is a drop in replacement for `getDefaultConfig` from `expo/metro-config`

  ```js
  // const { getDefaultConfig } = require("expo/metro-config");
  const { getSentryExpoConfig } = require("@sentry/react-native/metro");

  // const config = getDefaultConfig(__dirname);
  const config = getSentryExpoConfig(__dirname);
  ```

- New `npx sentry-expo-upload-sourcemaps` for simple EAS Update (`npx expo export`) source maps upload ([#3491](https://github.com/getsentry/sentry-react-native/pull/3491), [#3510](https://github.com/getsentry/sentry-react-native/pull/3510), [#3515](https://github.com/getsentry/sentry-react-native/pull/3515), [#3507](https://github.com/getsentry/sentry-react-native/pull/3507))

  ```bash
  SENTRY_PROJECT=project-slug \
  SENTRY_ORG=org-slug \
  SENTRY_AUTH_TOKEN=super-secret-token \
  npx sentry-expo-upload-sourcemaps dist
  ```

### Others

- Update `sentry-xcode.sh` scripts with Node modules resolution ([#3450](https://github.com/getsentry/sentry-react-native/pull/3450))
  - RN SDK and Sentry CLI are dynamically resolved if override is not supplied
- Resolve Default Integrations based on current platform ([#3465](https://github.com/getsentry/sentry-react-native/pull/3465))
  - Native Integrations are only added if Native Module is available
  - Web Integrations only for React Native Web builds
- Remove Native Modules warning from platform where the absence is expected ([#3466](https://github.com/getsentry/sentry-react-native/pull/3466))
- Add Expo Context information using Expo Native Modules ([#3466](https://github.com/getsentry/sentry-react-native/pull/3466))
- Errors from InternalBytecode.js are no longer marked as in_app ([#3518](https://github.com/getsentry/sentry-react-native/pull/3518))
- Fix system node can't be overwritten in `sentry-xcode-debug-files.sh` ([#3523](https://github.com/getsentry/sentry-react-native/pull/3523))

## 5.16.0-alpha.4

### Fixes

- Make `getSentryExpoConfig` options parameter optional ([#3514](https://github.com/getsentry/sentry-react-native/pull/3514))
- Use `@sentry/react-native/expo` as plugin name in `expo-upload-sourcemaps.js` ([#3515](https://github.com/getsentry/sentry-react-native/pull/3515))

## 5.16.0-alpha.3

This release is compatible with `expo@50.0.0-preview.6` and newer.

### Features

- `withSentryExpoSerializers` changes to `getSentryExpoConfig` ([#3501](https://github.com/getsentry/sentry-react-native/pull/3501))
  - `getSentryExpoConfig` accepts the same parameters as `getDefaultConfig` from `expo/metro-config` and returns Metro configuration
  - This also works for EAS Updates (and expo export). Debug ID is generated by `expo/metro-config` and used by Sentry.

  ```js
  const { getSentryExpoConfig } = require("@sentry/react-native/metro");
  const config = getSentryExpoConfig(config, {});
  ```

- Add `npx sentry-expo-upload-sourcemaps` for simple EAS Update (expo export) source maps upload to Sentry ([#3491](https://github.com/getsentry/sentry-react-native/pull/3491), [#3510](https://github.com/getsentry/sentry-react-native/pull/3510))

  ```bash
  SENTRY_PROJECT=project-slug \
  SENTRY_ORG=org-slug \
  SENTRY_AUTH_TOKEN=super-secret-token \
  npx sentry-expo-upload-sourcemaps dist
  ```

- Sentry CLI binary path in `scripts/expo-upload-sourcemaps.js` is resolved dynamically ([#3507](https://github.com/getsentry/sentry-react-native/pull/3507))
  - Or can be overwritten by `SENTRY_CLI_EXECUTABLE` env

- Resolve Default Integrations based on current platform ([#3465](https://github.com/getsentry/sentry-react-native/pull/3465))
  - Native Integrations are only added if Native Module is available
  - Web Integrations only for React Native Web builds
- Remove Native Modules warning from platform where the absence is expected ([#3466](https://github.com/getsentry/sentry-react-native/pull/3466))
- Add Expo Context information using Expo Native Modules ([#3466](https://github.com/getsentry/sentry-react-native/pull/3466))

### Fixes

- Includes fixes from version 5.15.2

## 5.15.2

### Fixes

- Stop sending navigation route params for auto-generated transactions, as they may contain PII or other sensitive data ([#3487](https://github.com/getsentry/sentry-react-native/pull/3487))
  - Further details and other strategies to mitigate this issue can be found on our [trouble shooting guide page](https://docs.sentry.io/platforms/react-native/troubleshooting/#routing-transaction-data-contains-sensitive-information)

## 5.16.0-alpha.2

### Features

- Add `withSentryExpoSerializers` for easy configurable `metro.config.js` ([#3454](https://github.com/getsentry/sentry-react-native/pull/3454))

  This Serializer doesn't support EAS Updates (and expo export) commands yet. Debug IDs needed for source maps resolution in Sentry
  are generated only during native builds.

  ```js
  const { getDefaultConfig } = require('expo/metro-config');
  const { withSentryExpoSerializers } = require("@sentry/react-native/metro");

  const config = getDefaultConfig(__dirname);
  module.exports = withSentryExpoSerializers(config);
  ```

  Note that this will remove any existing `customSerializer`. Guide for advanced setups [can be found here](https://docs.sentry.io/platforms/react-native/manual-setup/metro).

### Fixes

- Expo SDK minimum version is 49 ([#3453](https://github.com/getsentry/sentry-react-native/pull/3453))
- Remove RN Internal imports for RN Web builds ([#3462](https://github.com/getsentry/sentry-react-native/pull/3462))
- Remove circular dependencies inside of the SDK ([#3464](https://github.com/getsentry/sentry-react-native/pull/3464))
- Includes fixes from version 5.15.1

## 5.15.1

### Fixes

- Sentry CLI upgrade resolves Xcode Could timeout during source maps upload [#3390](https://github.com/getsentry/sentry-react-native/pull/3390)

### Dependencies

- Bump CLI from v2.21.3 to v2.23.0 ([#3390](https://github.com/getsentry/sentry-react-native/pull/3390))
  - [changelog](https://github.com/getsentry/sentry-cli/blob/master/CHANGELOG.md#2230)
  - [diff](https://github.com/getsentry/sentry-cli/compare/2.21.3...2.23.0)

## 5.16.0-alpha.1

### Features

- Add `@sentry/react-native/expo` Expo config plugin ([#3429](https://github.com/getsentry/sentry-react-native/pull/3429))

  This Release introduces the first alpha version of our new SDK for Expo.
  At this time, the SDK is considered experimental and things might break and change in future versions.

  The core of the SDK is Expo plugin which you can easily add to your App config:

  ```js
  const { withSentry } = require('@sentry/react-native/expo');

  const config = {...};

  module.exports = withSentry(config, {
    url: 'https://www.sentry.io/',
    authToken: 'example-token', // Or use SENTRY_AUTH_TOKEN env
    project: 'project-slug', // Or use SENTRY_PROJECT env
    organization: 'org-slug', // Or use SENTRY_ORG env
  });
  ```

  - And `Sentry.init` in `App.js`

  ```js
  import * as Sentry from '@sentry/react-native';

  Sentry.init({
    dsn: '__DSN__',
  });
  ```

- Update `sentry-xcode.sh` scripts with Node modules resolution ([#3450](https://github.com/getsentry/sentry-react-native/pull/3450))
  - RN SDK and Sentry CLI are dynamically resolved if override is not supplied

### Fixes

- Transform shipped JSX for both react-native and web ([#3428](https://github.com/getsentry/sentry-react-native/pull/3428))
  - Removes builds errors when using react-native-web with Webpack

## 5.15.0

### Features

- New simplified Sentry Metro Serializer export ([#3450](https://github.com/getsentry/sentry-react-native/pull/3450))

  ```js
  const { createSentryMetroSerializer } = require('@sentry/react-native/metro');
  ```

### Fixes

- Encode envelopes using Base64, fix array length limit when transferring over Bridge. ([#2852](https://github.com/getsentry/sentry-react-native/pull/2852))
  - This fix requires a rebuild of the native app
- Symbolicate message and non-Error stacktraces locally in debug mode ([#3420](https://github.com/getsentry/sentry-react-native/pull/3420))
- Remove Sentry SDK frames from rejected promise SyntheticError stack ([#3423](https://github.com/getsentry/sentry-react-native/pull/3423))
- Fix path from Xcode scripts to Collect Modules ([#3451](https://github.com/getsentry/sentry-react-native/pull/3451))

### Dependencies

- Bump Cocoa SDK from v8.15.2 to v8.17.1 ([#3412](https://github.com/getsentry/sentry-react-native/pull/3412))
  - [changelog](https://github.com/getsentry/sentry-cocoa/blob/main/CHANGELOG.md#8171)
  - [diff](https://github.com/getsentry/sentry-cocoa/compare/8.15.2...8.17.1)

## 5.14.1

### Fixes

- Add hermes to Pod dependencies to fix profiling with `use_frameworks` ([#3416](https://github.com/getsentry/sentry-react-native/pull/3416))
- Define SentryCurrentDateProvider in RNSentry ([#3418](https://github.com/getsentry/sentry-react-native/pull/3418))

## 5.14.0

### Features

- Add iOS profiles to React Native Profiling ([#3349](https://github.com/getsentry/sentry-react-native/pull/3349))

### Fixes

- Conditionally use Set or CountingSet in Sentry Metro plugin ([#3409](https://github.com/getsentry/sentry-react-native/pull/3409))
  - This makes sentryMetroSerializer compatible with Metro 0.66.2 and newer
- Fix SIGSEV, SIGABRT and SIGBUS crashes happening after/around the August Google Play System update, see [#2955](https://github.com/getsentry/sentry-java/issues/2955) for more details

### Dependencies

- Bump Android SDK from v6.33.1 to v6.34.0 ([#3408](https://github.com/getsentry/sentry-react-native/pull/3408))
  - [changelog](https://github.com/getsentry/sentry-java/blob/main/CHANGELOG.md#6340)
  - [diff](https://github.com/getsentry/sentry-java/compare/6.33.1...6.34.0)
- Bump JavaScript SDK from v7.80.0 to v7.81.1 ([#3396](https://github.com/getsentry/sentry-react-native/pull/3396))
  - [changelog](https://github.com/getsentry/sentry-javascript/blob/develop/CHANGELOG.md#7811)
  - [diff](https://github.com/getsentry/sentry-javascript/compare/7.80.0...7.81.1)

## 5.13.1-beta.1

### Fixes

- Fix SIGSEV, SIGABRT and SIGBUS crashes happening after/around the August Google Play System update, see [#2955](https://github.com/getsentry/sentry-java/issues/2955) for more details

### Dependencies

- Bump Android SDK from v6.33.1 to v6.33.2-beta.1 ([#3385](https://github.com/getsentry/sentry-react-native/pull/3385))
  - [changelog](https://github.com/getsentry/sentry-java/blob/6.33.2-beta.1/CHANGELOG.md#6332-beta1)
  - [diff](https://github.com/getsentry/sentry-java/compare/6.33.1...6.33.2-beta.1)

## 5.13.0

### Features

- Export New JS Performance API ([#3371](https://github.com/getsentry/sentry-react-native/pull/3371))

  ```js
  // Start a span that tracks the duration of expensiveFunction
  const result = Sentry.startSpan({ name: 'important function' }, () => {
    return expensiveFunction();
  });
  ```

  Read more at <https://github.com/getsentry/sentry-javascript/blob/develop/CHANGELOG.md#7690>

- Report current screen in `contexts.app.view_names` ([#3339](https://github.com/getsentry/sentry-react-native/pull/3339))

### Fixes

- Remove `platform: node` from Debug Builds Events ([#3377](https://github.com/getsentry/sentry-react-native/pull/3377))

### Dependencies

- Bump Android SDK from v6.32.0 to v6.33.1 ([#3374](https://github.com/getsentry/sentry-react-native/pull/3374))
  - [changelog](https://github.com/getsentry/sentry-java/blob/main/CHANGELOG.md#6331)
  - [diff](https://github.com/getsentry/sentry-java/compare/6.32.0...6.33.1)
- Bump Cocoa SDK from v8.14.2 to v8.15.2 ([#3376](https://github.com/getsentry/sentry-react-native/pull/3376))
  - [changelog](https://github.com/getsentry/sentry-cocoa/blob/main/CHANGELOG.md#8152)
  - [diff](https://github.com/getsentry/sentry-cocoa/compare/8.14.2...8.15.2)
- Bump CLI from v2.21.2 to v2.21.3 ([#3381](https://github.com/getsentry/sentry-react-native/pull/3381))
  - [changelog](https://github.com/getsentry/sentry-cli/blob/master/CHANGELOG.md#2213)
  - [diff](https://github.com/getsentry/sentry-cli/compare/2.21.2...2.21.3)
- Bump JavaScript SDK from v7.76.0 to v7.80.0 ([#3372](https://github.com/getsentry/sentry-react-native/pull/3372))
  - [changelog](https://github.com/getsentry/sentry-javascript/blob/develop/CHANGELOG.md#7800)
  - [diff](https://github.com/getsentry/sentry-javascript/compare/7.76.0...7.80.0)

## 5.12.0

### Features

- Automatically detect environment if not set ([#3362](https://github.com/getsentry/sentry-react-native/pull/3362))
- Send Source Maps Debug ID for symbolicated Profiles ([#3343](https://github.com/getsentry/sentry-react-native/pull/3343))

### Fixes

- Add actual `activeThreadId` to Profiles ([#3338](https://github.com/getsentry/sentry-react-native/pull/3338))
- Parse Hermes Profiling Bytecode Frames ([#3342](https://github.com/getsentry/sentry-react-native/pull/3342))

### Dependencies

- Bump JavaScript SDK from v7.73.0 to v7.76.0 ([#3344](https://github.com/getsentry/sentry-react-native/pull/3344), [#3365](https://github.com/getsentry/sentry-react-native/pull/3365))
  - [changelog](https://github.com/getsentry/sentry-javascript/blob/develop/CHANGELOG.md#7760)
  - [diff](https://github.com/getsentry/sentry-javascript/compare/7.73.0...7.76.0)
- Bump Cocoa SDK from v8.13.0 to v8.14.2 ([#3340](https://github.com/getsentry/sentry-react-native/pull/3340))
  - [changelog](https://github.com/getsentry/sentry-cocoa/blob/main/CHANGELOG.md#8142)
  - [diff](https://github.com/getsentry/sentry-cocoa/compare/8.13.0...8.14.2)
- Bump Android SDK from v6.30.0 to v6.32.0 ([#3341](https://github.com/getsentry/sentry-react-native/pull/3341))
  - [changelog](https://github.com/getsentry/sentry-java/blob/main/CHANGELOG.md#6320)
  - [diff](https://github.com/getsentry/sentry-java/compare/6.30.0...6.32.0)

## 5.11.1

### Fixes

- Waif for `has-sourcemap-debugid` process to exit ([#3336](https://github.com/getsentry/sentry-react-native/pull/3336))

## 5.11.0

### Features

- Add `buildFeatures.buildConfig=true` to support AGP 8 ([#3298](https://github.com/getsentry/sentry-react-native/pull/3298))
- Add Debug ID support ([#3164](https://github.com/getsentry/sentry-react-native/pull/3164))

  This is optional to use Debug IDs. Your current setup will keep working as is.

  Add Sentry Metro Serializer to `metro.config.js` to generate Debug ID for the application bundle and source map.

  ```javascript
    const {createSentryMetroSerializer} = require('@sentry/react-native/dist/js/tools/sentryMetroSerializer');
    const config = {serializer: createSentryMetroSerializer()};
  ```

  On iOS update `Bundle React Native Code and Images` and `Upload Debug Symbols to Sentry` build phases.

  ```bash
    set -e
    WITH_ENVIRONMENT="../node_modules/react-native/scripts/xcode/with-environment.sh"
    REACT_NATIVE_XCODE="../node_modules/react-native/scripts/react-native-xcode.sh"

    /bin/sh -c "$WITH_ENVIRONMENT \"/bin/sh ../scripts/sentry-xcode.sh $REACT_NATIVE_XCODE\""
  ```

  ```bash
    /bin/sh ../../scripts/sentry-xcode-debug-files.sh
  ```

  More information about the new setup [can be found here](https://docs.sentry.io/platforms/react-native/manual-setup/manual-setup/).
- Add `SENTRY_DISABLE_AUTO_UPLOAD` flag ([#3323](https://github.com/getsentry/sentry-react-native/pull/3323))

  How to use in Android project? It works by default, just set `export SENTRY_DISABLE_AUTO_UPLOAD=true` in your build environment. For Sentry Android Gradle Plugin add the following to your `android/app/build.gradle`.

  ```gradle
  apply from: "../../../sentry.gradle"

  sentry {
      autoUploadProguardMapping = shouldSentryAutoUpload()
      uploadNativeSymbols = shouldSentryAutoUpload()
  }
  ```

  How to use in Xcode? Make sure you are using `scripts/sentry-xcode.sh` and `scripts/sentry-xcode-debug-files.sh` in your
  build phases. And add the following to your `ios/.xcode.env.local` file.

  ```bash
  export SENTRY_DISABLE_AUTO_UPLOAD=true
  ```

### Fixes

- App start time span no longer created if too long ([#3299](https://github.com/getsentry/sentry-react-native/pull/3299))
- Change log output to show what paths are considered when collecting modules ([#3316](https://github.com/getsentry/sentry-react-native/pull/3316))
- `Sentry.wrap` doesn't enforce any keys on the wrapped component props ([#3332](https://github.com/getsentry/sentry-react-native/pull/3332))
- Ignore defaults when warning about duplicate definition of trace propagation targets ([#3327](https://github.com/getsentry/sentry-react-native/pull/3327))
- Screenshots are not taken when the SDK is disabled ([#3333](https://github.com/getsentry/sentry-react-native/pull/3333))
- Use deprecated `ReactNativeTracingOptions.tracingOrigins` if set in the options ([#3331](https://github.com/getsentry/sentry-react-native/pull/3331))
- Cancel auto instrumentation transaction when app goes to background ([#3307](https://github.com/getsentry/sentry-react-native/pull/3307))

### Dependencies

- Bump CLI from v2.20.7 to v2.21.2 ([#3301](https://github.com/getsentry/sentry-react-native/pull/3301))
  - [changelog](https://github.com/getsentry/sentry-cli/blob/master/CHANGELOG.md#2212)
  - [diff](https://github.com/getsentry/sentry-cli/compare/2.20.7...2.21.2)
- Bump Android SDK from v6.29.0 to v6.30.0 ([#3309](https://github.com/getsentry/sentry-react-native/pull/3309))
  - [changelog](https://github.com/getsentry/sentry-java/blob/main/CHANGELOG.md#6300)
  - [diff](https://github.com/getsentry/sentry-java/compare/6.29.0...6.30.0)
- Bump JavaScript SDK from v7.69.0 to v7.73.0 ([#3297](https://github.com/getsentry/sentry-react-native/pull/3297))
  - [changelog](https://github.com/getsentry/sentry-javascript/blob/develop/CHANGELOG.md#7730)
  - [diff](https://github.com/getsentry/sentry-javascript/compare/7.69.0...7.73.0)
- Bump Cocoa SDK from v8.11.0 to v8.13.0 ([#3292](https://github.com/getsentry/sentry-react-native/pull/3292))
  - [changelog](https://github.com/getsentry/sentry-cocoa/blob/main/CHANGELOG.md#8130)
  - [diff](https://github.com/getsentry/sentry-cocoa/compare/8.11.0...8.13.0)

## 5.10.0

### Features

- Add Hermes Debug Info flag to React Native Context ([#3290](https://github.com/getsentry/sentry-react-native/pull/3290))
  - This flag equals `true` when Hermes Bundle contains Debug Info (Hermes Source Map was not emitted)
- Add `enableNdk` property to ReactNativeOptions for Android. ([#3304](https://github.com/getsentry/sentry-react-native/pull/3304))

## 5.9.2

### Fixes

- Create profiles for start up transactions ([#3281](https://github.com/getsentry/sentry-react-native/pull/3281))
- Fix Hermes Bytecode Symbolication one line off ([#3283](https://github.com/getsentry/sentry-react-native/pull/3283))

### Dependencies

- Bump CLI from v2.20.5 to v2.20.7 ([#3265](https://github.com/getsentry/sentry-react-native/pull/3265), [#3273](https://github.com/getsentry/sentry-react-native/pull/3273))
  - [changelog](https://github.com/getsentry/sentry-cli/blob/master/CHANGELOG.md#2207)
  - [diff](https://github.com/getsentry/sentry-cli/compare/2.20.5...2.20.7)
- Bump Cocoa SDK from v8.10.0 to v8.11.0 ([#3245](https://github.com/getsentry/sentry-react-native/pull/3245))
  - [changelog](https://github.com/getsentry/sentry-cocoa/blob/main/CHANGELOG.md#8110)
  - [diff](https://github.com/getsentry/sentry-cocoa/compare/8.10.0...8.11.0)
- Bump JavaScript SDK from v7.63.0 to v7.69.0 ([#3277](https://github.com/getsentry/sentry-react-native/pull/3277), [#3247](https://github.com/getsentry/sentry-react-native/pull/3247))
  - [changelog](https://github.com/getsentry/sentry-javascript/blob/develop/CHANGELOG.md#7690)
  - [diff](https://github.com/getsentry/sentry-javascript/compare/7.63.0...7.69.0)
- Bump Android SDK from v6.28.0 to v6.29.0 ([#3271](https://github.com/getsentry/sentry-react-native/pull/3271))
  - [changelog](https://github.com/getsentry/sentry-java/blob/main/CHANGELOG.md#6290)
  - [diff](https://github.com/getsentry/sentry-java/compare/6.28.0...6.29.0)

## 5.9.1

- Bump Cocoa SDK from v8.9.4 to v8.10.0 ([#3250](https://github.com/getsentry/sentry-react-native/pull/3250))
  - This fixes a compile error for projects that use CocoaPods with `use_frameworks!` option.
  - [changelog](https://github.com/getsentry/sentry-cocoa/blob/main/CHANGELOG.md#8100)
  - [diff](https://github.com/getsentry/sentry-cocoa/compare/8.9.4...8.10.0)

## 5.9.0

## Important Note

**Do not use this version** if you use CocoaPods with `use_frameworks!` option. It introduces a bug where the project won't compile.
This has been fixed in [version `5.9.1`](https://github.com/getsentry/sentry-react-native/releases/tag/5.9.1).

### Features

- Add support for React Native mixed stacktraces ([#3201](https://github.com/getsentry/sentry-react-native/pull/3201))

  In the current `react-native@nightly` (`0.73.0-nightly-20230809-cb60e5c67`) JS errors from native modules can
  contain native JVM or Objective-C exception stack trace. Both JS and native stack trace
  are processed by default no configuration needed.

- Add `tracePropagationTargets` option ([#3230](https://github.com/getsentry/sentry-react-native/pull/3230))

  This release adds support for [distributed tracing](https://docs.sentry.io/platforms/react-native/usage/distributed-tracing/)
  without requiring performance monitoring to be active on the React Native SDK.
  This means even if there is no sampled transaction/span, the SDK will still propagate traces to downstream services.
  Distributed Tracing can be configured with the `tracePropagationTargets` option,
  which controls what requests to attach the `sentry-trace` and `baggage` HTTP headers to (which is what propagates tracing information).

  ```javascript
    Sentry.init({
      tracePropagationTargets: ["third-party-site.com", /^https:\/\/yourserver\.io\/api/],
    });
  ```

### Fixes

- `Sentry.init` must be called before `Sentry.wrap`([#3227](https://github.com/getsentry/sentry-react-native/pull/3227))
  - The SDK now shows warning if incorrect order is detected
- Stall Time is no longer counted when App is in Background. ([#3211](https://github.com/getsentry/sentry-react-native/pull/3211))
- Use application variant instead of variant output to hook to correct package task for modules cleanup ([#3161](https://github.com/getsentry/sentry-react-native/pull/3161))
- Fix `isNativeAvailable` after SDK reinitialization ([#3200](https://github.com/getsentry/sentry-react-native/pull/3200))

### Dependencies

- Bump Android SDK from v6.27.0 to v6.28.0 ([#3192](https://github.com/getsentry/sentry-react-native/pull/3192))
  - [changelog](https://github.com/getsentry/sentry-java/blob/main/CHANGELOG.md#6280)
  - [diff](https://github.com/getsentry/sentry-java/compare/6.27.0...6.28.0)
- Bump Cocoa SDK from v8.9.3 to v8.9.4 ([#3225](https://github.com/getsentry/sentry-react-native/pull/3225))
  - [changelog](https://github.com/getsentry/sentry-cocoa/blob/main/CHANGELOG.md#894)
  - [diff](https://github.com/getsentry/sentry-cocoa/compare/8.9.3...8.9.4)
- Bump JavaScript SDK from v7.61.0 to v7.63.0 ([#3226](https://github.com/getsentry/sentry-react-native/pull/3226), [#3235](https://github.com/getsentry/sentry-react-native/pull/3235))
  - [changelog](https://github.com/getsentry/sentry-javascript/blob/develop/CHANGELOG.md#7630)
  - [diff](https://github.com/getsentry/sentry-javascript/compare/7.61.0...7.63.0)
- Bump CLI from v2.19.4 to v2.20.5 ([#3212](https://github.com/getsentry/sentry-react-native/pull/3212), [#3233](https://github.com/getsentry/sentry-react-native/pull/3233))
  - [changelog](https://github.com/getsentry/sentry-cli/blob/master/CHANGELOG.md#2205)
  - [diff](https://github.com/getsentry/sentry-cli/compare/2.19.4...2.20.5)

## 5.8.1

### Dependencies

- Bump JavaScript SDK from v7.60.1 to v7.61.0 ([#3222](https://github.com/getsentry/sentry-react-native/pull/3222))
  - [changelog](https://github.com/getsentry/sentry-javascript/blob/develop/CHANGELOG.md#7610)
  - [diff](https://github.com/getsentry/sentry-javascript/compare/7.60.1...7.61.0)

## 5.8.0

### Features

- Alpha support for Hermes JavaScript Profiling ([#3057](https://github.com/getsentry/sentry-react-native/pull/3057))

  Profiling is disabled by default. To enable it, configure both
  `tracesSampleRate` and `profilesSampleRate` when initializing the SDK:

  ```javascript
    Sentry.init({
      dsn: '__DSN__',
      tracesSampleRate: 1.0,
      _experiments: {
        // The sampling rate for profiling is relative to TracesSampleRate.
        // In this case, we'll capture profiles for 100% of transactions.
        profilesSampleRate: 1.0,
      },
    });
  ```

  More documentation on profiling and current limitations [can be found here](https://docs.sentry.io/platforms/react-native/profiling/).

### Fixes

- Warn users about multiple versions of `promise` package which can cause unexpected behavior like undefined `Promise.allSettled` ([#3162](https://github.com/getsentry/sentry-react-native/pull/3162))
- Event is enriched with all the Android context on the JS layer and you can filter/modify all the data in the `beforeSend` callback similarly to iOS. ([#3170](https://github.com/getsentry/sentry-react-native/pull/3170))

### Dependencies

- Bump JavaScript SDK from v7.57.0 to v7.60.1 ([#3184](https://github.com/getsentry/sentry-react-native/pull/3184), [#3199](https://github.com/getsentry/sentry-react-native/pull/3199))
  - [changelog](https://github.com/getsentry/sentry-javascript/blob/develop/CHANGELOG.md#7601)
  - [diff](https://github.com/getsentry/sentry-javascript/compare/7.57.0...7.60.1)
- Bump Cocoa SDK from v8.8.0 to v8.9.3 ([#3188](https://github.com/getsentry/sentry-react-native/pull/3188), [#3206](https://github.com/getsentry/sentry-react-native/pull/3206))
  - [changelog](https://github.com/getsentry/sentry-cocoa/blob/main/CHANGELOG.md#893)
  - [diff](https://github.com/getsentry/sentry-cocoa/compare/8.8.0...8.9.3)
- Bump Android SDK from v6.25.1 to v6.27.0 ([#3170](https://github.com/getsentry/sentry-react-native/pull/3170))
  - [changelog](https://github.com/getsentry/sentry-java/blob/main/CHANGELOG.md#6270)
  - [diff](https://github.com/getsentry/sentry-java/compare/6.25.1...6.27.0)

## 5.7.1

### Dependencies

- Bump Android SDK from v6.25.0 to v6.25.1 ([#3179](https://github.com/getsentry/sentry-react-native/pull/3179))
  - [changelog](https://github.com/getsentry/sentry-java/blob/main/CHANGELOG.md#6251)
  - [diff](https://github.com/getsentry/sentry-java/compare/6.25.0...6.25.1)

## 5.7.0

### Fixes

- Filter beforeSendTransaction from the Native SDK ([#3140](https://github.com/getsentry/sentry-react-native/pull/3140))

### Features

- Use `android.namespace` for AGP 8 and RN 0.73 ([#3133](https://github.com/getsentry/sentry-react-native/pull/3133))

### Dependencies

- Bump JavaScript SDK from v7.54.0 to v7.57.0 ([#3119](https://github.com/getsentry/sentry-react-native/pull/3119), [#3153](https://github.com/getsentry/sentry-react-native/pull/3153))
  - [changelog](https://github.com/getsentry/sentry-javascript/blob/develop/CHANGELOG.md#7570)
  - [diff](https://github.com/getsentry/sentry-javascript/compare/7.54.0...7.57.0)
- Bump CLI from v2.18.1 to v2.19.4 ([#3124](https://github.com/getsentry/sentry-react-native/pull/3124), [#3151](https://github.com/getsentry/sentry-react-native/pull/3151))
  - [changelog](https://github.com/getsentry/sentry-cli/blob/master/CHANGELOG.md#2194)
  - [diff](https://github.com/getsentry/sentry-cli/compare/2.18.1...2.19.4)
- Bump Android SDK from v6.22.0 to v6.25.0 ([#3127](https://github.com/getsentry/sentry-react-native/pull/3127), [#3163](https://github.com/getsentry/sentry-react-native/pull/3163))
  - [changelog](https://github.com/getsentry/sentry-java/blob/main/CHANGELOG.md#6250)
  - [diff](https://github.com/getsentry/sentry-java/compare/6.22.0...6.25.0)
- Bump Cocoa SDK from v8.7.3 to v8.8.0 ([#3123](https://github.com/getsentry/sentry-react-native/pull/3123))
  - [changelog](https://github.com/getsentry/sentry-cocoa/blob/main/CHANGELOG.md#880)
  - [diff](https://github.com/getsentry/sentry-cocoa/compare/8.7.3...8.8.0)

## 5.6.0

### Features

- Overwrite Expo bundle names in stack frames ([#3115](https://github.com/getsentry/sentry-react-native/pull/3115))
  - This enables source maps to resolve correctly without using `sentry-expo` package

### Fixes

- Disable `enableNative` if Native SDK is not available ([#3099](https://github.com/getsentry/sentry-react-native/pull/3099))
- Dynamically resolve `collectModulesScript` path to support monorepos ([#3092](https://github.com/getsentry/sentry-react-native/pull/3092))
- Native wrapper methods don't throw disabled error after re-initializing ([#3093](https://github.com/getsentry/sentry-react-native/pull/3093))

### Dependencies

- Bump JavaScript SDK from v7.52.0 to v7.54.0 ([#3071](https://github.com/getsentry/sentry-react-native/pull/3071), [#3088](https://github.com/getsentry/sentry-react-native/pull/3088), [#3094](https://github.com/getsentry/sentry-react-native/pull/3094))
  - [changelog](https://github.com/getsentry/sentry-javascript/blob/develop/CHANGELOG.md#7540)
  - [diff](https://github.com/getsentry/sentry-javascript/compare/7.52.0...7.54.0)
- Bump Android SDK from v6.18.1 to v6.22.0 ([#3086](https://github.com/getsentry/sentry-react-native/pull/3086), [#3075](https://github.com/getsentry/sentry-react-native/pull/3075))
  - [changelog](https://github.com/getsentry/sentry-java/blob/main/CHANGELOG.md#6220)
  - [diff](https://github.com/getsentry/sentry-java/compare/6.18.1...6.22.0)
- Bump Cocoa SDK from v8.7.1 to v8.7.3 ([#3076](https://github.com/getsentry/sentry-react-native/pull/3076))
  - [changelog](https://github.com/getsentry/sentry-cocoa/blob/main/CHANGELOG.md#873)
  - [diff](https://github.com/getsentry/sentry-cocoa/compare/8.7.1...8.7.3)
- Bump CLI from v2.17.5 to v2.18.1 ([#3082](https://github.com/getsentry/sentry-react-native/pull/3082))
  - [changelog](https://github.com/getsentry/sentry-cli/blob/master/CHANGELOG.md#2181)
  - [diff](https://github.com/getsentry/sentry-cli/compare/2.17.5...2.18.1)

## 5.5.0

### Features

- Add `expo`, `react_native_version` and `hermes_version` to React Native Context ([#3050](https://github.com/getsentry/sentry-react-native/pull/3050))

### Dependencies

- Bump JavaScript SDK from v7.51.1 to v7.52.0 ([#3054](https://github.com/getsentry/sentry-react-native/pull/3054), [#3068](https://github.com/getsentry/sentry-react-native/pull/3068))
  - [changelog](https://github.com/getsentry/sentry-javascript/blob/develop/CHANGELOG.md#7520)
  - [diff](https://github.com/getsentry/sentry-javascript/compare/7.51.1...7.52.0)
- Bump Cocoa SDK from v8.6.0 to v8.7.1 ([#3056](https://github.com/getsentry/sentry-react-native/pull/3056), [#3067](https://github.com/getsentry/sentry-react-native/pull/3067))
  - [changelog](https://github.com/getsentry/sentry-cocoa/blob/main/CHANGELOG.md#871)
  - [diff](https://github.com/getsentry/sentry-cocoa/compare/8.6.0...8.7.1)

## 5.4.2

### Fixes

- Fix `event.origin` and `event.environment` on unhandled exception ([#3041](https://github.com/getsentry/sentry-react-native/pull/3041))
- Don't pass `enableTracing` from RN to `sentry-cocoa` options ([#3042](https://github.com/getsentry/sentry-react-native/pull/3042))
- Only store envelopes of fatal crashes on iOS ([#3051](https://github.com/getsentry/sentry-react-native/pull/3051))

### Dependencies

- Bump JavaScript SDK from v7.50.0 to v7.51.1 ([#3043](https://github.com/getsentry/sentry-react-native/pull/3043), [#3053](https://github.com/getsentry/sentry-react-native/pull/3053))
  - [changelog](https://github.com/getsentry/sentry-javascript/blob/develop/CHANGELOG.md#7511)
  - [diff](https://github.com/getsentry/sentry-javascript/compare/7.50.0...7.51.1)

## 4.15.2

- Only store envelopes of fatal crashes on iOS ([#3051](https://github.com/getsentry/sentry-react-native/pull/3051))

## 5.4.1

### Fixes

- Store envelopes immediately during a fatal crash on iOS ([#3031](https://github.com/getsentry/sentry-react-native/pull/3031))
- Do not overwrite `_metadata` option by default `sdkInfo` ([#3036](https://github.com/getsentry/sentry-react-native/pull/3036))

### Dependencies

- Bump JavaScript SDK from v7.49.0 to v7.50.0 ([#3035](https://github.com/getsentry/sentry-react-native/pull/3035))
  - [changelog](https://github.com/getsentry/sentry-javascript/blob/develop/CHANGELOG.md#7500)
  - [diff](https://github.com/getsentry/sentry-javascript/compare/7.49.0...7.50.0)
- Bump Cocoa SDK from v8.5.0 to v8.6.0 ([#3023](https://github.com/getsentry/sentry-react-native/pull/3023))
  - [changelog](https://github.com/getsentry/sentry-cocoa/blob/main/CHANGELOG.md#860)
  - [diff](https://github.com/getsentry/sentry-cocoa/compare/8.5.0...8.6.0)
- Bump Android SDK from v6.17.0 to v6.18.1 ([#3017](https://github.com/getsentry/sentry-react-native/pull/3017))
  - [changelog](https://github.com/getsentry/sentry-java/blob/main/CHANGELOG.md#6181)
  - [diff](https://github.com/getsentry/sentry-java/compare/6.17.0...6.18.1)
- Bump CLI from v2.17.4 to v2.17.5 ([#3024](https://github.com/getsentry/sentry-react-native/pull/3024))
  - [changelog](https://github.com/getsentry/sentry-cli/blob/master/CHANGELOG.md#2175)
  - [diff](https://github.com/getsentry/sentry-cli/compare/2.17.4...2.17.5)

## 4.15.1

### Fixes

- Store envelopes immediately during a fatal crash on iOS ([#3030](https://github.com/getsentry/sentry-react-native/pull/3030))

## 5.4.0

### Features

- Add TS 4.1 typings ([#2995](https://github.com/getsentry/sentry-react-native/pull/2995))
  - TS 3.8 are present and work automatically with older projects
- Add CPU Info to Device Context ([#2984](https://github.com/getsentry/sentry-react-native/pull/2984))

### Fixes

- Allow disabling native on RNNA ([#2978](https://github.com/getsentry/sentry-react-native/pull/2978))
- iOS Autolinking for RN 0.68 and older ([#2980](https://github.com/getsentry/sentry-react-native/pull/2980))
- Clean up `modules.json` when building bundles ([#3008](https://github.com/getsentry/sentry-react-native/pull/3008))
- Only include Screenshots and View Hierarchy for iOS and Mac Catalyst builds ([#3007](https://github.com/getsentry/sentry-react-native/pull/3007))
- Breadcrumbs from Native SDKs are created with timestamps in seconds ([#2997](https://github.com/getsentry/sentry-react-native/pull/2997))
- `addBreadcrumb` converts converts non object data to `{ value: data }` ([#2997](https://github.com/getsentry/sentry-react-native/pull/2997))

### Dependencies

- Bump JavaScript SDK from v7.47.0 to v7.49.0 ([#2975](https://github.com/getsentry/sentry-react-native/pull/2975), [#2988](https://github.com/getsentry/sentry-react-native/pull/2988))
  - [changelog](https://github.com/getsentry/sentry-javascript/blob/develop/CHANGELOG.md#7490)
  - [diff](https://github.com/getsentry/sentry-javascript/compare/7.47.0...7.49.0)
- Bump Cocoa SDK from v8.4.0 to v8.5.0 ([#2977](https://github.com/getsentry/sentry-react-native/pull/2977))
  - [changelog](https://github.com/getsentry/sentry-cocoa/blob/main/CHANGELOG.md#850)
  - [diff](https://github.com/getsentry/sentry-cocoa/compare/8.4.0...8.5.0)
- Bump CLI from v2.17.1 to v2.17.4 ([#2966](https://github.com/getsentry/sentry-react-native/pull/2966), [#2982](https://github.com/getsentry/sentry-react-native/pull/2982), [#2987](https://github.com/getsentry/sentry-react-native/pull/2987))
  - [changelog](https://github.com/getsentry/sentry-cli/blob/master/CHANGELOG.md#2174)
  - [diff](https://github.com/getsentry/sentry-cli/compare/2.17.1...2.17.4)

## 5.3.1

### Fixes

- Disable `enableNativeCrashHandling` and `enableAutoPerformanceTracing` on Apple ([#2936](https://github.com/getsentry/sentry-react-native/pull/))
  - Mac Catalyst builds successfully
- `sentry.gradle` Gracefully skip modules collecting if the script doesn't exist ([#2952](https://github.com/getsentry/sentry-react-native/pull/2952))

### Dependencies

- Bump JavaScript SDK from v7.45.0 to v7.47.0 ([#2946](https://github.com/getsentry/sentry-react-native/pull/2946), [#2958](https://github.com/getsentry/sentry-react-native/pull/2958))
  - [changelog](https://github.com/getsentry/sentry-javascript/blob/develop/CHANGELOG.md#7470)
  - [diff](https://github.com/getsentry/sentry-javascript/compare/7.45.0...7.47.0)
- Bump Android SDK from v6.16.0 to v6.17.0 ([#2948](https://github.com/getsentry/sentry-react-native/pull/2948))
  - [changelog](https://github.com/getsentry/sentry-java/blob/main/CHANGELOG.md#6170)
  - [diff](https://github.com/getsentry/sentry-java/compare/6.16.0...6.17.0)
- Bump Cocoa SDK from v8.3.3 to v8.4.0 ([#2954](https://github.com/getsentry/sentry-react-native/pull/2954))
  - [changelog](https://github.com/getsentry/sentry-cocoa/blob/main/CHANGELOG.md#840)
  - [diff](https://github.com/getsentry/sentry-cocoa/compare/8.3.3...8.4.0)
- Bump CLI from v2.16.1 to v2.17.1 ([#2957](https://github.com/getsentry/sentry-react-native/pull/2957), [#2964](https://github.com/getsentry/sentry-react-native/pull/2964))
  - [changelog](https://github.com/getsentry/sentry-cli/blob/master/CHANGELOG.md#2171)
  - [diff](https://github.com/getsentry/sentry-cli/compare/2.16.1...2.17.1)

## 5.3.0

### Features

- Add `enableTracing` option ([#2933](https://github.com/getsentry/sentry-react-native/pull/2933))
- Add Tabs auto instrumentation for React Native Navigation ([#2932](https://github.com/getsentry/sentry-react-native/pull/2932))
  - This is enabled by default, if you want to disable tabs instrumentation see the example below.

```js
const routingInstrumentation = new Sentry.ReactNativeNavigationInstrumentation(Navigation, { enableTabsInstrumentation: false })
```

### Fixes

- Disable HTTP Client Errors by default on all platform ([#2931](https://github.com/getsentry/sentry-react-native/pull/2931))
  - See [HttpClient](https://docs.sentry.io/platforms/javascript/configuration/integrations/plugin/#httpclient) for configuration details.
  - Use `enableCaptureFailedRequests` to enable the feature.

```js
Sentry.init({ enableCaptureFailedRequests: true })
```

### Dependencies

- Bump JavaScript SDK from v7.44.2 to v7.45.0 ([#2927](https://github.com/getsentry/sentry-react-native/pull/2927))
  - [changelog](https://github.com/getsentry/sentry-javascript/blob/develop/CHANGELOG.md#7450)
  - [diff](https://github.com/getsentry/sentry-javascript/compare/7.44.2...7.45.0)
- Bump CLI from v2.15.2 to v2.16.1 ([#2926](https://github.com/getsentry/sentry-react-native/pull/2926))
  - [changelog](https://github.com/getsentry/sentry-cli/blob/master/CHANGELOG.md#2161)
  - [diff](https://github.com/getsentry/sentry-cli/compare/2.15.2...2.16.1)
- Bump Cocoa SDK from v8.3.2 to v8.3.3 ([#2925](https://github.com/getsentry/sentry-react-native/pull/2925))
  - [changelog](https://github.com/getsentry/sentry-cocoa/blob/main/CHANGELOG.md#833)
  - [diff](https://github.com/getsentry/sentry-cocoa/compare/8.3.2...8.3.3)

## 5.2.0

### Features

- Add User Interaction Tracing for Touch events ([#2835](https://github.com/getsentry/sentry-react-native/pull/2835))
- Add Gesture Tracing for React Native Gesture Handler API v2 ([#2865](https://github.com/getsentry/sentry-react-native/pull/2865))

### Fixes

- Fix use Fetch transport when option `enableNative` is `false` ([#2897](https://github.com/getsentry/sentry-react-native/pull/2897))
- Improve logs when `enableNative` is `false` ([#2897](https://github.com/getsentry/sentry-react-native/pull/2897))

### Dependencies

- Bump JavaScript SDK from v7.40.0 to v7.44.2 ([#2874](https://github.com/getsentry/sentry-react-native/pull/2874), [#2908](https://github.com/getsentry/sentry-react-native/pull/2908), [#2909](https://github.com/getsentry/sentry-react-native/pull/2909))
  - [changelog](https://github.com/getsentry/sentry-javascript/blob/develop/CHANGELOG.md#7442)
  - [diff](https://github.com/getsentry/sentry-javascript/compare/7.40.0...7.44.2)
- Bump Android SDK from v6.15.0 to v6.16.0 ([#2903](https://github.com/getsentry/sentry-react-native/pull/2903))
  - [changelog](https://github.com/getsentry/sentry-java/blob/main/CHANGELOG.md#6160)
  - [diff](https://github.com/getsentry/sentry-java/compare/6.15.0...6.16.0)
- Bump Cocoa SDK from v8.3.0 to v8.3.2 ([#2895](https://github.com/getsentry/sentry-react-native/pull/2895))
  - [changelog](https://github.com/getsentry/sentry-cocoa/blob/main/CHANGELOG.md#832)
  - [diff](https://github.com/getsentry/sentry-cocoa/compare/8.3.0...8.3.2)
- Bump CLI from v2.14.4 to v2.15.2 ([#2898](https://github.com/getsentry/sentry-react-native/pull/2898))
  - [changelog](https://github.com/getsentry/sentry-cli/blob/master/CHANGELOG.md#2152)
  - [diff](https://github.com/getsentry/sentry-cli/compare/2.14.4...2.15.2)

## 5.1.1

### Fixes

- Remove non URL `frame.abs_path` which was causing source maps to fail ([#2891](https://github.com/getsentry/sentry-react-native/pull/2891))

### Dependencies

- Bump Cocoa SDK from v8.2.0 to v8.3.0 ([#2876](https://github.com/getsentry/sentry-react-native/pull/2876))
  - [changelog](https://github.com/getsentry/sentry-cocoa/blob/main/CHANGELOG.md#830)
  - [diff](https://github.com/getsentry/sentry-cocoa/compare/8.2.0...8.3.0)
- Bump CLI from v2.14.3 to v2.14.4 ([#2873](https://github.com/getsentry/sentry-react-native/pull/2873))
  - [changelog](https://github.com/getsentry/sentry-cli/blob/master/CHANGELOG.md#2144)
  - [diff](https://github.com/getsentry/sentry-cli/compare/2.14.3...2.14.4)

## 5.1.0

### Features

- Add App Context `in_foreground` ([#2826](https://github.com/getsentry/sentry-react-native/pull/2826))

### Fixes

- Match app start measurements naming with other SDKs ([#2855](https://github.com/getsentry/sentry-react-native/pull/2855))
  - `app.start.cold` to `app_start_cold`
  - `app.start.warm` to `app_start_warm`

### Dependencies

- Bump Cocoa SDK from v8.0.0 to v8.2.0 ([#2776](https://github.com/getsentry/sentry-react-native/pull/2776))
  - [changelog](https://github.com/getsentry/sentry-cocoa/blob/main/CHANGELOG.md#820)
  - [diff](https://github.com/getsentry/sentry-cocoa/compare/8.0.0...8.2.0)
- Bump JavaScript SDK from v7.37.2 to v7.40.0 ([#2836](https://github.com/getsentry/sentry-react-native/pull/2836), [#2864](https://github.com/getsentry/sentry-react-native/pull/2864))
  - [changelog](https://github.com/getsentry/sentry-javascript/blob/develop/CHANGELOG.md#7400)
  - [diff](https://github.com/getsentry/sentry-javascript/compare/7.37.2...7.40.0)
- Bump CLI from v2.10.0 to v2.14.3 ([#2848](https://github.com/getsentry/sentry-react-native/pull/2848), [#2869](https://github.com/getsentry/sentry-react-native/pull/2869))
  - [changelog](https://github.com/getsentry/sentry-cli/blob/master/CHANGELOG.md#2143)
  - [diff](https://github.com/getsentry/sentry-cli/compare/2.10.0...2.14.3)
- Bump Android SDK from v6.14.0 to v6.15.0 ([#2868](https://github.com/getsentry/sentry-react-native/pull/2868))
  - [changelog](https://github.com/getsentry/sentry-java/blob/main/CHANGELOG.md#6150)
  - [diff](https://github.com/getsentry/sentry-java/compare/6.14.0...6.15.0)

## 5.0.0

The React Native SDK version 5 supports both Legacy (from RN 0.65 and above) and New Architecture (from RN 0.69 and above) as well as the new React Native Gradle Plugin (introduced in RN 0.71). For detailed [migration guide visit our docs](https://docs.sentry.io/platforms/react-native/migration/#from-4x-to-5x).

### Features

- Add support for the RN New Architecture, backwards compatible RNSentry Turbo Module ([#2522](https://github.com/getsentry/sentry-react-native/pull/2522))
- Add View Hierarchy to the crashed/errored events ([#2708](https://github.com/getsentry/sentry-react-native/pull/2708))
- Send react native js engine, turbo module, fabric flags and component stack in Event contexts ([#2552](https://github.com/getsentry/sentry-react-native/pull/2552))
- Sync `tags`, `extra`, `fingerprint`, `level`, `environment` and `breadcrumbs` from `sentry-cocoa` during event processing. ([#2713](https://github.com/getsentry/sentry-react-native/pull/2713))
  - `breadcrumb.level` value `log` is transformed to `debug` when syncing with native layers.
  - Remove `breadcrumb.level` value `critical` transformation to `fatal`.
  - Default `breadcrumb.level` is `info`

### Breaking changes

- Option `enableAutoPerformanceTracking` renamed to `enableAutoPerformanceTracing`
- Option `enableOutOfMemoryTracking` renamed to `enableWatchdogTerminationTracking`
- Remove link hooks (RN 0.68 and older) ([#2332](https://github.com/getsentry/sentry-react-native/pull/2332))
- iOS min target 11, Android API min 21, min React Native version 0.65 ([#2522](https://github.com/getsentry/sentry-react-native/pull/2522), [#2687](https://github.com/getsentry/sentry-react-native/pull/2687))
- New ReactNativeTracingOptions ([#2481](https://github.com/getsentry/sentry-react-native/pull/2481))
  - `idleTimeout` renamed to `idleTimeoutMs`
  - `maxTransactionDuration` renamed to `finalTimeoutMs`
- `touchEventBoundaryProps.labelName` property instead of default `accessibilityLabel` fallback ([#2712](https://github.com/getsentry/sentry-react-native/pull/2712))
- Message event current stack trace moved from `exception` to `threads` ([#2694](https://github.com/getsentry/sentry-react-native/pull/2694))

### Fixes

- Unreachable fallback to fetch transport if native is not available ([#2695](https://github.com/getsentry/sentry-react-native/pull/2695))

### Dependencies

- Bump Cocoa SDK from v7.31.5 to v8.0.0 ([#2756](https://github.com/getsentry/sentry-react-native/pull/2756))
  - [changelog](https://github.com/getsentry/sentry-cocoa/blob/main/CHANGELOG.md#800)
  - [diff](https://github.com/getsentry/sentry-cocoa/compare/7.31.5...8.0.0)
- Bump CLI from v1.74.4 to v2.10.0 ([#2669](https://github.com/getsentry/sentry-react-native/pull/2669))
  - [changelog](https://github.com/getsentry/sentry-cli/blob/master/CHANGELOG.md#2100)
  - [diff](https://github.com/getsentry/sentry-cli/compare/1.74.4...2.10.0)

## 4.15.0

### Features

- Collect modules script for XCode builds supports NODE_BINARY to set path to node executable ([#2805](https://github.com/getsentry/sentry-react-native/pull/2805))

### Fixes

- React Native Error Handlers Integration doesn't crash if ErrorUtils are not available ([#2808](https://github.com/getsentry/sentry-react-native/pull/2808))

### Dependencies

- Bump Android SDK from v6.12.1 to v6.14.0 ([#2790](https://github.com/getsentry/sentry-react-native/pull/2790), [#2809](https://github.com/getsentry/sentry-react-native/pull/2809), [#2828](https://github.com/getsentry/sentry-react-native/pull/2828))
  - [changelog](https://github.com/getsentry/sentry-java/blob/main/CHANGELOG.md#6140)
  - [diff](https://github.com/getsentry/sentry-java/compare/6.12.1...6.14.0)
- Bump Sample React Native from v0.71.0 to v0.71.1 ([#2767](https://github.com/getsentry/sentry-react-native/pull/2767))
  - [changelog](https://github.com/facebook/react-native/blob/main/CHANGELOG.md#v0711)
  - [diff](https://github.com/facebook/react-native/compare/v0.71.0...v0.71.1)
- Bump JavaScript SDK from v7.32.1 to v7.37.2 ([#2785](https://github.com/getsentry/sentry-react-native/pull/2785), [#2799](https://github.com/getsentry/sentry-react-native/pull/2799), [#2818](https://github.com/getsentry/sentry-react-native/pull/2818))
  - [changelog](https://github.com/getsentry/sentry-javascript/blob/master/CHANGELOG.md#7372)
  - [diff](https://github.com/getsentry/sentry-javascript/compare/7.32.1...7.37.2)

## 5.0.0-rc.1

### Fixes

- React Native Error Handlers Integration doesn't crash if ErrorUtils are not available ([#2808](https://github.com/getsentry/sentry-react-native/pull/2808))

## 5.0.0-beta.2

### Features

- Add View Hierarchy to the crashed/errored events ([#2708](https://github.com/getsentry/sentry-react-native/pull/2708))
- Collect modules script for XCode builds supports NODE_BINARY to set path to node executable ([#2805](https://github.com/getsentry/sentry-react-native/pull/2805))

### Dependencies

- Bump Android SDK from v6.12.1 to v6.14.0 ([#2790](https://github.com/getsentry/sentry-react-native/pull/2790), [#2809](https://github.com/getsentry/sentry-react-native/pull/2809), [#2828](https://github.com/getsentry/sentry-react-native/pull/2828))
  - [changelog](https://github.com/getsentry/sentry-java/blob/main/CHANGELOG.md#6140)
  - [diff](https://github.com/getsentry/sentry-java/compare/6.12.1...6.14.0)
- Bump Sample React Native from v0.71.0 to v0.71.1 ([#2767](https://github.com/getsentry/sentry-react-native/pull/2767))
  - [changelog](https://github.com/facebook/react-native/blob/main/CHANGELOG.md#v0711)
  - [diff](https://github.com/facebook/react-native/compare/v0.71.0...v0.71.1)
- Bump JavaScript SDK from v7.32.1 to v7.37.2 ([#2785](https://github.com/getsentry/sentry-react-native/pull/2785), [#2799](https://github.com/getsentry/sentry-react-native/pull/2799), [#2818](https://github.com/getsentry/sentry-react-native/pull/2818))
  - [changelog](https://github.com/getsentry/sentry-javascript/blob/master/CHANGELOG.md#7372)
  - [diff](https://github.com/getsentry/sentry-javascript/compare/7.32.1...7.37.2)

## 5.0.0-beta.1

- Latest changes from 4.14.0

### Breaking changes

- Option `enableAutoPerformanceTracking` renamed to `enableAutoPerformanceTracing`
- Option `enableOutOfMemoryTracking` renamed to `enableWatchdogTerminationTracking`

### Features

- Sync `tags`, `extra`, `fingerprint`, `level`, `environment` and `breadcrumbs` from `sentry-cocoa` during event processing. ([#2713](https://github.com/getsentry/sentry-react-native/pull/2713))
  - `breadcrumb.level` value `log` is transformed to `debug` when syncing with native layers.
  - Remove `breadcrumb.level` value `critical` transformation to `fatal`.
  - Default `breadcrumb.level` is `info`

### Dependencies

- Bump Cocoa SDK from v7.31.5 to v8.0.0 ([#2756](https://github.com/getsentry/sentry-react-native/pull/2756))
  - [changelog](https://github.com/getsentry/sentry-cocoa/blob/main/CHANGELOG.md#800)
  - [diff](https://github.com/getsentry/sentry-cocoa/compare/7.31.5...8.0.0)
- Bump Android SDK from v6.12.1 to v6.13.0 ([#2790](https://github.com/getsentry/sentry-react-native/pull/2790))
  - [changelog](https://github.com/getsentry/sentry-java/blob/main/CHANGELOG.md#6130)
  - [diff](https://github.com/getsentry/sentry-java/compare/6.12.1...6.13.0)

## 4.14.0

### Features

- Add support for RNGP introduced in React Native 0.71.0 ([#2759](https://github.com/getsentry/sentry-react-native/pull/2759))

### Fixes

- Take screenshot runs on UI thread on Android ([#2743](https://github.com/getsentry/sentry-react-native/pull/2743))

### Dependencies

- Bump Android SDK from v6.11.0 to v6.12.1 ([#2755](https://github.com/getsentry/sentry-react-native/pull/2755))
  - [changelog](https://github.com/getsentry/sentry-java/blob/main/CHANGELOG.md#6121)
  - [diff](https://github.com/getsentry/sentry-java/compare/6.11.0...6.12.1)
- Bump JavaScript SDK from v7.29.0 to v7.32.1 ([#2738](https://github.com/getsentry/sentry-react-native/pull/2738), [#2777](https://github.com/getsentry/sentry-react-native/pull/2777))
  - [changelog](https://github.com/getsentry/sentry-javascript/blob/master/CHANGELOG.md#7321)
  - [diff](https://github.com/getsentry/sentry-javascript/compare/7.29.0...7.32.1)

## 5.0.0-alpha.11

- Latest changes from 4.13.0

### Breaking changes

- Message event current stack trace moved from exception to threads ([#2694](https://github.com/getsentry/sentry-react-native/pull/2694))
- `touchEventBoundaryProps.labelName` property instead of default `accessibilityLabel` fallback ([#2712](https://github.com/getsentry/sentry-react-native/pull/2712))

### Fixes

- Unreachable fallback to fetch transport if native is not available ([#2695](https://github.com/getsentry/sentry-react-native/pull/2695))

## 4.13.0

### Fixes

- Missing `originalException` in `beforeSend` for events from react native error handler ([#2706](https://github.com/getsentry/sentry-react-native/pull/2706))
- ModulesLoader integration returns original event if native is not available and event modules overwrite native modules ([#2730](https://github.com/getsentry/sentry-react-native/pull/2730))

### Dependencies

- Bump Cocoa SDK from v7.31.3 to v7.31.5 ([#2699](https://github.com/getsentry/sentry-react-native/pull/2699), [#2714](https://github.com/getsentry/sentry-react-native/pull/2714))
  - [changelog](https://github.com/getsentry/sentry-cocoa/blob/8.0.0/CHANGELOG.md#7315)
  - [diff](https://github.com/getsentry/sentry-cocoa/compare/7.31.3...7.31.5)
- Bump JavaScript SDK from v7.26.0 to v7.29.0 ([#2705](https://github.com/getsentry/sentry-react-native/pull/2705), [#2709](https://github.com/getsentry/sentry-react-native/pull/2709), [#2715](https://github.com/getsentry/sentry-react-native/pull/2715), [#2736](https://github.com/getsentry/sentry-react-native/pull/2736))
  - [changelog](https://github.com/getsentry/sentry-javascript/blob/master/CHANGELOG.md#7290)
  - [diff](https://github.com/getsentry/sentry-javascript/compare/7.26.0...7.29.0)
- Bump Android SDK from v6.9.2 to v6.11.0 ([#2704](https://github.com/getsentry/sentry-react-native/pull/2704), [#2724](https://github.com/getsentry/sentry-react-native/pull/2724))
  - [changelog](https://github.com/getsentry/sentry-java/blob/main/CHANGELOG.md#6110)
  - [diff](https://github.com/getsentry/sentry-java/compare/6.9.2...6.11.0)

## 4.12.0

### Features

- Add `lastEventId` method to the API ([#2675](https://github.com/getsentry/sentry-react-native/pull/2675))

### Fix

- `Sentry.startTransaction` doesn't require `op` ([#2691](https://github.com/getsentry/sentry-react-native/pull/2691))

### Dependencies

- Bump Cocoa SDK from v7.31.2 to v7.31.3 ([#2647](https://github.com/getsentry/sentry-react-native/pull/2647))
  - [changelog](https://github.com/getsentry/sentry-cocoa/blob/8.0.0/CHANGELOG.md#7313)
  - [diff](https://github.com/getsentry/sentry-cocoa/compare/7.31.2...7.31.3)
- Bump JavaScript SDK from v7.21.1 to v7.26.0 ([#2672](https://github.com/getsentry/sentry-react-native/pull/2672), [#2648](https://github.com/getsentry/sentry-react-native/pull/2648), [#2692](https://github.com/getsentry/sentry-react-native/pull/2692))
  - [changelog](https://github.com/getsentry/sentry-javascript/blob/master/CHANGELOG.md#7260)
  - [diff](https://github.com/getsentry/sentry-javascript/compare/7.21.1...7.26.0)
- Bump Android SDK from v6.9.1 to v6.9.2 ([#2677](https://github.com/getsentry/sentry-react-native/pull/2677))
  - [changelog](https://github.com/getsentry/sentry-java/blob/main/CHANGELOG.md#692)
  - [diff](https://github.com/getsentry/sentry-java/compare/6.9.1...6.9.2)

## 5.0.0-alpha.10

- Latest changes from 4.11.0

### Dependencies

- Bump CLI from v1.74.4 to v2.10.0 ([#2669](https://github.com/getsentry/sentry-react-native/pull/2669))
  - [changelog](https://github.com/getsentry/sentry-cli/blob/master/CHANGELOG.md#2100)
  - [diff](https://github.com/getsentry/sentry-cli/compare/1.74.4...2.10.0)

## 4.11.0

### Features

- Screenshots ([#2610](https://github.com/getsentry/sentry-react-native/pull/2610))

## 4.10.1

### Fixes

- Bump Wizard from v1.2.17 to v1.4.0 ([#2645](https://github.com/getsentry/sentry-react-native/pull/2645))
  - [changelog](https://github.com/getsentry/sentry-wizard/blob/master/CHANGELOG.md#140)
  - [diff](https://github.com/getsentry/sentry-wizard/compare/v1.2.17...v1.4.0)
- Android builds without ext config, auto create assets dir for modules ([#2652](https://github.com/getsentry/sentry-react-native/pull/2652))
- Exit gracefully if source map file for collecting modules doesn't exist ([#2655](https://github.com/getsentry/sentry-react-native/pull/2655))
- Create only one clean-up tasks for modules collection ([#2657](https://github.com/getsentry/sentry-react-native/pull/2657))

### Dependencies

- Bump Android SDK from v6.8.0 to v6.9.1 ([#2653](https://github.com/getsentry/sentry-react-native/pull/2653))
  - [changelog](https://github.com/getsentry/sentry-java/blob/main/CHANGELOG.md#691)
  - [diff](https://github.com/getsentry/sentry-java/compare/6.8.0...6.9.1)

## 5.0.0-alpha.9

- Latest changes from 4.10.0

### Fixes

- Add missing source Spec for RNSentry Codegen. ([#2639](https://github.com/getsentry/sentry-react-native/pull/2639))

## 4.10.0

### Features

- JS Runtime dependencies are sent in Events ([#2606](https://github.com/getsentry/sentry-react-native/pull/2606))
  - To collect JS dependencies on iOS add `../node_modules/@sentry/react-native/scripts/collect-modules.sh` at the end of the `Bundle React Native code and images` build phase. The collection only works on Release builds. Android builds have a new step in `sentry.gradle` plugin. More in [the migration documentation](https://docs.sentry.io/platforms/react-native/migration#from-48x-to-49x).

### Dependencies

- Bump JavaScript SDK from v7.20.1 to v7.21.1 ([#2636](https://github.com/getsentry/sentry-react-native/pull/2636))
  - [changelog](https://github.com/getsentry/sentry-javascript/blob/master/CHANGELOG.md#7211)
  - [diff](https://github.com/getsentry/sentry-javascript/compare/7.20.1...7.21.1)

## 5.0.0-alpha.8

- Latest changes from 4.9.0

## 4.9.0

### Features

- Add `maxQueueSize` option ([#2578](https://github.com/getsentry/sentry-react-native/pull/2578))

### Fixes

- Use `Scope` class rather than `Scope` type for top-level functions ([#2627](https://github.com/getsentry/sentry-react-native/pull/2627))

### Dependencies

- Bump JavaScript SDK from v7.16.0 to v7.20.1 ([#2582](https://github.com/getsentry/sentry-react-native/pull/2582), [#2598](https://github.com/getsentry/sentry-react-native/pull/2598), [#2632](https://github.com/getsentry/sentry-react-native/pull/2632), [#2607](https://github.com/getsentry/sentry-react-native/pull/2607))
  - [changelog](https://github.com/getsentry/sentry-javascript/blob/master/CHANGELOG.md#7201)
  - [diff](https://github.com/getsentry/sentry-javascript/compare/7.16.0...7.20.1)
- Bump Cocoa SDK from v7.29.0 to v7.31.2 ([#2592](https://github.com/getsentry/sentry-react-native/pull/2592), [#2601](https://github.com/getsentry/sentry-react-native/pull/2601), [#2629](https://github.com/getsentry/sentry-react-native/pull/2629))
  - [changelog](https://github.com/getsentry/sentry-cocoa/blob/master/CHANGELOG.md#7312)
  - [diff](https://github.com/getsentry/sentry-cocoa/compare/7.29.0...7.31.2)
- Bump Android SDK from v6.6.0 to v6.8.0 ([#2600](https://github.com/getsentry/sentry-react-native/pull/2600), [#2628](https://github.com/getsentry/sentry-react-native/pull/2628))
  - [changelog](https://github.com/getsentry/sentry-java/blob/main/CHANGELOG.md#680)
  - [diff](https://github.com/getsentry/sentry-java/compare/6.6.0...6.8.0)

## 4.8.0

### Fixes

- Message event can have attached stacktrace ([#2577](https://github.com/getsentry/sentry-react-native/pull/2577))
- Fixed maximum call stack exceeded error resulting from large payloads ([#2579](https://github.com/getsentry/sentry-react-native/pull/2579))

### Dependencies

- Bump Android SDK from v6.5.0 to v6.6.0 ([#2572](https://github.com/getsentry/sentry-react-native/pull/2572))
  - [changelog](https://github.com/getsentry/sentry-java/blob/main/CHANGELOG.md#660)
  - [diff](https://github.com/getsentry/sentry-java/compare/6.5.0...6.6.0)
- Bump Cocoa SDK from v7.28.0 to v7.29.0 ([#2571](https://github.com/getsentry/sentry-react-native/pull/2571))
  - [changelog](https://github.com/getsentry/sentry-cocoa/blob/master/CHANGELOG.md#7290)
  - [diff](https://github.com/getsentry/sentry-cocoa/compare/7.28.0...7.29.0)

## 5.0.0-alpha.7

- Latest changes from 4.7.1

### Fixes

- Remove hardcoded Folly version ([#2558](https://github.com/getsentry/sentry-react-native/pull/2558))

### Features

- Send react native js engine, turbo module, fabric flags and component stack in Event contexts ([#2552](https://github.com/getsentry/sentry-react-native/pull/2552))

### Dependencies

- Bump CLI from v1.74.4 to v2.7.0 ([#2457](https://github.com/getsentry/sentry-react-native/pull/2457))
  - [changelog](https://github.com/getsentry/sentry-cli/blob/master/CHANGELOG.md#270)
  - [diff](https://github.com/getsentry/sentry-cli/compare/1.74.4...2.7.0)
- Bump Android SDK from v6.5.0 to v6.6.0 ([#2572](https://github.com/getsentry/sentry-react-native/pull/2572))
  - [changelog](https://github.com/getsentry/sentry-java/blob/main/CHANGELOG.md#660)
  - [diff](https://github.com/getsentry/sentry-java/compare/6.5.0...6.6.0)
- Bump Cocoa SDK from v7.28.0 to v7.29.0 ([#2571](https://github.com/getsentry/sentry-react-native/pull/2571))
  - [changelog](https://github.com/getsentry/sentry-cocoa/blob/master/CHANGELOG.md#7290)
  - [diff](https://github.com/getsentry/sentry-cocoa/compare/7.28.0...7.29.0)

## 4.7.1

### Fixes

- Remove duplicate sdk package record from envelope ([#2570](https://github.com/getsentry/sentry-react-native/pull/2570))
- Fix `appHangsTimeoutInterval` -> `appHangTimeoutInterval` option name ([#2574](https://github.com/getsentry/sentry-react-native/pull/2574))

## 4.7.0

### Dependencies

- Bump Android SDK from v6.4.3 to v6.5.0 ([#2535](https://github.com/getsentry/sentry-react-native/pull/2535))
  - [changelog](https://github.com/getsentry/sentry-java/blob/main/CHANGELOG.md#650)
  - [diff](https://github.com/getsentry/sentry-java/compare/6.4.3...6.5.0)
- Bump JavaScript SDK from v7.14.2 to v7.16.0 ([#2536](https://github.com/getsentry/sentry-react-native/pull/2536), [#2561](https://github.com/getsentry/sentry-react-native/pull/2561))
  - [changelog](https://github.com/getsentry/sentry-javascript/blob/master/CHANGELOG.md#7160)
  - [diff](https://github.com/getsentry/sentry-javascript/compare/7.14.2...7.16.0)
- Bump Cocoa SDK from v7.27.1 to v7.28.0 ([#2548](https://github.com/getsentry/sentry-react-native/pull/2548))
  - [changelog](https://github.com/getsentry/sentry-cocoa/blob/master/CHANGELOG.md#7280)
  - [diff](https://github.com/getsentry/sentry-cocoa/compare/7.27.1...7.28.0)

## 5.0.0-alpha.6

- Latest changes from 4.6.1

### Features

- Add initial support for the RN New Architecture, backwards compatible RNSentry Turbo Module ([#2522](https://github.com/getsentry/sentry-react-native/pull/2522))

### Breaking changes

- New ReactNativeTracingOptions idleTimeoutMs and finalTimeoutMs replacing idleTimeout and maxTransactionDuration respectively ([#2481](https://github.com/getsentry/sentry-react-native/pull/2481))
- iOS min target 12.4, Android API min 21, min React Native version 0.70 ([#2522](https://github.com/getsentry/sentry-react-native/pull/2522))

### Dependencies

- Bump Android SDK from v6.4.3 to v6.5.0 ([#2535](https://github.com/getsentry/sentry-react-native/pull/2535))
  - [changelog](https://github.com/getsentry/sentry-java/blob/main/CHANGELOG.md#650)
  - [diff](https://github.com/getsentry/sentry-java/compare/6.4.3...6.5.0)
- Bump JavaScript SDK from v7.14.2 to v7.15.0 ([#2536](https://github.com/getsentry/sentry-react-native/pull/2536))
  - [changelog](https://github.com/getsentry/sentry-javascript/blob/master/CHANGELOG.md#7150)
  - [diff](https://github.com/getsentry/sentry-javascript/compare/7.14.2...7.15.0)

## 4.6.1

### Fixes

- Make `configureScope` callback safe [#2510](https://github.com/getsentry/sentry-react-native/pull/2510)
- Allows collecting app start and slow/frozen frames if Native SDK is inited manually [#2517](https://github.com/getsentry/sentry-react-native/pull/2517)
- Nested breadcrumb data on android was not treated correctly [#2519](https://github.com/getsentry/sentry-react-native/pull/2519)

### Dependencies

- Bump JavaScript SDK from v7.14.0 to v7.14.2 ([#2511](https://github.com/getsentry/sentry-react-native/pull/2511), [#2526](https://github.com/getsentry/sentry-react-native/pull/2526))
  - [changelog](https://github.com/getsentry/sentry-javascript/blob/master/CHANGELOG.md#7142)
  - [diff](https://github.com/getsentry/sentry-javascript/compare/7.14.0...7.14.2)
- Bump Cocoa SDK from v7.27.0 to v7.27.1 ([#2521](https://github.com/getsentry/sentry-react-native/pull/2521))
  - [changelog](https://github.com/getsentry/sentry-cocoa/blob/master/CHANGELOG.md#7271)
  - [diff](https://github.com/getsentry/sentry-cocoa/compare/7.27.0...7.27.1)
- Bump Android SDK from v6.4.2 to v6.4.3 ([#2520](https://github.com/getsentry/sentry-react-native/pull/2520))
  - [changelog](https://github.com/getsentry/sentry-java/blob/main/CHANGELOG.md#643)
  - [diff](https://github.com/getsentry/sentry-java/compare/6.4.2...6.4.3)

## 5.0.0-alpha.5

### Fixes

- Make `configureScope` callback safe [#2510](https://github.com/getsentry/sentry-react-native/pull/2510)

### Dependencies

- Bump JavaScript SDK from v7.14.0 to v7.14.1 ([#2511](https://github.com/getsentry/sentry-react-native/pull/2511))
  - [changelog](https://github.com/getsentry/sentry-javascript/blob/master/CHANGELOG.md#7141)
  - [diff](https://github.com/getsentry/sentry-javascript/compare/7.14.0...7.14.1)
- Bump Cocoa SDK from v7.27.0 to v7.27.1 ([#2521](https://github.com/getsentry/sentry-react-native/pull/2521))
  - [changelog](https://github.com/getsentry/sentry-cocoa/blob/master/CHANGELOG.md#7271)
  - [diff](https://github.com/getsentry/sentry-cocoa/compare/7.27.0...7.27.1)
- Bump Android SDK from v6.4.2 to v6.4.3 ([#2520](https://github.com/getsentry/sentry-react-native/pull/2520))
  - [changelog](https://github.com/getsentry/sentry-java/blob/main/CHANGELOG.md#643)
  - [diff](https://github.com/getsentry/sentry-java/compare/6.4.2...6.4.3)

## 4.6.0

### Fixes

- SDK Gracefully downgrades when callback throws an error ([#2502](https://github.com/getsentry/sentry-react-native/pull/2502))
- React Navigation v5 ignores when current route is undefined after state changed. ([#2484](https://github.com/getsentry/sentry-react-native/pull/2484))

### Features

- Add ClientReports ([#2496](https://github.com/getsentry/sentry-react-native/pull/2496))

### Sentry Self-hosted Compatibility

- Starting with version `4.6.0` of the `@sentry/react-native` package, [Sentry's self hosted version >= v21.9.0](https://github.com/getsentry/self-hosted/releases) is required or you have to manually disable sending client reports via the `sendClientReports` option. This only applies to self-hosted Sentry. If you are using [sentry.io](https://sentry.io), no action is needed.

### Dependencies

- Bump Cocoa SDK from v7.25.1 to v7.27.0 ([#2500](https://github.com/getsentry/sentry-react-native/pull/2500), [#2506](https://github.com/getsentry/sentry-react-native/pull/2506))
  - [changelog](https://github.com/getsentry/sentry-cocoa/blob/master/CHANGELOG.md#7270)
  - [diff](https://github.com/getsentry/sentry-cocoa/compare/7.25.1...7.27.0)
- Bump JavaScript SDK from v7.13.0 to v7.14.0 ([#2504](https://github.com/getsentry/sentry-react-native/pull/2504))
  - [changelog](https://github.com/getsentry/sentry-javascript/blob/master/CHANGELOG.md#7140)
  - [diff](https://github.com/getsentry/sentry-javascript/compare/7.13.0...7.14.0)

## 5.0.0-alpha.4

- Latest changes from 4.5.0

### Breaking changes

- New ReactNativeTracingOptions idleTimeoutMs and finalTimeoutMs replacing idleTimeout and maxTransactionDuration respectively ([#2481](https://github.com/getsentry/sentry-react-native/pull/2481))

## 4.5.0

### Features

- Add user feedback ([#2486](https://github.com/getsentry/sentry-react-native/pull/2486))
- Add typings for app hang functionality ([#2479](https://github.com/getsentry/sentry-react-native/pull/2479))

### Fixes

- Update warm/cold start span ops ([#2487](https://github.com/getsentry/sentry-react-native/pull/2487))
- Detect hard crash the same as native sdks ([#2480](https://github.com/getsentry/sentry-react-native/pull/2480))
- Integrations factory receives default integrations ([#2494](https://github.com/getsentry/sentry-react-native/pull/2494))

### Dependencies

- Bump Android SDK from v6.4.1 to v6.4.2 ([#2485](https://github.com/getsentry/sentry-react-native/pull/2485))
  - [changelog](https://github.com/getsentry/sentry-java/blob/main/CHANGELOG.md#642)
  - [diff](https://github.com/getsentry/sentry-java/compare/6.4.1...6.4.2)
- Bump JavaScript SDK from v7.12.1 to v7.13.0 ([#2478](https://github.com/getsentry/sentry-react-native/pull/2478))
  - [changelog](https://github.com/getsentry/sentry-javascript/blob/master/CHANGELOG.md#7130)
  - [diff](https://github.com/getsentry/sentry-javascript/compare/7.12.1...7.13.0)

## 4.4.0

### Features

- Add attachments support ([#2463](https://github.com/getsentry/sentry-react-native/pull/2463))

## 4.3.1

### Fixes

- ReactNativeTracingOptions maxTransactionDuration is in seconds ([#2469](https://github.com/getsentry/sentry-react-native/pull/2469))

### Dependencies

- Bump Cocoa SDK from v7.24.1 to v7.25.1 ([#2465](https://github.com/getsentry/sentry-react-native/pull/2465))
  - [changelog](https://github.com/getsentry/sentry-cocoa/blob/master/CHANGELOG.md#7251)
  - [diff](https://github.com/getsentry/sentry-cocoa/compare/7.24.1...7.25.1)

## 5.0.0-alpha.3

- Latest changes from 4.3.x

### Dependencies

- Bump Wizard from v2.0.0 to v2.2.0 ([#2460](https://github.com/getsentry/sentry-react-native/pull/2460))
  - [changelog](https://github.com/getsentry/sentry-wizard/blob/master/CHANGELOG.md#v220)
  - [diff](https://github.com/getsentry/sentry-wizard/compare/v2.0.0...v2.2.0)

## 4.3.0

### Features

- Add Transaction Source for Dynamic Sampling Context ([#2454](https://github.com/getsentry/sentry-react-native/pull/2454))

### Dependencies

- Bump Cocoa SDK from v7.23.0 to v7.24.1 ([#2456](https://github.com/getsentry/sentry-react-native/pull/2456))
  - [changelog](https://github.com/getsentry/sentry-cocoa/blob/master/CHANGELOG.md#7241)
  - [diff](https://github.com/getsentry/sentry-cocoa/compare/7.23.0...7.24.1)
- Bump Android SDK from v6.3.1 to v6.4.1 ([#2437](https://github.com/getsentry/sentry-react-native/pull/2437))
  - [changelog](https://github.com/getsentry/sentry-java/blob/main/CHANGELOG.md#641)
  - [diff](https://github.com/getsentry/sentry-java/compare/6.3.1...6.4.1)
- Bump JavaScript SDK from v7.9.0 to v7.12.1 ([#2451](https://github.com/getsentry/sentry-react-native/pull/2451))
  - [changelog](https://github.com/getsentry/sentry-javascript/blob/master/CHANGELOG.md#7121)
  - [diff](https://github.com/getsentry/sentry-javascript/compare/7.9.0...7.12.1)

## 4.2.4

### Fixes

- ReactNativeTracing wrongly marks transactions as deadline_exceeded when it reaches the idleTimeout ([#2427](https://github.com/getsentry/sentry-react-native/pull/2427))

## 5.0.0-alpha.2

- Latest changes from 4.2.x

## 5.0.0-alpha.1

### Fixes

- Auto linking for RN >= 0.69 ([#2332](https://github.com/getsentry/sentry-react-native/pull/2332))

## 4.2.3

### Fixes

- Bump Cocoa SDK to v7.23.0 ([#2401](https://github.com/getsentry/sentry-react-native/pull/2401))
  - [changelog](https://github.com/getsentry/sentry-cocoa/blob/master/CHANGELOG.md#7230)
  - [diff](https://github.com/getsentry/sentry-cocoa/compare/7.22.0...7.23.0)
- Bump Android SDK to v6.3.1 ([#2410](https://github.com/getsentry/sentry-react-native/pull/2410))
  - [changelog](https://github.com/getsentry/sentry-java/blob/main/CHANGELOG.md#631)
  - [diff](https://github.com/getsentry/sentry-java/compare/6.3.0...6.3.1)
- Bump JavaScript SDK to v7.9.0 ([#2412](https://github.com/getsentry/sentry-react-native/pull/2412))
  - [changelog](https://github.com/getsentry/sentry-javascript/blob/master/CHANGELOG.md#790)
  - [diff](https://github.com/getsentry/sentry-javascript/compare/7.7.0...7.9.0)

## 4.2.2

### Fixes

- Should not ignore `options.transport` function provided in `Sentry.init(...)` ([#2398](https://github.com/getsentry/sentry-react-native/pull/2398))

## 4.2.1

### Fixes

- SENTRY_DIST accepts non-number values on Android ([#2395](https://github.com/getsentry/sentry-react-native/pull/2395))

### Features

- Bump Cocoa SDK to v7.22.0 ([#2392](https://github.com/getsentry/sentry-react-native/pull/2392))
  - [changelog](https://github.com/getsentry/sentry-cocoa/blob/master/CHANGELOG.md#7220)
  - [diff](https://github.com/getsentry/sentry-cocoa/compare/7.21.0...7.22.0)

## 4.2.0

### Features

- Bump Cocoa SDK to v7.21.0 ([#2374](https://github.com/getsentry/sentry-react-native/pull/2374))
  - [changelog](https://github.com/getsentry/sentry-cocoa/blob/master/CHANGELOG.md#7210)
  - [diff](https://github.com/getsentry/sentry-cocoa/compare/7.20.0...7.21.0)
- Bump Android SDK to v6.3.0 ([#2380](https://github.com/getsentry/sentry-react-native/pull/2380))
  - [changelog](https://github.com/getsentry/sentry-java/blob/main/CHANGELOG.md#630)
  - [diff](https://github.com/getsentry/sentry-java/compare/6.1.4...6.3.0)
- Bump JavaScript SDK to v7.7.0 ([#2375](https://github.com/getsentry/sentry-react-native/pull/2375))
  - [changelog](https://github.com/getsentry/sentry-javascript/blob/master/CHANGELOG.md#770)
  - [diff](https://github.com/getsentry/sentry-javascript/compare/7.6.0...7.7.0)

## 4.1.3

### Fixes

- Solve reference to private cocoa SDK class ([#2369](https://github.com/getsentry/sentry-react-native/pull/2369))

## 4.1.2

### Fixes

- Set default unit for measurements ([#2360](https://github.com/getsentry/sentry-react-native/pull/2360))
- When using SENTRY_DIST env. var. on Android, SDK fails to convert to an Integer ([#2365](https://github.com/getsentry/sentry-react-native/pull/2365))

### Features

- Bump JavaScript SDK to v7.6.0 ([#2361](https://github.com/getsentry/sentry-react-native/pull/2361))
  - [changelog](https://github.com/getsentry/sentry-javascript/blob/master/CHANGELOG.md#760)
  - [diff](https://github.com/getsentry/sentry-javascript/compare/7.5.1...7.6.0)

## 4.1.1

### Features

- Bump Cocoa SDK to v7.20.0 ([#2341](https://github.com/getsentry/sentry-react-native/pull/2341), [#2356](https://github.com/getsentry/sentry-react-native/pull/2356))
  - [changelog](https://github.com/getsentry/sentry-cocoa/blob/master/CHANGELOG.md#7200)
  - [diff](https://github.com/getsentry/sentry-cocoa/compare/7.18.1...7.20.0)
- Bump JavaScript SDK to v7.5.1 ([#2342](https://github.com/getsentry/sentry-react-native/pull/2342), [#2350](https://github.com/getsentry/sentry-react-native/pull/2350))
  - [changelog](https://github.com/getsentry/sentry-javascript/blob/master/CHANGELOG.md#751)
  - [diff](https://github.com/getsentry/sentry-javascript/compare/7.3.1...7.5.1)

## 4.1.0

- Fix: Send DidBecomeActiveNotification when OOM enabled ([#2326](https://github.com/getsentry/sentry-react-native/pull/2326))
- Fix: SDK overwrites the user defined ReactNativeTracing ([#2319](https://github.com/getsentry/sentry-react-native/pull/2319))
- Bump Sentry JavaScript 7.3.1 ([#2306](https://github.com/getsentry/sentry-react-native/pull/2306))
  - [changelog](https://github.com/getsentry/sentry-javascript/blob/7.3.1/CHANGELOG.md)
  - [diff](https://github.com/getsentry/sentry-javascript/compare/7.1.1...7.3.1)
- Bump Sentry Cocoa 7.18.1 ([#2320](https://github.com/getsentry/sentry-react-native/pull/2320))
  - [changelog](https://github.com/getsentry/sentry-cocoa/blob/7.18.1/CHANGELOG.md)
  - [diff](https://github.com/getsentry/sentry-cocoa/compare/7.18.0...7.18.1)
- Bump Sentry Android 6.1.4 ([#2320](https://github.com/getsentry/sentry-react-native/pull/2320))
  - [changelog](https://github.com/getsentry/sentry-java/blob/6.1.4/CHANGELOG.md)
  - [diff](https://github.com/getsentry/sentry-java/compare/6.1.2...6.1.4)

## 4.0.2

- Fix Calculate the absolute number of Android versionCode ([#2313](https://github.com/getsentry/sentry-react-native/pull/2313))

## 4.0.1

- Filter out app start with more than 60s ([#2303](https://github.com/getsentry/sentry-react-native/pull/2303))

## 4.0.0

- Bump Sentry JavaScript 7.1.1 ([#2279](https://github.com/getsentry/sentry-react-native/pull/2279))
  - [changelog](https://github.com/getsentry/sentry-javascript/blob/7.1.1/CHANGELOG.md)
  - [diff](https://github.com/getsentry/sentry-javascript/compare/6.19.2...7.1.1)
- Bump Sentry Cocoa 7.18.0 ([#2303](https://github.com/getsentry/sentry-react-native/pull/2303))
  - [changelog](https://github.com/getsentry/sentry-cocoa/blob/7.18.0/CHANGELOG.md)
  - [diff](https://github.com/getsentry/sentry-cocoa/compare/7.11.0...7.18.0)
- Bump Sentry Android 6.1.2 ([#2303](https://github.com/getsentry/sentry-react-native/pull/2303))
  - [changelog](https://github.com/getsentry/sentry-java/blob/6.1.2/CHANGELOG.md)
  - [diff](https://github.com/getsentry/sentry-java/compare/5.7.0...6.1.2)

## Breaking changes

By bumping Sentry Javascript, new breaking changes were introduced, to know more what was changed, check the [breaking changes changelog](https://github.com/getsentry/sentry-javascript/blob/7.0.0/CHANGELOG.md#breaking-changes) from Sentry Javascript.

## 4.0.0-beta.5

- Fix warning missing DSN on BrowserClient. ([#2294](https://github.com/getsentry/sentry-react-native/pull/2294))

## 4.0.0-beta.4

- Bump Sentry Cocoa 7.17.0 ([#2300](https://github.com/getsentry/sentry-react-native/pull/2300))
  - [changelog](https://github.com/getsentry/sentry-cocoa/blob/7.17.0/CHANGELOG.md)
  - [diff](https://github.com/getsentry/sentry-cocoa/compare/7.16.1...7.17.0)
- Bump Sentry Android 6.1.1 ([#2300](https://github.com/getsentry/sentry-react-native/pull/2300))
  - [changelog](https://github.com/getsentry/sentry-java/blob/6.1.1/CHANGELOG.md)
  - [diff](https://github.com/getsentry/sentry-java/compare/6.0.0...6.1.1)

## 4.0.0-beta.3

- Bump Sentry Cocoa 7.16.1 ([#2279](https://github.com/getsentry/sentry-react-native/pull/2283))
  - [changelog](https://github.com/getsentry/sentry-cocoa/blob/7.16.1/CHANGELOG.md)
  - [diff](https://github.com/getsentry/sentry-cocoa/compare/7.11.0...7.16.1)

## 4.0.0-beta.2

- Bump Sentry JavaScript 7.1.1 ([#2279](https://github.com/getsentry/sentry-react-native/pull/2279))
  - [changelog](https://github.com/getsentry/sentry-javascript/blob/7.1.1/CHANGELOG.md)
  - [diff](https://github.com/getsentry/sentry-javascript/compare/7.0.0...7.1.1)
- Bump Sentry Android 6.0.0 ([#2281](https://github.com/getsentry/sentry-react-native/pull/2281))
  - [changelog](https://github.com/getsentry/sentry-java/blob/6.0.0/CHANGELOG.md)
  - [diff](https://github.com/getsentry/sentry-java/compare/5.7.0...6.0.0)

## 4.0.0-beta.1

- Bump Sentry JavaScript 7.0.0 ([#2250](https://github.com/getsentry/sentry-react-native/pull/2250))
  - [changelog](https://github.com/getsentry/sentry-javascript/blob/7.0.0/CHANGELOG.md)
  - [diff](https://github.com/getsentry/sentry-javascript/compare/6.19.2...7.0.0)

## Breaking changes

By bumping Sentry Javascript, new breaking changes were introduced, to know more what was changed, check the [breaking changes changelog](https://github.com/getsentry/sentry-javascript/blob/7.0.0/CHANGELOG.md#breaking-changes) from Sentry Javascript.

## 3.4.3

- feat: Support macOS (#2240) by @ospfranco

## 3.4.2

- fix: Fix cold start appearing again after js bundle reload on Android. #2229

## 3.4.1

- fix: Make withTouchEventBoundary options optional #2196

## 3.4.0

### Various fixes & improvements

- Bump: @sentry/javascript dependencies to 6.19.2 (#2175) by @marandaneto

## 3.3.6

- fix: Respect given release if no dist is given during SDK init (#2163)
- Bump: @sentry/javascript dependencies to 6.19.2 (#2175)

## 3.3.5

- Bump: Sentry Cocoa to 7.11.0 and Sentry Android to 5.7.0 (#2160)

## 3.3.4

- fix(android): setContext serializes as context for Android instead of extra (#2155)
- fix(android): Duplicate Breadcrumbs when captuing messages #2153

## 3.3.3

- Bump: Sentry Cocoa to 7.10.2 and Sentry Android to 5.6.3 (#2145)
- fix(android): Upload source maps correctly regardless of version codes #2144

## 3.3.2

- fix: Do not report empty measurements #1983
- fix(iOS): Bump Sentry Cocoa to 7.10.1 and report slow and frozen measurements (#2132)
- fix(iOS): Missing userId on iOS when the user is not set in the Scope (#2133)

## 3.3.1

- feat: Support setting maxCacheItems #2102
- fix: Clear transaction on route change for React Native Navigation #2119

## 3.3.0

- feat: Support enableNativeCrashHandling for iOS #2101
- Bump: Sentry Cocoa 7.10.0 #2100
- feat: Touch events now track components with `sentry-label` prop, falls back to `accessibilityLabel` and then finally `displayName`. #2068
- fix: Respect sentryOption.debug setting instead of #DEBUG build flag for outputting logs #2039
- fix: Passing correct mutableOptions to iOS SDK (#2037)
- Bump: Bump @sentry/javascript dependencies to 6.17.9 #2082
- fix: Discard prior transactions on react navigation dispatch #2053

## 3.2.14-beta.2

- feat: Touch events now track components with `sentry-label` prop, falls back to `accessibilityLabel` and then finally `displayName`. #2068
- fix: Respect sentryOption.debug setting instead of #DEBUG build flag for outputting logs #2039
- fix: Passing correct mutableOptions to iOS SDK (#2037)
- Bump: Bump @sentry/javascript dependencies to 6.17.9 #2082

## 3.2.14-beta.1

- fix: Discard prior transactions on react navigation dispatch #2053

## 3.2.13

- fix(deps): Add `@sentry/wizard` back in as a dependency to avoid missing dependency when running react-native link. #2015
- Bump: sentry-cli to 1.72.0 #2016

## 3.2.12

- fix: fetchNativeDeviceContexts returns an empty Array if no Device Context available #2002
- Bump: Sentry Cocoa 7.9.0 #2011

## 3.2.11

- fix: Polyfill the promise library to permanently fix unhandled rejections #1984

## 3.2.10

- fix: Do not crash if androidx.core isn't available on Android #1981
- fix: App start measurement on Android #1985
- Bump: Sentry Android to 5.5.2 #1985

## 3.2.9

- Deprecate initialScope in favor of configureScope #1963
- Bump: Sentry Android to 5.5.1 and Sentry Cocoa to 7.7.0 #1965

## 3.2.8

### Various fixes & improvements

- replace usage of master to main (30b44232) by @marandaneto

## 3.2.7

- fix: ReactNavigationV4Instrumentation null when evaluating 'state.routes' #1940
- fix: ConcurrentModification exception for frameMetricsAggregator #1939

## 3.2.6

- feat(android): Support monorepo in gradle plugin #1917
- fix: Remove dependency on promiseRejectionTrackingOptions #1928

## 3.2.5

- fix: Fix dynamic require for promise options bypassing try catch block and crashing apps #1923

## 3.2.4

- fix: Warn when promise rejections won't be caught #1886
- Bump: Sentry Android to 5.4.3 and Sentry Cocoa to 7.5.4 #1920

## 3.2.3

### Various fixes & improvements

- fix(ios): tracesSampler becomes NSNull in iOS and the app cannot be started (#1872) by @marandaneto

## 3.2.2

- Bump Sentry Android SDK to 5.3.0 #1860

## 3.2.1

### Various fixes & improvements

- feat(ios): Missing config `enableOutOfMemoryTracking` on iOS/Mac (#1858) by @marandaneto

## 3.2.0

- feat: Routing instrumentation will emit breadcrumbs on route change and set route tag #1837
- Bump Sentry Android SDK to 5.2.4 ([#1844](https://github.com/getsentry/sentry-react-native/pull/1844))

  - [changelog](https://github.com/getsentry/sentry-java/blob/5.2.4/CHANGELOG.md)
  - [diff](https://github.com/getsentry/sentry-java/compare/5.2.0...5.2.4)

- Bump Sentry Cocoa SDK to 7.4.8 ([#1856](https://github.com/getsentry/sentry-react-native/pull/1856))
  - [changelog](https://github.com/getsentry/sentry-cocoa/blob/7.4.8/CHANGELOG.md)
  - [diff](https://github.com/getsentry/sentry-cocoa/compare/7.3.0...7.4.8)

## 3.2.0-beta.2

- fix: Type React Native Navigation instrumentation constructor argument as unknown to avoid typescript errors #1817

## 3.2.0-beta.1

- feat: Routing instrumentation for React Native Navigation #1774

## 3.1.1

- Bump Sentry Android SDK to 5.2.0 ([#1785](https://github.com/getsentry/sentry-react-native/pull/1785))

  - [changelog](https://github.com/getsentry/sentry-java/blob/5.2.0/CHANGELOG.md)
  - [diff](https://github.com/getsentry/sentry-java/compare/5.1.2...5.2.0)

- Bump Sentry Cocoa SDK to 7.3.0 ([#1785](https://github.com/getsentry/sentry-react-native/pull/1785))
  - [changelog](https://github.com/getsentry/sentry-cocoa/blob/7.3.0/CHANGELOG.md)
  - [diff](https://github.com/getsentry/sentry-cocoa/compare/7.2.6...7.3.0)

## 3.1.0

- Feat: Allow custom release for source map upload scripts #1548
- ref: Remove v5 prefix from react navigation instrumentation to support v6 #1768

## 3.0.3

- Fix: Set Java 8 for source and target compatibility if not using AGP >= 4.2.x (#1763)

## 3.0.2

- Bump: Android tooling API 30 (#1761)

## 3.0.1

- fix: Add sentry-cli as a dependency #1755

## 3.0.0

- feat: Align `event.origin`, `event.environment` with other hybrid sdks #1749
- feat: Add native sdk package info onto events #1749
- build(js): Bump sentry-javascript dependencies to 6.12.0 #1750
- fix: Fix native frames not being added to transactions #1752
- build(android): Bump sentry-android to 5.1.2 #1753
- build(ios): Bump sentry-cocoa to 7.2.6 #1753
- fix: Move @sentry/wizard dependency to devDependencies #1751

## 3.0.0-beta.3

- feat: Add `wrap` wrapper method with profiler and touch event boundary #1728
- feat: App-start measurements, if using the `wrap` wrapper, will now finish on the root component mount #1728

## 3.0.0-beta.2

- feat: Native slow/frozen frames measurements #1711

## 3.0.0-beta.1

- build(ios): Bump sentry-cocoa to 7.2.0-beta.9 #1704
- build(android): Bump sentry-android to 5.1.0-beta.9 #1704
- feat: Add app start measurements to the first transaction #1704
- feat: Create an initial initial ui.load transaction by default #1704
- feat: Add `enableAutoPerformanceTracking` flag that enables auto performance when tracing is enabled #1704

## 2.7.0-beta.1

- feat: Track stalls in the JavaScript event loop as measurements #1542

## 2.6.2

- fix: Fix the error handler (error dialog) not called in dev #1712

## 2.6.1

- build(ios): Bump sentry-cocoa to 7.1.4 #1700

## 2.6.0

- feat: Support the `sendDefaultPii` option. #1634
- build(android): Bump sentry-android to 5.1.0-beta.2 #1645
- fix: Fix transactions on Android having clock drift and missing span data #1645

## 2.5.2

- fix: Fix `Sentry.close()` not correctly resolving the promise on iOS. #1617
- build(js): Bump sentry-javascript dependencies to 6.7.1 #1618

## 2.5.1

- fix: Fatal uncaught events should be tagged handled:false #1597
- fix: Fix duplicate breadcrumbs on Android #1598

## 2.5.0

### Dependencies

- build(js): Bump sentry-javascript dependencies to 6.5.1 #1588
- build(ios): Bump sentry-cocoa to 7.0.0 and remove setLogLevel #1459
- build(android): Bump sentry-android to 5.0.1 #1576

### Features

- feat: `Sentry.flush()` to flush events to disk and returns a promise #1547
- feat: `Sentry.close()` method to fully disable the SDK on all layers and returns a promise #1457

### Fixes

- fix: Process "log" levels in breadcrumbs before sending to native #1565

## 2.5.0-beta.1

- build(ios): Bump sentry-cocoa to 7.0.0 and remove setLogLevel #1459
- feat: Close method to fully disable the SDK on all layers #1457
- build(android): Bump Android SDK to 5.0.0-beta.1 #1476

## 2.4.3

- fix: Use the latest outbox path from hub options instead of private options #1529

## 2.4.2

- fix: enableNative: false should take precedence over autoInitializeNativeSdk: false #1462

## 2.4.1

- fix: Type navigation container ref arguments as any to avoid TypeScript errors #1453

## 2.4.0

- fix: Don't call `NATIVE.fetchRelease` if release and dist already exists on the event #1388
- feat: Add onReady callback that gets called after Native SDK init is called #1406

## 2.3.0

- feat: Re-export Profiler and useProfiler from @sentry/react #1372
- fix(performance): Handle edge cases in React Navigation routing instrumentation. #1365
- build(android): Bump sentry-android to 4.3.0 #1373
- build(devtools): Bump @sentry/wizard to 1.2.2 #1383
- build(js): Bump sentry-javascript dependencies to 6.2.1 #1384
- feat(performance): Option to set route change timeout in routing instrumentation #1370

## 2.2.2

- fix: Fix unhandled promise rejections not being tracked #1367

## 2.2.1

- build(js): Bump @sentry/\* dependencies on javascript to 6.2.0 #1354
- fix: Fix react-dom dependency issue. #1354
- build(android): Bump sentry-android to 4.1.0 #1334

## 2.2.0

- Bump: sentry-android to v4.0.0 #1309
- build(ios): Bump sentry-cocoa to 6.1.4 #1308
- fix: Handle auto session tracking start on iOS #1308
- feat: Use beforeNavigate in routing instrumentation to match behavior on JS #1313
- fix: React Navigation Instrumentation starts initial transaction before navigator mount #1315

## 2.2.0-beta.0

- build(ios): Bump sentry-cocoa to 6.1.3 #1293
- fix: pass maxBreadcrumbs to Android init
- feat: Allow disabling native SDK initialization but still use it #1259
- ref: Rename shouldInitializeNativeSdk to autoInitializeNativeSdk #1275
- fix: Fix parseErrorStack that only takes string in DebugSymbolicator event processor #1274
- fix: Only set "event" type in envelope item and not the payload #1271
- build: Bump JS dependencies to 5.30.0 #1282
- fix: Add fallback envelope item type to iOS. #1283
- feat: Auto performance tracing with XHR/fetch, and routing instrumentation #1230

## 2.1.1

- build(android): Bump `sentry-android` to 3.2.1 #1296

## 2.1.0

- feat: Include @sentry/tracing and expose startTransaction #1167
- feat: A better sample app to showcase the SDK and especially tracing #1168
- build(js): Bump @sentry/javascript dependencies to 5.28.0. #1228
- build(android): Bump `sentry-android` to 3.2.0 #1208

## 2.0.2

- build(ios): Bump `sentry-cocoa` to 6.0.9 #1200

## 2.0.1

- build(ios): Bump `sentry-cocoa` to 6.0.8. #1188
- fix(ios): Remove private imports and call `storeEnvelope` on the client. #1188
- fix(ios): Lock specific version in podspec. #1188
- build(android): Bump `sentry-android` to 3.1.3. #1177
- build(deps): Bump @sentry/javascript deps to version-locked 5.27.4 #1199

## 2.0.0

- build(android): Changes android package name from `io.sentry.RNSentryPackage` to `io.sentry.react.RNSentryPackage` (Breaking). #1131
- fix: As auto session tracking is now on by default, allow user to pass `false` to disable it. #1131
- build: Bump `sentry-android` to 3.1.0. #1131
- build: Bump `sentry-cocoa` to 6.0.3. #1131
- feat(ios): Use `captureEnvelope` on iOS/Mac. #1131
- feat: Support envelopes with type other than `event`. #1131
- feat(android): Add enableNdkScopeSync property to ReactNativeOptions. #1131
- feat(android): Pass attachStacktrace option property down to android SDK. #1131
- build(js): Bump @sentry/javascript dependencies to 5.27.1. #1156

## 1.9.0

- fix: Only show the "Native Sentry SDK is disabled" warning when `enableNative` is false and `enableNativeNagger` is true. #1084
- build: Bump @sentry/javascript dependencies to 5.25.0. #1118

## 1.8.2

- build: Bump @sentry/javascript dependencies to 5.24.2 #1091
- fix: Add a check that `performance` exists before using it. #1091

## 1.8.1

- build: Bump @sentry/javascript dependencies to 5.24.1 #1088
- fix: Fix timestamp offset issues due to issues with `performance.now()` introduced in React Native 0.63. #1088

## 1.8.0

- feat: Support MacOS #1068
- build: Bump @sentry/javascript dependencies to 5.23.0 #1079
- fix: Only call native deviceContexts on iOS #1061
- fix: Don't send over Log and Critical levels over native bridge #1063

## 1.7.2

- meta: Move from Travis CI to Github Actions #1019
- ref: Drop TSLint in favor of ESLint #1023
- test: Add basic end-to-end tests workflow #945
- Bump: sentry-android to v2.3.1

## 1.7.1

- build: Bump sentry-cocoa to 5.2 #1011
- fix: App Store submission for Mac apps getsentry/sentry-cocoa#635
- fix: Use the release and dist set in init options over native release #1009
- fix: assign default options before enableNative check #1007

## 1.7.0

- fix: Use `LogBox` instead of `YellowBox` if possible. #989
- fix: Don't add `DeviceContext` default integration if `enableNative` is set to `false`. #993
- fix: Don't log "Native Sentry SDK is disabled" if `enableNativeNagger` is set to `false`. #993
- feat: Migrate to `@sentry/react` from `@sentry/browser` and expose `ErrorBoundary` & the redux enhancer. #1005

## 1.6.3

- feat: Touch events take Regex for ignoreNames & add tests #973

## 1.6.2

- fix: Don't prefix app:/// to "native" filename as well #957
- feat: Add sdk_info to envelope header on Android. #958

## 1.6.1

- Bump `sentry-cocoa` `5.1.8`

## 1.6.0

- feat: Log component tree with all touch events #952
- fix: Fix appending app:/// prefix to [native code] #946
- Bump `@sentry/*` to `^5.19.0`
- Bump `sentry-cocoa` `5.1.6`

## 1.5.0

- feat: Track touch events as breadcrumbs #939
- fix: Serialize the default user keys in setUser #926
- Bump android 2.2.0 #942
- fix(android): Fix unmapped context keys being overwritten on Android.

## 1.4.5

- fix: Fix Native Wrapper not checking enableNative setting #919

## 1.4.4

- Bump cocoa 5.1.4
- fix(ios): We only store the event in release mode #917

## 1.4.3

- Extend Scope methods to set native scope too. #902
- Bump android 2.1.6
- Bump `@sentry/*` to `^5.16.1`
- Bump cocoa 5.1.3

## 1.4.2

- Bump android 2.1.4 #891
- Expose session timeout. #887
- Added `event.origin` and `event.environment` tags to determine where events originate from. #890

## 1.4.1

- Filtered out `options` keys passed to `init` that would crash native. #885

## 1.4.0

- Remove usages of RNSentry to a native wrapper (#857)
- Bump android 2.1.3 (#858)
- Bump cocoa 5.1.0 (#870)
- Accept enableAutoSessionTracking (#870)
- Don't attach Android Threads (#866)
- Refactored startWithDsnString to be startWithOptions. (#860)

## 1.3.9

- Bump `@sentry/wizard` to `1.1.4`

## 1.3.8

- Fixes a bug in `DebugSymbolicator`

## 1.3.7

- Bump `@sentry/wizard` to `1.1.2`

## 1.3.6

- Bump `@sentry/*` to `^5.15.4`

## 1.3.5

- Bump `@sentry/*` to `^5.15.2`

## 1.3.4

- Bump `@sentry/*` to `^5.15.1`
- Fix a bug in DebugSymbolicator to fetch the correct file
- Bump to `io.sentry:sentry-android:2.0.2`

## 1.3.3

- Fix sourcemap path for Android and `react-native` version `< 0.61`
- Expose Android SDK in Java

## 1.3.2

- Bump `io.sentry:sentry-android:2.0.0`
- Fixes a bug on Android when sending events with wrong envelope size

## 1.3.1

- Bump `@sentry/wizard` to `1.1.1` fixing iOS release identifiers
- console.warn und unhandled rejections in DEV

## 1.3.0

- Bump `io.sentry:sentry-android:2.0.0-rc04`
- Added support for Hermes runtime!!
- Fixed a lot of issues on Android
- NDK support

## 1.2.2

- fix(android): Crash if stacktrace.frames is empty (#742)

## 1.2.1

- Bump `io.sentry:sentry-android:1.7.29`

## 1.2.0

- Bump `@sentry/*` to `^5.10.0`
- Allow overriding sentry.properties location (#722)

## 1.1.0

- Bump `@sentry/*` to `^5.9.0`
- fix(android): Feedback not working (#706)
- fix(types): Fix type mismatch when copying breadcrumb `type` (#693)

## 1.0.9

- Fixed an issue where breadcrumbs failed to be copied correctly

## 1.0.8

- Fix missing `type`, miscast `status_code` entries in Android breadcrumbs

## 1.0.7

- Store `environment`, `release` & `dist` on native iOS and Android clients in case of an native crash

## 1.0.6

- Fix error message to guide towards correct docs page

## 1.0.5

- Convert `message` in Java to string if it's a map (#653)

## 1.0.4

- Also catch `ClassCastException` to support react-native versions < 0.60 (#651)

## 1.0.3

- Expose `BrowserIntegrations` to change browser integrations (#639)

## 1.0.2

- Fixes `breadcrumb.data` cast if it's not a hashmap (#651)

## 1.0.1

- Fixed typo in `RNSentry.m` (#658)

## 1.0.0

This is a new major release of the Sentry's React Native SDK rewritten in TypeScript.
This SDK is now unified with the rest of our JavaScript SDKs and published under a new name `@sentry/react-native`.
It uses `@sentry/browser` and both `sentry-cocoa` and `sentry-android` for native handling.

This release is a breaking change an code changes are necessary.

New way to import and init the SDK:

```js
import * as Sentry from '@sentry/react-native';

Sentry.init({
  dsn: 'DSN',
});
```

## 0.43.2

- Add a check for an empty stacktrace on Android (#594)

## 0.43.1

- Bump `raven-js` `3.27.1`

## 0.43.0

- Bump `sentry-wizard` `0.13.0`

## 0.42.0

- Bump `sentry-cocoa` `4.2.1`
- Fix a bug where environment was correctly set
- Only upload source maps in gradle if non debug build

## 0.41.1

- Fix bump version script

## 0.41.0

- Update android build tools and gradle scripts to be compatible with latest version
- Fix support to build on windows

## 0.40.3

- Bump `sentry-cocoa` `4.1.3`

## 0.40.2

- Fix import for ArrayList and ReadableArray on Android, Fixes #511

## 0.40.1

- Use `buildToolsVersion` in build.gradle

## 0.40.0

- Add fingerprint support for iOS/Android, Fixes #407
- Add support for tvOS

## v0.39.1

- Bump `@sentry/wizard` `0.12.1`
- Add constructor for `RNSentryPackage.java`, Fixes #490

## v0.39.0

- `react-native-sentry >= 0.39.0` requires `react-native >= 0.56.0`
- [Android] Bumping of gradle deps

```
compileSdkVersion 26
buildToolsVersion '26.0.3'
...
targetSdkVersion 26
```

- [Android] Use `sentry-android` `1.7.5`
- Bump `@sentry/wizard` `0.11.0`
- Bump `sentry-cocoa` `4.1.0`
- Use new SDK identifier `sentry.javascript.react-native`

## v0.38.3

- Bump `@sentry/wizard` `0.10.2`

## v0.38.2

- [Android] Use `sentry-android` `1.7.4`

## v0.38.1

- [Android] set empty message to prevent breadcrumb exception

## v0.38.0

- [Android] Remove requirement to pass in `MainApplication` `new RNSentryPackage(MainApplication.this)`

## v0.37.1

- [Android] Call event callbacks even on failure to trigger crashes when device is offline

## v0.37.0

- Revert change to podspec file
- Add support for transaction instead of culprit
- Add equalsIgnoreCase to gradle release name compare
- Bump sentry-java to 1.7.3

## v0.36.0

- Bump raven-js to 3.24.2
- Fixed #391

## v0.35.4

- Bump sentry-cocoa to 3.12.4

## v0.35.3

- Fix wizard command

## v0.35.2

- Fixed #374

## v0.35.1

- Bump sentry-cocoa to 3.12.0

## v0.35.0

- Fixes an issue where error will not be reported to Sentry.

## v0.34.1

- Fixed #354

## v0.34.0

- Fixed #353
- Fixed #347
- Fixed #346
- Fixed #342

## v0.33.0

- Add pro guard default rule @kazy1991
- Exposed crashedLastLaunch for iOS @monotkate
- Fixed #337
- Fixed #333
- Fixed #331
- Fixed #322

## v0.32.1

- Update sentry-wizard

## v0.32.0

### Breaking changes

### Migration guide upgrading from < 0.32.0

Since we now use `@sentry/wizard` for linking with out new `@sentry/cli` package, the old
`sentry-cli-bin` package has been deprecated.
You have to search your codebase for `sentry-cli-binary` and replace it with `@sentry/cli`.
There are few places where we put it during the link process:

- In both `sentry.properties` files in `ios`/`android` folder
- In your Xcode build scripts once in `Bundle React Native code and images` and once in `Upload Debug Symbols to Sentry`

So e.g.:

The `Upload Debug Symbols to Sentry` build script looks like this:

```
export SENTRY_PROPERTIES=sentry.properties
../node_modules/sentry-cli-binary/bin/sentry-cli upload-dsym
```

should be changed to this:

```
export SENTRY_PROPERTIES=sentry.properties
../node_modules/@sentry/cli/bin/sentry-cli upload-dsym
```

### General

- Bump `@sentry/wizard` to `0.7.3`
- Bump `sentry-cocoa` to `3.10.0`
- Fixed #169

## v0.31.0

- Use <https://github.com/getsentry/sentry-wizard> for setup process

## v0.30.3

- Fix podspec file
- Fix gradle regex to allow number in projectname

## v0.30.2

Updated npm dependencies

## v0.30.1

Deploy and release over Probot

## v0.30.0

Refactored iOS to use shared component from sentry-cocoa.
Also squashed many little bugs on iOS.

- Fixed #281
- Fixed #280

## v0.29.0

- Fixed #275
- Fixed #274
- Fixed #272
- Fixed #253

## v0.28.0

We had to rename `project.ext.sentry` to `project.ext.sentryCli` because our own proguard gradle plugin was conflicting with the name.
The docs already reflect this change.

- #257

We now use the `mainThread` to report errors to `RNSentry`. This change is necessary in order for react-native to export constants.
This change shouldn't impact anyone using `react-native-sentry` since most of the "heavy" load was handled by `sentry-cocoa` in its own background queue anyway.

- #259
- #244

Bump `sentry-cocoa` to `3.8.3`

## v0.27.0

We decided to deactivate stack trace merging by default on iOS since it seems to unstable right now.
To activate it set:

```js
Sentry.config('___DSN___', {
  deactivateStacktraceMerging: false,
});
```

We are looking into ways making this more stable and plan to re-enable it again in the future.

## v0.26.0

- Added `setShouldSendCallback` #250

## v0.25.0

- Fix a bug in gradle script that trigged the sourcemap upload twice
- Fixed #245
- Fixed #234

## v0.24.2

- Fixed <https://github.com/getsentry/react-native-sentry/issues/241>

## v0.24.1

- Bump `sentry-cli` version to `1.20.0`

## v0.24.0

- Fix frame urls when only using `raven-js`
- Upgrade `sentry-java` to `1.5.3`
- Upgrade `sentry-cocoa` to `3.8.1`
- Added support for `sampleRate` option

## v0.23.2

- Fixed #228 again ¯\\*(ツ)*/¯

## v0.23.1

- Fixed #228

## v0.23.0

- Add more event properties for `setEventSentSuccessfully` callback on Android

## v0.22.0

- Fixed #158
- Add

```groovy
project.ext.sentry = [
    logLevel: "debug",
    flavorAware: true
]
```

should be before:
`apply from: "../../node_modules/react-native-sentry/sentry.gradle"`
This enables `sentry-cli` debug output on android builds, also adds flavor aware `sentry.properties` files.

## v0.21.2

- Fixing device farm tests

## v0.21.1

- Store event on release and send on next startup.

## v0.21.0

- Fixed an issue where javascript error wasn't sent everytime

## v0.20.0

- Bump `sentry-cocoa` to `3.6.0`

## v0.19.0

- Make `userId` optional for user context
- Bump `sentry-cocoa` to `3.5.0`

## v0.18.0

- Bump `sentry-java` to `1.5.1`
- Fix linking step
- Bump `raven-js` to `3.17.0`

## v0.17.1

- Fixed #190

## v0.17.0

- Fix `disableNativeIntegration` proptery to use right transport

## v0.16.2

- Remove send callback when native integration isn't available.

## v0.16.1

- Removed strange submodule

## v0.16.0

- Bump `sentry-java` to `1.4.0`
- Bump `sentry-cocoa` to `3.4.2`
- Fixed #182
- Fixed path detection of sentry-cli

## v0.15.1

- Fixed last release

## v0.15.0

- Added compatiblity for react-native `0.47.0`
- Fixed #169
- Fixed #106
- Bumped `sentry-cocoa` to `3.3.3`

Also added integration tests running on AWS Device Farm.

## v0.14.16

- Fixed #124

## v0.14.12

- Updated to `sentry-cocoa` `3.1.2`
- Fixed #156

## v0.14.11

- Fixed #166

## v0.14.10

- Fixed #161

## v0.14.9

Fixed #163

## v0.14.8

- Fixed #159
- Fixes breadcrumb tracking on android

## v0.14.7

- Improve performance for `react-native >= 0.46`

## v0.14.6

- Bump `sentry-cocoa` and `KSCrash`

## v0.14.5

- Push Podspec to `sentry-cocoa` `3.1.2`

## v0.14.4

- Removed example project from repo
- Make sure native client is only initialized once

## v0.14.3

- Revert to `23.0.1` android build tools

## v0.14.2

- Fixes #131

## v0.14.1

- Bump `raven-js` `3.16.1`
- Fixes #136

## v0.14.0

- Allowing calls to Sentry without calling `install()`
- Add internal logging if `logLevel >= SentryLog.Debug`
- Use `sentry-cocoa` `3.1.2`

## v0.13.3

- Fixes #67

## v0.13.2

- Fixes #116
- Fixes #51

## v0.13.1

- Fixed Android version dependency

## v0.13.0

- Overhauled internal handling of exceptions
- Updated iOS and Android native dependencies

## v0.12.12

- Fixes #105
- Added option `disableNativeIntegration`

## v0.12.11

- Use sentry-cocoa `3.0.9`
- Fixes #100

## v0.12.10

- Update `raven-js` to `3.16.0`
- Update `sentry-cocoa` to `3.0.8`
- Fixes #64
- Fixes #57

## v0.12.8

- Fix typo

## v0.12.9

- Add support on iOS for stacktrace merging and `react-native 0.45`

## v0.12.7

- Fixes #92

## v0.12.6

- Fixes #95

## v0.12.5

- Fixes #91 #87 #82 #63 #54 #48

## v0.12.3

- Fixed #90

## v0.12.2

- Fixed #90

## v0.12.4

- Fixed #94

## v0.12.1

- Use `3.0.7` `sentry-cocoa` in Podspec

## v0.12.0

- Removed `RSSwizzle` use `SentrySwizzle` instead

## v0.11.8

Update Podspec to use `Sentry/KSCrash`

## v0.11.7

- Fix `duplicate symbol` `RSSwizzle` when using CocoaPods

## v0.11.6

- Use `sentry-cocoa` `3.0.1`

## v0.11.5

- Fix <https://github.com/getsentry/react-native-sentry/issues/77>

## v0.11.4

- Use android buildToolsVersion 23.0.1

## v0.11.3

- Fix Xcode archive to not build generic archive

## v0.11.2

- Fix Xcode archiving

## v0.11.1

- Using latest version of `sentry-cocoa`

## v0.11.0

This is a big release because we switched our internal iOS client from swift to objc which drastically improve the setup experience and compatibility.

We also added support for codepush, please check the docs <https://docs.sentry.io/clients/react-native/codepush/> for more information.

After updating run `react-native unlink react-native-sentry` and `react-native link react-native-sentry` again in order to setup everything correctly.

## v0.10.0

- Greatly improved the linking process. Check out our docs for more information <https://docs.sentry.io/clients/react-native/>

## v0.9.1

- Update to sentry 2.1.11 which fixes a critical bug regarding sending requests on iOS

## v0.9.0

- Improve link and unlink scripts

## v0.8.5

- Fixed: bad operand types for binary operator

## v0.8.4

- Put execution on iOS into a background thread
- Add parameter checks on android

## v0.8.3

- Bump sentry version to 2.1.10 to fix releases

## v0.8.2

- Updated podspec thx @alloy

## v0.8.1

- Added command to package json to inject MainApplication.java into RNSentryPackage

## v0.8.0

- Added native android support
- raven-js is always used we use the native clients for sending events and add more context to them

## v0.7.0

- Bump KSCrash and Sentry version

## v0.6.0

Use `raven-js` internally instead switching between native and raven-js.

Native client will be used when available.

Alot of API changes to more like `raven-js`

## v0.5.3

- Fix import for

```objc
#if __has_include(<React/RNSentry.h>)
#import <React/RNSentry.h> // This is used for versions of react >= 0.40
#else
#import "RNSentry.h" // This is used for versions of react < 0.40
#endif
```

## v0.5.2

- Prefix filepath with `app://` if RavenClient is used

## v0.5.1

- Fix `npm test`
- Added `forceRavenClient` option which forces to use RavenClient instead of the NativeClient

## v0.5.0

- Added support for installation with cocoapods see <https://docs.sentry.io/clients/react-native/#setup-with-cocoapods>
- Lowered minimum version requirement for `react-native` to `0.38.0`

## v0.4.0

- Added `ignoreModulesExclude` to exclude modules that are ignored by default for stacktrace merging
- Added `ignoreModulesInclude` to add additional modules that should be ignored for stacktrace merging<|MERGE_RESOLUTION|>--- conflicted
+++ resolved
@@ -30,11 +30,8 @@
 
 ### Fixes
 
-<<<<<<< HEAD
 - Remove `error:` prefix from `collect-modules.sh` to avoid failing iOS builds ([#4570](https://github.com/getsentry/sentry-react-native/pull/4570))
-=======
 - Sentry Module Collection Script Fails with Spaces in Node Path on iOS ([#4559](https://github.com/getsentry/sentry-react-native/pull/4559))
->>>>>>> 2a78f529
 - Various crashes and issues of Session Replay on Android. See the Android SDK version bump for more details. ([#4529](https://github.com/getsentry/sentry-react-native/pull/4529))
 
 ### Dependencies
