# Changelog

## Unreleased

<<<<<<< HEAD
### Fixes

- Capture large envelopes (10s of MB) correctly. ([#2852](https://github.com/getsentry/sentry-react-native/pull/2852))
  - Note that this fix requires a rebuild of the native app
=======
### Features

- Add `expo`, `react_native_version` and `hermes_version` to React Native Context ([#3050](https://github.com/getsentry/sentry-react-native/pull/3050))

### Dependencies

- Bump JavaScript SDK from v7.51.1 to v7.51.2 ([#3054](https://github.com/getsentry/sentry-react-native/pull/3054))
  - [changelog](https://github.com/getsentry/sentry-javascript/blob/develop/CHANGELOG.md#7512)
  - [diff](https://github.com/getsentry/sentry-javascript/compare/7.51.1...7.51.2)
- Bump Cocoa SDK from v8.6.0 to v8.7.0 ([#3056](https://github.com/getsentry/sentry-react-native/pull/3056))
  - [changelog](https://github.com/getsentry/sentry-cocoa/blob/main/CHANGELOG.md#870)
  - [diff](https://github.com/getsentry/sentry-cocoa/compare/8.6.0...8.7.0)

## 5.4.2

### Fixes

- Fix `event.origin` and `event.environment` on unhandled exception ([#3041](https://github.com/getsentry/sentry-react-native/pull/3041))
- Don't pass `enableTracing` from RN to `sentry-cocoa` options ([#3042](https://github.com/getsentry/sentry-react-native/pull/3042))
- Only store envelopes of fatal crashes on iOS ([#3051](https://github.com/getsentry/sentry-react-native/pull/3051))

### Dependencies

- Bump JavaScript SDK from v7.50.0 to v7.51.1 ([#3043](https://github.com/getsentry/sentry-react-native/pull/3043), [#3053](https://github.com/getsentry/sentry-react-native/pull/3053))
  - [changelog](https://github.com/getsentry/sentry-javascript/blob/develop/CHANGELOG.md#7511)
  - [diff](https://github.com/getsentry/sentry-javascript/compare/7.50.0...7.51.1)

## 5.4.1

### Fixes

- Store envelopes immediately during a fatal crash on iOS ([#3031](https://github.com/getsentry/sentry-react-native/pull/3031))
- Do not overwrite `_metadata` option by default `sdkInfo` ([#3036](https://github.com/getsentry/sentry-react-native/pull/3036))

### Dependencies

- Bump JavaScript SDK from v7.49.0 to v7.50.0 ([#3035](https://github.com/getsentry/sentry-react-native/pull/3035))
  - [changelog](https://github.com/getsentry/sentry-javascript/blob/develop/CHANGELOG.md#7500)
  - [diff](https://github.com/getsentry/sentry-javascript/compare/7.49.0...7.50.0)
- Bump Cocoa SDK from v8.5.0 to v8.6.0 ([#3023](https://github.com/getsentry/sentry-react-native/pull/3023))
  - [changelog](https://github.com/getsentry/sentry-cocoa/blob/main/CHANGELOG.md#860)
  - [diff](https://github.com/getsentry/sentry-cocoa/compare/8.5.0...8.6.0)
- Bump Android SDK from v6.17.0 to v6.18.1 ([#3017](https://github.com/getsentry/sentry-react-native/pull/3017))
  - [changelog](https://github.com/getsentry/sentry-java/blob/main/CHANGELOG.md#6181)
  - [diff](https://github.com/getsentry/sentry-java/compare/6.17.0...6.18.1)
- Bump CLI from v2.17.4 to v2.17.5 ([#3024](https://github.com/getsentry/sentry-react-native/pull/3024))
  - [changelog](https://github.com/getsentry/sentry-cli/blob/master/CHANGELOG.md#2175)
  - [diff](https://github.com/getsentry/sentry-cli/compare/2.17.4...2.17.5)

## 4.15.1

### Fixes

- Store envelopes immediately during a fatal crash on iOS ([#3030](https://github.com/getsentry/sentry-react-native/pull/3030))

## 5.4.0

### Features
- Add TS 4.1 typings ([#2995](https://github.com/getsentry/sentry-react-native/pull/2995))
  - TS 3.8 are present and work automatically with older projects
- Add CPU Info to Device Context ([#2984](https://github.com/getsentry/sentry-react-native/pull/2984))

### Fixes

- Allow disabling native on RNNA ([#2978](https://github.com/getsentry/sentry-react-native/pull/2978))
- iOS Autolinking for RN 0.68 and older ([#2980](https://github.com/getsentry/sentry-react-native/pull/2980))
- Clean up `modules.json` when building bundles ([#3008](https://github.com/getsentry/sentry-react-native/pull/3008))
- Only include Screenshots and View Hierarchy for iOS and Mac Catalyst builds ([#3007](https://github.com/getsentry/sentry-react-native/pull/3007))
- Breadcrumbs from Native SDKs are created with timestamps in seconds ([#2997](https://github.com/getsentry/sentry-react-native/pull/2997))
- `addBreadcrumb` converts converts non object data to `{ value: data }` ([#2997](https://github.com/getsentry/sentry-react-native/pull/2997))

### Dependencies

- Bump JavaScript SDK from v7.47.0 to v7.49.0 ([#2975](https://github.com/getsentry/sentry-react-native/pull/2975), [#2988](https://github.com/getsentry/sentry-react-native/pull/2988))
  - [changelog](https://github.com/getsentry/sentry-javascript/blob/develop/CHANGELOG.md#7490)
  - [diff](https://github.com/getsentry/sentry-javascript/compare/7.47.0...7.49.0)
- Bump Cocoa SDK from v8.4.0 to v8.5.0 ([#2977](https://github.com/getsentry/sentry-react-native/pull/2977))
  - [changelog](https://github.com/getsentry/sentry-cocoa/blob/main/CHANGELOG.md#850)
  - [diff](https://github.com/getsentry/sentry-cocoa/compare/8.4.0...8.5.0)
- Bump CLI from v2.17.1 to v2.17.4 ([#2966](https://github.com/getsentry/sentry-react-native/pull/2966), [#2982](https://github.com/getsentry/sentry-react-native/pull/2982), [#2987](https://github.com/getsentry/sentry-react-native/pull/2987))
  - [changelog](https://github.com/getsentry/sentry-cli/blob/master/CHANGELOG.md#2174)
  - [diff](https://github.com/getsentry/sentry-cli/compare/2.17.1...2.17.4)

## 5.3.1

### Fixes

- Disable `enableNativeCrashHandling` and `enableAutoPerformanceTracing` on Apple ([#2936](https://github.com/getsentry/sentry-react-native/pull/))
  - Mac Catalyst builds successfully
- `sentry.gradle` Gracefully skip modules collecting if the script doesn't exist ([#2952](https://github.com/getsentry/sentry-react-native/pull/2952))

### Dependencies

- Bump JavaScript SDK from v7.45.0 to v7.47.0 ([#2946](https://github.com/getsentry/sentry-react-native/pull/2946), [#2958](https://github.com/getsentry/sentry-react-native/pull/2958))
  - [changelog](https://github.com/getsentry/sentry-javascript/blob/develop/CHANGELOG.md#7470)
  - [diff](https://github.com/getsentry/sentry-javascript/compare/7.45.0...7.47.0)
- Bump Android SDK from v6.16.0 to v6.17.0 ([#2948](https://github.com/getsentry/sentry-react-native/pull/2948))
  - [changelog](https://github.com/getsentry/sentry-java/blob/main/CHANGELOG.md#6170)
  - [diff](https://github.com/getsentry/sentry-java/compare/6.16.0...6.17.0)
- Bump Cocoa SDK from v8.3.3 to v8.4.0 ([#2954](https://github.com/getsentry/sentry-react-native/pull/2954))
  - [changelog](https://github.com/getsentry/sentry-cocoa/blob/main/CHANGELOG.md#840)
  - [diff](https://github.com/getsentry/sentry-cocoa/compare/8.3.3...8.4.0)
- Bump CLI from v2.16.1 to v2.17.1 ([#2957](https://github.com/getsentry/sentry-react-native/pull/2957), [#2964](https://github.com/getsentry/sentry-react-native/pull/2964))
  - [changelog](https://github.com/getsentry/sentry-cli/blob/master/CHANGELOG.md#2171)
  - [diff](https://github.com/getsentry/sentry-cli/compare/2.16.1...2.17.1)

## 5.3.0

### Features

- Add `enableTracing` option ([#2933](https://github.com/getsentry/sentry-react-native/pull/2933))
- Add Tabs auto instrumentation for React Native Navigation ([#2932](https://github.com/getsentry/sentry-react-native/pull/2932))
  - This is enabled by default, if you want to disable tabs instrumentation see the example below.

```js
const routingInstrumentation = new Sentry.ReactNativeNavigationInstrumentation(Navigation, { enableTabsInstrumentation: false })
```

### Fixes

- Disable HTTP Client Errors by default on all platform ([#2931](https://github.com/getsentry/sentry-react-native/pull/2931))
  - See [HttpClient](https://docs.sentry.io/platforms/javascript/configuration/integrations/plugin/#httpclient) for configuration details.
  - Use `enableCaptureFailedRequests` to enable the feature.

```js
Sentry.init({ enableCaptureFailedRequests: true })
```

### Dependencies

- Bump JavaScript SDK from v7.44.2 to v7.45.0 ([#2927](https://github.com/getsentry/sentry-react-native/pull/2927))
  - [changelog](https://github.com/getsentry/sentry-javascript/blob/develop/CHANGELOG.md#7450)
  - [diff](https://github.com/getsentry/sentry-javascript/compare/7.44.2...7.45.0)
- Bump CLI from v2.15.2 to v2.16.1 ([#2926](https://github.com/getsentry/sentry-react-native/pull/2926))
  - [changelog](https://github.com/getsentry/sentry-cli/blob/master/CHANGELOG.md#2161)
  - [diff](https://github.com/getsentry/sentry-cli/compare/2.15.2...2.16.1)
- Bump Cocoa SDK from v8.3.2 to v8.3.3 ([#2925](https://github.com/getsentry/sentry-react-native/pull/2925))
  - [changelog](https://github.com/getsentry/sentry-cocoa/blob/main/CHANGELOG.md#833)
  - [diff](https://github.com/getsentry/sentry-cocoa/compare/8.3.2...8.3.3)

## 5.2.0

### Features

- Add User Interaction Tracing for Touch events ([#2835](https://github.com/getsentry/sentry-react-native/pull/2835))
- Add Gesture Tracing for React Native Gesture Handler API v2 ([#2865](https://github.com/getsentry/sentry-react-native/pull/2865))

### Fixes

- Fix use Fetch transport when option `enableNative` is `false` ([#2897](https://github.com/getsentry/sentry-react-native/pull/2897))
- Improve logs when `enableNative` is `false` ([#2897](https://github.com/getsentry/sentry-react-native/pull/2897))

### Dependencies

- Bump JavaScript SDK from v7.40.0 to v7.44.2 ([#2874](https://github.com/getsentry/sentry-react-native/pull/2874), [#2908](https://github.com/getsentry/sentry-react-native/pull/2908), [#2909](https://github.com/getsentry/sentry-react-native/pull/2909))
  - [changelog](https://github.com/getsentry/sentry-javascript/blob/develop/CHANGELOG.md#7442)
  - [diff](https://github.com/getsentry/sentry-javascript/compare/7.40.0...7.44.2)
- Bump Android SDK from v6.15.0 to v6.16.0 ([#2903](https://github.com/getsentry/sentry-react-native/pull/2903))
  - [changelog](https://github.com/getsentry/sentry-java/blob/main/CHANGELOG.md#6160)
  - [diff](https://github.com/getsentry/sentry-java/compare/6.15.0...6.16.0)
- Bump Cocoa SDK from v8.3.0 to v8.3.2 ([#2895](https://github.com/getsentry/sentry-react-native/pull/2895))
  - [changelog](https://github.com/getsentry/sentry-cocoa/blob/main/CHANGELOG.md#832)
  - [diff](https://github.com/getsentry/sentry-cocoa/compare/8.3.0...8.3.2)
- Bump CLI from v2.14.4 to v2.15.2 ([#2898](https://github.com/getsentry/sentry-react-native/pull/2898))
  - [changelog](https://github.com/getsentry/sentry-cli/blob/master/CHANGELOG.md#2152)
  - [diff](https://github.com/getsentry/sentry-cli/compare/2.14.4...2.15.2)

## 5.1.1

### Fixes

- Remove non URL `frame.abs_path` which was causing source maps to fail ([#2891](https://github.com/getsentry/sentry-react-native/pull/2891))

### Dependencies

- Bump Cocoa SDK from v8.2.0 to v8.3.0 ([#2876](https://github.com/getsentry/sentry-react-native/pull/2876))
  - [changelog](https://github.com/getsentry/sentry-cocoa/blob/main/CHANGELOG.md#830)
  - [diff](https://github.com/getsentry/sentry-cocoa/compare/8.2.0...8.3.0)
- Bump CLI from v2.14.3 to v2.14.4 ([#2873](https://github.com/getsentry/sentry-react-native/pull/2873))
  - [changelog](https://github.com/getsentry/sentry-cli/blob/master/CHANGELOG.md#2144)
  - [diff](https://github.com/getsentry/sentry-cli/compare/2.14.3...2.14.4)

## 5.1.0

### Features

- Add App Context `in_foreground` ([#2826](https://github.com/getsentry/sentry-react-native/pull/2826))

### Fixes

- Match app start measurements naming with other SDKs ([#2855](https://github.com/getsentry/sentry-react-native/pull/2855))
  - `app.start.cold` to `app_start_cold`
  - `app.start.warm` to `app_start_warm`

### Dependencies

- Bump Cocoa SDK from v8.0.0 to v8.2.0 ([#2776](https://github.com/getsentry/sentry-react-native/pull/2776))
  - [changelog](https://github.com/getsentry/sentry-cocoa/blob/main/CHANGELOG.md#820)
  - [diff](https://github.com/getsentry/sentry-cocoa/compare/8.0.0...8.2.0)
- Bump JavaScript SDK from v7.37.2 to v7.40.0 ([#2836](https://github.com/getsentry/sentry-react-native/pull/2836), [#2864](https://github.com/getsentry/sentry-react-native/pull/2864))
  - [changelog](https://github.com/getsentry/sentry-javascript/blob/develop/CHANGELOG.md#7400)
  - [diff](https://github.com/getsentry/sentry-javascript/compare/7.37.2...7.40.0)
- Bump CLI from v2.10.0 to v2.14.3 ([#2848](https://github.com/getsentry/sentry-react-native/pull/2848), [#2869](https://github.com/getsentry/sentry-react-native/pull/2869))
  - [changelog](https://github.com/getsentry/sentry-cli/blob/master/CHANGELOG.md#2143)
  - [diff](https://github.com/getsentry/sentry-cli/compare/2.10.0...2.14.3)
- Bump Android SDK from v6.14.0 to v6.15.0 ([#2868](https://github.com/getsentry/sentry-react-native/pull/2868))
  - [changelog](https://github.com/getsentry/sentry-java/blob/main/CHANGELOG.md#6150)
  - [diff](https://github.com/getsentry/sentry-java/compare/6.14.0...6.15.0)
>>>>>>> 01d5710f

## 5.0.0

The React Native SDK version 5 supports both Legacy (from RN 0.65 and above) and New Architecture (from RN 0.69 and above) as well as the new React Native Gradle Plugin (introduced in RN 0.71). For detailed [migration guide visit our docs](https://docs.sentry.io/platforms/react-native/migration/#from-4x-to-5x).

### Features

- Add support for the RN New Architecture, backwards compatible RNSentry Turbo Module ([#2522](https://github.com/getsentry/sentry-react-native/pull/2522))
- Add View Hierarchy to the crashed/errored events ([#2708](https://github.com/getsentry/sentry-react-native/pull/2708))
- Send react native js engine, turbo module, fabric flags and component stack in Event contexts ([#2552](https://github.com/getsentry/sentry-react-native/pull/2552))
- Sync `tags`, `extra`, `fingerprint`, `level`, `environment` and `breadcrumbs` from `sentry-cocoa` during event processing. ([#2713](https://github.com/getsentry/sentry-react-native/pull/2713))
  - `breadcrumb.level` value `log` is transformed to `debug` when syncing with native layers.
  - Remove `breadcrumb.level` value `critical` transformation to `fatal`.
  - Default `breadcrumb.level` is `info`

### Breaking changes

- Option `enableAutoPerformanceTracking` renamed to `enableAutoPerformanceTracing`
- Option `enableOutOfMemoryTracking` renamed to `enableWatchdogTerminationTracking`
- Remove link hooks (RN 0.68 and older) ([#2332](https://github.com/getsentry/sentry-react-native/pull/2332))
- iOS min target 11, Android API min 21, min React Native version 0.65 ([#2522](https://github.com/getsentry/sentry-react-native/pull/2522), [#2687](https://github.com/getsentry/sentry-react-native/pull/2687))
- New ReactNativeTracingOptions ([#2481](https://github.com/getsentry/sentry-react-native/pull/2481))
  - `idleTimeout` renamed to `idleTimeoutMs`
  - `maxTransactionDuration` renamed to `finalTimeoutMs`
- `touchEventBoundaryProps.labelName` property instead of default `accessibilityLabel` fallback ([#2712](https://github.com/getsentry/sentry-react-native/pull/2712))
- Message event current stack trace moved from `exception` to `threads` ([#2694](https://github.com/getsentry/sentry-react-native/pull/2694))

### Fixes

- Unreachable fallback to fetch transport if native is not available ([#2695](https://github.com/getsentry/sentry-react-native/pull/2695))

### Dependencies

- Bump Cocoa SDK from v7.31.5 to v8.0.0 ([#2756](https://github.com/getsentry/sentry-react-native/pull/2756))
  - [changelog](https://github.com/getsentry/sentry-cocoa/blob/main/CHANGELOG.md#800)
  - [diff](https://github.com/getsentry/sentry-cocoa/compare/7.31.5...8.0.0)
- Bump CLI from v1.74.4 to v2.10.0 ([#2669](https://github.com/getsentry/sentry-react-native/pull/2669))
  - [changelog](https://github.com/getsentry/sentry-cli/blob/master/CHANGELOG.md#2100)
  - [diff](https://github.com/getsentry/sentry-cli/compare/1.74.4...2.10.0)

## 4.15.0

### Features

- Collect modules script for XCode builds supports NODE_BINARY to set path to node executable ([#2805](https://github.com/getsentry/sentry-react-native/pull/2805))

### Fixes

- React Native Error Handlers Integration doesn't crash if ErrorUtils are not available ([#2808](https://github.com/getsentry/sentry-react-native/pull/2808))

### Dependencies

- Bump Android SDK from v6.12.1 to v6.14.0 ([#2790](https://github.com/getsentry/sentry-react-native/pull/2790), [#2809](https://github.com/getsentry/sentry-react-native/pull/2809), [#2828](https://github.com/getsentry/sentry-react-native/pull/2828))
  - [changelog](https://github.com/getsentry/sentry-java/blob/main/CHANGELOG.md#6140)
  - [diff](https://github.com/getsentry/sentry-java/compare/6.12.1...6.14.0)
- Bump Sample React Native from v0.71.0 to v0.71.1 ([#2767](https://github.com/getsentry/sentry-react-native/pull/2767))
  - [changelog](https://github.com/facebook/react-native/blob/main/CHANGELOG.md#v0711)
  - [diff](https://github.com/facebook/react-native/compare/v0.71.0...v0.71.1)
- Bump JavaScript SDK from v7.32.1 to v7.37.2 ([#2785](https://github.com/getsentry/sentry-react-native/pull/2785), [#2799](https://github.com/getsentry/sentry-react-native/pull/2799), [#2818](https://github.com/getsentry/sentry-react-native/pull/2818))
  - [changelog](https://github.com/getsentry/sentry-javascript/blob/master/CHANGELOG.md#7372)
  - [diff](https://github.com/getsentry/sentry-javascript/compare/7.32.1...7.37.2)

## 5.0.0-rc.1

### Fixes

- React Native Error Handlers Integration doesn't crash if ErrorUtils are not available ([#2808](https://github.com/getsentry/sentry-react-native/pull/2808))

## 5.0.0-beta.2

### Features

- Add View Hierarchy to the crashed/errored events ([#2708](https://github.com/getsentry/sentry-react-native/pull/2708))
- Collect modules script for XCode builds supports NODE_BINARY to set path to node executable ([#2805](https://github.com/getsentry/sentry-react-native/pull/2805))

### Dependencies

- Bump Android SDK from v6.12.1 to v6.14.0 ([#2790](https://github.com/getsentry/sentry-react-native/pull/2790), [#2809](https://github.com/getsentry/sentry-react-native/pull/2809), [#2828](https://github.com/getsentry/sentry-react-native/pull/2828))
  - [changelog](https://github.com/getsentry/sentry-java/blob/main/CHANGELOG.md#6140)
  - [diff](https://github.com/getsentry/sentry-java/compare/6.12.1...6.14.0)
- Bump Sample React Native from v0.71.0 to v0.71.1 ([#2767](https://github.com/getsentry/sentry-react-native/pull/2767))
  - [changelog](https://github.com/facebook/react-native/blob/main/CHANGELOG.md#v0711)
  - [diff](https://github.com/facebook/react-native/compare/v0.71.0...v0.71.1)
- Bump JavaScript SDK from v7.32.1 to v7.37.2 ([#2785](https://github.com/getsentry/sentry-react-native/pull/2785), [#2799](https://github.com/getsentry/sentry-react-native/pull/2799), [#2818](https://github.com/getsentry/sentry-react-native/pull/2818))
  - [changelog](https://github.com/getsentry/sentry-javascript/blob/master/CHANGELOG.md#7372)
  - [diff](https://github.com/getsentry/sentry-javascript/compare/7.32.1...7.37.2)

## 5.0.0-beta.1

- Latest changes from 4.14.0

### Breaking changes

- Option `enableAutoPerformanceTracking` renamed to `enableAutoPerformanceTracing`
- Option `enableOutOfMemoryTracking` renamed to `enableWatchdogTerminationTracking`

### Features

- Sync `tags`, `extra`, `fingerprint`, `level`, `environment` and `breadcrumbs` from `sentry-cocoa` during event processing. ([#2713](https://github.com/getsentry/sentry-react-native/pull/2713))
  - `breadcrumb.level` value `log` is transformed to `debug` when syncing with native layers.
  - Remove `breadcrumb.level` value `critical` transformation to `fatal`.
  - Default `breadcrumb.level` is `info`

### Dependencies

- Bump Cocoa SDK from v7.31.5 to v8.0.0 ([#2756](https://github.com/getsentry/sentry-react-native/pull/2756))
  - [changelog](https://github.com/getsentry/sentry-cocoa/blob/main/CHANGELOG.md#800)
  - [diff](https://github.com/getsentry/sentry-cocoa/compare/7.31.5...8.0.0)
- Bump Android SDK from v6.12.1 to v6.13.0 ([#2790](https://github.com/getsentry/sentry-react-native/pull/2790))
  - [changelog](https://github.com/getsentry/sentry-java/blob/main/CHANGELOG.md#6130)
  - [diff](https://github.com/getsentry/sentry-java/compare/6.12.1...6.13.0)

## 4.14.0

### Features

- Add support for RNGP introduced in React Native 0.71.0 ([#2759](https://github.com/getsentry/sentry-react-native/pull/2759))

### Fixes

- Take screenshot runs on UI thread on Android ([#2743](https://github.com/getsentry/sentry-react-native/pull/2743))

### Dependencies

- Bump Android SDK from v6.11.0 to v6.12.1 ([#2755](https://github.com/getsentry/sentry-react-native/pull/2755))
  - [changelog](https://github.com/getsentry/sentry-java/blob/main/CHANGELOG.md#6121)
  - [diff](https://github.com/getsentry/sentry-java/compare/6.11.0...6.12.1)
- Bump JavaScript SDK from v7.29.0 to v7.32.1 ([#2738](https://github.com/getsentry/sentry-react-native/pull/2738), [#2777](https://github.com/getsentry/sentry-react-native/pull/2777))
  - [changelog](https://github.com/getsentry/sentry-javascript/blob/master/CHANGELOG.md#7321)
  - [diff](https://github.com/getsentry/sentry-javascript/compare/7.29.0...7.32.1)

## 5.0.0-alpha.11

- Latest changes from 4.13.0

### Breaking changes

- Message event current stack trace moved from exception to threads ([#2694](https://github.com/getsentry/sentry-react-native/pull/2694))
- `touchEventBoundaryProps.labelName` property instead of default `accessibilityLabel` fallback ([#2712](https://github.com/getsentry/sentry-react-native/pull/2712))

### Fixes

- Unreachable fallback to fetch transport if native is not available ([#2695](https://github.com/getsentry/sentry-react-native/pull/2695))

## 4.13.0

### Fixes

- Missing `originalException` in `beforeSend` for events from react native error handler ([#2706](https://github.com/getsentry/sentry-react-native/pull/2706))
- ModulesLoader integration returns original event if native is not available and event modules overwrite native modules ([#2730](https://github.com/getsentry/sentry-react-native/pull/2730))

### Dependencies

- Bump Cocoa SDK from v7.31.3 to v7.31.5 ([#2699](https://github.com/getsentry/sentry-react-native/pull/2699), [#2714](https://github.com/getsentry/sentry-react-native/pull/2714))
  - [changelog](https://github.com/getsentry/sentry-cocoa/blob/8.0.0/CHANGELOG.md#7315)
  - [diff](https://github.com/getsentry/sentry-cocoa/compare/7.31.3...7.31.5)
- Bump JavaScript SDK from v7.26.0 to v7.29.0 ([#2705](https://github.com/getsentry/sentry-react-native/pull/2705), [#2709](https://github.com/getsentry/sentry-react-native/pull/2709), [#2715](https://github.com/getsentry/sentry-react-native/pull/2715), [#2736](https://github.com/getsentry/sentry-react-native/pull/2736))
  - [changelog](https://github.com/getsentry/sentry-javascript/blob/master/CHANGELOG.md#7290)
  - [diff](https://github.com/getsentry/sentry-javascript/compare/7.26.0...7.29.0)
- Bump Android SDK from v6.9.2 to v6.11.0 ([#2704](https://github.com/getsentry/sentry-react-native/pull/2704), [#2724](https://github.com/getsentry/sentry-react-native/pull/2724))
  - [changelog](https://github.com/getsentry/sentry-java/blob/main/CHANGELOG.md#6110)
  - [diff](https://github.com/getsentry/sentry-java/compare/6.9.2...6.11.0)

## 4.12.0

### Features

- Add `lastEventId` method to the API ([#2675](https://github.com/getsentry/sentry-react-native/pull/2675))

### Fix

- `Sentry.startTransaction` doesn't require `op` ([#2691](https://github.com/getsentry/sentry-react-native/pull/2691))

### Dependencies

- Bump Cocoa SDK from v7.31.2 to v7.31.3 ([#2647](https://github.com/getsentry/sentry-react-native/pull/2647))
  - [changelog](https://github.com/getsentry/sentry-cocoa/blob/8.0.0/CHANGELOG.md#7313)
  - [diff](https://github.com/getsentry/sentry-cocoa/compare/7.31.2...7.31.3)
- Bump JavaScript SDK from v7.21.1 to v7.26.0 ([#2672](https://github.com/getsentry/sentry-react-native/pull/2672), [#2648](https://github.com/getsentry/sentry-react-native/pull/2648), [#2692](https://github.com/getsentry/sentry-react-native/pull/2692))
  - [changelog](https://github.com/getsentry/sentry-javascript/blob/master/CHANGELOG.md#7260)
  - [diff](https://github.com/getsentry/sentry-javascript/compare/7.21.1...7.26.0)
- Bump Android SDK from v6.9.1 to v6.9.2 ([#2677](https://github.com/getsentry/sentry-react-native/pull/2677))
  - [changelog](https://github.com/getsentry/sentry-java/blob/main/CHANGELOG.md#692)
  - [diff](https://github.com/getsentry/sentry-java/compare/6.9.1...6.9.2)

## 5.0.0-alpha.10

- Latest changes from 4.11.0

### Dependencies

- Bump CLI from v1.74.4 to v2.10.0 ([#2669](https://github.com/getsentry/sentry-react-native/pull/2669))
  - [changelog](https://github.com/getsentry/sentry-cli/blob/master/CHANGELOG.md#2100)
  - [diff](https://github.com/getsentry/sentry-cli/compare/1.74.4...2.10.0)

## 4.11.0

### Features

- Screenshots ([#2610](https://github.com/getsentry/sentry-react-native/pull/2610))

## 4.10.1

### Fixes

- Bump Wizard from v1.2.17 to v1.4.0 ([#2645](https://github.com/getsentry/sentry-react-native/pull/2645))
  - [changelog](https://github.com/getsentry/sentry-wizard/blob/master/CHANGELOG.md#140)
  - [diff](https://github.com/getsentry/sentry-wizard/compare/v1.2.17...v1.4.0)
- Android builds without ext config, auto create assets dir for modules ([#2652](https://github.com/getsentry/sentry-react-native/pull/2652))
- Exit gracefully if source map file for collecting modules doesn't exist ([#2655](https://github.com/getsentry/sentry-react-native/pull/2655))
- Create only one clean-up tasks for modules collection ([#2657](https://github.com/getsentry/sentry-react-native/pull/2657))

### Dependencies

- Bump Android SDK from v6.8.0 to v6.9.1 ([#2653](https://github.com/getsentry/sentry-react-native/pull/2653))
  - [changelog](https://github.com/getsentry/sentry-java/blob/main/CHANGELOG.md#691)
  - [diff](https://github.com/getsentry/sentry-java/compare/6.8.0...6.9.1)

## 5.0.0-alpha.9

- Latest changes from 4.10.0

### Fixes

- Add missing source Spec for RNSentry Codegen. ([#2639](https://github.com/getsentry/sentry-react-native/pull/2639))

## 4.10.0

### Features

- JS Runtime dependencies are sent in Events ([#2606](https://github.com/getsentry/sentry-react-native/pull/2606))
  - To collect JS dependencies on iOS add `../node_modules/@sentry/react-native/scripts/collect-modules.sh` at the end of the `Bundle React Native code and images` build phase. The collection only works on Release builds. Android builds have a new step in `sentry.gradle` plugin. More in [the migration documentation](https://docs.sentry.io/platforms/react-native/migration#from-48x-to-49x).

### Dependencies

- Bump JavaScript SDK from v7.20.1 to v7.21.1 ([#2636](https://github.com/getsentry/sentry-react-native/pull/2636))
  - [changelog](https://github.com/getsentry/sentry-javascript/blob/master/CHANGELOG.md#7211)
  - [diff](https://github.com/getsentry/sentry-javascript/compare/7.20.1...7.21.1)

## 5.0.0-alpha.8

- Latest changes from 4.9.0

## 4.9.0

### Features

- Add `maxQueueSize` option ([#2578](https://github.com/getsentry/sentry-react-native/pull/2578))

### Fixes

- Use `Scope` class rather than `Scope` type for top-level functions ([#2627](https://github.com/getsentry/sentry-react-native/pull/2627))

### Dependencies

- Bump JavaScript SDK from v7.16.0 to v7.20.1 ([#2582](https://github.com/getsentry/sentry-react-native/pull/2582), [#2598](https://github.com/getsentry/sentry-react-native/pull/2598), [#2632](https://github.com/getsentry/sentry-react-native/pull/2632), [#2607](https://github.com/getsentry/sentry-react-native/pull/2607))
  - [changelog](https://github.com/getsentry/sentry-javascript/blob/master/CHANGELOG.md#7201)
  - [diff](https://github.com/getsentry/sentry-javascript/compare/7.16.0...7.20.1)
- Bump Cocoa SDK from v7.29.0 to v7.31.2 ([#2592](https://github.com/getsentry/sentry-react-native/pull/2592), [#2601](https://github.com/getsentry/sentry-react-native/pull/2601), [#2629](https://github.com/getsentry/sentry-react-native/pull/2629))
  - [changelog](https://github.com/getsentry/sentry-cocoa/blob/master/CHANGELOG.md#7312)
  - [diff](https://github.com/getsentry/sentry-cocoa/compare/7.29.0...7.31.2)
- Bump Android SDK from v6.6.0 to v6.8.0 ([#2600](https://github.com/getsentry/sentry-react-native/pull/2600), [#2628](https://github.com/getsentry/sentry-react-native/pull/2628))
  - [changelog](https://github.com/getsentry/sentry-java/blob/main/CHANGELOG.md#680)
  - [diff](https://github.com/getsentry/sentry-java/compare/6.6.0...6.8.0)

## 4.8.0

### Fixes

- Message event can have attached stacktrace ([#2577](https://github.com/getsentry/sentry-react-native/pull/2577))
- Fixed maximum call stack exceeded error resulting from large payloads ([#2579](https://github.com/getsentry/sentry-react-native/pull/2579))

### Dependencies

- Bump Android SDK from v6.5.0 to v6.6.0 ([#2572](https://github.com/getsentry/sentry-react-native/pull/2572))
  - [changelog](https://github.com/getsentry/sentry-java/blob/main/CHANGELOG.md#660)
  - [diff](https://github.com/getsentry/sentry-java/compare/6.5.0...6.6.0)
- Bump Cocoa SDK from v7.28.0 to v7.29.0 ([#2571](https://github.com/getsentry/sentry-react-native/pull/2571))
  - [changelog](https://github.com/getsentry/sentry-cocoa/blob/master/CHANGELOG.md#7290)
  - [diff](https://github.com/getsentry/sentry-cocoa/compare/7.28.0...7.29.0)

## 5.0.0-alpha.7

- Latest changes from 4.7.1

### Fixes

- Remove hardcoded Folly version ([#2558](https://github.com/getsentry/sentry-react-native/pull/2558))

### Features

- Send react native js engine, turbo module, fabric flags and component stack in Event contexts ([#2552](https://github.com/getsentry/sentry-react-native/pull/2552))

### Dependencies

- Bump CLI from v1.74.4 to v2.7.0 ([#2457](https://github.com/getsentry/sentry-react-native/pull/2457))
  - [changelog](https://github.com/getsentry/sentry-cli/blob/master/CHANGELOG.md#270)
  - [diff](https://github.com/getsentry/sentry-cli/compare/1.74.4...2.7.0)
- Bump Android SDK from v6.5.0 to v6.6.0 ([#2572](https://github.com/getsentry/sentry-react-native/pull/2572))
  - [changelog](https://github.com/getsentry/sentry-java/blob/main/CHANGELOG.md#660)
  - [diff](https://github.com/getsentry/sentry-java/compare/6.5.0...6.6.0)
- Bump Cocoa SDK from v7.28.0 to v7.29.0 ([#2571](https://github.com/getsentry/sentry-react-native/pull/2571))
  - [changelog](https://github.com/getsentry/sentry-cocoa/blob/master/CHANGELOG.md#7290)
  - [diff](https://github.com/getsentry/sentry-cocoa/compare/7.28.0...7.29.0)

## 4.7.1

### Fixes

- Remove duplicate sdk package record from envelope ([#2570](https://github.com/getsentry/sentry-react-native/pull/2570))
- Fix `appHangsTimeoutInterval` -> `appHangTimeoutInterval` option name ([#2574](https://github.com/getsentry/sentry-react-native/pull/2574))

## 4.7.0

### Dependencies

- Bump Android SDK from v6.4.3 to v6.5.0 ([#2535](https://github.com/getsentry/sentry-react-native/pull/2535))
  - [changelog](https://github.com/getsentry/sentry-java/blob/main/CHANGELOG.md#650)
  - [diff](https://github.com/getsentry/sentry-java/compare/6.4.3...6.5.0)
- Bump JavaScript SDK from v7.14.2 to v7.16.0 ([#2536](https://github.com/getsentry/sentry-react-native/pull/2536), [#2561](https://github.com/getsentry/sentry-react-native/pull/2561))
  - [changelog](https://github.com/getsentry/sentry-javascript/blob/master/CHANGELOG.md#7160)
  - [diff](https://github.com/getsentry/sentry-javascript/compare/7.14.2...7.16.0)
- Bump Cocoa SDK from v7.27.1 to v7.28.0 ([#2548](https://github.com/getsentry/sentry-react-native/pull/2548))
  - [changelog](https://github.com/getsentry/sentry-cocoa/blob/master/CHANGELOG.md#7280)
  - [diff](https://github.com/getsentry/sentry-cocoa/compare/7.27.1...7.28.0)

## 5.0.0-alpha.6

- Latest changes from 4.6.1

### Features

- Add initial support for the RN New Architecture, backwards compatible RNSentry Turbo Module ([#2522](https://github.com/getsentry/sentry-react-native/pull/2522))

### Breaking changes

- New ReactNativeTracingOptions idleTimeoutMs and finalTimeoutMs replacing idleTimeout and maxTransactionDuration respectively ([#2481](https://github.com/getsentry/sentry-react-native/pull/2481))
- iOS min target 12.4, Android API min 21, min React Native version 0.70 ([#2522](https://github.com/getsentry/sentry-react-native/pull/2522))

### Dependencies

- Bump Android SDK from v6.4.3 to v6.5.0 ([#2535](https://github.com/getsentry/sentry-react-native/pull/2535))
  - [changelog](https://github.com/getsentry/sentry-java/blob/main/CHANGELOG.md#650)
  - [diff](https://github.com/getsentry/sentry-java/compare/6.4.3...6.5.0)
- Bump JavaScript SDK from v7.14.2 to v7.15.0 ([#2536](https://github.com/getsentry/sentry-react-native/pull/2536))
  - [changelog](https://github.com/getsentry/sentry-javascript/blob/master/CHANGELOG.md#7150)
  - [diff](https://github.com/getsentry/sentry-javascript/compare/7.14.2...7.15.0)

## 4.6.1

### Fixes

- Make `configureScope` callback safe [#2510](https://github.com/getsentry/sentry-react-native/pull/2510)
- Allows collecting app start and slow/frozen frames if Native SDK is inited manually [#2517](https://github.com/getsentry/sentry-react-native/pull/2517)
- Nested breadcrumb data on android was not treated correctly [#2519](https://github.com/getsentry/sentry-react-native/pull/2519)

### Dependencies

- Bump JavaScript SDK from v7.14.0 to v7.14.2 ([#2511](https://github.com/getsentry/sentry-react-native/pull/2511), [#2526](https://github.com/getsentry/sentry-react-native/pull/2526))
  - [changelog](https://github.com/getsentry/sentry-javascript/blob/master/CHANGELOG.md#7142)
  - [diff](https://github.com/getsentry/sentry-javascript/compare/7.14.0...7.14.2)
- Bump Cocoa SDK from v7.27.0 to v7.27.1 ([#2521](https://github.com/getsentry/sentry-react-native/pull/2521))
  - [changelog](https://github.com/getsentry/sentry-cocoa/blob/master/CHANGELOG.md#7271)
  - [diff](https://github.com/getsentry/sentry-cocoa/compare/7.27.0...7.27.1)
- Bump Android SDK from v6.4.2 to v6.4.3 ([#2520](https://github.com/getsentry/sentry-react-native/pull/2520))
  - [changelog](https://github.com/getsentry/sentry-java/blob/main/CHANGELOG.md#643)
  - [diff](https://github.com/getsentry/sentry-java/compare/6.4.2...6.4.3)

## 5.0.0-alpha.5

### Fixes

- Make `configureScope` callback safe [#2510](https://github.com/getsentry/sentry-react-native/pull/2510)

### Dependencies

- Bump JavaScript SDK from v7.14.0 to v7.14.1 ([#2511](https://github.com/getsentry/sentry-react-native/pull/2511))
  - [changelog](https://github.com/getsentry/sentry-javascript/blob/master/CHANGELOG.md#7141)
  - [diff](https://github.com/getsentry/sentry-javascript/compare/7.14.0...7.14.1)
- Bump Cocoa SDK from v7.27.0 to v7.27.1 ([#2521](https://github.com/getsentry/sentry-react-native/pull/2521))
  - [changelog](https://github.com/getsentry/sentry-cocoa/blob/master/CHANGELOG.md#7271)
  - [diff](https://github.com/getsentry/sentry-cocoa/compare/7.27.0...7.27.1)
- Bump Android SDK from v6.4.2 to v6.4.3 ([#2520](https://github.com/getsentry/sentry-react-native/pull/2520))
  - [changelog](https://github.com/getsentry/sentry-java/blob/main/CHANGELOG.md#643)
  - [diff](https://github.com/getsentry/sentry-java/compare/6.4.2...6.4.3)

## 4.6.0

### Fixes

- SDK Gracefully downgrades when callback throws an error ([#2502](https://github.com/getsentry/sentry-react-native/pull/2502))
- React Navigation v5 ignores when current route is undefined after state changed. ([#2484](https://github.com/getsentry/sentry-react-native/pull/2484))

### Features

- Add ClientReports ([#2496](https://github.com/getsentry/sentry-react-native/pull/2496))

### Sentry Self-hosted Compatibility

- Starting with version `4.6.0` of the `@sentry/react-native` package, [Sentry's self hosted version >= v21.9.0](https://github.com/getsentry/self-hosted/releases) is required or you have to manually disable sending client reports via the `sendClientReports` option. This only applies to self-hosted Sentry. If you are using [sentry.io](https://sentry.io), no action is needed.

### Dependencies

- Bump Cocoa SDK from v7.25.1 to v7.27.0 ([#2500](https://github.com/getsentry/sentry-react-native/pull/2500), [#2506](https://github.com/getsentry/sentry-react-native/pull/2506))
  - [changelog](https://github.com/getsentry/sentry-cocoa/blob/master/CHANGELOG.md#7270)
  - [diff](https://github.com/getsentry/sentry-cocoa/compare/7.25.1...7.27.0)
- Bump JavaScript SDK from v7.13.0 to v7.14.0 ([#2504](https://github.com/getsentry/sentry-react-native/pull/2504))
  - [changelog](https://github.com/getsentry/sentry-javascript/blob/master/CHANGELOG.md#7140)
  - [diff](https://github.com/getsentry/sentry-javascript/compare/7.13.0...7.14.0)

## 5.0.0-alpha.4

- Latest changes from 4.5.0

### Breaking changes

- New ReactNativeTracingOptions idleTimeoutMs and finalTimeoutMs replacing idleTimeout and maxTransactionDuration respectively ([#2481](https://github.com/getsentry/sentry-react-native/pull/2481))

## 4.5.0

### Features

- Add user feedback ([#2486](https://github.com/getsentry/sentry-react-native/pull/2486))
- Add typings for app hang functionality ([#2479](https://github.com/getsentry/sentry-react-native/pull/2479))

### Fixes

- Update warm/cold start span ops ([#2487](https://github.com/getsentry/sentry-react-native/pull/2487))
- Detect hard crash the same as native sdks ([#2480](https://github.com/getsentry/sentry-react-native/pull/2480))
- Integrations factory receives default integrations ([#2494](https://github.com/getsentry/sentry-react-native/pull/2494))

### Dependencies

- Bump Android SDK from v6.4.1 to v6.4.2 ([#2485](https://github.com/getsentry/sentry-react-native/pull/2485))
  - [changelog](https://github.com/getsentry/sentry-java/blob/main/CHANGELOG.md#642)
  - [diff](https://github.com/getsentry/sentry-java/compare/6.4.1...6.4.2)
- Bump JavaScript SDK from v7.12.1 to v7.13.0 ([#2478](https://github.com/getsentry/sentry-react-native/pull/2478))
  - [changelog](https://github.com/getsentry/sentry-javascript/blob/master/CHANGELOG.md#7130)
  - [diff](https://github.com/getsentry/sentry-javascript/compare/7.12.1...7.13.0)

## 4.4.0

### Features

- Add attachments support ([#2463](https://github.com/getsentry/sentry-react-native/pull/2463))

## 4.3.1

### Fixes

- ReactNativeTracingOptions maxTransactionDuration is in seconds ([#2469](https://github.com/getsentry/sentry-react-native/pull/2469))

### Dependencies

- Bump Cocoa SDK from v7.24.1 to v7.25.1 ([#2465](https://github.com/getsentry/sentry-react-native/pull/2465))
  - [changelog](https://github.com/getsentry/sentry-cocoa/blob/master/CHANGELOG.md#7251)
  - [diff](https://github.com/getsentry/sentry-cocoa/compare/7.24.1...7.25.1)

## 5.0.0-alpha.3

- Latest changes from 4.3.x

### Dependencies

- Bump Wizard from v2.0.0 to v2.2.0 ([#2460](https://github.com/getsentry/sentry-react-native/pull/2460))
  - [changelog](https://github.com/getsentry/sentry-wizard/blob/master/CHANGELOG.md#v220)
  - [diff](https://github.com/getsentry/sentry-wizard/compare/v2.0.0...v2.2.0)

## 4.3.0

### Features

- Add Transaction Source for Dynamic Sampling Context ([#2454](https://github.com/getsentry/sentry-react-native/pull/2454))

### Dependencies

- Bump Cocoa SDK from v7.23.0 to v7.24.1 ([#2456](https://github.com/getsentry/sentry-react-native/pull/2456))
  - [changelog](https://github.com/getsentry/sentry-cocoa/blob/master/CHANGELOG.md#7241)
  - [diff](https://github.com/getsentry/sentry-cocoa/compare/7.23.0...7.24.1)
- Bump Android SDK from v6.3.1 to v6.4.1 ([#2437](https://github.com/getsentry/sentry-react-native/pull/2437))
  - [changelog](https://github.com/getsentry/sentry-java/blob/main/CHANGELOG.md#641)
  - [diff](https://github.com/getsentry/sentry-java/compare/6.3.1...6.4.1)
- Bump JavaScript SDK from v7.9.0 to v7.12.1 ([#2451](https://github.com/getsentry/sentry-react-native/pull/2451))
  - [changelog](https://github.com/getsentry/sentry-javascript/blob/master/CHANGELOG.md#7121)
  - [diff](https://github.com/getsentry/sentry-javascript/compare/7.9.0...7.12.1)

## 4.2.4

### Fixes

- ReactNativeTracing wrongly marks transactions as deadline_exceeded when it reaches the idleTimeout ([#2427](https://github.com/getsentry/sentry-react-native/pull/2427))

## 5.0.0-alpha.2

- Latest changes from 4.2.x

## 5.0.0-alpha.1

### Fixes

- Auto linking for RN >= 0.69 ([#2332](https://github.com/getsentry/sentry-react-native/pull/2332))

## 4.2.3

### Fixes

- Bump Cocoa SDK to v7.23.0 ([#2401](https://github.com/getsentry/sentry-react-native/pull/2401))
  - [changelog](https://github.com/getsentry/sentry-cocoa/blob/master/CHANGELOG.md#7230)
  - [diff](https://github.com/getsentry/sentry-cocoa/compare/7.22.0...7.23.0)
- Bump Android SDK to v6.3.1 ([#2410](https://github.com/getsentry/sentry-react-native/pull/2410))
  - [changelog](https://github.com/getsentry/sentry-java/blob/main/CHANGELOG.md#631)
  - [diff](https://github.com/getsentry/sentry-java/compare/6.3.0...6.3.1)
- Bump JavaScript SDK to v7.9.0 ([#2412](https://github.com/getsentry/sentry-react-native/pull/2412))
  - [changelog](https://github.com/getsentry/sentry-javascript/blob/master/CHANGELOG.md#790)
  - [diff](https://github.com/getsentry/sentry-javascript/compare/7.7.0...7.9.0)

## 4.2.2

### Fixes

- Should not ignore `options.transport` function provided in `Sentry.init(...)` ([#2398](https://github.com/getsentry/sentry-react-native/pull/2398))

## 4.2.1

### Fixes

- SENTRY_DIST accepts non-number values on Android ([#2395](https://github.com/getsentry/sentry-react-native/pull/2395))

### Features

- Bump Cocoa SDK to v7.22.0 ([#2392](https://github.com/getsentry/sentry-react-native/pull/2392))
  - [changelog](https://github.com/getsentry/sentry-cocoa/blob/master/CHANGELOG.md#7220)
  - [diff](https://github.com/getsentry/sentry-cocoa/compare/7.21.0...7.22.0)

## 4.2.0

### Features

- Bump Cocoa SDK to v7.21.0 ([#2374](https://github.com/getsentry/sentry-react-native/pull/2374))
  - [changelog](https://github.com/getsentry/sentry-cocoa/blob/master/CHANGELOG.md#7210)
  - [diff](https://github.com/getsentry/sentry-cocoa/compare/7.20.0...7.21.0)
- Bump Android SDK to v6.3.0 ([#2380](https://github.com/getsentry/sentry-react-native/pull/2380))
  - [changelog](https://github.com/getsentry/sentry-java/blob/main/CHANGELOG.md#630)
  - [diff](https://github.com/getsentry/sentry-java/compare/6.1.4...6.3.0)
- Bump JavaScript SDK to v7.7.0 ([#2375](https://github.com/getsentry/sentry-react-native/pull/2375))
  - [changelog](https://github.com/getsentry/sentry-javascript/blob/master/CHANGELOG.md#770)
  - [diff](https://github.com/getsentry/sentry-javascript/compare/7.6.0...7.7.0)

## 4.1.3

### Fixes

- Solve reference to private cocoa SDK class ([#2369](https://github.com/getsentry/sentry-react-native/pull/2369))

## 4.1.2

### Fixes

- Set default unit for measurements ([#2360](https://github.com/getsentry/sentry-react-native/pull/2360))
- When using SENTRY_DIST env. var. on Android, SDK fails to convert to an Integer ([#2365](https://github.com/getsentry/sentry-react-native/pull/2365))

### Features

- Bump JavaScript SDK to v7.6.0 ([#2361](https://github.com/getsentry/sentry-react-native/pull/2361))
  - [changelog](https://github.com/getsentry/sentry-javascript/blob/master/CHANGELOG.md#760)
  - [diff](https://github.com/getsentry/sentry-javascript/compare/7.5.1...7.6.0)

## 4.1.1

### Features

- Bump Cocoa SDK to v7.20.0 ([#2341](https://github.com/getsentry/sentry-react-native/pull/2341), [#2356](https://github.com/getsentry/sentry-react-native/pull/2356))
  - [changelog](https://github.com/getsentry/sentry-cocoa/blob/master/CHANGELOG.md#7200)
  - [diff](https://github.com/getsentry/sentry-cocoa/compare/7.18.1...7.20.0)
- Bump JavaScript SDK to v7.5.1 ([#2342](https://github.com/getsentry/sentry-react-native/pull/2342), [#2350](https://github.com/getsentry/sentry-react-native/pull/2350))
  - [changelog](https://github.com/getsentry/sentry-javascript/blob/master/CHANGELOG.md#751)
  - [diff](https://github.com/getsentry/sentry-javascript/compare/7.3.1...7.5.1)

## 4.1.0

- Fix: Send DidBecomeActiveNotification when OOM enabled ([#2326](https://github.com/getsentry/sentry-react-native/pull/2326))
- Fix: SDK overwrites the user defined ReactNativeTracing ([#2319](https://github.com/getsentry/sentry-react-native/pull/2319))
- Bump Sentry JavaScript 7.3.1 ([#2306](https://github.com/getsentry/sentry-react-native/pull/2306))
  - [changelog](https://github.com/getsentry/sentry-javascript/blob/7.3.1/CHANGELOG.md)
  - [diff](https://github.com/getsentry/sentry-javascript/compare/7.1.1...7.3.1)
- Bump Sentry Cocoa 7.18.1 ([#2320](https://github.com/getsentry/sentry-react-native/pull/2320))
  - [changelog](https://github.com/getsentry/sentry-cocoa/blob/7.18.1/CHANGELOG.md)
  - [diff](https://github.com/getsentry/sentry-cocoa/compare/7.18.0...7.18.1)
- Bump Sentry Android 6.1.4 ([#2320](https://github.com/getsentry/sentry-react-native/pull/2320))
  - [changelog](https://github.com/getsentry/sentry-java/blob/6.1.4/CHANGELOG.md)
  - [diff](https://github.com/getsentry/sentry-java/compare/6.1.2...6.1.4)

## 4.0.2

- Fix Calculate the absolute number of Android versionCode ([#2313](https://github.com/getsentry/sentry-react-native/pull/2313))

## 4.0.1

- Filter out app start with more than 60s ([#2303](https://github.com/getsentry/sentry-react-native/pull/2303))

## 4.0.0

- Bump Sentry JavaScript 7.1.1 ([#2279](https://github.com/getsentry/sentry-react-native/pull/2279))
  - [changelog](https://github.com/getsentry/sentry-javascript/blob/7.1.1/CHANGELOG.md)
  - [diff](https://github.com/getsentry/sentry-javascript/compare/6.19.2...7.1.1)
- Bump Sentry Cocoa 7.18.0 ([#2303](https://github.com/getsentry/sentry-react-native/pull/2303))
  - [changelog](https://github.com/getsentry/sentry-cocoa/blob/7.18.0/CHANGELOG.md)
  - [diff](https://github.com/getsentry/sentry-cocoa/compare/7.11.0...7.18.0)
- Bump Sentry Android 6.1.2 ([#2303](https://github.com/getsentry/sentry-react-native/pull/2303))
  - [changelog](https://github.com/getsentry/sentry-java/blob/6.1.2/CHANGELOG.md)
  - [diff](https://github.com/getsentry/sentry-java/compare/5.7.0...6.1.2)

## Breaking changes

By bumping Sentry Javascript, new breaking changes were introduced, to know more what was changed, check the [breaking changes changelog](https://github.com/getsentry/sentry-javascript/blob/7.0.0/CHANGELOG.md#breaking-changes) from Sentry Javascript.

## 4.0.0-beta.5

- Fix warning missing DSN on BrowserClient. ([#2294](https://github.com/getsentry/sentry-react-native/pull/2294))

## 4.0.0-beta.4

- Bump Sentry Cocoa 7.17.0 ([#2300](https://github.com/getsentry/sentry-react-native/pull/2300))
  - [changelog](https://github.com/getsentry/sentry-cocoa/blob/7.17.0/CHANGELOG.md)
  - [diff](https://github.com/getsentry/sentry-cocoa/compare/7.16.1...7.17.0)
- Bump Sentry Android 6.1.1 ([#2300](https://github.com/getsentry/sentry-react-native/pull/2300))
  - [changelog](https://github.com/getsentry/sentry-java/blob/6.1.1/CHANGELOG.md)
  - [diff](https://github.com/getsentry/sentry-java/compare/6.0.0...6.1.1)

## 4.0.0-beta.3

- Bump Sentry Cocoa 7.16.1 ([#2279](https://github.com/getsentry/sentry-react-native/pull/2283))
  - [changelog](https://github.com/getsentry/sentry-cocoa/blob/7.16.1/CHANGELOG.md)
  - [diff](https://github.com/getsentry/sentry-cocoa/compare/7.11.0...7.16.1)

## 4.0.0-beta.2

- Bump Sentry JavaScript 7.1.1 ([#2279](https://github.com/getsentry/sentry-react-native/pull/2279))
  - [changelog](https://github.com/getsentry/sentry-javascript/blob/7.1.1/CHANGELOG.md)
  - [diff](https://github.com/getsentry/sentry-javascript/compare/7.0.0...7.1.1)
- Bump Sentry Android 6.0.0 ([#2281](https://github.com/getsentry/sentry-react-native/pull/2281))
  - [changelog](https://github.com/getsentry/sentry-java/blob/6.0.0/CHANGELOG.md)
  - [diff](https://github.com/getsentry/sentry-java/compare/5.7.0...6.0.0)

## 4.0.0-beta.1

- Bump Sentry JavaScript 7.0.0 ([#2250](https://github.com/getsentry/sentry-react-native/pull/2250))
  - [changelog](https://github.com/getsentry/sentry-javascript/blob/7.0.0/CHANGELOG.md)
  - [diff](https://github.com/getsentry/sentry-javascript/compare/6.19.2...7.0.0)

## Breaking changes

By bumping Sentry Javascript, new breaking changes were introduced, to know more what was changed, check the [breaking changes changelog](https://github.com/getsentry/sentry-javascript/blob/7.0.0/CHANGELOG.md#breaking-changes) from Sentry Javascript.

## 3.4.3

- feat: Support macOS (#2240) by @ospfranco

## 3.4.2

- fix: Fix cold start appearing again after js bundle reload on Android. #2229

## 3.4.1

- fix: Make withTouchEventBoundary options optional #2196

## 3.4.0

### Various fixes & improvements

- Bump: @sentry/javascript dependencies to 6.19.2 (#2175) by @marandaneto

## 3.3.6

- fix: Respect given release if no dist is given during SDK init (#2163)
- Bump: @sentry/javascript dependencies to 6.19.2 (#2175)

## 3.3.5

- Bump: Sentry Cocoa to 7.11.0 and Sentry Android to 5.7.0 (#2160)

## 3.3.4

- fix(android): setContext serializes as context for Android instead of extra (#2155)
- fix(android): Duplicate Breadcrumbs when captuing messages #2153

## 3.3.3

- Bump: Sentry Cocoa to 7.10.2 and Sentry Android to 5.6.3 (#2145)
- fix(android): Upload source maps correctly regardless of version codes #2144

## 3.3.2

- fix: Do not report empty measurements #1983
- fix(iOS): Bump Sentry Cocoa to 7.10.1 and report slow and frozen measurements (#2132)
- fix(iOS): Missing userId on iOS when the user is not set in the Scope (#2133)

## 3.3.1

- feat: Support setting maxCacheItems #2102
- fix: Clear transaction on route change for React Native Navigation #2119

## 3.3.0

- feat: Support enableNativeCrashHandling for iOS #2101
- Bump: Sentry Cocoa 7.10.0 #2100
- feat: Touch events now track components with `sentry-label` prop, falls back to `accessibilityLabel` and then finally `displayName`. #2068
- fix: Respect sentryOption.debug setting instead of #DEBUG build flag for outputting logs #2039
- fix: Passing correct mutableOptions to iOS SDK (#2037)
- Bump: Bump @sentry/javascript dependencies to 6.17.9 #2082
- fix: Discard prior transactions on react navigation dispatch #2053

## 3.2.14-beta.2

- feat: Touch events now track components with `sentry-label` prop, falls back to `accessibilityLabel` and then finally `displayName`. #2068
- fix: Respect sentryOption.debug setting instead of #DEBUG build flag for outputting logs #2039
- fix: Passing correct mutableOptions to iOS SDK (#2037)
- Bump: Bump @sentry/javascript dependencies to 6.17.9 #2082

## 3.2.14-beta.1

- fix: Discard prior transactions on react navigation dispatch #2053

## 3.2.13

- fix(deps): Add `@sentry/wizard` back in as a dependency to avoid missing dependency when running react-native link. #2015
- Bump: sentry-cli to 1.72.0 #2016

## 3.2.12

- fix: fetchNativeDeviceContexts returns an empty Array if no Device Context available #2002
- Bump: Sentry Cocoa 7.9.0 #2011

## 3.2.11

- fix: Polyfill the promise library to permanently fix unhandled rejections #1984

## 3.2.10

- fix: Do not crash if androidx.core isn't available on Android #1981
- fix: App start measurement on Android #1985
- Bump: Sentry Android to 5.5.2 #1985

## 3.2.9

- Deprecate initialScope in favor of configureScope #1963
- Bump: Sentry Android to 5.5.1 and Sentry Cocoa to 7.7.0 #1965

## 3.2.8

### Various fixes & improvements

- replace usage of master to main (30b44232) by @marandaneto

## 3.2.7

- fix: ReactNavigationV4Instrumentation null when evaluating 'state.routes' #1940
- fix: ConcurrentModification exception for frameMetricsAggregator #1939

## 3.2.6

- feat(android): Support monorepo in gradle plugin #1917
- fix: Remove dependency on promiseRejectionTrackingOptions #1928

## 3.2.5

- fix: Fix dynamic require for promise options bypassing try catch block and crashing apps #1923

## 3.2.4

- fix: Warn when promise rejections won't be caught #1886
- Bump: Sentry Android to 5.4.3 and Sentry Cocoa to 7.5.4 #1920

## 3.2.3

### Various fixes & improvements

- fix(ios): tracesSampler becomes NSNull in iOS and the app cannot be started (#1872) by @marandaneto

## 3.2.2

- Bump Sentry Android SDK to 5.3.0 #1860

## 3.2.1

### Various fixes & improvements

- feat(ios): Missing config `enableOutOfMemoryTracking` on iOS/Mac (#1858) by @marandaneto

## 3.2.0

- feat: Routing instrumentation will emit breadcrumbs on route change and set route tag #1837
- Bump Sentry Android SDK to 5.2.4 ([#1844](https://github.com/getsentry/sentry-react-native/pull/1844))

  - [changelog](https://github.com/getsentry/sentry-java/blob/5.2.4/CHANGELOG.md)
  - [diff](https://github.com/getsentry/sentry-java/compare/5.2.0...5.2.4)

- Bump Sentry Cocoa SDK to 7.4.8 ([#1856](https://github.com/getsentry/sentry-react-native/pull/1856))
  - [changelog](https://github.com/getsentry/sentry-cocoa/blob/7.4.8/CHANGELOG.md)
  - [diff](https://github.com/getsentry/sentry-cocoa/compare/7.3.0...7.4.8)

## 3.2.0-beta.2

- fix: Type React Native Navigation instrumentation constructor argument as unknown to avoid typescript errors #1817

## 3.2.0-beta.1

- feat: Routing instrumentation for React Native Navigation #1774

## 3.1.1

- Bump Sentry Android SDK to 5.2.0 ([#1785](https://github.com/getsentry/sentry-react-native/pull/1785))

  - [changelog](https://github.com/getsentry/sentry-java/blob/5.2.0/CHANGELOG.md)
  - [diff](https://github.com/getsentry/sentry-java/compare/5.1.2...5.2.0)

- Bump Sentry Cocoa SDK to 7.3.0 ([#1785](https://github.com/getsentry/sentry-react-native/pull/1785))
  - [changelog](https://github.com/getsentry/sentry-cocoa/blob/7.3.0/CHANGELOG.md)
  - [diff](https://github.com/getsentry/sentry-cocoa/compare/7.2.6...7.3.0)

## 3.1.0

- Feat: Allow custom release for source map upload scripts #1548
- ref: Remove v5 prefix from react navigation instrumentation to support v6 #1768

## 3.0.3

- Fix: Set Java 8 for source and target compatibility if not using AGP >= 4.2.x (#1763)

## 3.0.2

- Bump: Android tooling API 30 (#1761)

## 3.0.1

- fix: Add sentry-cli as a dependency #1755

## 3.0.0

- feat: Align `event.origin`, `event.environment` with other hybrid sdks #1749
- feat: Add native sdk package info onto events #1749
- build(js): Bump sentry-javascript dependencies to 6.12.0 #1750
- fix: Fix native frames not being added to transactions #1752
- build(android): Bump sentry-android to 5.1.2 #1753
- build(ios): Bump sentry-cocoa to 7.2.6 #1753
- fix: Move @sentry/wizard dependency to devDependencies #1751

## 3.0.0-beta.3

- feat: Add `wrap` wrapper method with profiler and touch event boundary #1728
- feat: App-start measurements, if using the `wrap` wrapper, will now finish on the root component mount #1728

## 3.0.0-beta.2

- feat: Native slow/frozen frames measurements #1711

## 3.0.0-beta.1

- build(ios): Bump sentry-cocoa to 7.2.0-beta.9 #1704
- build(android): Bump sentry-android to 5.1.0-beta.9 #1704
- feat: Add app start measurements to the first transaction #1704
- feat: Create an initial initial ui.load transaction by default #1704
- feat: Add `enableAutoPerformanceTracking` flag that enables auto performance when tracing is enabled #1704

## 2.7.0-beta.1

- feat: Track stalls in the JavaScript event loop as measurements #1542

## 2.6.2

- fix: Fix the error handler (error dialog) not called in dev #1712

## 2.6.1

- build(ios): Bump sentry-cocoa to 7.1.4 #1700

## 2.6.0

- feat: Support the `sendDefaultPii` option. #1634
- build(android): Bump sentry-android to 5.1.0-beta.2 #1645
- fix: Fix transactions on Android having clock drift and missing span data #1645

## 2.5.2

- fix: Fix `Sentry.close()` not correctly resolving the promise on iOS. #1617
- build(js): Bump sentry-javascript dependencies to 6.7.1 #1618

## 2.5.1

- fix: Fatal uncaught events should be tagged handled:false #1597
- fix: Fix duplicate breadcrumbs on Android #1598

## 2.5.0

### Dependencies

- build(js): Bump sentry-javascript dependencies to 6.5.1 #1588
- build(ios): Bump sentry-cocoa to 7.0.0 and remove setLogLevel #1459
- build(android): Bump sentry-android to 5.0.1 #1576

### Features

- feat: `Sentry.flush()` to flush events to disk and returns a promise #1547
- feat: `Sentry.close()` method to fully disable the SDK on all layers and returns a promise #1457

### Fixes

- fix: Process "log" levels in breadcrumbs before sending to native #1565

## 2.5.0-beta.1

- build(ios): Bump sentry-cocoa to 7.0.0 and remove setLogLevel #1459
- feat: Close method to fully disable the SDK on all layers #1457
- build(android): Bump Android SDK to 5.0.0-beta.1 #1476

## 2.4.3

- fix: Use the latest outbox path from hub options instead of private options #1529

## 2.4.2

- fix: enableNative: false should take precedence over autoInitializeNativeSdk: false #1462

## 2.4.1

- fix: Type navigation container ref arguments as any to avoid TypeScript errors #1453

## 2.4.0

- fix: Don't call `NATIVE.fetchRelease` if release and dist already exists on the event #1388
- feat: Add onReady callback that gets called after Native SDK init is called #1406

## 2.3.0

- feat: Re-export Profiler and useProfiler from @sentry/react #1372
- fix(performance): Handle edge cases in React Navigation routing instrumentation. #1365
- build(android): Bump sentry-android to 4.3.0 #1373
- build(devtools): Bump @sentry/wizard to 1.2.2 #1383
- build(js): Bump sentry-javascript dependencies to 6.2.1 #1384
- feat(performance): Option to set route change timeout in routing instrumentation #1370

## 2.2.2

- fix: Fix unhandled promise rejections not being tracked #1367

## 2.2.1

- build(js): Bump @sentry/\* dependencies on javascript to 6.2.0 #1354
- fix: Fix react-dom dependency issue. #1354
- build(android): Bump sentry-android to 4.1.0 #1334

## 2.2.0

- Bump: sentry-android to v4.0.0 #1309
- build(ios): Bump sentry-cocoa to 6.1.4 #1308
- fix: Handle auto session tracking start on iOS #1308
- feat: Use beforeNavigate in routing instrumentation to match behavior on JS #1313
- fix: React Navigation Instrumentation starts initial transaction before navigator mount #1315

## 2.2.0-beta.0

- build(ios): Bump sentry-cocoa to 6.1.3 #1293
- fix: pass maxBreadcrumbs to Android init
- feat: Allow disabling native SDK initialization but still use it #1259
- ref: Rename shouldInitializeNativeSdk to autoInitializeNativeSdk #1275
- fix: Fix parseErrorStack that only takes string in DebugSymbolicator event processor #1274
- fix: Only set "event" type in envelope item and not the payload #1271
- build: Bump JS dependencies to 5.30.0 #1282
- fix: Add fallback envelope item type to iOS. #1283
- feat: Auto performance tracing with XHR/fetch, and routing instrumentation #1230

## 2.1.1

- build(android): Bump `sentry-android` to 3.2.1 #1296

## 2.1.0

- feat: Include @sentry/tracing and expose startTransaction #1167
- feat: A better sample app to showcase the SDK and especially tracing #1168
- build(js): Bump @sentry/javascript dependencies to 5.28.0. #1228
- build(android): Bump `sentry-android` to 3.2.0 #1208

## 2.0.2

- build(ios): Bump `sentry-cocoa` to 6.0.9 #1200

## 2.0.1

- build(ios): Bump `sentry-cocoa` to 6.0.8. #1188
- fix(ios): Remove private imports and call `storeEnvelope` on the client. #1188
- fix(ios): Lock specific version in podspec. #1188
- build(android): Bump `sentry-android` to 3.1.3. #1177
- build(deps): Bump @sentry/javascript deps to version-locked 5.27.4 #1199

## 2.0.0

- build(android): Changes android package name from `io.sentry.RNSentryPackage` to `io.sentry.react.RNSentryPackage` (Breaking). #1131
- fix: As auto session tracking is now on by default, allow user to pass `false` to disable it. #1131
- build: Bump `sentry-android` to 3.1.0. #1131
- build: Bump `sentry-cocoa` to 6.0.3. #1131
- feat(ios): Use `captureEnvelope` on iOS/Mac. #1131
- feat: Support envelopes with type other than `event`. #1131
- feat(android): Add enableNdkScopeSync property to ReactNativeOptions. #1131
- feat(android): Pass attachStacktrace option property down to android SDK. #1131
- build(js): Bump @sentry/javascript dependencies to 5.27.1. #1156

## 1.9.0

- fix: Only show the "Native Sentry SDK is disabled" warning when `enableNative` is false and `enableNativeNagger` is true. #1084
- build: Bump @sentry/javascript dependencies to 5.25.0. #1118

## 1.8.2

- build: Bump @sentry/javascript dependencies to 5.24.2 #1091
- fix: Add a check that `performance` exists before using it. #1091

## 1.8.1

- build: Bump @sentry/javascript dependencies to 5.24.1 #1088
- fix: Fix timestamp offset issues due to issues with `performance.now()` introduced in React Native 0.63. #1088

## 1.8.0

- feat: Support MacOS #1068
- build: Bump @sentry/javascript dependencies to 5.23.0 #1079
- fix: Only call native deviceContexts on iOS #1061
- fix: Don't send over Log and Critical levels over native bridge #1063

## 1.7.2

- meta: Move from Travis CI to Github Actions #1019
- ref: Drop TSLint in favor of ESLint #1023
- test: Add basic end-to-end tests workflow #945
- Bump: sentry-android to v2.3.1

## 1.7.1

- build: Bump sentry-cocoa to 5.2 #1011
- fix: App Store submission for Mac apps getsentry/sentry-cocoa#635
- fix: Use the release and dist set in init options over native release #1009
- fix: assign default options before enableNative check #1007

## 1.7.0

- fix: Use `LogBox` instead of `YellowBox` if possible. #989
- fix: Don't add `DeviceContext` default integration if `enableNative` is set to `false`. #993
- fix: Don't log "Native Sentry SDK is disabled" if `enableNativeNagger` is set to `false`. #993
- feat: Migrate to `@sentry/react` from `@sentry/browser` and expose `ErrorBoundary` & the redux enhancer. #1005

## 1.6.3

- feat: Touch events take Regex for ignoreNames & add tests #973

## 1.6.2

- fix: Don't prefix app:/// to "native" filename as well #957
- feat: Add sdk_info to envelope header on Android. #958

## 1.6.1

- Bump `sentry-cocoa` `5.1.8`

## 1.6.0

- feat: Log component tree with all touch events #952
- fix: Fix appending app:/// prefix to [native code] #946
- Bump `@sentry/*` to `^5.19.0`
- Bump `sentry-cocoa` `5.1.6`

## 1.5.0

- feat: Track touch events as breadcrumbs #939
- fix: Serialize the default user keys in setUser #926
- Bump android 2.2.0 #942
- fix(android): Fix unmapped context keys being overwritten on Android.

## 1.4.5

- fix: Fix Native Wrapper not checking enableNative setting #919

## 1.4.4

- Bump cocoa 5.1.4
- fix(ios): We only store the event in release mode #917

## 1.4.3

- Extend Scope methods to set native scope too. #902
- Bump android 2.1.6
- Bump `@sentry/*` to `^5.16.1`
- Bump cocoa 5.1.3

## 1.4.2

- Bump android 2.1.4 #891
- Expose session timeout. #887
- Added `event.origin` and `event.environment` tags to determine where events originate from. #890

## 1.4.1

- Filtered out `options` keys passed to `init` that would crash native. #885

## 1.4.0

- Remove usages of RNSentry to a native wrapper (#857)
- Bump android 2.1.3 (#858)
- Bump cocoa 5.1.0 (#870)
- Accept enableAutoSessionTracking (#870)
- Don't attach Android Threads (#866)
- Refactored startWithDsnString to be startWithOptions. (#860)

## 1.3.9

- Bump `@sentry/wizard` to `1.1.4`

## 1.3.8

- Fixes a bug in `DebugSymbolicator`

## 1.3.7

- Bump `@sentry/wizard` to `1.1.2`

## 1.3.6

- Bump `@sentry/*` to `^5.15.4`

## 1.3.5

- Bump `@sentry/*` to `^5.15.2`

## 1.3.4

- Bump `@sentry/*` to `^5.15.1`
- Fix a bug in DebugSymbolicator to fetch the correct file
- Bump to `io.sentry:sentry-android:2.0.2`

## 1.3.3

- Fix sourcemap path for Android and `react-native` version `< 0.61`
- Expose Android SDK in Java

## 1.3.2

- Bump `io.sentry:sentry-android:2.0.0`
- Fixes a bug on Android when sending events with wrong envelope size

## 1.3.1

- Bump `@sentry/wizard` to `1.1.1` fixing iOS release identifiers
- console.warn und unhandled rejections in DEV

## 1.3.0

- Bump `io.sentry:sentry-android:2.0.0-rc04`
- Added support for Hermes runtime!!
- Fixed a lot of issues on Android
- NDK support

## 1.2.2

- fix(android): Crash if stacktrace.frames is empty (#742)

## 1.2.1

- Bump `io.sentry:sentry-android:1.7.29`

## 1.2.0

- Bump `@sentry/*` to `^5.10.0`
- Allow overriding sentry.properties location (#722)

## 1.1.0

- Bump `@sentry/*` to `^5.9.0`
- fix(android): Feedback not working (#706)
- fix(types): Fix type mismatch when copying breadcrumb `type` (#693)

## 1.0.9

- Fixed an issue where breadcrumbs failed to be copied correctly

## 1.0.8

- Fix missing `type`, miscast `status_code` entries in Android breadcrumbs

## 1.0.7

- Store `environment`, `release` & `dist` on native iOS and Android clients in case of an native crash

## 1.0.6

- Fix error message to guide towards correct docs page

## 1.0.5

- Convert `message` in Java to string if it's a map (#653)

## 1.0.4

- Also catch `ClassCastException` to support react-native versions < 0.60 (#651)

## 1.0.3

- Expose `BrowserIntegrations` to change browser integrations (#639)

## 1.0.2

- Fixes `breadcrumb.data` cast if it's not a hashmap (#651)

## 1.0.1

- Fixed typo in `RNSentry.m` (#658)

## 1.0.0

This is a new major release of the Sentry's React Native SDK rewritten in TypeScript.
This SDK is now unified with the rest of our JavaScript SDKs and published under a new name `@sentry/react-native`.
It uses `@sentry/browser` and both `sentry-cocoa` and `sentry-android` for native handling.

This release is a breaking change an code changes are necessary.

New way to import and init the SDK:

```js
import * as Sentry from '@sentry/react-native';

Sentry.init({
  dsn: 'DSN',
});
```

## 0.43.2

- Add a check for an empty stacktrace on Android (#594)

## 0.43.1

- Bump `raven-js` `3.27.1`

## 0.43.0

- Bump `sentry-wizard` `0.13.0`

## 0.42.0

- Bump `sentry-cocoa` `4.2.1`
- Fix a bug where environment was correctly set
- Only upload source maps in gradle if non debug build

## 0.41.1

- Fix bump version script

## 0.41.0

- Update android build tools and gradle scripts to be compatible with latest version
- Fix support to build on windows

## 0.40.3

- Bump `sentry-cocoa` `4.1.3`

## 0.40.2

- Fix import for ArrayList and ReadableArray on Android, Fixes #511

## 0.40.1

- Use `buildToolsVersion` in build.gradle

## 0.40.0

- Add fingerprint support for iOS/Android, Fixes #407
- Add support for tvOS

## v0.39.1

- Bump `@sentry/wizard` `0.12.1`
- Add constructor for `RNSentryPackage.java`, Fixes #490

## v0.39.0

- `react-native-sentry >= 0.39.0` requires `react-native >= 0.56.0`
- [Android] Bumping of gradle deps

```
compileSdkVersion 26
buildToolsVersion '26.0.3'
...
targetSdkVersion 26
```

- [Android] Use `sentry-android` `1.7.5`
- Bump `@sentry/wizard` `0.11.0`
- Bump `sentry-cocoa` `4.1.0`
- Use new SDK identifier `sentry.javascript.react-native`

## v0.38.3

- Bump `@sentry/wizard` `0.10.2`

## v0.38.2

- [Android] Use `sentry-android` `1.7.4`

## v0.38.1

- [Android] set empty message to prevent breadcrumb exception

## v0.38.0

- [Android] Remove requirement to pass in `MainApplication` `new RNSentryPackage(MainApplication.this)`

## v0.37.1

- [Android] Call event callbacks even on failure to trigger crashes when device is offline

## v0.37.0

- Revert change to podspec file
- Add support for transaction instead of culprit
- Add equalsIgnoreCase to gradle release name compare
- Bump sentry-java to 1.7.3

## v0.36.0

- Bump raven-js to 3.24.2
- Fixed #391

## v0.35.4

- Bump sentry-cocoa to 3.12.4

## v0.35.3

- Fix wizard command

## v0.35.2

- Fixed #374

## v0.35.1

- Bump sentry-cocoa to 3.12.0

## v0.35.0

- Fixes an issue where error will not be reported to Sentry.

## v0.34.1

- Fixed #354

## v0.34.0

- Fixed #353
- Fixed #347
- Fixed #346
- Fixed #342

## v0.33.0

- Add pro guard default rule @kazy1991
- Exposed crashedLastLaunch for iOS @monotkate
- Fixed #337
- Fixed #333
- Fixed #331
- Fixed #322

## v0.32.1

- Update sentry-wizard

## v0.32.0

### Breaking changes

### Migration guide upgrading from < 0.32.0

Since we now use `@sentry/wizard` for linking with out new `@sentry/cli` package, the old
`sentry-cli-bin` package has been deprecated.
You have to search your codebase for `sentry-cli-binary` and replace it with `@sentry/cli`.
There are few places where we put it during the link process:

- In both `sentry.properties` files in `ios`/`android` folder
- In your Xcode build scripts once in `Bundle React Native code and images` and once in `Upload Debug Symbols to Sentry`

So e.g.:

The `Upload Debug Symbols to Sentry` build script looks like this:

```
export SENTRY_PROPERTIES=sentry.properties
../node_modules/sentry-cli-binary/bin/sentry-cli upload-dsym
```

should be changed to this:

```
export SENTRY_PROPERTIES=sentry.properties
../node_modules/@sentry/cli/bin/sentry-cli upload-dsym
```

### General

- Bump `@sentry/wizard` to `0.7.3`
- Bump `sentry-cocoa` to `3.10.0`
- Fixed #169

## v0.31.0

- Use <https://github.com/getsentry/sentry-wizard> for setup process

## v0.30.3

- Fix podspec file
- Fix gradle regex to allow number in projectname

## v0.30.2

Updated npm dependencies

## v0.30.1

Deploy and release over Probot

## v0.30.0

Refactored iOS to use shared component from sentry-cocoa.
Also squashed many little bugs on iOS.

- Fixed #281
- Fixed #280

## v0.29.0

- Fixed #275
- Fixed #274
- Fixed #272
- Fixed #253

## v0.28.0

We had to rename `project.ext.sentry` to `project.ext.sentryCli` because our own proguard gradle plugin was conflicting with the name.
The docs already reflect this change.

- #257

We now use the `mainThread` to report errors to `RNSentry`. This change is necessary in order for react-native to export constants.
This change shouldn't impact anyone using `react-native-sentry` since most of the "heavy" load was handled by `sentry-cocoa` in its own background queue anyway.

- #259
- #244

Bump `sentry-cocoa` to `3.8.3`

## v0.27.0

We decided to deactivate stack trace merging by default on iOS since it seems to unstable right now.
To activate it set:

```js
Sentry.config('___DSN___', {
  deactivateStacktraceMerging: false,
});
```

We are looking into ways making this more stable and plan to re-enable it again in the future.

## v0.26.0

- Added `setShouldSendCallback` #250

## v0.25.0

- Fix a bug in gradle script that trigged the sourcemap upload twice
- Fixed #245
- Fixed #234

## v0.24.2

- Fixed <https://github.com/getsentry/react-native-sentry/issues/241>

## v0.24.1

- Bump `sentry-cli` version to `1.20.0`

## v0.24.0

- Fix frame urls when only using `raven-js`
- Upgrade `sentry-java` to `1.5.3`
- Upgrade `sentry-cocoa` to `3.8.1`
- Added support for `sampleRate` option

## v0.23.2

- Fixed #228 again ¯\\_(ツ)_/¯

## v0.23.1

- Fixed #228

## v0.23.0

- Add more event properties for `setEventSentSuccessfully` callback on Android

## v0.22.0

- Fixed #158
- Add

```groovy
project.ext.sentry = [
    logLevel: "debug",
    flavorAware: true
]
```

should be before:
`apply from: "../../node_modules/react-native-sentry/sentry.gradle"`
This enables `sentry-cli` debug output on android builds, also adds flavor aware `sentry.properties` files.

## v0.21.2

- Fixing device farm tests

## v0.21.1

- Store event on release and send on next startup.

## v0.21.0

- Fixed an issue where javascript error wasn't sent everytime

## v0.20.0

- Bump `sentry-cocoa` to `3.6.0`

## v0.19.0

- Make `userId` optional for user context
- Bump `sentry-cocoa` to `3.5.0`

## v0.18.0

- Bump `sentry-java` to `1.5.1`
- Fix linking step
- Bump `raven-js` to `3.17.0`

## v0.17.1

- Fixed #190

## v0.17.0

- Fix `disableNativeIntegration` proptery to use right transport

## v0.16.2

- Remove send callback when native integration isn't available.

## v0.16.1

- Removed strange submodule

## v0.16.0

- Bump `sentry-java` to `1.4.0`
- Bump `sentry-cocoa` to `3.4.2`
- Fixed #182
- Fixed path detection of sentry-cli

## v0.15.1

- Fixed last release

## v0.15.0

- Added compatiblity for react-native `0.47.0`
- Fixed #169
- Fixed #106
- Bumped `sentry-cocoa` to `3.3.3`

Also added integration tests running on AWS Device Farm.

## v0.14.16

- Fixed #124

## v0.14.12

- Updated to `sentry-cocoa` `3.1.2`
- Fixed #156

## v0.14.11

- Fixed #166

## v0.14.10

- Fixed #161

## v0.14.9

Fixed #163

## v0.14.8

- Fixed #159
- Fixes breadcrumb tracking on android

## v0.14.7

- Improve performance for `react-native >= 0.46`

## v0.14.6

- Bump `sentry-cocoa` and `KSCrash`

## v0.14.5

- Push Podspec to `sentry-cocoa` `3.1.2`

## v0.14.4

- Removed example project from repo
- Make sure native client is only initialized once

## v0.14.3

- Revert to `23.0.1` android build tools

## v0.14.2

- Fixes #131

## v0.14.1

- Bump `raven-js` `3.16.1`
- Fixes #136

## v0.14.0

- Allowing calls to Sentry without calling `install()`
- Add internal logging if `logLevel >= SentryLog.Debug`
- Use `sentry-cocoa` `3.1.2`

## v0.13.3

- Fixes #67

## v0.13.2

- Fixes #116
- Fixes #51

## v0.13.1

- Fixed Android version dependency

## v0.13.0

- Overhauled internal handling of exceptions
- Updated iOS and Android native dependencies

## v0.12.12

- Fixes #105
- Added option `disableNativeIntegration`

## v0.12.11

- Use sentry-cocoa `3.0.9`
- Fixes #100

## v0.12.10

- Update `raven-js` to `3.16.0`
- Update `sentry-cocoa` to `3.0.8`
- Fixes #64
- Fixes #57

## v0.12.8

- Fix typo

## v0.12.9

- Add support on iOS for stacktrace merging and `react-native 0.45`

## v0.12.7

- Fixes #92

## v0.12.6

- Fixes #95

## v0.12.5

- Fixes #91 #87 #82 #63 #54 #48

## v0.12.3

- Fixed #90

## v0.12.2

- Fixed #90

## v0.12.4

- Fixed #94

## v0.12.1

- Use `3.0.7` `sentry-cocoa` in Podspec

## v0.12.0

- Removed `RSSwizzle` use `SentrySwizzle` instead

## v0.11.8

Update Podspec to use `Sentry/KSCrash`

## v0.11.7

- Fix `duplicate symbol` `RSSwizzle` when using CocoaPods

## v0.11.6

- Use `sentry-cocoa` `3.0.1`

## v0.11.5

- Fix <https://github.com/getsentry/react-native-sentry/issues/77>

## v0.11.4

- Use android buildToolsVersion 23.0.1

## v0.11.3

- Fix Xcode archive to not build generic archive

## v0.11.2

- Fix Xcode archiving

## v0.11.1

- Using latest version of `sentry-cocoa`

## v0.11.0

This is a big release because we switched our internal iOS client from swift to objc which drastically improve the setup experience and compatibility.

We also added support for codepush, please check the docs <https://docs.sentry.io/clients/react-native/codepush/> for more information.

After updating run `react-native unlink react-native-sentry` and `react-native link react-native-sentry` again in order to setup everything correctly.

## v0.10.0

- Greatly improved the linking process. Check out our docs for more information <https://docs.sentry.io/clients/react-native/>

## v0.9.1

- Update to sentry 2.1.11 which fixes a critical bug regarding sending requests on iOS

## v0.9.0

- Improve link and unlink scripts

## v0.8.5

- Fixed: bad operand types for binary operator

## v0.8.4

- Put execution on iOS into a background thread
- Add parameter checks on android

## v0.8.3

- Bump sentry version to 2.1.10 to fix releases

## v0.8.2

- Updated podspec thx @alloy

## v0.8.1

- Added command to package json to inject MainApplication.java into RNSentryPackage

## v0.8.0

- Added native android support
- raven-js is always used we use the native clients for sending events and add more context to them

## v0.7.0

- Bump KSCrash and Sentry version

## v0.6.0

Use `raven-js` internally instead switching between native and raven-js.

Native client will be used when available.

Alot of API changes to more like `raven-js`

## v0.5.3

- Fix import for

```objc
#if __has_include(<React/RNSentry.h>)
#import <React/RNSentry.h> // This is used for versions of react >= 0.40
#else
#import "RNSentry.h" // This is used for versions of react < 0.40
#endif
```

## v0.5.2

- Prefix filepath with `app://` if RavenClient is used

## v0.5.1

- Fix `npm test`
- Added `forceRavenClient` option which forces to use RavenClient instead of the NativeClient

## v0.5.0

- Added support for installation with cocoapods see <https://docs.sentry.io/clients/react-native/#setup-with-cocoapods>
- Lowered minimum version requirement for `react-native` to `0.38.0`

## v0.4.0

- Added `ignoreModulesExclude` to exclude modules that are ignored by default for stacktrace merging
- Added `ignoreModulesInclude` to add additional modules that should be ignored for stacktrace merging<|MERGE_RESOLUTION|>--- conflicted
+++ resolved
@@ -2,12 +2,11 @@
 
 ## Unreleased
 
-<<<<<<< HEAD
-### Fixes
-
-- Capture large envelopes (10s of MB) correctly. ([#2852](https://github.com/getsentry/sentry-react-native/pull/2852))
-  - Note that this fix requires a rebuild of the native app
-=======
+### Fixes
+
+- Encode envelopes using Base64, fix array length limit when transferring over Bridge. ([#2852](https://github.com/getsentry/sentry-react-native/pull/2852))
+  - This fix requires a rebuild of the native app
+
 ### Features
 
 - Add `expo`, `react_native_version` and `hermes_version` to React Native Context ([#3050](https://github.com/getsentry/sentry-react-native/pull/3050))
@@ -216,7 +215,6 @@
 - Bump Android SDK from v6.14.0 to v6.15.0 ([#2868](https://github.com/getsentry/sentry-react-native/pull/2868))
   - [changelog](https://github.com/getsentry/sentry-java/blob/main/CHANGELOG.md#6150)
   - [diff](https://github.com/getsentry/sentry-java/compare/6.14.0...6.15.0)
->>>>>>> 01d5710f
 
 ## 5.0.0
 
