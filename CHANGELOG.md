--- conflicted
+++ resolved
@@ -2,14 +2,11 @@
 
 ## Unreleased
 
-<<<<<<< HEAD
+- feat(android): Support monorepo in gradle plugin #1917
 - fix: Remove dependency on promiseRejectionTrackingOptions #1928
 
 ## 3.2.5
 
-=======
-- feat(android): Support monorepo in gradle plugin #1917
->>>>>>> 693654c3
 - fix: Fix dynamic require for promise options bypassing try catch block and crashing apps #1923
 
 ## 3.2.4
