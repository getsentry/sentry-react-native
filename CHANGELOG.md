# Changelog

## Unreleased

<<<<<<< HEAD
- feat: Re-export Profiler and useProfiler from @sentry/react #1372
=======
- fix(performance): Handle edge cases in React Navigation routing instrumentation. #1365
- build(android): Bump sentry-android to 4.3.0 #1373
- build(js): Bump sentry-javascript dependencies to 6.2.1 #1384
- feat(performance): Option to set route change timeout in routing instrumentation #1370
>>>>>>> 9eab14d3

## 2.2.2

- fix: Fix unhandled promise rejections not being tracked #1367

## 2.2.1

- build(js): Bump @sentry/* dependencies on javascript to 6.2.0 #1354
- fix: Fix react-dom dependency issue. #1354
- build(android): Bump sentry-android to 4.1.0 #1334

## 2.2.0

- Bump: sentry-android to v4.0.0 #1309
- build(ios): Bump sentry-cocoa to 6.1.4 #1308
- fix: Handle auto session tracking start on iOS #1308
- feat: Use beforeNavigate in routing instrumentation to match behavior on JS #1313
- fix: React Navigation Instrumentation starts initial transaction before navigator mount #1315

## 2.2.0-beta.0

- build(ios): Bump sentry-cocoa to 6.1.3 #1293
- fix: pass maxBreadcrumbs to Android init
- feat: Allow disabling native SDK initialization but still use it #1259
- ref: Rename shouldInitializeNativeSdk to autoInitializeNativeSdk #1275
- fix: Fix parseErrorStack that only takes string in DebugSymbolicator event processor #1274
- fix: Only set "event" type in envelope item and not the payload #1271
- build: Bump JS dependencies to 5.30.0 #1282
- fix: Add fallback envelope item type to iOS. #1283
- feat: Auto performance tracing with XHR/fetch, and routing instrumentation #1230

## 2.1.1

- build(android): Bump `sentry-android` to 3.2.1 #1296

## 2.1.0

- feat: Include @sentry/tracing and expose startTransaction #1167
- feat: A better sample app to showcase the SDK and especially tracing #1168
- build(js): Bump @sentry/javascript dependencies to 5.28.0. #1228
- build(android): Bump `sentry-android` to 3.2.0 #1208

## 2.0.2

- build(ios): Bump `sentry-cocoa` to 6.0.9 #1200

## 2.0.1

- build(ios): Bump `sentry-cocoa` to 6.0.8. #1188
- fix(ios): Remove private imports and call `storeEnvelope` on the client. #1188
- fix(ios): Lock specific version in podspec. #1188
- build(android): Bump `sentry-android` to 3.1.3. #1177
- build(deps): Bump @sentry/javascript deps to version-locked 5.27.4 #1199

## 2.0.0

- build(android): Changes android package name from `io.sentry.RNSentryPackage` to `io.sentry.react.RNSentryPackage` (Breaking). #1131
- fix: As auto session tracking is now on by default, allow user to pass `false` to disable it. #1131
- build: Bump `sentry-android` to 3.1.0. #1131
- build: Bump `sentry-cocoa` to 6.0.3. #1131
- feat(ios): Use `captureEnvelope` on iOS/Mac. #1131
- feat: Support envelopes with type other than `event`. #1131
- feat(android): Add enableNdkScopeSync property to ReactNativeOptions. #1131
- feat(android): Pass attachStacktrace option property down to android SDK. #1131
- build(js): Bump @sentry/javascript dependencies to 5.27.1. #1156

## 1.9.0

- fix: Only show the "Native Sentry SDK is disabled" warning when `enableNative` is false and `enableNativeNagger` is true. #1084
- build: Bump @sentry/javascript dependencies to 5.25.0. #1118

## 1.8.2

- build: Bump @sentry/javascript dependencies to 5.24.2 #1091
- fix: Add a check that `performance` exists before using it. #1091

## 1.8.1

- build: Bump @sentry/javascript dependencies to 5.24.1 #1088
- fix: Fix timestamp offset issues due to issues with `performance.now()` introduced in React Native 0.63. #1088

## 1.8.0

- feat: Support MacOS #1068
- build: Bump @sentry/javascript dependencies to 5.23.0 #1079
- fix: Only call native deviceContexts on iOS #1061
- fix: Don't send over Log and Critical levels over native bridge #1063

## 1.7.2

- meta: Move from Travis CI to Github Actions #1019
- ref: Drop TSLint in favor of ESLint #1023
- test: Add basic end-to-end tests workflow #945
- Bump: sentry-android to v2.3.1

## 1.7.1

- build: Bump sentry-cocoa to 5.2 #1011
- fix: App Store submission for Mac apps getsentry/sentry-cocoa#635
- fix: Use the release and dist set in init options over native release #1009
- fix: assign default options before enableNative check #1007

## 1.7.0

- fix: Use `LogBox` instead of `YellowBox` if possible. #989
- fix: Don't add `DeviceContext` default integration if `enableNative` is set to `false`. #993
- fix: Don't log "Native Sentry SDK is disabled" if `enableNativeNagger` is set to `false`. #993
- feat: Migrate to `@sentry/react` from `@sentry/browser` and expose `ErrorBoundary` & the redux enhancer. #1005

## 1.6.3

- feat: Touch events take Regex for ignoreNames & add tests #973

## 1.6.2

- fix: Don't prefix app:/// to "native" filename as well #957
- feat: Add sdk_info to envelope header on Android. #958

## 1.6.1

- Bump `sentry-cocoa` `5.1.8`

## 1.6.0

- feat: Log component tree with all touch events #952
- fix: Fix appending app:/// prefix to [native code] #946
- Bump `@sentry/*` to `^5.19.0`
- Bump `sentry-cocoa` `5.1.6`

## 1.5.0

- feat: Track touch events as breadcrumbs #939
- fix: Serialize the default user keys in setUser #926
- Bump android 2.2.0 #942
- fix(android): Fix unmapped context keys being overwritten on Android.

## 1.4.5

- fix: Fix Native Wrapper not checking enableNative setting #919

## 1.4.4

- Bump cocoa 5.1.4
- fix(ios): We only store the event in release mode #917

## 1.4.3

- Extend Scope methods to set native scope too. #902
- Bump android 2.1.6
- Bump `@sentry/*` to `^5.16.1`
- Bump cocoa 5.1.3

## 1.4.2

- Bump android 2.1.4 #891
- Expose session timeout. #887
- Added `event.origin` and `event.environment` tags to determine where events originate from. #890

## 1.4.1

- Filtered out `options` keys passed to `init` that would crash native. #885

## 1.4.0

- Remove usages of RNSentry to a native wrapper (#857)
- Bump android 2.1.3 (#858)
- Bump cocoa 5.1.0 (#870)
- Accept enableAutoSessionTracking (#870)
- Don't attach Android Threads (#866)
- Refactored startWithDsnString to be startWithOptions. (#860)

## 1.3.9

- Bump `@sentry/wizard` to `1.1.4`

## 1.3.8

- Fixes a bug in `DebugSymbolicator`

## 1.3.7

- Bump `@sentry/wizard` to `1.1.2`

## 1.3.6

- Bump `@sentry/*` to `^5.15.4`

## 1.3.5

- Bump `@sentry/*` to `^5.15.2`

## 1.3.4

- Bump `@sentry/*` to `^5.15.1`
- Fix a bug in DebugSymbolicator to fetch the correct file
- Bump to `io.sentry:sentry-android:2.0.2`

## 1.3.3

- Fix sourcemap path for Android and `react-native` version `< 0.61`
- Expose Android SDK in Java

## 1.3.2

- Bump `io.sentry:sentry-android:2.0.0`
- Fixes a bug on Android when sending events with wrong envelope size

## 1.3.1

- Bump `@sentry/wizard` to `1.1.1` fixing iOS release identifiers
- console.warn und unhandled rejections in DEV

## 1.3.0

- Bump `io.sentry:sentry-android:2.0.0-rc04`
- Added support for Hermes runtime!!
- Fixed a lot of issues on Android
- NDK support

## 1.2.2

- fix(android): Crash if stacktrace.frames is empty (#742)

## 1.2.1

- Bump `io.sentry:sentry-android:1.7.29`

## 1.2.0

- Bump `@sentry/*` to `^5.10.0`
- Allow overriding sentry.properties location (#722)

## 1.1.0

- Bump `@sentry/*` to `^5.9.0`
- fix(android): Feedback not working (#706)
- fix(types): Fix type mismatch when copying breadcrumb `type` (#693)

## 1.0.9

- Fixed an issue where breadcrumbs failed to be copied correctly

## 1.0.8

- Fix missing `type`, miscast `status_code` entries in Android breadcrumbs

## 1.0.7

- Store `environment`, `release` & `dist` on native iOS and Android clients in case of an native crash

## 1.0.6

- Fix error message to guide towards correct docs page

## 1.0.5

- Convert `message` in Java to string if it's a map (#653)

## 1.0.4

- Also catch `ClassCastException` to support react-native versions < 0.60 (#651)

## 1.0.3

- Expose `BrowserIntegrations` to change browser integrations (#639)

## 1.0.2

- Fixes `breadcrumb.data` cast if it's not a hashmap (#651)

## 1.0.1

- Fixed typo in `RNSentry.m` (#658)

## 1.0.0

This is a new major release of the Sentry's React Native SDK rewritten in TypeScript.
This SDK is now unified with the rest of our JavaScript SDKs and published under a new name `@sentry/react-native`.
It uses `@sentry/browser` and both `sentry-cocoa` and `sentry-android` for native handling.

This release is a breaking change an code changes are necessary.

New way to import and init the SDK:

```js
import * as Sentry from "@sentry/react-native";

Sentry.init({
  dsn: "DSN",
});
```

## 0.43.2

- Add a check for an empty stacktrace on Android (#594)

## 0.43.1

- Bump `raven-js` `3.27.1`

## 0.43.0

- Bump `sentry-wizard` `0.13.0`

## 0.42.0

- Bump `sentry-cocoa` `4.2.1`
- Fix a bug where environment was correctly set
- Only upload source maps in gradle if non debug build

## 0.41.1

- Fix bump version script

## 0.41.0

- Update android build tools and gradle scripts to be compatible with latest version
- Fix support to build on windows

## 0.40.3

- Bump `sentry-cocoa` `4.1.3`

## 0.40.2

- Fix import for ArrayList and ReadableArray on Android, Fixes #511

## 0.40.1

- Use `buildToolsVersion` in build.gradle

## 0.40.0

- Add fingerprint support for iOS/Android, Fixes #407
- Add support for tvOS

## v0.39.1

- Bump `@sentry/wizard` `0.12.1`
- Add constructor for `RNSentryPackage.java`, Fixes #490

## v0.39.0

- `react-native-sentry >= 0.39.0` requires `react-native >= 0.56.0`
- [Android] Bumping of gradle deps

```
compileSdkVersion 26
buildToolsVersion '26.0.3'
...
targetSdkVersion 26
```

- [Android] Use `sentry-android` `1.7.5`
- Bump `@sentry/wizard` `0.11.0`
- Bump `sentry-cocoa` `4.1.0`
- Use new SDK identifier `sentry.javascript.react-native`

## v0.38.3

- Bump `@sentry/wizard` `0.10.2`

## v0.38.2

- [Android] Use `sentry-android` `1.7.4`

## v0.38.1

- [Android] set empty message to prevent breadcrumb exception

## v0.38.0

- [Android] Remove requirement to pass in `MainApplication` `new RNSentryPackage(MainApplication.this)`

## v0.37.1

- [Android] Call event callbacks even on failure to trigger crashes when device is offline

## v0.37.0

- Revert change to podspec file
- Add support for transaction instead of culprit
- Add equalsIgnoreCase to gradle release name compare
- Bump sentry-java to 1.7.3

## v0.36.0

- Bump raven-js to 3.24.2
- Fixed #391

## v0.35.4

- Bump sentry-cocoa to 3.12.4

## v0.35.3

- Fix wizard command

## v0.35.2

- Fixed #374

## v0.35.1

- Bump sentry-cocoa to 3.12.0

## v0.35.0

- Fixes an issue where error will not be reported to Sentry.

## v0.34.1

- Fixed #354

## v0.34.0

- Fixed #353
- Fixed #347
- Fixed #346
- Fixed #342

## v0.33.0

- Add pro guard default rule @kazy1991
- Exposed crashedLastLaunch for iOS @monotkate
- Fixed #337
- Fixed #333
- Fixed #331
- Fixed #322

## v0.32.1

- Update sentry-wizard

## v0.32.0

### Breaking changes

### Migration guide upgrading from < 0.32.0

Since we now use `@sentry/wizard` for linking with out new `@sentry/cli` package, the old
`sentry-cli-bin` package has been deprecated.
You have to search your codebase for `sentry-cli-binary` and replace it with `@sentry/cli`.
There are few places where we put it during the link process:

- In both `sentry.properties` files in `ios`/`android` folder
- In your Xcode build scripts once in `Bundle React Native code and images` and once in `Upload Debug Symbols to Sentry`

So e.g.:

The `Upload Debug Symbols to Sentry` build script looks like this:

```
export SENTRY_PROPERTIES=sentry.properties
../node_modules/sentry-cli-binary/bin/sentry-cli upload-dsym
```

should be changed to this:

```
export SENTRY_PROPERTIES=sentry.properties
../node_modules/@sentry/cli/bin/sentry-cli upload-dsym
```

### General

- Bump `@sentry/wizard` to `0.7.3`
- Bump `sentry-cocoa` to `3.10.0`
- Fixed #169

## v0.31.0

- Use <https://github.com/getsentry/sentry-wizard> for setup process

## v0.30.3

- Fix podspec file
- Fix gradle regex to allow number in projectname

## v0.30.2

Updated npm dependencies

## v0.30.1

Deploy and release over Probot

## v0.30.0

Refactored iOS to use shared component from sentry-cocoa.
Also squashed many little bugs on iOS.

- Fixed #281
- Fixed #280

## v0.29.0

- Fixed #275
- Fixed #274
- Fixed #272
- Fixed #253

## v0.28.0

We had to rename `project.ext.sentry` to `project.ext.sentryCli` because our own proguard gradle plugin was conflicting with the name.
The docs already reflect this change.

- #257

We now use the `mainThread` to report errors to `RNSentry`. This change is necessary in order for react-native to export constants.
This change shouldn't impact anyone using `react-native-sentry` since most of the "heavy" load was handled by `sentry-cocoa` in its own background queue anyway.

- #259
- #244

Bump `sentry-cocoa` to `3.8.3`

## v0.27.0

We decided to deactivate stack trace merging by default on iOS since it seems to unstable right now.
To activate it set:

```js
Sentry.config("___DSN___", {
  deactivateStacktraceMerging: false,
});
```

We are looking into ways making this more stable and plan to re-enable it again in the future.

## v0.26.0

- Added `setShouldSendCallback` #250

## v0.25.0

- Fix a bug in gradle script that trigged the sourcemap upload twice
- Fixed #245
- Fixed #234

## v0.24.2

- Fixed <https://github.com/getsentry/react-native-sentry/issues/241>

## v0.24.1

- Bump `sentry-cli` version to `1.20.0`

## v0.24.0

- Fix frame urls when only using `raven-js`
- Upgrade `sentry-java` to `1.5.3`
- Upgrade `sentry-cocoa` to `3.8.1`
- Added support for `sampleRate` option

## v0.23.2

- Fixed #228 again ¯\\_(ツ)_/¯

## v0.23.1

- Fixed #228

## v0.23.0

- Add more event properties for `setEventSentSuccessfully` callback on Android

## v0.22.0

- Fixed #158
- Add

```groovy
project.ext.sentry = [
    logLevel: "debug",
    flavorAware: true
]
```

should be before:
`apply from: "../../node_modules/react-native-sentry/sentry.gradle"`
This enables `sentry-cli` debug output on android builds, also adds flavor aware `sentry.properties` files.

## v0.21.2

- Fixing device farm tests

## v0.21.1

- Store event on release and send on next startup.

## v0.21.0

- Fixed an issue where javascript error wasn't sent everytime

## v0.20.0

- Bump `sentry-cocoa` to `3.6.0`

## v0.19.0

- Make `userId` optional for user context
- Bump `sentry-cocoa` to `3.5.0`

## v0.18.0

- Bump `sentry-java` to `1.5.1`
- Fix linking step
- Bump `raven-js` to `3.17.0`

## v0.17.1

- Fixed #190

## v0.17.0

- Fix `disableNativeIntegration` proptery to use right transport

## v0.16.2

- Remove send callback when native integration isn't available.

## v0.16.1

- Removed strange submodule

## v0.16.0

- Bump `sentry-java` to `1.4.0`
- Bump `sentry-cocoa` to `3.4.2`
- Fixed #182
- Fixed path detection of sentry-cli

## v0.15.1

- Fixed last release

## v0.15.0

- Added compatiblity for react-native `0.47.0`
- Fixed #169
- Fixed #106
- Bumped `sentry-cocoa` to `3.3.3`

Also added integration tests running on AWS Device Farm.

## v0.14.16

- Fixed #124

## v0.14.12

- Updated to `sentry-cocoa` `3.1.2`
- Fixed #156

## v0.14.11

- Fixed #166

## v0.14.10

- Fixed #161

## v0.14.9

Fixed #163

## v0.14.8

- Fixed #159
- Fixes breadcrumb tracking on android

## v0.14.7

- Improve performance for `react-native >= 0.46`

## v0.14.6

- Bump `sentry-cocoa` and `KSCrash`

## v0.14.5

- Push Podspec to `sentry-cocoa` `3.1.2`

## v0.14.4

- Removed example project from repo
- Make sure native client is only initialized once

## v0.14.3

- Revert to `23.0.1` android build tools

## v0.14.2

- Fixes #131

## v0.14.1

- Bump `raven-js` `3.16.1`
- Fixes #136

## v0.14.0

- Allowing calls to Sentry without calling `install()`
- Add internal logging if `logLevel >= SentryLog.Debug`
- Use `sentry-cocoa` `3.1.2`

## v0.13.3

- Fixes #67

## v0.13.2

- Fixes #116
- Fixes #51

## v0.13.1

- Fixed Android version dependency

## v0.13.0

- Overhauled internal handling of exceptions
- Updated iOS and Android native dependencies

## v0.12.12

- Fixes #105
- Added option `disableNativeIntegration`

## v0.12.11

- Use sentry-cocoa `3.0.9`
- Fixes #100

## v0.12.10

- Update `raven-js` to `3.16.0`
- Update `sentry-cocoa` to `3.0.8`
- Fixes #64
- Fixes #57

## v0.12.8

- Fix typo

## v0.12.9

- Add support on iOS for stacktrace merging and `react-native 0.45`

## v0.12.7

- Fixes #92

## v0.12.6

- Fixes #95

## v0.12.5

- Fixes #91 #87 #82 #63 #54 #48

## v0.12.3

- Fixed #90

## v0.12.2

- Fixed #90

## v0.12.4

- Fixed #94

## v0.12.1

- Use `3.0.7` `sentry-cocoa` in Podspec

## v0.12.0

- Removed `RSSwizzle` use `SentrySwizzle` instead

## v0.11.8

Update Podspec to use `Sentry/KSCrash`

## v0.11.7

- Fix `duplicate symbol` `RSSwizzle` when using CocoaPods

## v0.11.6

- Use `sentry-cocoa` `3.0.1`

## v0.11.5

- Fix <https://github.com/getsentry/react-native-sentry/issues/77>

## v0.11.4

- Use android buildToolsVersion 23.0.1

## v0.11.3

- Fix Xcode archive to not build generic archive

## v0.11.2

- Fix Xcode archiving

## v0.11.1

- Using latest version of `sentry-cocoa`

## v0.11.0

This is a big release because we switched our internal iOS client from swift to objc which drastically improve the setup experience and compatibility.

We also added support for codepush, please check the docs <https://docs.sentry.io/clients/react-native/codepush/> for more information.

After updating run `react-native unlink react-native-sentry` and `react-native link react-native-sentry` again in order to setup everything correctly.

## v0.10.0

- Greatly improved the linking process. Check out our docs for more information <https://docs.sentry.io/clients/react-native/>

## v0.9.1

- Update to sentry 2.1.11 which fixes a critical bug regarding sending requests on iOS

## v0.9.0

- Improve link and unlink scripts

## v0.8.5

- Fixed: bad operand types for binary operator

## v0.8.4

- Put execution on iOS into a background thread
- Add parameter checks on android

## v0.8.3

- Bump sentry version to 2.1.10 to fix releases

## v0.8.2

- Updated podspec thx @alloy

## v0.8.1

- Added command to package json to inject MainApplication.java into RNSentryPackage

## v0.8.0

- Added native android support
- raven-js is always used we use the native clients for sending events and add more context to them

## v0.7.0

- Bump KSCrash and Sentry version

## v0.6.0

Use `raven-js` internally instead switching between native and raven-js.

Native client will be used when available.

Alot of API changes to more like `raven-js`

## v0.5.3

- Fix import for

```objc
#if __has_include(<React/RNSentry.h>)
#import <React/RNSentry.h> // This is used for versions of react >= 0.40
#else
#import "RNSentry.h" // This is used for versions of react < 0.40
#endif
```

## v0.5.2

- Prefix filepath with `app://` if RavenClient is used

## v0.5.1

- Fix `npm test`
- Added `forceRavenClient` option which forces to use RavenClient instead of the NativeClient

## v0.5.0

- Added support for installation with cocoapods see <https://docs.sentry.io/clients/react-native/#setup-with-cocoapods>
- Lowered minimum version requirement for `react-native` to `0.38.0`

## v0.4.0

- Added `ignoreModulesExclude` to exclude modules that are ignored by default for stacktrace merging
- Added `ignoreModulesInclude` to add additional modules that should be ignored for stacktrace merging<|MERGE_RESOLUTION|>--- conflicted
+++ resolved
@@ -2,14 +2,11 @@
 
 ## Unreleased
 
-<<<<<<< HEAD
 - feat: Re-export Profiler and useProfiler from @sentry/react #1372
-=======
 - fix(performance): Handle edge cases in React Navigation routing instrumentation. #1365
 - build(android): Bump sentry-android to 4.3.0 #1373
 - build(js): Bump sentry-javascript dependencies to 6.2.1 #1384
 - feat(performance): Option to set route change timeout in routing instrumentation #1370
->>>>>>> 9eab14d3
 
 ## 2.2.2
 
