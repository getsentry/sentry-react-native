--- conflicted
+++ resolved
@@ -5,6 +5,12 @@
 > If you are upgrading to the `6.x` versions of the Sentry React Native SDK from `5.x` or below,
 > make sure you follow our [migration guide](https://docs.sentry.io/platforms/react-native/migration/) first.
 <!-- prettier-ignore-end -->
+
+## Unreleased
+
+### Fixes
+
+- Avoid silent failure when JS bundle was not created due to Sentry Xcode scripts failure ([#4690](https://github.com/getsentry/sentry-react-native/pull/4690))
 
 ## 6.11.0-beta.0
 
@@ -71,11 +77,6 @@
 - Handle non-string category in getCurrentScreen on iOS ([#4629](https://github.com/getsentry/sentry-react-native/pull/4629))
 - Use route name instead of route key for current route tracking ([#4650](https://github.com/getsentry/sentry-react-native/pull/4650))
   - Using key caused user interaction transaction names to contain route hash in the name.
-<<<<<<< HEAD
-- Equalize TTID and TTFD duration when TTFD manual API is called and resolved before auto TTID ([#4680](https://github.com/getsentry/sentry-react-native/pull/4680))
-- Avoid silent failure when JS bundle was not created due to Sentry Xcode scripts failure ([#4690](https://github.com/getsentry/sentry-react-native/pull/4690))
-=======
->>>>>>> f32b22a3
 
 ### Dependencies
 
