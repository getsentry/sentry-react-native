--- conflicted
+++ resolved
@@ -8,15 +8,10 @@
 
 ## Unreleased
 
-<<<<<<< HEAD
 ### Features
 
 - Add thread information to spans ([#4579](https://github.com/getsentry/sentry-react-native/pull/4579))
-=======
-### Fixes
-
 - Considers the `SENTRY_DISABLE_AUTO_UPLOAD` and `SENTRY_DISABLE_NATIVE_DEBUG_UPLOAD` environment variables in the configuration of the Sentry Android Gradle Plugin for Expo plugin ([#4583](https://github.com/getsentry/sentry-react-native/pull/4583))
->>>>>>> 5e5c3923
 
 ### Dependencies
 
