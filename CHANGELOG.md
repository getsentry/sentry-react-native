--- conflicted
+++ resolved
@@ -8,15 +8,13 @@
 
 ## Unreleased
 
-<<<<<<< HEAD
+### Fixes
+
+- Expo Updates Context is passed to native after native init to be available for crashes ([#4808](https://github.com/getsentry/sentry-react-native/pull/4808))
+
 ### Changes
 
 - Renames `enableExperimentalViewRenderer` to `enableViewRendererV2` which is enabled by default for up to 5x times more performance in Session Replay on iOS ([#4815](https://github.com/getsentry/sentry-react-native/pull/4815))
-=======
-### Fixes
-
-- Expo Updates Context is passed to native after native init to be available for crashes ([#4808](https://github.com/getsentry/sentry-react-native/pull/4808))
->>>>>>> 1d75738d
 
 ### Dependencies
 
