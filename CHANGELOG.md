--- conflicted
+++ resolved
@@ -1,14 +1,9 @@
 # Changelog
 
-<<<<<<< HEAD
-# Unreleased
+## Unreleased
 
 - Bump: Sentry Cocoa to 7.10.2 (#2145)
-=======
-## Unreleased
-
 - fix(android): Upload source maps correctly regardless of version codes #2144
->>>>>>> 7c54d2f3
 
 ## 3.3.2
 
