--- conflicted
+++ resolved
@@ -4,11 +4,8 @@
 
 - fix(performance): Handle edge cases in React Navigation routing instrumentation. #1365
 - build(android): Bump sentry-android to 4.3.0 #1373
-<<<<<<< HEAD
 - build(js): Bump sentry-javascript dependencies to 6.2.1 #1384
-=======
 - feat(performance): Option to set route change timeout in routing instrumentation #1370
->>>>>>> 6c05e333
 
 ## 2.2.2
 
