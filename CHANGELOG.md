--- conflicted
+++ resolved
@@ -11,10 +11,7 @@
 ### Fixes
 
 - Expo Updates Context is passed to native after native init to be available for crashes ([#4808](https://github.com/getsentry/sentry-react-native/pull/4808))
-<<<<<<< HEAD
 - Expo Updates Context values should all be lowercase ([#4809](https://github.com/getsentry/sentry-react-native/pull/4809))
-=======
->>>>>>> 1d75738d
 
 ### Dependencies
 
