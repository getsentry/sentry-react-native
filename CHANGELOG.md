# Changelog

<!-- prettier-ignore-start -->
> [!IMPORTANT]
> If you are upgrading to the `6.x` versions of the Sentry React Native SDK from `5.x` or below,
> make sure you follow our [migration guide](https://docs.sentry.io/platforms/react-native/migration/) first.
<!-- prettier-ignore-end -->

## Unreleased

### Features

<<<<<<< HEAD
- User Feedback Form Component Beta ([#4435](https://github.com/getsentry/sentry-react-native/pull/4435))

  To collect user feedback from inside your application call `Sentry.showFeedbackForm()` or add the `FeedbackForm` component.

  ```jsx
  import { FeedbackForm } from "@sentry/react-native";
  ...
  <FeedbackForm/>
=======
- Add `ignoredComponents` option to `annotateReactComponents` to exclude specific components from React component annotations ([#4517](https://github.com/getsentry/sentry-react-native/pull/4517))

  ```js
  // metro.config.js
  // for React Native
  const config = withSentryConfig(mergedConfig, {
    annotateReactComponents: {
      ignoredComponents: ['MyCustomComponent']
    }
  });

  // for Expo
  const config = getSentryExpoConfig(__dirname, {
    annotateReactComponents: {
      ignoredComponents: ['MyCustomComponent'],
    },
  });
>>>>>>> 6a667d6c
  ```

### Dependencies

- Bump JavaScript SDK from v8.53.0 to v8.54.0 ([#4503](https://github.com/getsentry/sentry-react-native/pull/4503))
  - [changelog](https://github.com/getsentry/sentry-javascript/blob/develop/CHANGELOG.md#8540)
  - [diff](https://github.com/getsentry/sentry-javascript/compare/8.53.0...8.54.0)
- Bump `@sentry/babel-plugin-component-annotate` from v2.20.1 to v3.1.2 ([#4516](https://github.com/getsentry/sentry-react-native/pull/4516))
  - [changelog](https://github.com/getsentry/sentry-javascript-bundler-plugins/blob/main/CHANGELOG.md#312)
  - [diff](https://github.com/getsentry/sentry-javascript-bundler-plugins/compare/2.20.1...3.1.2)

## 6.6.0

### Features

- Send Sentry React Native SDK version in the Session Replay Events on iOS ([#4450](https://github.com/getsentry/sentry-react-native/pull/4450))

### Fixes

- Add mechanism field to unhandled rejection errors ([#4457](https://github.com/getsentry/sentry-react-native/pull/4457))
- Use proper SDK name for Session Replay tags ([#4428](https://github.com/getsentry/sentry-react-native/pull/4428))
- Use `makeDsn` from `core` to extract the URL from DSN avoiding unimplemented `URL.protocol` errors ([#4395](https://github.com/getsentry/sentry-react-native/pull/4395))

### Changes

- Rename `navigation.processing` span to more expressive `Navigation dispatch to screen A mounted/navigation cancelled` ([#4423](https://github.com/getsentry/sentry-react-native/pull/4423))
- Add RN SDK package to `sdk.packages` for Cocoa ([#4381](https://github.com/getsentry/sentry-react-native/pull/4381))

### Internal

- Initialize `RNSentryTimeToDisplay` during native module `init` on iOS ([#4443](https://github.com/getsentry/sentry-react-native/pull/4443))

### Dependencies

- Bump CLI from v2.39.1 to v2.41.1 ([#4412](https://github.com/getsentry/sentry-react-native/pull/4412), [#4468](https://github.com/getsentry/sentry-react-native/pull/4468), [#4473](https://github.com/getsentry/sentry-react-native/pull/4473))
  - [changelog](https://github.com/getsentry/sentry-cli/blob/master/CHANGELOG.md#2411)
  - [diff](https://github.com/getsentry/sentry-cli/compare/2.39.1...2.41.1)
- Bump JavaScript SDK from v8.47.0 to v8.53.0 ([#4421](https://github.com/getsentry/sentry-react-native/pull/4421), [#4449](https://github.com/getsentry/sentry-react-native/pull/4449), [#4453](https://github.com/getsentry/sentry-react-native/pull/4453), [#4480](https://github.com/getsentry/sentry-react-native/pull/4480), [#4491](https://github.com/getsentry/sentry-react-native/pull/4491), [#4496](https://github.com/getsentry/sentry-react-native/pull/4496), [#4497](https://github.com/getsentry/sentry-react-native/pull/4497))
  - [changelog](https://github.com/getsentry/sentry-javascript/blob/develop/CHANGELOG.md#8530)
  - [diff](https://github.com/getsentry/sentry-javascript/compare/8.47.0...8.53.0)
- Bump Android SDK from v7.20.0 to v7.20.1 ([#4467](https://github.com/getsentry/sentry-react-native/pull/4467))
  - [changelog](https://github.com/getsentry/sentry-java/blob/main/CHANGELOG.md#7201)
  - [diff](https://github.com/getsentry/sentry-java/compare/7.20.0...7.20.1)
- Bump Cocoa SDK from v8.43.0 to v8.44.0 ([#4495](https://github.com/getsentry/sentry-react-native/pull/4495))
  - [changelog](https://github.com/getsentry/sentry-cocoa/blob/main/CHANGELOG.md#8440)
  - [diff](https://github.com/getsentry/sentry-cocoa/compare/8.43.0...8.44.0)

## 6.5.0

### Features

- Mobile Session Replay is now generally available and ready for production use ([#4384](https://github.com/getsentry/sentry-react-native/pull/4384))

  To learn about privacy, custom masking or performance overhead visit [the documentation](https://docs.sentry.io/platforms/react-native/session-replay/).

  ```js
  import * as Sentry from '@sentry/react-native';

  Sentry.init({
    replaysSessionSampleRate: 1.0,
    replaysOnErrorSampleRate: 1.0,
    integrations: [
      Sentry.mobileReplayIntegration({
        maskAllImages: true,
        maskAllVectors: true,
        maskAllText: true,
      }),
    ],
  });
  ```

- Adds new `captureFeedback` and deprecates the `captureUserFeedback` API ([#4320](https://github.com/getsentry/sentry-react-native/pull/4320))

  ```jsx
  import * as Sentry from "@sentry/react-native";

  const eventId = Sentry.lastEventId();

  Sentry.captureFeedback({
    name: "John Doe",
    email: "john@doe.com",
    message: "Hello World!",
    associatedEventId: eventId, // optional
  });
  ```

  To learn how to attach context data to the feedback visit [the documentation](https://docs.sentry.io/platforms/react-native/user-feedback/).

- Export `Span` type from `@sentry/types` ([#4345](https://github.com/getsentry/sentry-react-native/pull/4345))
- Add RN SDK package to `sdk.packages` on Android ([#4380](https://github.com/getsentry/sentry-react-native/pull/4380))

### Fixes

- Return `lastEventId` export from `@sentry/core` ([#4315](https://github.com/getsentry/sentry-react-native/pull/4315))
- Don't log file not found errors when loading envs in `sentry-expo-upload-sourcemaps` ([#4332](https://github.com/getsentry/sentry-react-native/pull/4332))
- Navigation Span should have no parent by default ([#4326](https://github.com/getsentry/sentry-react-native/pull/4326))
- Disable HTTP Client Errors on iOS ([#4347](https://github.com/getsentry/sentry-react-native/pull/4347))

### Changes

- Falsy values of `options.environment` (empty string, undefined...) default to `production`
- Deprecated `_experiments.replaysSessionSampleRate` and `_experiments.replaysOnErrorSampleRate` use `replaysSessionSampleRate` and `replaysOnErrorSampleRate` ([#4384](https://github.com/getsentry/sentry-react-native/pull/4384))

### Dependencies

- Bump CLI from v2.38.2 to v2.39.1 ([#4305](https://github.com/getsentry/sentry-react-native/pull/4305), [#4316](https://github.com/getsentry/sentry-react-native/pull/4316))
  - [changelog](https://github.com/getsentry/sentry-cli/blob/master/CHANGELOG.md#2391)
  - [diff](https://github.com/getsentry/sentry-cli/compare/2.38.2...2.39.1)
- Bump Android SDK from v7.18.0 to v7.20.0 ([#4329](https://github.com/getsentry/sentry-react-native/pull/4329), [#4365](https://github.com/getsentry/sentry-react-native/pull/4365), [#4405](https://github.com/getsentry/sentry-react-native/pull/4405), [#4411](https://github.com/getsentry/sentry-react-native/pull/4411))
  - [changelog](https://github.com/getsentry/sentry-java/blob/main/CHANGELOG.md#7200)
  - [diff](https://github.com/getsentry/sentry-java/compare/7.18.0...7.20.0)
- Bump JavaScript SDK from v8.40.0 to v8.47.0 ([#4351](https://github.com/getsentry/sentry-react-native/pull/4351), [#4325](https://github.com/getsentry/sentry-react-native/pull/4325), [#4371](https://github.com/getsentry/sentry-react-native/pull/4371), [#4382](https://github.com/getsentry/sentry-react-native/pull/4382), [#4388](https://github.com/getsentry/sentry-react-native/pull/4388), [#4393](https://github.com/getsentry/sentry-react-native/pull/4393))
  - [changelog](https://github.com/getsentry/sentry-javascript/blob/develop/CHANGELOG.md#8470)
  - [diff](https://github.com/getsentry/sentry-javascript/compare/8.40.0...8.47.0)
- Bump Cocoa SDK from v8.41.0 to v8.43.0 ([#4387](https://github.com/getsentry/sentry-react-native/pull/4387), [#4399](https://github.com/getsentry/sentry-react-native/pull/4399), [#4410](https://github.com/getsentry/sentry-react-native/pull/4410))
  - [changelog](https://github.com/getsentry/sentry-cocoa/blob/main/CHANGELOG.md#8430)
  - [diff](https://github.com/getsentry/sentry-cocoa/compare/8.41.0...8.43.0)

## 6.4.0

### Features

- Add Replay Custom Masking for iOS, Android and Web ([#4224](https://github.com/getsentry/sentry-react-native/pull/4224), [#4265](https://github.com/getsentry/sentry-react-native/pull/4265), [#4272](https://github.com/getsentry/sentry-react-native/pull/4272), [#4314](https://github.com/getsentry/sentry-react-native/pull/4314))

  ```jsx
  import * as Sentry from '@sentry/react-native';

  const Example = () => {
    return (
      <View>
        <Sentry.Mask>
          <Text>${"All children of Sentry.Mask will be masked."}</Text>
        </Sentry.Mask>
        <Sentry.Unmask>
          <Text>${"Only direct children of Sentry.Unmask will be unmasked."}</Text>
        </Sentry.Unmask>
      </View>
    );
  };
  ```

## 6.4.0-beta.1

### Features

- Add Replay Custom Masking for iOS, Android and Web ([#4224](https://github.com/getsentry/sentry-react-native/pull/4224), [#4265](https://github.com/getsentry/sentry-react-native/pull/4265), [#4272](https://github.com/getsentry/sentry-react-native/pull/4272), [#4314](https://github.com/getsentry/sentry-react-native/pull/4314))

  ```jsx
  import * as Sentry from '@sentry/react-native';

  const Example = () => {
    return (
      <View>
        <Sentry.Mask>
          <Text>${"All children of Sentry.Mask will be masked."}</Text>
        </Sentry.Mask>
        <Sentry.Unmask>
          <Text>${"Only direct children of Sentry.Unmask will be unmasked."}</Text>
        </Sentry.Unmask>
      </View>
    );
  };
  ```

## 6.3.0

### Features

- Add support for `.env.sentry-build-plugin` ([#4281](https://github.com/getsentry/sentry-react-native/pull/4281))

  Don't commit the file to your repository. Use it to set your Sentry Auth Token.

  ```
  SENTRY_AUTH_TOKEN=your_token_here
  ```

- Add Sentry Metro Server Source Context middleware ([#4287](https://github.com/getsentry/sentry-react-native/pull/4287))

  This enables the SDK to add source context to locally symbolicated events using the Metro Development Server.
  The middleware can be disabled in `metro.config.js` using the `enableSourceContextInDevelopment` option.

  ```js
  // Expo
  const { getSentryExpoConfig } = require('@sentry/react-native/metro');
  const config = getSentryExpoConfig(__dirname, {
    enableSourceContextInDevelopment: false,
  });

  // React Native
  const { withSentryConfig } = require('@sentry/react-native/metro');
  module.exports = withSentryConfig(config, {
    enableSourceContextInDevelopment: false,
  });
  ```

### Fixes

- Prevents exception capture context from being overwritten by native scope sync ([#4124](https://github.com/getsentry/sentry-react-native/pull/4124))
- Excludes Dev Server and Sentry Dsn requests from Breadcrumbs ([#4240](https://github.com/getsentry/sentry-react-native/pull/4240))
- Skips development server spans ([#4271](https://github.com/getsentry/sentry-react-native/pull/4271))
- Execute `DebugSymbolicator` after `RewriteFrames` to avoid overwrites by default ([#4285](https://github.com/getsentry/sentry-react-native/pull/4285))
  - If custom `RewriteFrames` is provided the order changes
- `browserReplayIntegration` is no longer included by default on React Native Web ([#4270](https://github.com/getsentry/sentry-react-native/pull/4270))
- Remove `.sentry` tmp directory and use environmental variables instead to save default Babel transformer path ([#4298](https://github.com/getsentry/sentry-react-native/pull/4298))
  - This resolves concurrency issues when running multiple bundle processes

### Dependencies

- Bump JavaScript SDK from v8.37.1 to v8.40.0 ([#4267](https://github.com/getsentry/sentry-react-native/pull/4267), [#4293](https://github.com/getsentry/sentry-react-native/pull/4293), [#4304](https://github.com/getsentry/sentry-react-native/pull/4304))
  - [changelog](https://github.com/getsentry/sentry-javascript/blob/develop/CHANGELOG.md#8400)
  - [diff](https://github.com/getsentry/sentry-javascript/compare/8.37.1...8.40.0)
- Bump Android SDK from v7.17.0 to v7.18.0 ([#4289](https://github.com/getsentry/sentry-react-native/pull/4289))
  - [changelog](https://github.com/getsentry/sentry-java/blob/main/CHANGELOG.md#7180)
  - [diff](https://github.com/getsentry/sentry-java/compare/7.17.0...7.18.0)
- Bump Cocoa SDK from v8.40.1 to v8.41.0 ([#4301](https://github.com/getsentry/sentry-react-native/pull/4301))
  - [changelog](https://github.com/getsentry/sentry-cocoa/blob/main/CHANGELOG.md#8410)
  - [diff](https://github.com/getsentry/sentry-cocoa/compare/8.40.1...8.41.0)

## 6.3.0-beta.2

### Dependencies

- Bump Cocoa SDK from v8.40.1 to v8.41.0-beta.1 ([#4295](https://github.com/getsentry/sentry-react-native/pull/4295))
  - [changelog](https://github.com/getsentry/sentry-cocoa/blob/main/CHANGELOG.md#8410-beta1)
  - [diff](https://github.com/getsentry/sentry-cocoa/compare/8.40.1...8.41.0-beta.1)

## 6.3.0-beta.1

### Features

- Add support for `.env.sentry-build-plugin` ([#4281](https://github.com/getsentry/sentry-react-native/pull/4281))

  Don't commit the file to your repository. Use it to set your Sentry Auth Token.

  ```
  SENTRY_AUTH_TOKEN=your_token_here
  ```

- Add Sentry Metro Server Source Context middleware ([#4287](https://github.com/getsentry/sentry-react-native/pull/4287))

  This enables the SDK to add source context to locally symbolicated events using the Metro Development Server.
  The middleware can be disabled in `metro.config.js` using the `enableSourceContextInDevelopment` option.

  ```js
  // Expo
  const { getSentryExpoConfig } = require('@sentry/react-native/metro');
  const config = getSentryExpoConfig(__dirname, {
    enableSourceContextInDevelopment: false,
  });

  // React Native
  const { withSentryConfig } = require('@sentry/react-native/metro');
  module.exports = withSentryConfig(config, {
    enableSourceContextInDevelopment: false,
  });
  ```

### Fixes

- Prevents exception capture context from being overwritten by native scope sync ([#4124](https://github.com/getsentry/sentry-react-native/pull/4124))
- Excludes Dev Server and Sentry Dsn requests from Breadcrumbs ([#4240](https://github.com/getsentry/sentry-react-native/pull/4240))
- Skips development server spans ([#4271](https://github.com/getsentry/sentry-react-native/pull/4271))
- Execute `DebugSymbolicator` after `RewriteFrames` to avoid overwrites by default ([#4285](https://github.com/getsentry/sentry-react-native/pull/4285))
  - If custom `RewriteFrames` is provided the order changes
- `browserReplayIntegration` is no longer included by default on React Native Web ([#4270](https://github.com/getsentry/sentry-react-native/pull/4270))

### Dependencies

- Bump JavaScript SDK from v8.37.1 to v8.38.0 ([#4267](https://github.com/getsentry/sentry-react-native/pull/4267))
  - [changelog](https://github.com/getsentry/sentry-javascript/blob/develop/CHANGELOG.md#8380)
  - [diff](https://github.com/getsentry/sentry-javascript/compare/8.37.1...8.38.0)
- Bump Android SDK from v7.17.0 to v7.18.0 ([#4289](https://github.com/getsentry/sentry-react-native/pull/4289))
  - [changelog](https://github.com/getsentry/sentry-java/blob/main/CHANGELOG.md#7180)
  - [diff](https://github.com/getsentry/sentry-java/compare/7.17.0...7.18.0)

## 6.2.0

### Features

- Enables Spotlight in Android and iOS SDKs ([#4211](https://github.com/getsentry/sentry-react-native/pull/4211))
- Add env flag `SENTRY_DISABLE_NATIVE_DEBUG_UPLOAD` to allow disabling the debug file upload ([#4223](https://github.com/getsentry/sentry-react-native/pull/4223))

  How to use in Android project? It works by default, just set `export SENTRY_DISABLE_NATIVE_DEBUG_UPLOAD=true` in your build environment. For Sentry Android Gradle Plugin add the following to your `android/app/build.gradle`.

  ```gradle
  apply from: "../../../sentry.gradle"

  sentry {
      autoUploadProguardMapping = shouldSentryAutoUpload()
      uploadNativeSymbols = shouldSentryAutoUpload()
  }
  ```

  How to use in Xcode? Make sure you are using `scripts/sentry-xcode.sh` and `scripts/sentry-xcode-debug-files.sh` in your
  build phases. And add the following to your `ios/.xcode.env.local` file.

  ```bash
  export SENTRY_DISABLE_NATIVE_DEBUG_UPLOAD=true
  ```

### Fixes

- Ignore JavascriptException to filter out obfuscated duplicate JS Errors on Android ([#4232](https://github.com/getsentry/sentry-react-native/pull/4232))
- Skips ignoring require cycle logs for RN 0.70 or newer ([#4214](https://github.com/getsentry/sentry-react-native/pull/4214))
- Enhanced accuracy of time-to-display spans. ([#4189](https://github.com/getsentry/sentry-react-native/pull/4189))
- Fix Replay redacting of RN Classes on iOS ([#4243](https://github.com/getsentry/sentry-react-native/pull/4243))
- Speed up getBinaryImages for finishing transactions and capturing events ([#4194](https://github.com/getsentry/sentry-react-native/pull/4194))
- Remove duplicate HTTP Client Errors on iOS ([#4250](https://github.com/getsentry/sentry-react-native/pull/4250))
- Replay `maskAll*` set to `false` on iOS kept all masked ([#4257](https://github.com/getsentry/sentry-react-native/pull/4257))
- Add missing `getRootSpan`, `withActiveSpan` and `suppressTracing` exports from `@sentry/core`, and `SeverityLevel` export from `@sentry/types` ([#4254](https://github.com/getsentry/sentry-react-native/pull/4254), [#4260](https://github.com/getsentry/sentry-react-native/pull/4260))

### Dependencies

- Bump JavaScript SDK from v8.34.0 to v8.37.1 ([#4196](https://github.com/getsentry/sentry-react-native/pull/4196), [#4222](https://github.com/getsentry/sentry-react-native/pull/4222), [#4236](https://github.com/getsentry/sentry-react-native/pull/4236))
  - [changelog](https://github.com/getsentry/sentry-javascript/blob/develop/CHANGELOG.md#8371)
  - [diff](https://github.com/getsentry/sentry-javascript/compare/8.34.0...8.37.1)
- Bump CLI from v2.37.0 to v2.38.2 ([#4200](https://github.com/getsentry/sentry-react-native/pull/4200), [#4220](https://github.com/getsentry/sentry-react-native/pull/4220), [#4231](https://github.com/getsentry/sentry-react-native/pull/4231))
  - [changelog](https://github.com/getsentry/sentry-cli/blob/master/CHANGELOG.md#2382)
  - [diff](https://github.com/getsentry/sentry-cli/compare/2.37.0...2.38.2)
- Bump Android SDK from v7.15.0 to v7.17.0 ([#4202](https://github.com/getsentry/sentry-react-native/pull/4202), [#4266](https://github.com/getsentry/sentry-react-native/pull/4266))
  - [changelog](https://github.com/getsentry/sentry-java/blob/main/CHANGELOG.md#7170)
  - [diff](https://github.com/getsentry/sentry-java/compare/7.15.0...7.17.0)
- Bump Cocoa SDK from v8.38.0 to v8.40.1 ([#4212](https://github.com/getsentry/sentry-react-native/pull/4212), [#4239](https://github.com/getsentry/sentry-react-native/pull/4239), [#4248](https://github.com/getsentry/sentry-react-native/pull/4248))
  - [changelog](https://github.com/getsentry/sentry-cocoa/blob/main/CHANGELOG.md#8401)
  - [diff](https://github.com/getsentry/sentry-cocoa/compare/8.38.0...8.40.1)

## 6.1.0

### Dependencies

- Bump JavaScript SDK from v8.33.1 to v8.34.0 ([#3895](https://github.com/getsentry/sentry-react-native/pull/3895))
  - [changelog](https://github.com/getsentry/sentry-javascript/blob/develop/CHANGELOG.md#8340)
  - [diff](https://github.com/getsentry/sentry-javascript/compare/8.33.1...8.34.0)

## 6.0.0

This is a new major version 6.0.0 of the Sentry React Native SDK.
To upgrade from the SDK version 5, please follow our [migration guide](https://docs.sentry.io/platforms/react-native/migration/v5-to-v6/).

### Major Changes

- React Native Tracing options were moved to the root options

  ```js
  import * as Sentry from '@sentry/react-native';

  Sentry.init({
    tracesSampleRate: 1.0,
    enableAppStartTracking: true, // default true
    enableNativeFramesTracking: true, // default true
    enableStallTracking: true, // default true
    enableUserInteractionTracing: true, // default false
    integrations: [
      Sentry.reactNativeTracingIntegration({
        beforeStartSpan: (startSpanOptions) => {
          startSpanOptions.name = 'New Name';
          return startSpanOptions;
        },
      }),
      Sentry.appStartIntegration({
        standalone: false, // default false
      }),
    ],
  });
  ```

- New React Navigation Integration interface ([#4003](https://github.com/getsentry/sentry-react-native/pull/4003))

  ```js
  import * as Sentry from '@sentry/react-native';
  import { NavigationContainer } from '@react-navigation/native';

  const reactNavigationIntegration = Sentry.reactNavigationIntegration();

  Sentry.init({
    tracesSampleRate: 1.0,
    integrations: [reactNavigationIntegration],
  });

  function RootComponent() {
    const navigation = React.useRef(null);

    return <NavigationContainer ref={navigation}
      onReady={() => {
        reactNavigationIntegration.registerNavigationContainer(navigation);
      }}>
    </NavigationContainer>;
  }
  ```

- Removed `beforeNavigate` use `beforeStartSpan` instead ([#3998](https://github.com/getsentry/sentry-react-native/pull/3998))
  - `beforeStartSpan` is executed before the span start, compared to `beforeNavigate` which was executed before the navigation ended (after the span was created)

### Other Changes

- Add `sentry.origin` to SDK spans to indicated if spans are created by a part of the SDK or manually ([#4066](https://github.com/getsentry/sentry-react-native/pull/4066))
- Xcode Debug Files upload completes in foreground by default ([#4090](https://github.com/getsentry/sentry-react-native/pull/4090))
- Set `parentSpanIsAlwaysRootSpan` to `true` to make parent of network requests predictable ([#4084](https://github.com/getsentry/sentry-react-native/pull/4084))
- Remove deprecated `enableSpotlight` and `spotlightSidecarUrl` ([#4086](https://github.com/getsentry/sentry-react-native/pull/4086))
- `tracePropagationTargets` defaults to all targets on mobile and same origin on the web ([#4083](https://github.com/getsentry/sentry-react-native/pull/4083))
- Move `_experiments.profilesSampleRate` to `profilesSampleRate` root options object [#3851](https://github.com/getsentry/sentry-react-native/pull/3851))
- Native Frames uses `spanId` to attach frames replacing `traceId` ([#4030](https://github.com/getsentry/sentry-react-native/pull/4030))
- Removed deprecated ReactNativeTracing option `idleTimeout` use `idleTimeoutMs` instead ([#3998](https://github.com/getsentry/sentry-react-native/pull/3998))
- Removed deprecated ReactNativeTracing option `maxTransactionDuration` use `finalTimeoutMs` instead ([#3998](https://github.com/getsentry/sentry-react-native/pull/3998))
- New Native Frames Integration ([#3996](https://github.com/getsentry/sentry-react-native/pull/3996))
- New Stall Tracking Integration ([#3997](https://github.com/getsentry/sentry-react-native/pull/3997))
- New User Interaction Tracing Integration ([#3999](https://github.com/getsentry/sentry-react-native/pull/3999))
- New App Start Integration ([#3852](https://github.com/getsentry/sentry-react-native/pull/3852))
  - By default app start spans are attached to the first created transaction.
  - Standalone mode creates single root span (transaction) including only app start data.
- New React Native Navigation Integration interface ([#4003](https://github.com/getsentry/sentry-react-native/pull/4003))

  ```js
  import * as Sentry from '@sentry/react-native';
  import { Navigation } from 'react-native-navigation';

  Sentry.init({
    tracesSampleRate: 1.0,
    integrations: [
      Sentry.reactNativeNavigationIntegration({ navigation: Navigation })
    ],
  });
  ```

### Fixes

- TimeToDisplay correctly warns about not supporting the new React Native architecture ([#4160](https://github.com/getsentry/sentry-react-native/pull/4160))
- Native Wrapper method `setContext` ensures only values convertible to NativeMap are passed ([#4168](https://github.com/getsentry/sentry-react-native/pull/4168))
- Native Wrapper method `setExtra` ensures only stringified values are passed ([#4168](https://github.com/getsentry/sentry-react-native/pull/4168))
- `setContext('key', null)` removes the key value also from platform context ([#4168](https://github.com/getsentry/sentry-react-native/pull/4168))
- Upload source maps for all splits on Android (not only the last found) ([#4125](https://github.com/getsentry/sentry-react-native/pull/4125))

### Dependencies

- Bump JavaScript SDK from v7.119.1 to v8.33.1 ([#3910](https://github.com/getsentry/sentry-react-native/pull/3910), [#3851](https://github.com/getsentry/sentry-react-native/pull/3851), [#4078](https://github.com/getsentry/sentry-react-native/pull/4078), [#4154](https://github.com/getsentry/sentry-react-native/pull/4154))
  - [changelog](https://github.com/getsentry/sentry-javascript/blob/master/CHANGELOG.md#8331)
  - [diff](https://github.com/getsentry/sentry-javascript/compare/7.119.1...8.33.1)

### Dependencies

- Bump Cocoa SDK from v8.37.0 to v8.38.0 ([#4180](https://github.com/getsentry/sentry-react-native/pull/4180))
  - [changelog](https://github.com/getsentry/sentry-cocoa/blob/main/CHANGELOG.md#8380)
  - [diff](https://github.com/getsentry/sentry-cocoa/compare/8.37.0...8.38.0)

## 5.34.0

### Fixes

- Handles error with string cause ([#4163](https://github.com/getsentry/sentry-react-native/pull/4163))
- Use `appLaunchedInForeground` to determine invalid app start data on Android ([#4146](https://github.com/getsentry/sentry-react-native/pull/4146))

- Bump Cocoa SDK from v8.36.0 to v8.37.0 ([#4156](https://github.com/getsentry/sentry-react-native/pull/4156))
  - [changelog](https://github.com/getsentry/sentry-cocoa/blob/main/CHANGELOG.md#8370)
  - [diff](https://github.com/getsentry/sentry-cocoa/compare/8.36.0...8.37.0)
- Bump Android SDK from v7.14.0 to v7.15.0 ([#4161](https://github.com/getsentry/sentry-react-native/pull/4161))
  - [changelog](https://github.com/getsentry/sentry-java/blob/main/CHANGELOG.md#7150)
  - [diff](https://github.com/getsentry/sentry-java/compare/7.14.0...7.15.0)

## 6.0.0-rc.1

### Fixes

- Upload source maps for all splits on Android (not only the last found) ([#4125](https://github.com/getsentry/sentry-react-native/pull/4125))

### Dependencies

- Bump CLI from v2.36.6 to v2.37.0 ([#4153](https://github.com/getsentry/sentry-react-native/pull/4153))
  - [changelog](https://github.com/getsentry/sentry-cli/blob/master/CHANGELOG.md#2370)
  - [diff](https://github.com/getsentry/sentry-cli/compare/2.36.6...2.37.0)
- Bump JavaScript SDK from v8.30.0 to v8.33.1 ([#4154](https://github.com/getsentry/sentry-react-native/pull/4154))
  - [changelog](https://github.com/getsentry/sentry-javascript/blob/master/CHANGELOG.md#8331)
  - [diff](https://github.com/getsentry/sentry-javascript/compare/v8.30.0...8.33.1)

## 5.33.2

### Fixes

- Emits Bridge log only in debug mode ([#4145](https://github.com/getsentry/sentry-react-native/pull/4145))
- Remove unused `spanName` from `TimeToDisplayProps` ([#4150](https://github.com/getsentry/sentry-react-native/pull/4150))

### Dependencies

- Bump JavaScript SDK from v7.119.0 to v7.119.1 ([#4149](https://github.com/getsentry/sentry-react-native/pull/4149))
  - [changelog](https://github.com/getsentry/sentry-javascript/blob/v7/CHANGELOG.md#71191)
  - [diff](https://github.com/getsentry/sentry-javascript/compare/7.119.0...7.119.1)
- Bump CLI from v2.36.1 to v2.36.6 ([#4116](https://github.com/getsentry/sentry-react-native/pull/4116), [#4131](https://github.com/getsentry/sentry-react-native/pull/4131), [#4137](https://github.com/getsentry/sentry-react-native/pull/4137), [#4144](https://github.com/getsentry/sentry-react-native/pull/4144))
  - [changelog](https://github.com/getsentry/sentry-cli/blob/master/CHANGELOG.md#2366)
  - [diff](https://github.com/getsentry/sentry-cli/compare/2.36.1...2.36.6)

## 6.0.0-rc.0

This is a release candidate version of the next major version of the Sentry React Native SDK 6.0.0.
This version includes all the changes from the previous 6.0.0-beta.0 and the latest 5.33.1 version.

### Changes

- Xcode Debug Files upload completes in foreground by default ([#4090](https://github.com/getsentry/sentry-react-native/pull/4090))
  - Use `SENTRY_FORCE_FOREGROUND=false` for background upload

### Dependencies

- Bump CLI from v2.36.1 to v2.36.4 ([#4116](https://github.com/getsentry/sentry-react-native/pull/4116), [#4131](https://github.com/getsentry/sentry-react-native/pull/4131))
  - [changelog](https://github.com/getsentry/sentry-cli/blob/master/CHANGELOG.md#2364)
  - [diff](https://github.com/getsentry/sentry-cli/compare/2.36.1...2.36.4)

## 5.33.1

### Internal

This is re-release of 5.33.0 with no changes to ensure that 5.33.1 is tagged as latest release on npmjs.com

## 5.33.0

### Features

- Add an option to disable native (iOS and Android) profiling for the `HermesProfiling` integration ([#4094](https://github.com/getsentry/sentry-react-native/pull/4094))

  To disable native profilers add the `hermesProfilingIntegration`.

  ```js
  import * as Sentry from '@sentry/react-native';

  Sentry.init({
    integrations: [
      Sentry.hermesProfilingIntegration({ platformProfilers: false }),
    ],
  });
  ```

## 6.0.0-beta.1

### Features

- Add `sentry.origin` to SDK spans to indicated if spans are created by a part of the SDK or manually ([#4066](https://github.com/getsentry/sentry-react-native/pull/4066))

### Changes

- Set `parentSpanIsAlwaysRootSpan` to `true` to make parent of network requests predictable ([#4084](https://github.com/getsentry/sentry-react-native/pull/4084))
- Remove deprecated `enableSpotlight` and `spotlightSidecarUrl` ([#4086](https://github.com/getsentry/sentry-react-native/pull/4086))
- `tracePropagationTargets` defaults to all targets on mobile and same origin on the web ([#4083](https://github.com/getsentry/sentry-react-native/pull/4083))
- Move `_experiments.profilesSampleRate` to `profilesSampleRate` root options object [#3851](https://github.com/getsentry/sentry-react-native/pull/3851))

### Dependencies

- Bump JavaScript SDK from v8.27.0 to v8.30.0 ([#4078](https://github.com/getsentry/sentry-react-native/pull/4078))
  - [changelog](https://github.com/getsentry/sentry-javascript/blob/master/CHANGELOG.md#8280)
  - [diff](https://github.com/getsentry/sentry-javascript/compare/v8.27.0...8.30.0)

## 5.32.0

### Features

- Exclude Sentry Web Replay, reducing the code in 130KB. ([#4006](https://github.com/getsentry/sentry-react-native/pull/4006))
  - You can keep Sentry Web Replay by setting `includeWebReplay` to `true` in your metro config as shown in the snippet:

  ```js
  // For Expo
  const { getSentryExpoConfig } = require("@sentry/react-native/metro");
  const config = getSentryExpoConfig(__dirname, { includeWebReplay: true });

  // For RN
  const { getDefaultConfig } = require('@react-native/metro-config');
  const { withSentryConfig } = require('@sentry/react-native/metro');
  module.exports = withSentryConfig(getDefaultConfig(__dirname), { includeWebReplay: true });
  ```

### Changes

- Add Android Logger when new frame event is not emitted ([#4081](https://github.com/getsentry/sentry-react-native/pull/4081))
- React Native Tracing Deprecations ([#4073](https://github.com/getsentry/sentry-react-native/pull/4073))
  - `new ReactNativeTracing` to `reactNativeTracingIntegration()`
  - `new ReactNavigationInstrumentation` to `reactNativeTracingIntegration()`.
  - `new ReactNativeNavigationInstrumentation` to `reactNativeTracingIntegration()`.
  - `ReactNavigationV4Instrumentation` won't be supported in the next major SDK version, upgrade to `react-navigation@5` or newer.
  - `RoutingInstrumentation` and `RoutingInstrumentationInstance` replace by `Integration` interface from `@sentry/types`.
  - `enableAppStartTracking`, `enableNativeFramesTracking`, `enableStallTracking`, `enableUserInteractionTracing` moved to `Sentry.init({})` root options.

### Dependencies

- Bump CLI from v2.34.0 to v2.36.1 ([#4055](https://github.com/getsentry/sentry-react-native/pull/4055))
  - [changelog](https://github.com/getsentry/sentry-cli/blob/master/CHANGELOG.md#2361)
  - [diff](https://github.com/getsentry/sentry-cli/compare/2.34.0...2.36.1)

## 6.0.0-beta.0

This is a beta version of the next major version of the Sentry React Native SDK 6.0.0.
Please, read the changes listed below as well as the changes made in the underlying
Sentry Javascript SDK 8.0.0 ([JS Docs](https://docs.sentry.io/platforms/javascript/guides/react/migration/v7-to-v8/)).

### Major Changes

- React Native Tracing options were moved to the root options

  ```js
  import * as Sentry from '@sentry/react-native';

  Sentry.init({
    tracesSampleRate: 1.0,
    enableAppStartTracking: true, // default true
    enableNativeFramesTracking: true, // default true
    enableStallTracking: true, // default true
    enableUserInteractionTracing: true, // default false
    integrations: [
      Sentry.reactNativeTracingIntegration({
        beforeStartSpan: (startSpanOptions) => {
          startSpanOptions.name = 'New Name';
          return startSpanOptions;
        },
      }),
      Sentry.appStartIntegration({
        standalone: false, // default false
      }),
    ],
  });
  ```

- New React Navigation Integration interface ([#4003](https://github.com/getsentry/sentry-react-native/pull/4003))

  ```js
  import * as Sentry from '@sentry/react-native';
  import { NavigationContainer } from '@react-navigation/native';

  const reactNavigationIntegration = Sentry.reactNavigationIntegration();

  Sentry.init({
    tracesSampleRate: 1.0,
    integrations: [reactNavigationIntegration],
  });

  function RootComponent() {
    const navigation = React.useRef(null);

    return <NavigationContainer ref={navigation}
      onReady={() => {
        reactNavigationIntegration.registerNavigationContainer(navigation);
      }}>
    </NavigationContainer>;
  }
  ```

- Removed `beforeNavigate` use `beforeStartSpan` instead ([#3998](https://github.com/getsentry/sentry-react-native/pull/3998))
  - `beforeStartSpan` is executed before the span start, compared to `beforeNavigate` which was executed before the navigation ended (after the span was created)

### Dependencies

- Bump JavaScript SDK from v7.119.0 to v8.27.0 ([#3910](https://github.com/getsentry/sentry-react-native/pull/3910), [#3851](https://github.com/getsentry/sentry-react-native/pull/3851))
  - [changelog](https://github.com/getsentry/sentry-javascript/blob/master/CHANGELOG.md#8270)
  - [diff](https://github.com/getsentry/sentry-javascript/compare/7.119.0...8.27.0)

### Other Changes

- Native Frames uses `spanId` to attach frames replacing `traceId` ([#4030](https://github.com/getsentry/sentry-react-native/pull/4030))
- Removed deprecated ReactNativeTracing option `idleTimeout` use `idleTimeoutMs` instead ([#3998](https://github.com/getsentry/sentry-react-native/pull/3998))
- Removed deprecated ReactNativeTracing option `maxTransactionDuration` use `finalTimeoutMs` instead ([#3998](https://github.com/getsentry/sentry-react-native/pull/3998))
- New Native Frames Integration ([#3996](https://github.com/getsentry/sentry-react-native/pull/3996))
- New Stall Tracking Integration ([#3997](https://github.com/getsentry/sentry-react-native/pull/3997))
- New User Interaction Tracing Integration ([#3999](https://github.com/getsentry/sentry-react-native/pull/3999))
- New App Start Integration ([#3852](https://github.com/getsentry/sentry-react-native/pull/3852))
  - By default app start spans are attached to the first created transaction.
  - Standalone mode creates single root span (transaction) including only app start data.
- New React Native Navigation Integration interface ([#4003](https://github.com/getsentry/sentry-react-native/pull/4003))

  ```js
  import * as Sentry from '@sentry/react-native';
  import { Navigation } from 'react-native-navigation';

  Sentry.init({
    tracesSampleRate: 1.0,
    integrations: [
      Sentry.reactNativeNavigationIntegration({ navigation: Navigation })
    ],
  });
  ```

## 6.0.0-alpha.2

- Only internal changes. No SDK changes.

## 6.0.0-alpha.1

### Changes

- Native Frames uses `spanId` to attach frames replacing `traceId` ([#4030](https://github.com/getsentry/sentry-react-native/pull/4030))

### Dependencies

- Bump JavaScript SDK from v8.11.0 to v8.27.0 ([#3851](https://github.com/getsentry/sentry-react-native/pull/3851))
  - [changelog](https://github.com/getsentry/sentry-javascript/blob/develop/CHANGELOG.md#8270)
  - [diff](https://github.com/getsentry/sentry-javascript/compare/8.11.0...8.27.0)

## 5.31.1

### Fixes

- Sentry CLI passes thru recursive node calls during source maps auto upload from Xcode (([#3843](https://github.com/getsentry/sentry-react-native/pull/3843)))
  - This fixes React Native 0.75 Xcode auto upload failures

### Dependencies

- Bump CLI from v2.31.2 to v2.34.0 ([#3843](https://github.com/getsentry/sentry-react-native/pull/3843))
  - [changelog](https://github.com/getsentry/sentry-cli/blob/master/CHANGELOG.md#2340)
  - [diff](https://github.com/getsentry/sentry-cli/compare/2.31.2...2.34.0)

## 5.31.0

### Features

- Add `Sentry.crashedLastRun()` ([#4014](https://github.com/getsentry/sentry-react-native/pull/4014))

### Fixes

- Use `install_modules_dependencies` for React iOS dependencies ([#4040](https://github.com/getsentry/sentry-react-native/pull/4040))
- `Replay.maskAllText` masks `RCTParagraphComponentView` ([#4048](https://github.com/getsentry/sentry-react-native/pull/4048))

### Dependencies

- Bump Cocoa SDK from v8.34.0 to v8.36.0 ([#4037](https://github.com/getsentry/sentry-react-native/pull/4037), [#4046](https://github.com/getsentry/sentry-react-native/pull/4046), [#4049](https://github.com/getsentry/sentry-react-native/pull/4049))
  - [changelog](https://github.com/getsentry/sentry-cocoa/blob/main/CHANGELOG.md#8360)
  - [diff](https://github.com/getsentry/sentry-cocoa/compare/8.34.0...8.36.0)

## 6.0.0-alpha.0

This is an alpha version of the next major version of the Sentry React Native SDK 6.0.0.
Please read the changes listed below as well as the changes made in the underlying
Sentry Javascript SDK 8.0.0 ([JS Docs](https://docs.sentry.io/platforms/javascript/guides/react/migration/v7-to-v8/)).

### Changes

- Removed deprecated ReactNativeTracing option `idleTimeout` use `idleTimeoutMs` instead ([#3998](https://github.com/getsentry/sentry-react-native/pull/3998))
- Removed deprecated ReactNativeTracing option `maxTransactionDuration` use `finalTimeoutMs` instead ([#3998](https://github.com/getsentry/sentry-react-native/pull/3998))
- Removed `beforeNavigate` use `beforeStartSpan` instead ([#3998](https://github.com/getsentry/sentry-react-native/pull/3998))
  - `beforeStartSpan` is executed before the span start, compared to `beforeNavigate` which was executed before the navigation ended (after the span was created)
- New Native Frames Integration ([#3996](https://github.com/getsentry/sentry-react-native/pull/3996))
- New Stall Tracking Integration ([#3997](https://github.com/getsentry/sentry-react-native/pull/3997))
- New User Interaction Tracing Integration ([#3999](https://github.com/getsentry/sentry-react-native/pull/3999))
- New App Start Integration ([#3852](https://github.com/getsentry/sentry-react-native/pull/3852))

  By default app start spans are attached to the first created transaction.
  Standalone mode creates single root span (transaction) including only app start data.

  ```js
  import * as Sentry from '@sentry/react-native';

  Sentry.init({
    tracesSampleRate: 1.0,
    enableAppStartTracking: true, // default true
    enableNativeFramesTracking: true, // default true
    enableStallTracking: true, // default true
    enableUserInteractionTracing: true, // default false
    integrations: [
      Sentry.reactNativeTracingIntegration({
        beforeStartSpan: (startSpanOptions) => {
          startSpanOptions.name = 'New Name';
          return startSpanOptions;
        },
      }),
      Sentry.appStartIntegration({
        standalone: false, // default false
      }),
    ],
  });
  ```

- New React Navigation Integration interface ([#4003](https://github.com/getsentry/sentry-react-native/pull/4003))

  ```js
  import * as Sentry from '@sentry/react-native';
  import { NavigationContainer } from '@react-navigation/native';

  const reactNavigationIntegration = Sentry.reactNavigationIntegration();

  Sentry.init({
    tracesSampleRate: 1.0,
    integrations: [reactNavigationIntegration],
  });

  function RootComponent() {
    const navigation = React.useRef(null);

    return <NavigationContainer ref={navigation}
      onReady={() => {
        reactNavigationIntegration.registerNavigationContainer(navigation);
      }}>
    </NavigationContainer>;
  }
  ```

- New React Native Navigation Integration interface ([#4003](https://github.com/getsentry/sentry-react-native/pull/4003))

  ```js
  import * as Sentry from '@sentry/react-native';
  import { Navigation } from 'react-native-navigation';

  Sentry.init({
    tracesSampleRate: 1.0,
    integrations: [
      Sentry.reactNativeNavigationIntegration({ navigation: Navigation })
    ],
  });
  ```

- Add `spotlight` option ([#4023](https://github.com/getsentry/sentry-react-native/pull/4023))
  - Deprecating `enableSpotlight` and `spotlightSidecarUrl`

### Dependencies

- Bump JavaScript SDK from v7.118.0 to v8.11.0 ([#3910](https://github.com/getsentry/sentry-react-native/pull/3910))
  - [changelog](https://github.com/getsentry/sentry-javascript/blob/master/CHANGELOG.md#8110)
  - [diff](https://github.com/getsentry/sentry-javascript/compare/7.118.0...8.11.0)

## 5.30.0

### Features

- Add `spotlight` option ([#4023](https://github.com/getsentry/sentry-react-native/pull/4023))
  - Deprecating `enableSpotlight` and `spotlightSidecarUrl`

### Dependencies

- Bump JavaScript SDK from v7.118.0 to v7.119.0 ([#4031](https://github.com/getsentry/sentry-react-native/pull/4031))
  - [changelog](https://github.com/getsentry/sentry-javascript/blob/v7/CHANGELOG.md#71190)
  - [diff](https://github.com/getsentry/sentry-javascript/compare/7.118.0...7.119.0)
- Bump Cocoa SDK from v8.33.0 to v8.34.0 ([#4026](https://github.com/getsentry/sentry-react-native/pull/4026))
  - [changelog](https://github.com/getsentry/sentry-cocoa/blob/main/CHANGELOG.md#8340)
  - [diff](https://github.com/getsentry/sentry-cocoa/compare/8.33.0...8.34.0)

## 5.29.0

### Features

- `TimeToInitialDisplay` and `TimeToFullDisplay` start the time to display spans on mount ([#4020](https://github.com/getsentry/sentry-react-native/pull/4020))

### Fixes

- fix(ttid): End and measure TTID regardless current active span ([#4019](https://github.com/getsentry/sentry-react-native/pull/4019))
  - Fixes possible missing TTID measurements and spans
- Fix crash when passing array as data to `Sentry.addBreadcrumb({ data: [] })` ([#4021](https://github.com/getsentry/sentry-react-native/pull/4021))
  - The expected `data` type is plain JS object, otherwise the data might be lost.
- Fix `requireNativeComponent` missing in `react-native-web` ([#3958](https://github.com/getsentry/sentry-react-native/pull/3958))

### Dependencies

- Bump JavaScript SDK from v7.117.0 to v7.118.0 ([#4018](https://github.com/getsentry/sentry-react-native/pull/4018))
  - [changelog](https://github.com/getsentry/sentry-javascript/blob/v7/CHANGELOG.md#71180)
  - [diff](https://github.com/getsentry/sentry-javascript/compare/7.117.0...7.118.0)
- Bump Android SDK from v7.13.0 to v7.14.0 ([#4022](https://github.com/getsentry/sentry-react-native/pull/4022))
  - [changelog](https://github.com/getsentry/sentry-java/blob/main/CHANGELOG.md#7140)
  - [diff](https://github.com/getsentry/sentry-java/compare/7.13.0...7.14.0)

## 5.28.0

### Fixes

- Support `metro@0.80.10` new `sourceMapString` export ([#4004](https://github.com/getsentry/sentry-react-native/pull/4004))
- `Sentry.captureMessage` stack trace is in `event.exception` (moved from `event.threads`) ([#3635](https://github.com/getsentry/sentry-react-native/pull/3635), [#3988](https://github.com/getsentry/sentry-react-native/pull/3988))
  - To revert to the old behavior (causing the stack to be unsymbolicated) use `useThreadsForMessageStack` option

### Dependencies

- Bump Cocoa SDK from v8.32.0 to v8.33.0 ([#4007](https://github.com/getsentry/sentry-react-native/pull/4007))
  - [changelog](https://github.com/getsentry/sentry-cocoa/blob/main/CHANGELOG.md#8330)
  - [diff](https://github.com/getsentry/sentry-cocoa/compare/8.32.0...8.33.0)

## 5.27.0

### Fixes

- Pass `sampleRate` option to the Android SDK ([#3979](https://github.com/getsentry/sentry-react-native/pull/3979))
- Drop app start data older than one minute ([#3974](https://github.com/getsentry/sentry-react-native/pull/3974))
- Use `Platform.constants.reactNativeVersion` instead of `react-native` internal export ([#3949](https://github.com/getsentry/sentry-react-native/pull/3949))

### Dependencies

- Bump Android SDK from v7.12.0 to v7.13.0 ([#3970](https://github.com/getsentry/sentry-react-native/pull/3970), [#3984](https://github.com/getsentry/sentry-react-native/pull/3984))
  - [changelog](https://github.com/getsentry/sentry-java/blob/main/CHANGELOG.md#7130)
  - [diff](https://github.com/getsentry/sentry-java/compare/7.12.0...7.13.0)
- Bump Cocoa SDK from v8.31.1 to v8.32.0 ([#3969](https://github.com/getsentry/sentry-react-native/pull/3969))
  - [changelog](https://github.com/getsentry/sentry-cocoa/blob/main/CHANGELOG.md#8320)
  - [diff](https://github.com/getsentry/sentry-cocoa/compare/8.31.1...8.32.0)

## 5.26.0

### Features

- Session Replay Public Beta ([#3830](https://github.com/getsentry/sentry-react-native/pull/3830))

  To enable Replay use the `replaysSessionSampleRate` or `replaysOnErrorSampleRate` options.

  ```js
  import * as Sentry from '@sentry/react-native';

  Sentry.init({
    _experiments: {
      replaysSessionSampleRate: 1.0,
      replaysOnErrorSampleRate: 1.0,
    },
  });
  ```

  To add React Component Names use `annotateReactComponents` in `metro.config.js`.

  ```js
  // For Expo
  const { getSentryExpoConfig } = require("@sentry/react-native/metro");
  const config = getSentryExpoConfig(__dirname, { annotateReactComponents: true });

  // For RN
  const { getDefaultConfig } = require('@react-native/metro-config');
  const { withSentryConfig } = require('@sentry/react-native/metro');
  module.exports = withSentryConfig(getDefaultConfig(__dirname), { annotateReactComponents: true });
  ```

  To change default redaction behavior add the `mobileReplayIntegration`.

  ```js
  import * as Sentry from '@sentry/react-native';

  Sentry.init({
    _experiments: {
      replaysSessionSampleRate: 1.0,
      replaysOnErrorSampleRate: 1.0,
    },
    integrations: [
      Sentry.mobileReplayIntegration({
        maskAllImages: true,
        maskAllVectors: true,
        maskAllText: true,
      }),
    ],
  });
  ```

  To learn more visit [Sentry's Mobile Session Replay](https://docs.sentry.io/product/explore/session-replay/mobile/) documentation page.

### Dependencies

- Bump Cocoa SDK from v8.30.0 to v8.31.1 ([#3954](https://github.com/getsentry/sentry-react-native/pull/3954))
  - [changelog](https://github.com/getsentry/sentry-cocoa/blob/main/CHANGELOG.md#8311)
  - [diff](https://github.com/getsentry/sentry-cocoa/compare/8.30.0...8.31.1)
- Bump Android SDK from v7.11.0 to v7.12.0 ([#3950](https://github.com/getsentry/sentry-react-native/pull/3949))
  - [changelog](https://github.com/getsentry/sentry-java/blob/main/CHANGELOG.md#7120)
  - [diff](https://github.com/getsentry/sentry-java/compare/7.11.0...7.12.0)

## 5.25.0

### Features

- Improved Touch Event Breadcrumb components structure ([#3899](https://github.com/getsentry/sentry-react-native/pull/3899))
- Set `currentScreen` on native scope ([#3927](https://github.com/getsentry/sentry-react-native/pull/3927))

### Fixes

- `error.cause` chain is locally symbolicated in development builds ([#3920](https://github.com/getsentry/sentry-react-native/pull/3920))
- `sentry-expo-upload-sourcemaps` no longer requires Sentry url when uploading sourcemaps to `sentry.io` ([#3915](https://github.com/getsentry/sentry-react-native/pull/3915))
- Flavor aware Android builds use `SENTRY_AUTH_TOKEN` env as fallback when token not found in `sentry-flavor-type.properties`. ([#3917](https://github.com/getsentry/sentry-react-native/pull/3917))
- `mechanism.handled:false` should crash current session ([#3900](https://github.com/getsentry/sentry-react-native/pull/3900))

### Dependencies

- Bump Cocoa SDK from v8.29.1 to v8.30.0 ([#3914](https://github.com/getsentry/sentry-react-native/pull/3914))
  - [changelog](https://github.com/getsentry/sentry-cocoa/blob/main/CHANGELOG.md#8300)
  - [diff](https://github.com/getsentry/sentry-cocoa/compare/8.29.1...8.30.0)
- Bump Android SDK from v7.10.0 to v7.11.0 ([#3926](https://github.com/getsentry/sentry-react-native/pull/3926))
  - [changelog](https://github.com/getsentry/sentry-java/blob/main/CHANGELOG.md#7110)
  - [diff](https://github.com/getsentry/sentry-java/compare/7.10.0...7.11.0)

## 5.25.0-alpha.2

### Features

- Improve touch event component info if annotated with [`@sentry/babel-plugin-component-annotate`](https://www.npmjs.com/package/@sentry/babel-plugin-component-annotate) ([#3899](https://github.com/getsentry/sentry-react-native/pull/3899))
- Add replay breadcrumbs for touch & navigation events ([#3846](https://github.com/getsentry/sentry-react-native/pull/3846))
- Add network data to Session Replays ([#3912](https://github.com/getsentry/sentry-react-native/pull/3912))
- Filter Sentry Event Breadcrumbs from Mobile Replays ([#3925](https://github.com/getsentry/sentry-react-native/pull/3925))

### Fixes

- `sentry-expo-upload-sourcemaps` no longer requires Sentry url when uploading sourcemaps to `sentry.io` ([#3915](https://github.com/getsentry/sentry-react-native/pull/3915))

### Dependencies

- Bump Cocoa SDK from v8.25.0-alpha.0 to v8.30.0 ([#3914](https://github.com/getsentry/sentry-react-native/pull/3914))
  - [changelog](https://github.com/getsentry/sentry-cocoa/blob/main/CHANGELOG.md#8300)
  - [diff](https://github.com/getsentry/sentry-cocoa/compare/8.25.0-alpha.0...8.30.0)
- Bump Android SDK from v7.9.0-alpha.1 to v7.11.0-alpha.2 ([#3830](https://github.com/getsentry/sentry-react-native/pull/3830))
  - [changelog](https://github.com/getsentry/sentry-java/blob/7.11.0-alpha.2/CHANGELOG.md#7110-alpha2)
  - [diff](https://github.com/getsentry/sentry-java/compare/7.9.0-alpha.1...7.11.0-alpha.2)

Access to Mobile Replay is limited to early access orgs on Sentry. If you're interested, [sign up for the waitlist](https://sentry.io/lp/mobile-replay-beta/)

## 5.24.2

### Features

- Add an option to disable native (iOS and Android) profiling for the `HermesProfiling` integration ([#4094](https://github.com/getsentry/sentry-react-native/pull/4094))

  To disable native profilers add the `hermesProfilingIntegration`.

  ```js
  import * as Sentry from '@sentry/react-native';

  Sentry.init({
    integrations: [
      Sentry.hermesProfilingIntegration({ platformProfilers: false }),
    ],
  });
  ```

## 5.24.1

### Fixes

- App Start Native Frames can start with zeroed values ([#3881](https://github.com/getsentry/sentry-react-native/pull/3881))

### Dependencies

- Bump Cocoa SDK from v8.28.0 to v8.29.1 ([#3890](https://github.com/getsentry/sentry-react-native/pull/3890))
  - [changelog](https://github.com/getsentry/sentry-cocoa/blob/main/CHANGELOG.md#8291)
  - [diff](https://github.com/getsentry/sentry-cocoa/compare/8.28.0...8.29.1)

## 5.24.0

### Features

- Add native application start spans ([#3855](https://github.com/getsentry/sentry-react-native/pull/3855), [#3884](https://github.com/getsentry/sentry-react-native/pull/3884))
  - This doesn't change the app start measurement length, but add child spans (more detail) into the existing app start span
- Added JS Bundle Execution start information to the application start measurements ([#3857](https://github.com/getsentry/sentry-react-native/pull/3857))

### Fixes

- Add more expressive debug logs to Native Frames Integration ([#3880](https://github.com/getsentry/sentry-react-native/pull/3880))
- Add missing tracing integrations when using `client.init()` ([#3882](https://github.com/getsentry/sentry-react-native/pull/3882))
- Ensure `sentry-cli` doesn't trigger Xcode `error:` prefix ([#3887](https://github.com/getsentry/sentry-react-native/pull/3887))
  - Fixes `--allow-failure` failing Xcode builds

### Dependencies

- Bump Cocoa SDK from v8.27.0 to v8.28.0 ([#3866](https://github.com/getsentry/sentry-react-native/pull/3866))
  - [changelog](https://github.com/getsentry/sentry-cocoa/blob/main/CHANGELOG.md#8280)
  - [diff](https://github.com/getsentry/sentry-cocoa/compare/8.27.0...8.28.0)
- Bump Android SDK from v7.8.0 to v7.10.0 ([#3805](https://github.com/getsentry/sentry-react-native/pull/3805))
  - [changelog](https://github.com/getsentry/sentry-java/blob/main/CHANGELOG.md#7100)
  - [diff](https://github.com/getsentry/sentry-java/compare/7.8.0...7.10.0)
- Bump JavaScript SDK from v7.113.0 to v7.117.0 ([#3806](https://github.com/getsentry/sentry-react-native/pull/3806))
  - [changelog](https://github.com/getsentry/sentry-javascript/blob/v7/CHANGELOG.md#71170)
  - [diff](https://github.com/getsentry/sentry-javascript/compare/7.113.0...7.117.0)

## 5.23.1

### Fixes

- Fix failing iOS builds due to missing SentryLevel ([#3854](https://github.com/getsentry/sentry-react-native/pull/3854))
- Add missing logs to dropped App Start spans ([#3861](https://github.com/getsentry/sentry-react-native/pull/3861))
- Make all options of `startTimeToInitialDisplaySpan` optional ([#3867](https://github.com/getsentry/sentry-react-native/pull/3867))
- Add Span IDs to Time to Display debug logs ([#3868](https://github.com/getsentry/sentry-react-native/pull/3868))
- Use TTID end timestamp when TTFD should be updated with an earlier timestamp ([#3869](https://github.com/getsentry/sentry-react-native/pull/3869))

## 5.23.0

This release does *not* build on iOS. Please use `5.23.1` or newer.

### Features

- Functional integrations ([#3814](https://github.com/getsentry/sentry-react-native/pull/3814))

  Instead of installing `@sentry/integrations` and creating integrations using the `new` keyword, you can use direct imports of the functional integrations.

  ```js
  // Before
  import * as Sentry from '@sentry/react-native';
  import { HttpClient } from '@sentry/integrations';

  Sentry.init({
    integrations: [
      new Sentry.BrowserIntegrations.Dedupe(),
      new Sentry.Integration.Screenshot(),
      new HttpClient(),
    ],
  });

  // After
  import * as Sentry from '@sentry/react-native';

  Sentry.init({
    integrations: [
      Sentry.dedupeIntegration(),
      Sentry.screenshotIntegration(),
      Sentry.httpClientIntegration(),
    ],
  });
  ```

  Note that the `Sentry.BrowserIntegrations`, `Sentry.Integration` and the Class style integrations will be removed in the next major version of the SDK.

### Fixes

- Remove unused `rnpm` config ([#3811](https://github.com/getsentry/sentry-react-native/pull/3811))

### Dependencies

- Bump CLI from v2.30.4 to v2.31.2 ([#3719](https://github.com/getsentry/sentry-react-native/pull/3719))
  - [changelog](https://github.com/getsentry/sentry-cli/blob/master/CHANGELOG.md#2312)
  - [diff](https://github.com/getsentry/sentry-cli/compare/2.30.4...2.31.2)
- Bump Cocoa SDK from v8.26.0 to v8.27.0 ([#3858](https://github.com/getsentry/sentry-react-native/pull/3858))
  - [changelog](https://github.com/getsentry/sentry-cocoa/blob/main/CHANGELOG.md#8270)
  - [diff](https://github.com/getsentry/sentry-cocoa/compare/8.26.0...8.27.0)

## 5.23.0-alpha.1

### Fixes

- Pass `replaysSessionSampleRate` option to Android ([#3714](https://github.com/getsentry/sentry-react-native/pull/3714))

Access to Mobile Replay is limited to early access orgs on Sentry. If you're interested, [sign up for the waitlist](https://sentry.io/lp/mobile-replay-beta/)

## 5.22.3

### Fixes

- Missing `RNSentryOnDrawReporterView` on iOS ([#3832](https://github.com/getsentry/sentry-react-native/pull/3832))

### Dependencies

- Bump Cocoa SDK from v8.25.0 to v8.26.0 ([#3802](https://github.com/getsentry/sentry-react-native/pull/3802), [#3815](https://github.com/getsentry/sentry-react-native/pull/3815))
  - [changelog](https://github.com/getsentry/sentry-cocoa/blob/main/CHANGELOG.md#8260)
  - [diff](https://github.com/getsentry/sentry-cocoa/compare/8.25.0...8.26.0)

## 5.22.2

### Fixes

- Remove `tunnel` from SDK Options ([#3787](https://github.com/getsentry/sentry-react-native/pull/3787))
- Fix Apple non UIKit builds ([#3784](https://github.com/getsentry/sentry-react-native/pull/3784))

### Dependencies

- Bump JavaScript SDK from v7.110.1 to v7.113.0 ([#3768](https://github.com/getsentry/sentry-react-native/pull/3768))
  - [changelog](https://github.com/getsentry/sentry-javascript/blob/develop/CHANGELOG.md#71130)
  - [diff](https://github.com/getsentry/sentry-javascript/compare/7.110.1...7.113.0)

## 5.22.1

### Dependencies

- Bump Cocoa SDK from v8.24.0 to v8.25.0 ([#3790](https://github.com/getsentry/sentry-react-native/pull/3790))
  - [changelog](https://github.com/getsentry/sentry-cocoa/blob/main/CHANGELOG.md#8250)
  - [diff](https://github.com/getsentry/sentry-cocoa/compare/8.24.0...8.25.0)

## 5.23.0-alpha.0

### Features

- Mobile Session Replay Alpha ([#3714](https://github.com/getsentry/sentry-react-native/pull/3714))

  To enable Replay for React Native on mobile and web add the following options.

  ```js
  Sentry.init({
    _experiments: {
      replaysSessionSampleRate: 1.0,
      replaysOnErrorSampleRate: 1.0,
    },
  });
  ```

  To change the default Mobile Replay options add the `mobileReplayIntegration`.

  ```js
  Sentry.init({
    _experiments: {
      replaysSessionSampleRate: 1.0,
      replaysOnErrorSampleRate: 1.0,
    },
    integrations: [
      Sentry.mobileReplayIntegration({
        maskAllText: true,
        maskAllImages: true,
      }),
    ],
  });
  ```

  Access is limited to early access orgs on Sentry. If you're interested, [sign up for the waitlist](https://sentry.io/lp/mobile-replay-beta/)

### Dependencies

- Bump Cocoa SDK to [8.25.0-alpha.0](https://github.com/getsentry/sentry-cocoa/releases/tag/8.25.0-alpha.0)
- Bump Android SDK to [7.9.0-alpha.1](https://github.com/getsentry/sentry-java/releases/tag/7.9.0-alpha.1)

## 5.22.0

### Features

- Updated metric normalization from `@sentry/core` ([#11519](https://github.com/getsentry/sentry-javascript/pull/11519))
- Metric rate limiting from `sentry-cocoa` and `sentry-android`

### Dependencies

- Bump Cocoa SDK from v8.21.0 to v8.24.0 ([#3686](https://github.com/getsentry/sentry-react-native/pull/3694), [#3696](https://github.com/getsentry/sentry-react-native/pull/3696))
  - [changelog](https://github.com/getsentry/sentry-cocoa/blob/main/CHANGELOG.md#8240)
  - [diff](https://github.com/getsentry/sentry-cocoa/compare/8.21.0...8.24.0)
- Bump Android SDK from v7.6.0 to v7.8.0 ([#3750](https://github.com/getsentry/sentry-react-native/pull/3750))
  - [changelog](https://github.com/getsentry/sentry-java/blob/main/CHANGELOG.md#780)
  - [diff](https://github.com/getsentry/sentry-java/compare/7.6.0...7.8.0)
- Bump JavaScript SDK from v7.100.1 to v7.110.1 ([#3601](https://github.com/getsentry/sentry-react-native/pull/3601), [#3758](https://github.com/getsentry/sentry-react-native/pull/3758))
  - [changelog](https://github.com/getsentry/sentry-javascript/blob/v7/CHANGELOG.md#71101)
  - [diff](https://github.com/getsentry/sentry-javascript/compare/7.100.1...7.110.1)

## 5.21.0

### Features

- Add `getDefaultConfig` option to `getSentryExpoConfig` ([#3690](https://github.com/getsentry/sentry-react-native/pull/3690))
- Add `beforeScreenshot` option to `ReactNativeOptions` ([#3715](https://github.com/getsentry/sentry-react-native/pull/3715))

### Fixes

- Do not enable NativeFramesTracking when native is not available ([#3705](https://github.com/getsentry/sentry-react-native/pull/3705))
- Do not initialize the SDK during `expo-router` static routes generation ([#3730](https://github.com/getsentry/sentry-react-native/pull/3730))
- Cancel spans in background doesn't crash in environments without AppState ([#3727](https://github.com/getsentry/sentry-react-native/pull/3727))
- Fix missing Stall measurements when using new `.end()` span API ([#3737](https://github.com/getsentry/sentry-react-native/pull/3737))
- Change TimeToDisplay unsupported log from error to warning level. ([#3699](https://github.com/getsentry/sentry-react-native/pull/3699))

### Dependencies

- Bump CLI from v2.30.0 to v2.30.4 ([#3678](https://github.com/getsentry/sentry-react-native/pull/3678), [#3704](https://github.com/getsentry/sentry-react-native/pull/3704))
  - [changelog](https://github.com/getsentry/sentry-cli/blob/master/CHANGELOG.md#2304)
  - [diff](https://github.com/getsentry/sentry-cli/compare/2.30.0...2.30.4)
- Bump Android SDK from v7.5.0 to v7.6.0 ([#3675](https://github.com/getsentry/sentry-react-native/pull/3675))
  - [changelog](https://github.com/getsentry/sentry-java/blob/main/CHANGELOG.md#760)
  - [diff](https://github.com/getsentry/sentry-java/compare/7.5.0...7.6.0)

## 5.20.0

### Features

- Automatic tracing of time to initial display for `react-navigation` ([#3588](https://github.com/getsentry/sentry-react-native/pull/3588))

  When enabled the instrumentation will create TTID spans and measurements.
  The TTID timestamp represent moment when the `react-navigation` screen
  was rendered by the native code.

  ```javascript
  const routingInstrumentation = new Sentry.ReactNavigationInstrumentation({
    enableTimeToInitialDisplay: true,
  });

  Sentry.init({
    integrations: [new Sentry.ReactNativeTracing({routingInstrumentation})],
  });
  ```

- Tracing of full display using manual API ([#3654](https://github.com/getsentry/sentry-react-native/pull/3654))

  In combination with the `react-navigation` automatic instrumentation you can record when
  the application screen is fully rendered.

  For more examples and manual time to initial display see [the documentation](https://docs.sentry.io/platforms/react-native/performance/instrumentation/time-to-display).

  ```javascript
  function Example() {
    const [loaded] = React.useState(false);

    return <View>
      <Sentry.TimeToFullDisplay record={loaded}>
        <Text>Example content</Text>
      </Sentry.TimeToFullDisplay>
    </View>;
  }
  ```

### Fixes

- Allow custom `sentryUrl` for Expo updates source maps uploads ([#3664](https://github.com/getsentry/sentry-react-native/pull/3664))
- Missing Mobile Vitals (slow, frozen frames) when ActiveSpan (Transaction) is trimmed at the end ([#3684](https://github.com/getsentry/sentry-react-native/pull/3684))

## 5.19.3

### Fixes

- Multiple Debug IDs can be loaded into the global polyfill ([#3660](https://github.com/getsentry/sentry-react-native/pull/3660))
  - This fixes a symbolication issue with Expo on the web with enabled bundle splitting.

### Dependencies

- Bump CLI from v2.25.2 to v2.30.0 ([#3534](https://github.com/getsentry/sentry-react-native/pull/3534), [#3666](https://github.com/getsentry/sentry-react-native/pull/3666))
  - [changelog](https://github.com/getsentry/sentry-cli/blob/master/CHANGELOG.md#2300)
  - [diff](https://github.com/getsentry/sentry-cli/compare/2.25.2...2.30.0)
- Bump Cocoa SDK from v8.20.0 to v8.21.0 ([#3651](https://github.com/getsentry/sentry-react-native/pull/3651))
  - [changelog](https://github.com/getsentry/sentry-cocoa/blob/main/CHANGELOG.md#8210)
  - [diff](https://github.com/getsentry/sentry-cocoa/compare/8.20.0...8.21.0)
- Bump Android SDK from v7.3.0 to v7.5.0 ([#3615](https://github.com/getsentry/sentry-react-native/pull/3615))
  - [changelog](https://github.com/getsentry/sentry-java/blob/main/CHANGELOG.md#750)
  - [diff](https://github.com/getsentry/sentry-java/compare/7.3.0...7.5.0)

## 5.19.2

### Fixes

- expo-upload-sourcemaps now works on Windows ([#3643](https://github.com/getsentry/sentry-react-native/pull/3643))
- Option `enabled: false` ensures no events are sent ([#3606](https://github.com/getsentry/sentry-react-native/pull/3606))
- Ignore JSON response when retrieving source context from local Expo Dev Server ([#3611](https://github.com/getsentry/sentry-react-native/pull/3611))
- Upload native debug files only for non-debug builds ([#3649](https://github.com/getsentry/sentry-react-native/pull/3649))
- `TurboModuleRegistry` should not be imported in web applications ([#3610](https://github.com/getsentry/sentry-react-native/pull/3610))

### Dependencies

- Bump Cocoa SDK from v8.17.1 to v8.20.0 ([#3476](https://github.com/getsentry/sentry-react-native/pull/3476))
  - [changelog](https://github.com/getsentry/sentry-cocoa/blob/main/CHANGELOG.md#8200)
  - [diff](https://github.com/getsentry/sentry-cocoa/compare/8.17.1...8.20.0)

## 5.19.1

### Fixes

- Don't add Expo Plugin option `authToken` to application bundle ([#3630](https://github.com/getsentry/sentry-react-native/pull/3630))
  - Expo plugin configurations are generelly stored in plain text, and are also automatically added to built app bundles, and are therefore considered insecure.
  - You should not set the auth token in the plugin config except for local testing. Instead, use the `SENTRY_AUTH_TOKEN` env variable, as pointed out in our [docs](https://docs.sentry.io/platforms/react-native/manual-setup/expo/).
  - In addition to showing a warning, we are now actively removing an `authToken` from the plugin config if it was set.
  - If you had set the auth token in the plugin config previously, **and** built and published an app with that config, you should [rotate your token](https://docs.sentry.io/product/accounts/auth-tokens/).
- Reduce waning messages spam when a property in Expo plugin configuration is missing ([#3631](https://github.com/getsentry/sentry-react-native/pull/3631))
- Add concrete error messages for RN bundle build phase patch ([#3626](https://github.com/getsentry/sentry-react-native/pull/3626))

## 5.19.0

This release contains upgrade of `sentry-android` dependency to major version 7. There are no breaking changes in the JS API. If you are using the Android API please check [the migration guide](https://docs.sentry.io/platforms/android/migration/#migrating-from-iosentrysentry-android-6x-to-iosentrysentry-android-700).

### Features

- Add Android profiles to React Native Profiling ([#3397](https://github.com/getsentry/sentry-react-native/pull/3397))
- Add `Sentry.metrics` ([#3590](https://github.com/getsentry/sentry-react-native/pull/3590))

  To learn more, see the [Set Up Metrics](https://docs.sentry.io/platforms/react-native/metrics/) guide.

  ```javascript
  import * as Sentry from '@sentry/react-native';

  Sentry.init({
    dsn: '___DSN___',
    integrations: [
      Sentry.metrics.metricsAggregatorIntegration(),
    ],
  });

  Sentry.metrics.increment("button_click", 1, {
    tags: { system: "iOS", app_version: "1.0.0" },
  });
  ```

### Fixes

- Upload Debug Symbols Build Phase continues when `node` not found in `WITH_ENVIRONMENT` ([#3573](https://github.com/getsentry/sentry-react-native/pull/3573))
- Fix `proguardUuid` loading on Android ([#3591](https://github.com/getsentry/sentry-react-native/pull/3591))

### Dependencies

- Bump Android SDK from v6.34.0 to v7.3.0 ([#3434](https://github.com/getsentry/sentry-react-native/pull/3434))
  - [changelog](https://github.com/getsentry/sentry-java/blob/main/CHANGELOG.md#730)
  - [diff](https://github.com/getsentry/sentry-java/compare/6.34.0...7.3.0)
- Bump JavaScript SDK from v7.81.1 to v7.100.1 ([#3426](https://github.com/getsentry/sentry-react-native/pull/3426), [#3589](https://github.com/getsentry/sentry-react-native/pull/3589))
  - [changelog](https://github.com/getsentry/sentry-javascript/blob/develop/CHANGELOG.md#7990)
  - [diff](https://github.com/getsentry/sentry-javascript/compare/7.81.1...7.100.1)

## 5.18.0

### Features

- Add [`@spotlightjs/spotlight`](https://spotlightjs.com/) support ([#3550](https://github.com/getsentry/sentry-react-native/pull/3550))

  Download the `Spotlight` desktop application and add the integration to your `Sentry.init`.

  ```javascript
  import * as Sentry from '@sentry/react-native';

  Sentry.init({
    dsn: '___DSN___',
    enableSpotlight: __DEV__,
  });
  ```

- Only upload Expo artifact if source map exists ([#3568](https://github.com/getsentry/sentry-react-native/pull/3568))
- Read `.env` file in `sentry-expo-upload-sourcemaps` ([#3571](https://github.com/getsentry/sentry-react-native/pull/3571))

### Fixes

- Prevent pod install crash when visionos is not present ([#3548](https://github.com/getsentry/sentry-react-native/pull/3548))
- Fetch Organization slug from `@sentry/react-native/expo` config when uploading artifacts ([#3557](https://github.com/getsentry/sentry-react-native/pull/3557))
- Remove 404 Http Client Errors reports for Metro Dev Server Requests ([#3553](https://github.com/getsentry/sentry-react-native/pull/3553))
- Stop tracing Spotlight Sidecar network request in JS ([#3559](https://github.com/getsentry/sentry-react-native/pull/3559))

## 5.17.0

### Features

- New Sentry Metro configuration function `withSentryConfig` ([#3478](https://github.com/getsentry/sentry-react-native/pull/3478))
  - Ensures all Sentry configuration is added to your Metro config
  - Includes `createSentryMetroSerializer`
  - Collapses Sentry internal frames from the stack trace view in LogBox

  ```javascript
  const { getDefaultConfig } = require('@react-native/metro-config');
  const { withSentryConfig } = require('@sentry/react-native/metro');

  const config = getDefaultConfig(__dirname);
  module.exports = withSentryConfig(config);
  ```

- Add experimental visionOS support ([#3467](https://github.com/getsentry/sentry-react-native/pull/3467))
  - To set up [`react-native-visionos`](https://github.com/callstack/react-native-visionos) with the Sentry React Native SDK follow [the standard `iOS` guides](https://docs.sentry.io/platforms/react-native/manual-setup/manual-setup/#ios).
  - Xcode project is located in `visionos` folder instead of `ios`.

### Fixes

- Fix `WITH_ENVIRONMENT` overwrite in `sentry-xcode-debug-files.sh` ([#3525](https://github.com/getsentry/sentry-react-native/pull/3525))
- Sentry CLI 2.25.1 fixes background debug files uploads during Xcode builds ([#3486](https://github.com/getsentry/sentry-react-native/pull/3486))
- Performance Tracing should be disabled by default ([#3533](https://github.com/getsentry/sentry-react-native/pull/3533))
- Use `$NODE_BINARY` to execute Sentry CLI in Xcode scripts ([#3493](https://github.com/getsentry/sentry-react-native/pull/3493))
- Return auto Release and Dist to source maps auto upload ([#3540](https://github.com/getsentry/sentry-react-native/pull/3540))
- Linked errors processed before other integrations ([#3535](https://github.com/getsentry/sentry-react-native/pull/3535))
  - This ensure their frames are correctly symbolicated

### Dependencies

- Bump CLI from v2.23.0 to v2.25.2 ([#3486](https://github.com/getsentry/sentry-react-native/pull/3486))
  - [changelog](https://github.com/getsentry/sentry-cli/blob/master/CHANGELOG.md#2252)
  - [diff](https://github.com/getsentry/sentry-cli/compare/2.23.0...2.25.2)

## 5.16.0

This release ships with a beta version of our new built-in Expo SDK 50 support,
which replaces the deprecated `sentry-expo` package. To learn more,
see [the Expo guide](https://docs.sentry.io/platforms/react-native/manual-setup/expo/).

### Features

- New `@sentry/react-native/expo` Expo config plugin ([#3429](https://github.com/getsentry/sentry-react-native/pull/3429))

  ```js
  const { withSentry } = require('@sentry/react-native/expo');

  const config = {...};

  module.exports = withSentry(config, {
    url: 'https://www.sentry.io/',
    project: 'project-slug', // Or use SENTRY_PROJECT env
    organization: 'org-slug', // Or use SENTRY_ORG env
  });
  ```

  - And `Sentry.init` in `App.js`

  ```js
  import * as Sentry from '@sentry/react-native';

  Sentry.init({
    dsn: '__DSN__',
  });
  ```

- New `getSentryExpoConfig` for simple Metro configuration ([#3454](https://github.com/getsentry/sentry-react-native/pull/3454), [#3501](https://github.com/getsentry/sentry-react-native/pull/3501), [#3514](https://github.com/getsentry/sentry-react-native/pull/3514))
  - This function is a drop in replacement for `getDefaultConfig` from `expo/metro-config`

  ```js
  // const { getDefaultConfig } = require("expo/metro-config");
  const { getSentryExpoConfig } = require("@sentry/react-native/metro");

  // const config = getDefaultConfig(__dirname);
  const config = getSentryExpoConfig(__dirname);
  ```

- New `npx sentry-expo-upload-sourcemaps` for simple EAS Update (`npx expo export`) source maps upload ([#3491](https://github.com/getsentry/sentry-react-native/pull/3491), [#3510](https://github.com/getsentry/sentry-react-native/pull/3510), [#3515](https://github.com/getsentry/sentry-react-native/pull/3515), [#3507](https://github.com/getsentry/sentry-react-native/pull/3507))

  ```bash
  SENTRY_PROJECT=project-slug \
  SENTRY_ORG=org-slug \
  SENTRY_AUTH_TOKEN=super-secret-token \
  npx sentry-expo-upload-sourcemaps dist
  ```

### Others

- Update `sentry-xcode.sh` scripts with Node modules resolution ([#3450](https://github.com/getsentry/sentry-react-native/pull/3450))
  - RN SDK and Sentry CLI are dynamically resolved if override is not supplied
- Resolve Default Integrations based on current platform ([#3465](https://github.com/getsentry/sentry-react-native/pull/3465))
  - Native Integrations are only added if Native Module is available
  - Web Integrations only for React Native Web builds
- Remove Native Modules warning from platform where the absence is expected ([#3466](https://github.com/getsentry/sentry-react-native/pull/3466))
- Add Expo Context information using Expo Native Modules ([#3466](https://github.com/getsentry/sentry-react-native/pull/3466))
- Errors from InternalBytecode.js are no longer marked as in_app ([#3518](https://github.com/getsentry/sentry-react-native/pull/3518))
- Fix system node can't be overwritten in `sentry-xcode-debug-files.sh` ([#3523](https://github.com/getsentry/sentry-react-native/pull/3523))

## 5.16.0-alpha.4

### Fixes

- Make `getSentryExpoConfig` options parameter optional ([#3514](https://github.com/getsentry/sentry-react-native/pull/3514))
- Use `@sentry/react-native/expo` as plugin name in `expo-upload-sourcemaps.js` ([#3515](https://github.com/getsentry/sentry-react-native/pull/3515))

## 5.16.0-alpha.3

This release is compatible with `expo@50.0.0-preview.6` and newer.

### Features

- `withSentryExpoSerializers` changes to `getSentryExpoConfig` ([#3501](https://github.com/getsentry/sentry-react-native/pull/3501))
  - `getSentryExpoConfig` accepts the same parameters as `getDefaultConfig` from `expo/metro-config` and returns Metro configuration
  - This also works for EAS Updates (and expo export). Debug ID is generated by `expo/metro-config` and used by Sentry.

  ```js
  const { getSentryExpoConfig } = require("@sentry/react-native/metro");
  const config = getSentryExpoConfig(config, {});
  ```

- Add `npx sentry-expo-upload-sourcemaps` for simple EAS Update (expo export) source maps upload to Sentry ([#3491](https://github.com/getsentry/sentry-react-native/pull/3491), [#3510](https://github.com/getsentry/sentry-react-native/pull/3510))

  ```bash
  SENTRY_PROJECT=project-slug \
  SENTRY_ORG=org-slug \
  SENTRY_AUTH_TOKEN=super-secret-token \
  npx sentry-expo-upload-sourcemaps dist
  ```

- Sentry CLI binary path in `scripts/expo-upload-sourcemaps.js` is resolved dynamically ([#3507](https://github.com/getsentry/sentry-react-native/pull/3507))
  - Or can be overwritten by `SENTRY_CLI_EXECUTABLE` env

- Resolve Default Integrations based on current platform ([#3465](https://github.com/getsentry/sentry-react-native/pull/3465))
  - Native Integrations are only added if Native Module is available
  - Web Integrations only for React Native Web builds
- Remove Native Modules warning from platform where the absence is expected ([#3466](https://github.com/getsentry/sentry-react-native/pull/3466))
- Add Expo Context information using Expo Native Modules ([#3466](https://github.com/getsentry/sentry-react-native/pull/3466))

### Fixes

- Includes fixes from version 5.15.2

## 5.15.2

### Fixes

- Stop sending navigation route params for auto-generated transactions, as they may contain PII or other sensitive data ([#3487](https://github.com/getsentry/sentry-react-native/pull/3487))
  - Further details and other strategies to mitigate this issue can be found on our [trouble shooting guide page](https://docs.sentry.io/platforms/react-native/troubleshooting/#routing-transaction-data-contains-sensitive-information)

## 5.16.0-alpha.2

### Features

- Add `withSentryExpoSerializers` for easy configurable `metro.config.js` ([#3454](https://github.com/getsentry/sentry-react-native/pull/3454))

  This Serializer doesn't support EAS Updates (and expo export) commands yet. Debug IDs needed for source maps resolution in Sentry
  are generated only during native builds.

  ```js
  const { getDefaultConfig } = require('expo/metro-config');
  const { withSentryExpoSerializers } = require("@sentry/react-native/metro");

  const config = getDefaultConfig(__dirname);
  module.exports = withSentryExpoSerializers(config);
  ```

  Note that this will remove any existing `customSerializer`. Guide for advanced setups [can be found here](https://docs.sentry.io/platforms/react-native/manual-setup/metro).

### Fixes

- Expo SDK minimum version is 49 ([#3453](https://github.com/getsentry/sentry-react-native/pull/3453))
- Remove RN Internal imports for RN Web builds ([#3462](https://github.com/getsentry/sentry-react-native/pull/3462))
- Remove circular dependencies inside of the SDK ([#3464](https://github.com/getsentry/sentry-react-native/pull/3464))
- Includes fixes from version 5.15.1

## 5.15.1

### Fixes

- Sentry CLI upgrade resolves Xcode Could timeout during source maps upload [#3390](https://github.com/getsentry/sentry-react-native/pull/3390)

### Dependencies

- Bump CLI from v2.21.3 to v2.23.0 ([#3390](https://github.com/getsentry/sentry-react-native/pull/3390))
  - [changelog](https://github.com/getsentry/sentry-cli/blob/master/CHANGELOG.md#2230)
  - [diff](https://github.com/getsentry/sentry-cli/compare/2.21.3...2.23.0)

## 5.16.0-alpha.1

### Features

- Add `@sentry/react-native/expo` Expo config plugin ([#3429](https://github.com/getsentry/sentry-react-native/pull/3429))

  This Release introduces the first alpha version of our new SDK for Expo.
  At this time, the SDK is considered experimental and things might break and change in future versions.

  The core of the SDK is Expo plugin which you can easily add to your App config:

  ```js
  const { withSentry } = require('@sentry/react-native/expo');

  const config = {...};

  module.exports = withSentry(config, {
    url: 'https://www.sentry.io/',
    authToken: 'example-token', // Or use SENTRY_AUTH_TOKEN env
    project: 'project-slug', // Or use SENTRY_PROJECT env
    organization: 'org-slug', // Or use SENTRY_ORG env
  });
  ```

  - And `Sentry.init` in `App.js`

  ```js
  import * as Sentry from '@sentry/react-native';

  Sentry.init({
    dsn: '__DSN__',
  });
  ```

- Update `sentry-xcode.sh` scripts with Node modules resolution ([#3450](https://github.com/getsentry/sentry-react-native/pull/3450))
  - RN SDK and Sentry CLI are dynamically resolved if override is not supplied

### Fixes

- Transform shipped JSX for both react-native and web ([#3428](https://github.com/getsentry/sentry-react-native/pull/3428))
  - Removes builds errors when using react-native-web with Webpack

## 5.15.0

### Features

- New simplified Sentry Metro Serializer export ([#3450](https://github.com/getsentry/sentry-react-native/pull/3450))

  ```js
  const { createSentryMetroSerializer } = require('@sentry/react-native/metro');
  ```

### Fixes

- Encode envelopes using Base64, fix array length limit when transferring over Bridge. ([#2852](https://github.com/getsentry/sentry-react-native/pull/2852))
  - This fix requires a rebuild of the native app
- Symbolicate message and non-Error stacktraces locally in debug mode ([#3420](https://github.com/getsentry/sentry-react-native/pull/3420))
- Remove Sentry SDK frames from rejected promise SyntheticError stack ([#3423](https://github.com/getsentry/sentry-react-native/pull/3423))
- Fix path from Xcode scripts to Collect Modules ([#3451](https://github.com/getsentry/sentry-react-native/pull/3451))

### Dependencies

- Bump Cocoa SDK from v8.15.2 to v8.17.1 ([#3412](https://github.com/getsentry/sentry-react-native/pull/3412))
  - [changelog](https://github.com/getsentry/sentry-cocoa/blob/main/CHANGELOG.md#8171)
  - [diff](https://github.com/getsentry/sentry-cocoa/compare/8.15.2...8.17.1)

## 5.14.1

### Fixes

- Add hermes to Pod dependencies to fix profiling with `use_frameworks` ([#3416](https://github.com/getsentry/sentry-react-native/pull/3416))
- Define SentryCurrentDateProvider in RNSentry ([#3418](https://github.com/getsentry/sentry-react-native/pull/3418))

## 5.14.0

### Features

- Add iOS profiles to React Native Profiling ([#3349](https://github.com/getsentry/sentry-react-native/pull/3349))

### Fixes

- Conditionally use Set or CountingSet in Sentry Metro plugin ([#3409](https://github.com/getsentry/sentry-react-native/pull/3409))
  - This makes sentryMetroSerializer compatible with Metro 0.66.2 and newer
- Fix SIGSEV, SIGABRT and SIGBUS crashes happening after/around the August Google Play System update, see [#2955](https://github.com/getsentry/sentry-java/issues/2955) for more details

### Dependencies

- Bump Android SDK from v6.33.1 to v6.34.0 ([#3408](https://github.com/getsentry/sentry-react-native/pull/3408))
  - [changelog](https://github.com/getsentry/sentry-java/blob/main/CHANGELOG.md#6340)
  - [diff](https://github.com/getsentry/sentry-java/compare/6.33.1...6.34.0)
- Bump JavaScript SDK from v7.80.0 to v7.81.1 ([#3396](https://github.com/getsentry/sentry-react-native/pull/3396))
  - [changelog](https://github.com/getsentry/sentry-javascript/blob/develop/CHANGELOG.md#7811)
  - [diff](https://github.com/getsentry/sentry-javascript/compare/7.80.0...7.81.1)

## 5.13.1-beta.1

### Fixes

- Fix SIGSEV, SIGABRT and SIGBUS crashes happening after/around the August Google Play System update, see [#2955](https://github.com/getsentry/sentry-java/issues/2955) for more details

### Dependencies

- Bump Android SDK from v6.33.1 to v6.33.2-beta.1 ([#3385](https://github.com/getsentry/sentry-react-native/pull/3385))
  - [changelog](https://github.com/getsentry/sentry-java/blob/6.33.2-beta.1/CHANGELOG.md#6332-beta1)
  - [diff](https://github.com/getsentry/sentry-java/compare/6.33.1...6.33.2-beta.1)

## 5.13.0

### Features

- Export New JS Performance API ([#3371](https://github.com/getsentry/sentry-react-native/pull/3371))

  ```js
  // Start a span that tracks the duration of expensiveFunction
  const result = Sentry.startSpan({ name: 'important function' }, () => {
    return expensiveFunction();
  });
  ```

  Read more at <https://github.com/getsentry/sentry-javascript/blob/develop/CHANGELOG.md#7690>

- Report current screen in `contexts.app.view_names` ([#3339](https://github.com/getsentry/sentry-react-native/pull/3339))

### Fixes

- Remove `platform: node` from Debug Builds Events ([#3377](https://github.com/getsentry/sentry-react-native/pull/3377))

### Dependencies

- Bump Android SDK from v6.32.0 to v6.33.1 ([#3374](https://github.com/getsentry/sentry-react-native/pull/3374))
  - [changelog](https://github.com/getsentry/sentry-java/blob/main/CHANGELOG.md#6331)
  - [diff](https://github.com/getsentry/sentry-java/compare/6.32.0...6.33.1)
- Bump Cocoa SDK from v8.14.2 to v8.15.2 ([#3376](https://github.com/getsentry/sentry-react-native/pull/3376))
  - [changelog](https://github.com/getsentry/sentry-cocoa/blob/main/CHANGELOG.md#8152)
  - [diff](https://github.com/getsentry/sentry-cocoa/compare/8.14.2...8.15.2)
- Bump CLI from v2.21.2 to v2.21.3 ([#3381](https://github.com/getsentry/sentry-react-native/pull/3381))
  - [changelog](https://github.com/getsentry/sentry-cli/blob/master/CHANGELOG.md#2213)
  - [diff](https://github.com/getsentry/sentry-cli/compare/2.21.2...2.21.3)
- Bump JavaScript SDK from v7.76.0 to v7.80.0 ([#3372](https://github.com/getsentry/sentry-react-native/pull/3372))
  - [changelog](https://github.com/getsentry/sentry-javascript/blob/develop/CHANGELOG.md#7800)
  - [diff](https://github.com/getsentry/sentry-javascript/compare/7.76.0...7.80.0)

## 5.12.0

### Features

- Automatically detect environment if not set ([#3362](https://github.com/getsentry/sentry-react-native/pull/3362))
- Send Source Maps Debug ID for symbolicated Profiles ([#3343](https://github.com/getsentry/sentry-react-native/pull/3343))

### Fixes

- Add actual `activeThreadId` to Profiles ([#3338](https://github.com/getsentry/sentry-react-native/pull/3338))
- Parse Hermes Profiling Bytecode Frames ([#3342](https://github.com/getsentry/sentry-react-native/pull/3342))

### Dependencies

- Bump JavaScript SDK from v7.73.0 to v7.76.0 ([#3344](https://github.com/getsentry/sentry-react-native/pull/3344), [#3365](https://github.com/getsentry/sentry-react-native/pull/3365))
  - [changelog](https://github.com/getsentry/sentry-javascript/blob/develop/CHANGELOG.md#7760)
  - [diff](https://github.com/getsentry/sentry-javascript/compare/7.73.0...7.76.0)
- Bump Cocoa SDK from v8.13.0 to v8.14.2 ([#3340](https://github.com/getsentry/sentry-react-native/pull/3340))
  - [changelog](https://github.com/getsentry/sentry-cocoa/blob/main/CHANGELOG.md#8142)
  - [diff](https://github.com/getsentry/sentry-cocoa/compare/8.13.0...8.14.2)
- Bump Android SDK from v6.30.0 to v6.32.0 ([#3341](https://github.com/getsentry/sentry-react-native/pull/3341))
  - [changelog](https://github.com/getsentry/sentry-java/blob/main/CHANGELOG.md#6320)
  - [diff](https://github.com/getsentry/sentry-java/compare/6.30.0...6.32.0)

## 5.11.1

### Fixes

- Waif for `has-sourcemap-debugid` process to exit ([#3336](https://github.com/getsentry/sentry-react-native/pull/3336))

## 5.11.0

### Features

- Add `buildFeatures.buildConfig=true` to support AGP 8 ([#3298](https://github.com/getsentry/sentry-react-native/pull/3298))
- Add Debug ID support ([#3164](https://github.com/getsentry/sentry-react-native/pull/3164))

  This is optional to use Debug IDs. Your current setup will keep working as is.

  Add Sentry Metro Serializer to `metro.config.js` to generate Debug ID for the application bundle and source map.

  ```javascript
    const {createSentryMetroSerializer} = require('@sentry/react-native/dist/js/tools/sentryMetroSerializer');
    const config = {serializer: createSentryMetroSerializer()};
  ```

  On iOS update `Bundle React Native Code and Images` and `Upload Debug Symbols to Sentry` build phases.

  ```bash
    set -e
    WITH_ENVIRONMENT="../node_modules/react-native/scripts/xcode/with-environment.sh"
    REACT_NATIVE_XCODE="../node_modules/react-native/scripts/react-native-xcode.sh"

    /bin/sh -c "$WITH_ENVIRONMENT \"/bin/sh ../scripts/sentry-xcode.sh $REACT_NATIVE_XCODE\""
  ```

  ```bash
    /bin/sh ../../scripts/sentry-xcode-debug-files.sh
  ```

  More information about the new setup [can be found here](https://docs.sentry.io/platforms/react-native/manual-setup/manual-setup/).
- Add `SENTRY_DISABLE_AUTO_UPLOAD` flag ([#3323](https://github.com/getsentry/sentry-react-native/pull/3323))

  How to use in Android project? It works by default, just set `export SENTRY_DISABLE_AUTO_UPLOAD=true` in your build environment. For Sentry Android Gradle Plugin add the following to your `android/app/build.gradle`.

  ```gradle
  apply from: "../../../sentry.gradle"

  sentry {
      autoUploadProguardMapping = shouldSentryAutoUpload()
      uploadNativeSymbols = shouldSentryAutoUpload()
  }
  ```

  How to use in Xcode? Make sure you are using `scripts/sentry-xcode.sh` and `scripts/sentry-xcode-debug-files.sh` in your
  build phases. And add the following to your `ios/.xcode.env.local` file.

  ```bash
  export SENTRY_DISABLE_AUTO_UPLOAD=true
  ```

### Fixes

- App start time span no longer created if too long ([#3299](https://github.com/getsentry/sentry-react-native/pull/3299))
- Change log output to show what paths are considered when collecting modules ([#3316](https://github.com/getsentry/sentry-react-native/pull/3316))
- `Sentry.wrap` doesn't enforce any keys on the wrapped component props ([#3332](https://github.com/getsentry/sentry-react-native/pull/3332))
- Ignore defaults when warning about duplicate definition of trace propagation targets ([#3327](https://github.com/getsentry/sentry-react-native/pull/3327))
- Screenshots are not taken when the SDK is disabled ([#3333](https://github.com/getsentry/sentry-react-native/pull/3333))
- Use deprecated `ReactNativeTracingOptions.tracingOrigins` if set in the options ([#3331](https://github.com/getsentry/sentry-react-native/pull/3331))
- Cancel auto instrumentation transaction when app goes to background ([#3307](https://github.com/getsentry/sentry-react-native/pull/3307))

### Dependencies

- Bump CLI from v2.20.7 to v2.21.2 ([#3301](https://github.com/getsentry/sentry-react-native/pull/3301))
  - [changelog](https://github.com/getsentry/sentry-cli/blob/master/CHANGELOG.md#2212)
  - [diff](https://github.com/getsentry/sentry-cli/compare/2.20.7...2.21.2)
- Bump Android SDK from v6.29.0 to v6.30.0 ([#3309](https://github.com/getsentry/sentry-react-native/pull/3309))
  - [changelog](https://github.com/getsentry/sentry-java/blob/main/CHANGELOG.md#6300)
  - [diff](https://github.com/getsentry/sentry-java/compare/6.29.0...6.30.0)
- Bump JavaScript SDK from v7.69.0 to v7.73.0 ([#3297](https://github.com/getsentry/sentry-react-native/pull/3297))
  - [changelog](https://github.com/getsentry/sentry-javascript/blob/develop/CHANGELOG.md#7730)
  - [diff](https://github.com/getsentry/sentry-javascript/compare/7.69.0...7.73.0)
- Bump Cocoa SDK from v8.11.0 to v8.13.0 ([#3292](https://github.com/getsentry/sentry-react-native/pull/3292))
  - [changelog](https://github.com/getsentry/sentry-cocoa/blob/main/CHANGELOG.md#8130)
  - [diff](https://github.com/getsentry/sentry-cocoa/compare/8.11.0...8.13.0)

## 5.10.0

### Features

- Add Hermes Debug Info flag to React Native Context ([#3290](https://github.com/getsentry/sentry-react-native/pull/3290))
  - This flag equals `true` when Hermes Bundle contains Debug Info (Hermes Source Map was not emitted)
- Add `enableNdk` property to ReactNativeOptions for Android. ([#3304](https://github.com/getsentry/sentry-react-native/pull/3304))

## 5.9.2

### Fixes

- Create profiles for start up transactions ([#3281](https://github.com/getsentry/sentry-react-native/pull/3281))
- Fix Hermes Bytecode Symbolication one line off ([#3283](https://github.com/getsentry/sentry-react-native/pull/3283))

### Dependencies

- Bump CLI from v2.20.5 to v2.20.7 ([#3265](https://github.com/getsentry/sentry-react-native/pull/3265), [#3273](https://github.com/getsentry/sentry-react-native/pull/3273))
  - [changelog](https://github.com/getsentry/sentry-cli/blob/master/CHANGELOG.md#2207)
  - [diff](https://github.com/getsentry/sentry-cli/compare/2.20.5...2.20.7)
- Bump Cocoa SDK from v8.10.0 to v8.11.0 ([#3245](https://github.com/getsentry/sentry-react-native/pull/3245))
  - [changelog](https://github.com/getsentry/sentry-cocoa/blob/main/CHANGELOG.md#8110)
  - [diff](https://github.com/getsentry/sentry-cocoa/compare/8.10.0...8.11.0)
- Bump JavaScript SDK from v7.63.0 to v7.69.0 ([#3277](https://github.com/getsentry/sentry-react-native/pull/3277), [#3247](https://github.com/getsentry/sentry-react-native/pull/3247))
  - [changelog](https://github.com/getsentry/sentry-javascript/blob/develop/CHANGELOG.md#7690)
  - [diff](https://github.com/getsentry/sentry-javascript/compare/7.63.0...7.69.0)
- Bump Android SDK from v6.28.0 to v6.29.0 ([#3271](https://github.com/getsentry/sentry-react-native/pull/3271))
  - [changelog](https://github.com/getsentry/sentry-java/blob/main/CHANGELOG.md#6290)
  - [diff](https://github.com/getsentry/sentry-java/compare/6.28.0...6.29.0)

## 5.9.1

- Bump Cocoa SDK from v8.9.4 to v8.10.0 ([#3250](https://github.com/getsentry/sentry-react-native/pull/3250))
  - This fixes a compile error for projects that use CocoaPods with `use_frameworks!` option.
  - [changelog](https://github.com/getsentry/sentry-cocoa/blob/main/CHANGELOG.md#8100)
  - [diff](https://github.com/getsentry/sentry-cocoa/compare/8.9.4...8.10.0)

## 5.9.0

## Important Note

**Do not use this version** if you use CocoaPods with `use_frameworks!` option. It introduces a bug where the project won't compile.
This has been fixed in [version `5.9.1`](https://github.com/getsentry/sentry-react-native/releases/tag/5.9.1).

### Features

- Add support for React Native mixed stacktraces ([#3201](https://github.com/getsentry/sentry-react-native/pull/3201))

  In the current `react-native@nightly` (`0.73.0-nightly-20230809-cb60e5c67`) JS errors from native modules can
  contain native JVM or Objective-C exception stack trace. Both JS and native stack trace
  are processed by default no configuration needed.

- Add `tracePropagationTargets` option ([#3230](https://github.com/getsentry/sentry-react-native/pull/3230))

  This release adds support for [distributed tracing](https://docs.sentry.io/platforms/react-native/usage/distributed-tracing/)
  without requiring performance monitoring to be active on the React Native SDK.
  This means even if there is no sampled transaction/span, the SDK will still propagate traces to downstream services.
  Distributed Tracing can be configured with the `tracePropagationTargets` option,
  which controls what requests to attach the `sentry-trace` and `baggage` HTTP headers to (which is what propagates tracing information).

  ```javascript
    Sentry.init({
      tracePropagationTargets: ["third-party-site.com", /^https:\/\/yourserver\.io\/api/],
    });
  ```

### Fixes

- `Sentry.init` must be called before `Sentry.wrap`([#3227](https://github.com/getsentry/sentry-react-native/pull/3227))
  - The SDK now shows warning if incorrect order is detected
- Stall Time is no longer counted when App is in Background. ([#3211](https://github.com/getsentry/sentry-react-native/pull/3211))
- Use application variant instead of variant output to hook to correct package task for modules cleanup ([#3161](https://github.com/getsentry/sentry-react-native/pull/3161))
- Fix `isNativeAvailable` after SDK reinitialization ([#3200](https://github.com/getsentry/sentry-react-native/pull/3200))

### Dependencies

- Bump Android SDK from v6.27.0 to v6.28.0 ([#3192](https://github.com/getsentry/sentry-react-native/pull/3192))
  - [changelog](https://github.com/getsentry/sentry-java/blob/main/CHANGELOG.md#6280)
  - [diff](https://github.com/getsentry/sentry-java/compare/6.27.0...6.28.0)
- Bump Cocoa SDK from v8.9.3 to v8.9.4 ([#3225](https://github.com/getsentry/sentry-react-native/pull/3225))
  - [changelog](https://github.com/getsentry/sentry-cocoa/blob/main/CHANGELOG.md#894)
  - [diff](https://github.com/getsentry/sentry-cocoa/compare/8.9.3...8.9.4)
- Bump JavaScript SDK from v7.61.0 to v7.63.0 ([#3226](https://github.com/getsentry/sentry-react-native/pull/3226), [#3235](https://github.com/getsentry/sentry-react-native/pull/3235))
  - [changelog](https://github.com/getsentry/sentry-javascript/blob/develop/CHANGELOG.md#7630)
  - [diff](https://github.com/getsentry/sentry-javascript/compare/7.61.0...7.63.0)
- Bump CLI from v2.19.4 to v2.20.5 ([#3212](https://github.com/getsentry/sentry-react-native/pull/3212), [#3233](https://github.com/getsentry/sentry-react-native/pull/3233))
  - [changelog](https://github.com/getsentry/sentry-cli/blob/master/CHANGELOG.md#2205)
  - [diff](https://github.com/getsentry/sentry-cli/compare/2.19.4...2.20.5)

## 5.8.1

### Dependencies

- Bump JavaScript SDK from v7.60.1 to v7.61.0 ([#3222](https://github.com/getsentry/sentry-react-native/pull/3222))
  - [changelog](https://github.com/getsentry/sentry-javascript/blob/develop/CHANGELOG.md#7610)
  - [diff](https://github.com/getsentry/sentry-javascript/compare/7.60.1...7.61.0)

## 5.8.0

### Features

- Alpha support for Hermes JavaScript Profiling ([#3057](https://github.com/getsentry/sentry-react-native/pull/3057))

  Profiling is disabled by default. To enable it, configure both
  `tracesSampleRate` and `profilesSampleRate` when initializing the SDK:

  ```javascript
    Sentry.init({
      dsn: '__DSN__',
      tracesSampleRate: 1.0,
      _experiments: {
        // The sampling rate for profiling is relative to TracesSampleRate.
        // In this case, we'll capture profiles for 100% of transactions.
        profilesSampleRate: 1.0,
      },
    });
  ```

  More documentation on profiling and current limitations [can be found here](https://docs.sentry.io/platforms/react-native/profiling/).

### Fixes

- Warn users about multiple versions of `promise` package which can cause unexpected behavior like undefined `Promise.allSettled` ([#3162](https://github.com/getsentry/sentry-react-native/pull/3162))
- Event is enriched with all the Android context on the JS layer and you can filter/modify all the data in the `beforeSend` callback similarly to iOS. ([#3170](https://github.com/getsentry/sentry-react-native/pull/3170))

### Dependencies

- Bump JavaScript SDK from v7.57.0 to v7.60.1 ([#3184](https://github.com/getsentry/sentry-react-native/pull/3184), [#3199](https://github.com/getsentry/sentry-react-native/pull/3199))
  - [changelog](https://github.com/getsentry/sentry-javascript/blob/develop/CHANGELOG.md#7601)
  - [diff](https://github.com/getsentry/sentry-javascript/compare/7.57.0...7.60.1)
- Bump Cocoa SDK from v8.8.0 to v8.9.3 ([#3188](https://github.com/getsentry/sentry-react-native/pull/3188), [#3206](https://github.com/getsentry/sentry-react-native/pull/3206))
  - [changelog](https://github.com/getsentry/sentry-cocoa/blob/main/CHANGELOG.md#893)
  - [diff](https://github.com/getsentry/sentry-cocoa/compare/8.8.0...8.9.3)
- Bump Android SDK from v6.25.1 to v6.27.0 ([#3170](https://github.com/getsentry/sentry-react-native/pull/3170))
  - [changelog](https://github.com/getsentry/sentry-java/blob/main/CHANGELOG.md#6270)
  - [diff](https://github.com/getsentry/sentry-java/compare/6.25.1...6.27.0)

## 5.7.1

### Dependencies

- Bump Android SDK from v6.25.0 to v6.25.1 ([#3179](https://github.com/getsentry/sentry-react-native/pull/3179))
  - [changelog](https://github.com/getsentry/sentry-java/blob/main/CHANGELOG.md#6251)
  - [diff](https://github.com/getsentry/sentry-java/compare/6.25.0...6.25.1)

## 5.7.0

### Fixes

- Filter beforeSendTransaction from the Native SDK ([#3140](https://github.com/getsentry/sentry-react-native/pull/3140))

### Features

- Use `android.namespace` for AGP 8 and RN 0.73 ([#3133](https://github.com/getsentry/sentry-react-native/pull/3133))

### Dependencies

- Bump JavaScript SDK from v7.54.0 to v7.57.0 ([#3119](https://github.com/getsentry/sentry-react-native/pull/3119), [#3153](https://github.com/getsentry/sentry-react-native/pull/3153))
  - [changelog](https://github.com/getsentry/sentry-javascript/blob/develop/CHANGELOG.md#7570)
  - [diff](https://github.com/getsentry/sentry-javascript/compare/7.54.0...7.57.0)
- Bump CLI from v2.18.1 to v2.19.4 ([#3124](https://github.com/getsentry/sentry-react-native/pull/3124), [#3151](https://github.com/getsentry/sentry-react-native/pull/3151))
  - [changelog](https://github.com/getsentry/sentry-cli/blob/master/CHANGELOG.md#2194)
  - [diff](https://github.com/getsentry/sentry-cli/compare/2.18.1...2.19.4)
- Bump Android SDK from v6.22.0 to v6.25.0 ([#3127](https://github.com/getsentry/sentry-react-native/pull/3127), [#3163](https://github.com/getsentry/sentry-react-native/pull/3163))
  - [changelog](https://github.com/getsentry/sentry-java/blob/main/CHANGELOG.md#6250)
  - [diff](https://github.com/getsentry/sentry-java/compare/6.22.0...6.25.0)
- Bump Cocoa SDK from v8.7.3 to v8.8.0 ([#3123](https://github.com/getsentry/sentry-react-native/pull/3123))
  - [changelog](https://github.com/getsentry/sentry-cocoa/blob/main/CHANGELOG.md#880)
  - [diff](https://github.com/getsentry/sentry-cocoa/compare/8.7.3...8.8.0)

## 5.6.0

### Features

- Overwrite Expo bundle names in stack frames ([#3115](https://github.com/getsentry/sentry-react-native/pull/3115))
  - This enables source maps to resolve correctly without using `sentry-expo` package

### Fixes

- Disable `enableNative` if Native SDK is not available ([#3099](https://github.com/getsentry/sentry-react-native/pull/3099))
- Dynamically resolve `collectModulesScript` path to support monorepos ([#3092](https://github.com/getsentry/sentry-react-native/pull/3092))
- Native wrapper methods don't throw disabled error after re-initializing ([#3093](https://github.com/getsentry/sentry-react-native/pull/3093))

### Dependencies

- Bump JavaScript SDK from v7.52.0 to v7.54.0 ([#3071](https://github.com/getsentry/sentry-react-native/pull/3071), [#3088](https://github.com/getsentry/sentry-react-native/pull/3088), [#3094](https://github.com/getsentry/sentry-react-native/pull/3094))
  - [changelog](https://github.com/getsentry/sentry-javascript/blob/develop/CHANGELOG.md#7540)
  - [diff](https://github.com/getsentry/sentry-javascript/compare/7.52.0...7.54.0)
- Bump Android SDK from v6.18.1 to v6.22.0 ([#3086](https://github.com/getsentry/sentry-react-native/pull/3086), [#3075](https://github.com/getsentry/sentry-react-native/pull/3075))
  - [changelog](https://github.com/getsentry/sentry-java/blob/main/CHANGELOG.md#6220)
  - [diff](https://github.com/getsentry/sentry-java/compare/6.18.1...6.22.0)
- Bump Cocoa SDK from v8.7.1 to v8.7.3 ([#3076](https://github.com/getsentry/sentry-react-native/pull/3076))
  - [changelog](https://github.com/getsentry/sentry-cocoa/blob/main/CHANGELOG.md#873)
  - [diff](https://github.com/getsentry/sentry-cocoa/compare/8.7.1...8.7.3)
- Bump CLI from v2.17.5 to v2.18.1 ([#3082](https://github.com/getsentry/sentry-react-native/pull/3082))
  - [changelog](https://github.com/getsentry/sentry-cli/blob/master/CHANGELOG.md#2181)
  - [diff](https://github.com/getsentry/sentry-cli/compare/2.17.5...2.18.1)

## 5.5.0

### Features

- Add `expo`, `react_native_version` and `hermes_version` to React Native Context ([#3050](https://github.com/getsentry/sentry-react-native/pull/3050))

### Dependencies

- Bump JavaScript SDK from v7.51.1 to v7.52.0 ([#3054](https://github.com/getsentry/sentry-react-native/pull/3054), [#3068](https://github.com/getsentry/sentry-react-native/pull/3068))
  - [changelog](https://github.com/getsentry/sentry-javascript/blob/develop/CHANGELOG.md#7520)
  - [diff](https://github.com/getsentry/sentry-javascript/compare/7.51.1...7.52.0)
- Bump Cocoa SDK from v8.6.0 to v8.7.1 ([#3056](https://github.com/getsentry/sentry-react-native/pull/3056), [#3067](https://github.com/getsentry/sentry-react-native/pull/3067))
  - [changelog](https://github.com/getsentry/sentry-cocoa/blob/main/CHANGELOG.md#871)
  - [diff](https://github.com/getsentry/sentry-cocoa/compare/8.6.0...8.7.1)

## 5.4.2

### Fixes

- Fix `event.origin` and `event.environment` on unhandled exception ([#3041](https://github.com/getsentry/sentry-react-native/pull/3041))
- Don't pass `enableTracing` from RN to `sentry-cocoa` options ([#3042](https://github.com/getsentry/sentry-react-native/pull/3042))
- Only store envelopes of fatal crashes on iOS ([#3051](https://github.com/getsentry/sentry-react-native/pull/3051))

### Dependencies

- Bump JavaScript SDK from v7.50.0 to v7.51.1 ([#3043](https://github.com/getsentry/sentry-react-native/pull/3043), [#3053](https://github.com/getsentry/sentry-react-native/pull/3053))
  - [changelog](https://github.com/getsentry/sentry-javascript/blob/develop/CHANGELOG.md#7511)
  - [diff](https://github.com/getsentry/sentry-javascript/compare/7.50.0...7.51.1)

## 4.15.2

- Only store envelopes of fatal crashes on iOS ([#3051](https://github.com/getsentry/sentry-react-native/pull/3051))

## 5.4.1

### Fixes

- Store envelopes immediately during a fatal crash on iOS ([#3031](https://github.com/getsentry/sentry-react-native/pull/3031))
- Do not overwrite `_metadata` option by default `sdkInfo` ([#3036](https://github.com/getsentry/sentry-react-native/pull/3036))

### Dependencies

- Bump JavaScript SDK from v7.49.0 to v7.50.0 ([#3035](https://github.com/getsentry/sentry-react-native/pull/3035))
  - [changelog](https://github.com/getsentry/sentry-javascript/blob/develop/CHANGELOG.md#7500)
  - [diff](https://github.com/getsentry/sentry-javascript/compare/7.49.0...7.50.0)
- Bump Cocoa SDK from v8.5.0 to v8.6.0 ([#3023](https://github.com/getsentry/sentry-react-native/pull/3023))
  - [changelog](https://github.com/getsentry/sentry-cocoa/blob/main/CHANGELOG.md#860)
  - [diff](https://github.com/getsentry/sentry-cocoa/compare/8.5.0...8.6.0)
- Bump Android SDK from v6.17.0 to v6.18.1 ([#3017](https://github.com/getsentry/sentry-react-native/pull/3017))
  - [changelog](https://github.com/getsentry/sentry-java/blob/main/CHANGELOG.md#6181)
  - [diff](https://github.com/getsentry/sentry-java/compare/6.17.0...6.18.1)
- Bump CLI from v2.17.4 to v2.17.5 ([#3024](https://github.com/getsentry/sentry-react-native/pull/3024))
  - [changelog](https://github.com/getsentry/sentry-cli/blob/master/CHANGELOG.md#2175)
  - [diff](https://github.com/getsentry/sentry-cli/compare/2.17.4...2.17.5)

## 4.15.1

### Fixes

- Store envelopes immediately during a fatal crash on iOS ([#3030](https://github.com/getsentry/sentry-react-native/pull/3030))

## 5.4.0

### Features

- Add TS 4.1 typings ([#2995](https://github.com/getsentry/sentry-react-native/pull/2995))
  - TS 3.8 are present and work automatically with older projects
- Add CPU Info to Device Context ([#2984](https://github.com/getsentry/sentry-react-native/pull/2984))

### Fixes

- Allow disabling native on RNNA ([#2978](https://github.com/getsentry/sentry-react-native/pull/2978))
- iOS Autolinking for RN 0.68 and older ([#2980](https://github.com/getsentry/sentry-react-native/pull/2980))
- Clean up `modules.json` when building bundles ([#3008](https://github.com/getsentry/sentry-react-native/pull/3008))
- Only include Screenshots and View Hierarchy for iOS and Mac Catalyst builds ([#3007](https://github.com/getsentry/sentry-react-native/pull/3007))
- Breadcrumbs from Native SDKs are created with timestamps in seconds ([#2997](https://github.com/getsentry/sentry-react-native/pull/2997))
- `addBreadcrumb` converts converts non object data to `{ value: data }` ([#2997](https://github.com/getsentry/sentry-react-native/pull/2997))

### Dependencies

- Bump JavaScript SDK from v7.47.0 to v7.49.0 ([#2975](https://github.com/getsentry/sentry-react-native/pull/2975), [#2988](https://github.com/getsentry/sentry-react-native/pull/2988))
  - [changelog](https://github.com/getsentry/sentry-javascript/blob/develop/CHANGELOG.md#7490)
  - [diff](https://github.com/getsentry/sentry-javascript/compare/7.47.0...7.49.0)
- Bump Cocoa SDK from v8.4.0 to v8.5.0 ([#2977](https://github.com/getsentry/sentry-react-native/pull/2977))
  - [changelog](https://github.com/getsentry/sentry-cocoa/blob/main/CHANGELOG.md#850)
  - [diff](https://github.com/getsentry/sentry-cocoa/compare/8.4.0...8.5.0)
- Bump CLI from v2.17.1 to v2.17.4 ([#2966](https://github.com/getsentry/sentry-react-native/pull/2966), [#2982](https://github.com/getsentry/sentry-react-native/pull/2982), [#2987](https://github.com/getsentry/sentry-react-native/pull/2987))
  - [changelog](https://github.com/getsentry/sentry-cli/blob/master/CHANGELOG.md#2174)
  - [diff](https://github.com/getsentry/sentry-cli/compare/2.17.1...2.17.4)

## 5.3.1

### Fixes

- Disable `enableNativeCrashHandling` and `enableAutoPerformanceTracing` on Apple ([#2936](https://github.com/getsentry/sentry-react-native/pull/))
  - Mac Catalyst builds successfully
- `sentry.gradle` Gracefully skip modules collecting if the script doesn't exist ([#2952](https://github.com/getsentry/sentry-react-native/pull/2952))

### Dependencies

- Bump JavaScript SDK from v7.45.0 to v7.47.0 ([#2946](https://github.com/getsentry/sentry-react-native/pull/2946), [#2958](https://github.com/getsentry/sentry-react-native/pull/2958))
  - [changelog](https://github.com/getsentry/sentry-javascript/blob/develop/CHANGELOG.md#7470)
  - [diff](https://github.com/getsentry/sentry-javascript/compare/7.45.0...7.47.0)
- Bump Android SDK from v6.16.0 to v6.17.0 ([#2948](https://github.com/getsentry/sentry-react-native/pull/2948))
  - [changelog](https://github.com/getsentry/sentry-java/blob/main/CHANGELOG.md#6170)
  - [diff](https://github.com/getsentry/sentry-java/compare/6.16.0...6.17.0)
- Bump Cocoa SDK from v8.3.3 to v8.4.0 ([#2954](https://github.com/getsentry/sentry-react-native/pull/2954))
  - [changelog](https://github.com/getsentry/sentry-cocoa/blob/main/CHANGELOG.md#840)
  - [diff](https://github.com/getsentry/sentry-cocoa/compare/8.3.3...8.4.0)
- Bump CLI from v2.16.1 to v2.17.1 ([#2957](https://github.com/getsentry/sentry-react-native/pull/2957), [#2964](https://github.com/getsentry/sentry-react-native/pull/2964))
  - [changelog](https://github.com/getsentry/sentry-cli/blob/master/CHANGELOG.md#2171)
  - [diff](https://github.com/getsentry/sentry-cli/compare/2.16.1...2.17.1)

## 5.3.0

### Features

- Add `enableTracing` option ([#2933](https://github.com/getsentry/sentry-react-native/pull/2933))
- Add Tabs auto instrumentation for React Native Navigation ([#2932](https://github.com/getsentry/sentry-react-native/pull/2932))
  - This is enabled by default, if you want to disable tabs instrumentation see the example below.

```js
const routingInstrumentation = new Sentry.ReactNativeNavigationInstrumentation(Navigation, { enableTabsInstrumentation: false })
```

### Fixes

- Disable HTTP Client Errors by default on all platform ([#2931](https://github.com/getsentry/sentry-react-native/pull/2931))
  - See [HttpClient](https://docs.sentry.io/platforms/javascript/configuration/integrations/plugin/#httpclient) for configuration details.
  - Use `enableCaptureFailedRequests` to enable the feature.

```js
Sentry.init({ enableCaptureFailedRequests: true })
```

### Dependencies

- Bump JavaScript SDK from v7.44.2 to v7.45.0 ([#2927](https://github.com/getsentry/sentry-react-native/pull/2927))
  - [changelog](https://github.com/getsentry/sentry-javascript/blob/develop/CHANGELOG.md#7450)
  - [diff](https://github.com/getsentry/sentry-javascript/compare/7.44.2...7.45.0)
- Bump CLI from v2.15.2 to v2.16.1 ([#2926](https://github.com/getsentry/sentry-react-native/pull/2926))
  - [changelog](https://github.com/getsentry/sentry-cli/blob/master/CHANGELOG.md#2161)
  - [diff](https://github.com/getsentry/sentry-cli/compare/2.15.2...2.16.1)
- Bump Cocoa SDK from v8.3.2 to v8.3.3 ([#2925](https://github.com/getsentry/sentry-react-native/pull/2925))
  - [changelog](https://github.com/getsentry/sentry-cocoa/blob/main/CHANGELOG.md#833)
  - [diff](https://github.com/getsentry/sentry-cocoa/compare/8.3.2...8.3.3)

## 5.2.0

### Features

- Add User Interaction Tracing for Touch events ([#2835](https://github.com/getsentry/sentry-react-native/pull/2835))
- Add Gesture Tracing for React Native Gesture Handler API v2 ([#2865](https://github.com/getsentry/sentry-react-native/pull/2865))

### Fixes

- Fix use Fetch transport when option `enableNative` is `false` ([#2897](https://github.com/getsentry/sentry-react-native/pull/2897))
- Improve logs when `enableNative` is `false` ([#2897](https://github.com/getsentry/sentry-react-native/pull/2897))

### Dependencies

- Bump JavaScript SDK from v7.40.0 to v7.44.2 ([#2874](https://github.com/getsentry/sentry-react-native/pull/2874), [#2908](https://github.com/getsentry/sentry-react-native/pull/2908), [#2909](https://github.com/getsentry/sentry-react-native/pull/2909))
  - [changelog](https://github.com/getsentry/sentry-javascript/blob/develop/CHANGELOG.md#7442)
  - [diff](https://github.com/getsentry/sentry-javascript/compare/7.40.0...7.44.2)
- Bump Android SDK from v6.15.0 to v6.16.0 ([#2903](https://github.com/getsentry/sentry-react-native/pull/2903))
  - [changelog](https://github.com/getsentry/sentry-java/blob/main/CHANGELOG.md#6160)
  - [diff](https://github.com/getsentry/sentry-java/compare/6.15.0...6.16.0)
- Bump Cocoa SDK from v8.3.0 to v8.3.2 ([#2895](https://github.com/getsentry/sentry-react-native/pull/2895))
  - [changelog](https://github.com/getsentry/sentry-cocoa/blob/main/CHANGELOG.md#832)
  - [diff](https://github.com/getsentry/sentry-cocoa/compare/8.3.0...8.3.2)
- Bump CLI from v2.14.4 to v2.15.2 ([#2898](https://github.com/getsentry/sentry-react-native/pull/2898))
  - [changelog](https://github.com/getsentry/sentry-cli/blob/master/CHANGELOG.md#2152)
  - [diff](https://github.com/getsentry/sentry-cli/compare/2.14.4...2.15.2)

## 5.1.1

### Fixes

- Remove non URL `frame.abs_path` which was causing source maps to fail ([#2891](https://github.com/getsentry/sentry-react-native/pull/2891))

### Dependencies

- Bump Cocoa SDK from v8.2.0 to v8.3.0 ([#2876](https://github.com/getsentry/sentry-react-native/pull/2876))
  - [changelog](https://github.com/getsentry/sentry-cocoa/blob/main/CHANGELOG.md#830)
  - [diff](https://github.com/getsentry/sentry-cocoa/compare/8.2.0...8.3.0)
- Bump CLI from v2.14.3 to v2.14.4 ([#2873](https://github.com/getsentry/sentry-react-native/pull/2873))
  - [changelog](https://github.com/getsentry/sentry-cli/blob/master/CHANGELOG.md#2144)
  - [diff](https://github.com/getsentry/sentry-cli/compare/2.14.3...2.14.4)

## 5.1.0

### Features

- Add App Context `in_foreground` ([#2826](https://github.com/getsentry/sentry-react-native/pull/2826))

### Fixes

- Match app start measurements naming with other SDKs ([#2855](https://github.com/getsentry/sentry-react-native/pull/2855))
  - `app.start.cold` to `app_start_cold`
  - `app.start.warm` to `app_start_warm`

### Dependencies

- Bump Cocoa SDK from v8.0.0 to v8.2.0 ([#2776](https://github.com/getsentry/sentry-react-native/pull/2776))
  - [changelog](https://github.com/getsentry/sentry-cocoa/blob/main/CHANGELOG.md#820)
  - [diff](https://github.com/getsentry/sentry-cocoa/compare/8.0.0...8.2.0)
- Bump JavaScript SDK from v7.37.2 to v7.40.0 ([#2836](https://github.com/getsentry/sentry-react-native/pull/2836), [#2864](https://github.com/getsentry/sentry-react-native/pull/2864))
  - [changelog](https://github.com/getsentry/sentry-javascript/blob/develop/CHANGELOG.md#7400)
  - [diff](https://github.com/getsentry/sentry-javascript/compare/7.37.2...7.40.0)
- Bump CLI from v2.10.0 to v2.14.3 ([#2848](https://github.com/getsentry/sentry-react-native/pull/2848), [#2869](https://github.com/getsentry/sentry-react-native/pull/2869))
  - [changelog](https://github.com/getsentry/sentry-cli/blob/master/CHANGELOG.md#2143)
  - [diff](https://github.com/getsentry/sentry-cli/compare/2.10.0...2.14.3)
- Bump Android SDK from v6.14.0 to v6.15.0 ([#2868](https://github.com/getsentry/sentry-react-native/pull/2868))
  - [changelog](https://github.com/getsentry/sentry-java/blob/main/CHANGELOG.md#6150)
  - [diff](https://github.com/getsentry/sentry-java/compare/6.14.0...6.15.0)

## 5.0.0

The React Native SDK version 5 supports both Legacy (from RN 0.65 and above) and New Architecture (from RN 0.69 and above) as well as the new React Native Gradle Plugin (introduced in RN 0.71). For detailed [migration guide visit our docs](https://docs.sentry.io/platforms/react-native/migration/#from-4x-to-5x).

### Features

- Add support for the RN New Architecture, backwards compatible RNSentry Turbo Module ([#2522](https://github.com/getsentry/sentry-react-native/pull/2522))
- Add View Hierarchy to the crashed/errored events ([#2708](https://github.com/getsentry/sentry-react-native/pull/2708))
- Send react native js engine, turbo module, fabric flags and component stack in Event contexts ([#2552](https://github.com/getsentry/sentry-react-native/pull/2552))
- Sync `tags`, `extra`, `fingerprint`, `level`, `environment` and `breadcrumbs` from `sentry-cocoa` during event processing. ([#2713](https://github.com/getsentry/sentry-react-native/pull/2713))
  - `breadcrumb.level` value `log` is transformed to `debug` when syncing with native layers.
  - Remove `breadcrumb.level` value `critical` transformation to `fatal`.
  - Default `breadcrumb.level` is `info`

### Breaking changes

- Option `enableAutoPerformanceTracking` renamed to `enableAutoPerformanceTracing`
- Option `enableOutOfMemoryTracking` renamed to `enableWatchdogTerminationTracking`
- Remove link hooks (RN 0.68 and older) ([#2332](https://github.com/getsentry/sentry-react-native/pull/2332))
- iOS min target 11, Android API min 21, min React Native version 0.65 ([#2522](https://github.com/getsentry/sentry-react-native/pull/2522), [#2687](https://github.com/getsentry/sentry-react-native/pull/2687))
- New ReactNativeTracingOptions ([#2481](https://github.com/getsentry/sentry-react-native/pull/2481))
  - `idleTimeout` renamed to `idleTimeoutMs`
  - `maxTransactionDuration` renamed to `finalTimeoutMs`
- `touchEventBoundaryProps.labelName` property instead of default `accessibilityLabel` fallback ([#2712](https://github.com/getsentry/sentry-react-native/pull/2712))
- Message event current stack trace moved from `exception` to `threads` ([#2694](https://github.com/getsentry/sentry-react-native/pull/2694))

### Fixes

- Unreachable fallback to fetch transport if native is not available ([#2695](https://github.com/getsentry/sentry-react-native/pull/2695))

### Dependencies

- Bump Cocoa SDK from v7.31.5 to v8.0.0 ([#2756](https://github.com/getsentry/sentry-react-native/pull/2756))
  - [changelog](https://github.com/getsentry/sentry-cocoa/blob/main/CHANGELOG.md#800)
  - [diff](https://github.com/getsentry/sentry-cocoa/compare/7.31.5...8.0.0)
- Bump CLI from v1.74.4 to v2.10.0 ([#2669](https://github.com/getsentry/sentry-react-native/pull/2669))
  - [changelog](https://github.com/getsentry/sentry-cli/blob/master/CHANGELOG.md#2100)
  - [diff](https://github.com/getsentry/sentry-cli/compare/1.74.4...2.10.0)

## 4.15.0

### Features

- Collect modules script for XCode builds supports NODE_BINARY to set path to node executable ([#2805](https://github.com/getsentry/sentry-react-native/pull/2805))

### Fixes

- React Native Error Handlers Integration doesn't crash if ErrorUtils are not available ([#2808](https://github.com/getsentry/sentry-react-native/pull/2808))

### Dependencies

- Bump Android SDK from v6.12.1 to v6.14.0 ([#2790](https://github.com/getsentry/sentry-react-native/pull/2790), [#2809](https://github.com/getsentry/sentry-react-native/pull/2809), [#2828](https://github.com/getsentry/sentry-react-native/pull/2828))
  - [changelog](https://github.com/getsentry/sentry-java/blob/main/CHANGELOG.md#6140)
  - [diff](https://github.com/getsentry/sentry-java/compare/6.12.1...6.14.0)
- Bump Sample React Native from v0.71.0 to v0.71.1 ([#2767](https://github.com/getsentry/sentry-react-native/pull/2767))
  - [changelog](https://github.com/facebook/react-native/blob/main/CHANGELOG.md#v0711)
  - [diff](https://github.com/facebook/react-native/compare/v0.71.0...v0.71.1)
- Bump JavaScript SDK from v7.32.1 to v7.37.2 ([#2785](https://github.com/getsentry/sentry-react-native/pull/2785), [#2799](https://github.com/getsentry/sentry-react-native/pull/2799), [#2818](https://github.com/getsentry/sentry-react-native/pull/2818))
  - [changelog](https://github.com/getsentry/sentry-javascript/blob/master/CHANGELOG.md#7372)
  - [diff](https://github.com/getsentry/sentry-javascript/compare/7.32.1...7.37.2)

## 5.0.0-rc.1

### Fixes

- React Native Error Handlers Integration doesn't crash if ErrorUtils are not available ([#2808](https://github.com/getsentry/sentry-react-native/pull/2808))

## 5.0.0-beta.2

### Features

- Add View Hierarchy to the crashed/errored events ([#2708](https://github.com/getsentry/sentry-react-native/pull/2708))
- Collect modules script for XCode builds supports NODE_BINARY to set path to node executable ([#2805](https://github.com/getsentry/sentry-react-native/pull/2805))

### Dependencies

- Bump Android SDK from v6.12.1 to v6.14.0 ([#2790](https://github.com/getsentry/sentry-react-native/pull/2790), [#2809](https://github.com/getsentry/sentry-react-native/pull/2809), [#2828](https://github.com/getsentry/sentry-react-native/pull/2828))
  - [changelog](https://github.com/getsentry/sentry-java/blob/main/CHANGELOG.md#6140)
  - [diff](https://github.com/getsentry/sentry-java/compare/6.12.1...6.14.0)
- Bump Sample React Native from v0.71.0 to v0.71.1 ([#2767](https://github.com/getsentry/sentry-react-native/pull/2767))
  - [changelog](https://github.com/facebook/react-native/blob/main/CHANGELOG.md#v0711)
  - [diff](https://github.com/facebook/react-native/compare/v0.71.0...v0.71.1)
- Bump JavaScript SDK from v7.32.1 to v7.37.2 ([#2785](https://github.com/getsentry/sentry-react-native/pull/2785), [#2799](https://github.com/getsentry/sentry-react-native/pull/2799), [#2818](https://github.com/getsentry/sentry-react-native/pull/2818))
  - [changelog](https://github.com/getsentry/sentry-javascript/blob/master/CHANGELOG.md#7372)
  - [diff](https://github.com/getsentry/sentry-javascript/compare/7.32.1...7.37.2)

## 5.0.0-beta.1

- Latest changes from 4.14.0

### Breaking changes

- Option `enableAutoPerformanceTracking` renamed to `enableAutoPerformanceTracing`
- Option `enableOutOfMemoryTracking` renamed to `enableWatchdogTerminationTracking`

### Features

- Sync `tags`, `extra`, `fingerprint`, `level`, `environment` and `breadcrumbs` from `sentry-cocoa` during event processing. ([#2713](https://github.com/getsentry/sentry-react-native/pull/2713))
  - `breadcrumb.level` value `log` is transformed to `debug` when syncing with native layers.
  - Remove `breadcrumb.level` value `critical` transformation to `fatal`.
  - Default `breadcrumb.level` is `info`

### Dependencies

- Bump Cocoa SDK from v7.31.5 to v8.0.0 ([#2756](https://github.com/getsentry/sentry-react-native/pull/2756))
  - [changelog](https://github.com/getsentry/sentry-cocoa/blob/main/CHANGELOG.md#800)
  - [diff](https://github.com/getsentry/sentry-cocoa/compare/7.31.5...8.0.0)
- Bump Android SDK from v6.12.1 to v6.13.0 ([#2790](https://github.com/getsentry/sentry-react-native/pull/2790))
  - [changelog](https://github.com/getsentry/sentry-java/blob/main/CHANGELOG.md#6130)
  - [diff](https://github.com/getsentry/sentry-java/compare/6.12.1...6.13.0)

## 4.14.0

### Features

- Add support for RNGP introduced in React Native 0.71.0 ([#2759](https://github.com/getsentry/sentry-react-native/pull/2759))

### Fixes

- Take screenshot runs on UI thread on Android ([#2743](https://github.com/getsentry/sentry-react-native/pull/2743))

### Dependencies

- Bump Android SDK from v6.11.0 to v6.12.1 ([#2755](https://github.com/getsentry/sentry-react-native/pull/2755))
  - [changelog](https://github.com/getsentry/sentry-java/blob/main/CHANGELOG.md#6121)
  - [diff](https://github.com/getsentry/sentry-java/compare/6.11.0...6.12.1)
- Bump JavaScript SDK from v7.29.0 to v7.32.1 ([#2738](https://github.com/getsentry/sentry-react-native/pull/2738), [#2777](https://github.com/getsentry/sentry-react-native/pull/2777))
  - [changelog](https://github.com/getsentry/sentry-javascript/blob/master/CHANGELOG.md#7321)
  - [diff](https://github.com/getsentry/sentry-javascript/compare/7.29.0...7.32.1)

## 5.0.0-alpha.11

- Latest changes from 4.13.0

### Breaking changes

- Message event current stack trace moved from exception to threads ([#2694](https://github.com/getsentry/sentry-react-native/pull/2694))
- `touchEventBoundaryProps.labelName` property instead of default `accessibilityLabel` fallback ([#2712](https://github.com/getsentry/sentry-react-native/pull/2712))

### Fixes

- Unreachable fallback to fetch transport if native is not available ([#2695](https://github.com/getsentry/sentry-react-native/pull/2695))

## 4.13.0

### Fixes

- Missing `originalException` in `beforeSend` for events from react native error handler ([#2706](https://github.com/getsentry/sentry-react-native/pull/2706))
- ModulesLoader integration returns original event if native is not available and event modules overwrite native modules ([#2730](https://github.com/getsentry/sentry-react-native/pull/2730))

### Dependencies

- Bump Cocoa SDK from v7.31.3 to v7.31.5 ([#2699](https://github.com/getsentry/sentry-react-native/pull/2699), [#2714](https://github.com/getsentry/sentry-react-native/pull/2714))
  - [changelog](https://github.com/getsentry/sentry-cocoa/blob/8.0.0/CHANGELOG.md#7315)
  - [diff](https://github.com/getsentry/sentry-cocoa/compare/7.31.3...7.31.5)
- Bump JavaScript SDK from v7.26.0 to v7.29.0 ([#2705](https://github.com/getsentry/sentry-react-native/pull/2705), [#2709](https://github.com/getsentry/sentry-react-native/pull/2709), [#2715](https://github.com/getsentry/sentry-react-native/pull/2715), [#2736](https://github.com/getsentry/sentry-react-native/pull/2736))
  - [changelog](https://github.com/getsentry/sentry-javascript/blob/master/CHANGELOG.md#7290)
  - [diff](https://github.com/getsentry/sentry-javascript/compare/7.26.0...7.29.0)
- Bump Android SDK from v6.9.2 to v6.11.0 ([#2704](https://github.com/getsentry/sentry-react-native/pull/2704), [#2724](https://github.com/getsentry/sentry-react-native/pull/2724))
  - [changelog](https://github.com/getsentry/sentry-java/blob/main/CHANGELOG.md#6110)
  - [diff](https://github.com/getsentry/sentry-java/compare/6.9.2...6.11.0)

## 4.12.0

### Features

- Add `lastEventId` method to the API ([#2675](https://github.com/getsentry/sentry-react-native/pull/2675))

### Fix

- `Sentry.startTransaction` doesn't require `op` ([#2691](https://github.com/getsentry/sentry-react-native/pull/2691))

### Dependencies

- Bump Cocoa SDK from v7.31.2 to v7.31.3 ([#2647](https://github.com/getsentry/sentry-react-native/pull/2647))
  - [changelog](https://github.com/getsentry/sentry-cocoa/blob/8.0.0/CHANGELOG.md#7313)
  - [diff](https://github.com/getsentry/sentry-cocoa/compare/7.31.2...7.31.3)
- Bump JavaScript SDK from v7.21.1 to v7.26.0 ([#2672](https://github.com/getsentry/sentry-react-native/pull/2672), [#2648](https://github.com/getsentry/sentry-react-native/pull/2648), [#2692](https://github.com/getsentry/sentry-react-native/pull/2692))
  - [changelog](https://github.com/getsentry/sentry-javascript/blob/master/CHANGELOG.md#7260)
  - [diff](https://github.com/getsentry/sentry-javascript/compare/7.21.1...7.26.0)
- Bump Android SDK from v6.9.1 to v6.9.2 ([#2677](https://github.com/getsentry/sentry-react-native/pull/2677))
  - [changelog](https://github.com/getsentry/sentry-java/blob/main/CHANGELOG.md#692)
  - [diff](https://github.com/getsentry/sentry-java/compare/6.9.1...6.9.2)

## 5.0.0-alpha.10

- Latest changes from 4.11.0

### Dependencies

- Bump CLI from v1.74.4 to v2.10.0 ([#2669](https://github.com/getsentry/sentry-react-native/pull/2669))
  - [changelog](https://github.com/getsentry/sentry-cli/blob/master/CHANGELOG.md#2100)
  - [diff](https://github.com/getsentry/sentry-cli/compare/1.74.4...2.10.0)

## 4.11.0

### Features

- Screenshots ([#2610](https://github.com/getsentry/sentry-react-native/pull/2610))

## 4.10.1

### Fixes

- Bump Wizard from v1.2.17 to v1.4.0 ([#2645](https://github.com/getsentry/sentry-react-native/pull/2645))
  - [changelog](https://github.com/getsentry/sentry-wizard/blob/master/CHANGELOG.md#140)
  - [diff](https://github.com/getsentry/sentry-wizard/compare/v1.2.17...v1.4.0)
- Android builds without ext config, auto create assets dir for modules ([#2652](https://github.com/getsentry/sentry-react-native/pull/2652))
- Exit gracefully if source map file for collecting modules doesn't exist ([#2655](https://github.com/getsentry/sentry-react-native/pull/2655))
- Create only one clean-up tasks for modules collection ([#2657](https://github.com/getsentry/sentry-react-native/pull/2657))

### Dependencies

- Bump Android SDK from v6.8.0 to v6.9.1 ([#2653](https://github.com/getsentry/sentry-react-native/pull/2653))
  - [changelog](https://github.com/getsentry/sentry-java/blob/main/CHANGELOG.md#691)
  - [diff](https://github.com/getsentry/sentry-java/compare/6.8.0...6.9.1)

## 5.0.0-alpha.9

- Latest changes from 4.10.0

### Fixes

- Add missing source Spec for RNSentry Codegen. ([#2639](https://github.com/getsentry/sentry-react-native/pull/2639))

## 4.10.0

### Features

- JS Runtime dependencies are sent in Events ([#2606](https://github.com/getsentry/sentry-react-native/pull/2606))
  - To collect JS dependencies on iOS add `../node_modules/@sentry/react-native/scripts/collect-modules.sh` at the end of the `Bundle React Native code and images` build phase. The collection only works on Release builds. Android builds have a new step in `sentry.gradle` plugin. More in [the migration documentation](https://docs.sentry.io/platforms/react-native/migration#from-48x-to-49x).

### Dependencies

- Bump JavaScript SDK from v7.20.1 to v7.21.1 ([#2636](https://github.com/getsentry/sentry-react-native/pull/2636))
  - [changelog](https://github.com/getsentry/sentry-javascript/blob/master/CHANGELOG.md#7211)
  - [diff](https://github.com/getsentry/sentry-javascript/compare/7.20.1...7.21.1)

## 5.0.0-alpha.8

- Latest changes from 4.9.0

## 4.9.0

### Features

- Add `maxQueueSize` option ([#2578](https://github.com/getsentry/sentry-react-native/pull/2578))

### Fixes

- Use `Scope` class rather than `Scope` type for top-level functions ([#2627](https://github.com/getsentry/sentry-react-native/pull/2627))

### Dependencies

- Bump JavaScript SDK from v7.16.0 to v7.20.1 ([#2582](https://github.com/getsentry/sentry-react-native/pull/2582), [#2598](https://github.com/getsentry/sentry-react-native/pull/2598), [#2632](https://github.com/getsentry/sentry-react-native/pull/2632), [#2607](https://github.com/getsentry/sentry-react-native/pull/2607))
  - [changelog](https://github.com/getsentry/sentry-javascript/blob/master/CHANGELOG.md#7201)
  - [diff](https://github.com/getsentry/sentry-javascript/compare/7.16.0...7.20.1)
- Bump Cocoa SDK from v7.29.0 to v7.31.2 ([#2592](https://github.com/getsentry/sentry-react-native/pull/2592), [#2601](https://github.com/getsentry/sentry-react-native/pull/2601), [#2629](https://github.com/getsentry/sentry-react-native/pull/2629))
  - [changelog](https://github.com/getsentry/sentry-cocoa/blob/master/CHANGELOG.md#7312)
  - [diff](https://github.com/getsentry/sentry-cocoa/compare/7.29.0...7.31.2)
- Bump Android SDK from v6.6.0 to v6.8.0 ([#2600](https://github.com/getsentry/sentry-react-native/pull/2600), [#2628](https://github.com/getsentry/sentry-react-native/pull/2628))
  - [changelog](https://github.com/getsentry/sentry-java/blob/main/CHANGELOG.md#680)
  - [diff](https://github.com/getsentry/sentry-java/compare/6.6.0...6.8.0)

## 4.8.0

### Fixes

- Message event can have attached stacktrace ([#2577](https://github.com/getsentry/sentry-react-native/pull/2577))
- Fixed maximum call stack exceeded error resulting from large payloads ([#2579](https://github.com/getsentry/sentry-react-native/pull/2579))

### Dependencies

- Bump Android SDK from v6.5.0 to v6.6.0 ([#2572](https://github.com/getsentry/sentry-react-native/pull/2572))
  - [changelog](https://github.com/getsentry/sentry-java/blob/main/CHANGELOG.md#660)
  - [diff](https://github.com/getsentry/sentry-java/compare/6.5.0...6.6.0)
- Bump Cocoa SDK from v7.28.0 to v7.29.0 ([#2571](https://github.com/getsentry/sentry-react-native/pull/2571))
  - [changelog](https://github.com/getsentry/sentry-cocoa/blob/master/CHANGELOG.md#7290)
  - [diff](https://github.com/getsentry/sentry-cocoa/compare/7.28.0...7.29.0)

## 5.0.0-alpha.7

- Latest changes from 4.7.1

### Fixes

- Remove hardcoded Folly version ([#2558](https://github.com/getsentry/sentry-react-native/pull/2558))

### Features

- Send react native js engine, turbo module, fabric flags and component stack in Event contexts ([#2552](https://github.com/getsentry/sentry-react-native/pull/2552))

### Dependencies

- Bump CLI from v1.74.4 to v2.7.0 ([#2457](https://github.com/getsentry/sentry-react-native/pull/2457))
  - [changelog](https://github.com/getsentry/sentry-cli/blob/master/CHANGELOG.md#270)
  - [diff](https://github.com/getsentry/sentry-cli/compare/1.74.4...2.7.0)
- Bump Android SDK from v6.5.0 to v6.6.0 ([#2572](https://github.com/getsentry/sentry-react-native/pull/2572))
  - [changelog](https://github.com/getsentry/sentry-java/blob/main/CHANGELOG.md#660)
  - [diff](https://github.com/getsentry/sentry-java/compare/6.5.0...6.6.0)
- Bump Cocoa SDK from v7.28.0 to v7.29.0 ([#2571](https://github.com/getsentry/sentry-react-native/pull/2571))
  - [changelog](https://github.com/getsentry/sentry-cocoa/blob/master/CHANGELOG.md#7290)
  - [diff](https://github.com/getsentry/sentry-cocoa/compare/7.28.0...7.29.0)

## 4.7.1

### Fixes

- Remove duplicate sdk package record from envelope ([#2570](https://github.com/getsentry/sentry-react-native/pull/2570))
- Fix `appHangsTimeoutInterval` -> `appHangTimeoutInterval` option name ([#2574](https://github.com/getsentry/sentry-react-native/pull/2574))

## 4.7.0

### Dependencies

- Bump Android SDK from v6.4.3 to v6.5.0 ([#2535](https://github.com/getsentry/sentry-react-native/pull/2535))
  - [changelog](https://github.com/getsentry/sentry-java/blob/main/CHANGELOG.md#650)
  - [diff](https://github.com/getsentry/sentry-java/compare/6.4.3...6.5.0)
- Bump JavaScript SDK from v7.14.2 to v7.16.0 ([#2536](https://github.com/getsentry/sentry-react-native/pull/2536), [#2561](https://github.com/getsentry/sentry-react-native/pull/2561))
  - [changelog](https://github.com/getsentry/sentry-javascript/blob/master/CHANGELOG.md#7160)
  - [diff](https://github.com/getsentry/sentry-javascript/compare/7.14.2...7.16.0)
- Bump Cocoa SDK from v7.27.1 to v7.28.0 ([#2548](https://github.com/getsentry/sentry-react-native/pull/2548))
  - [changelog](https://github.com/getsentry/sentry-cocoa/blob/master/CHANGELOG.md#7280)
  - [diff](https://github.com/getsentry/sentry-cocoa/compare/7.27.1...7.28.0)

## 5.0.0-alpha.6

- Latest changes from 4.6.1

### Features

- Add initial support for the RN New Architecture, backwards compatible RNSentry Turbo Module ([#2522](https://github.com/getsentry/sentry-react-native/pull/2522))

### Breaking changes

- New ReactNativeTracingOptions idleTimeoutMs and finalTimeoutMs replacing idleTimeout and maxTransactionDuration respectively ([#2481](https://github.com/getsentry/sentry-react-native/pull/2481))
- iOS min target 12.4, Android API min 21, min React Native version 0.70 ([#2522](https://github.com/getsentry/sentry-react-native/pull/2522))

### Dependencies

- Bump Android SDK from v6.4.3 to v6.5.0 ([#2535](https://github.com/getsentry/sentry-react-native/pull/2535))
  - [changelog](https://github.com/getsentry/sentry-java/blob/main/CHANGELOG.md#650)
  - [diff](https://github.com/getsentry/sentry-java/compare/6.4.3...6.5.0)
- Bump JavaScript SDK from v7.14.2 to v7.15.0 ([#2536](https://github.com/getsentry/sentry-react-native/pull/2536))
  - [changelog](https://github.com/getsentry/sentry-javascript/blob/master/CHANGELOG.md#7150)
  - [diff](https://github.com/getsentry/sentry-javascript/compare/7.14.2...7.15.0)

## 4.6.1

### Fixes

- Make `configureScope` callback safe [#2510](https://github.com/getsentry/sentry-react-native/pull/2510)
- Allows collecting app start and slow/frozen frames if Native SDK is inited manually [#2517](https://github.com/getsentry/sentry-react-native/pull/2517)
- Nested breadcrumb data on android was not treated correctly [#2519](https://github.com/getsentry/sentry-react-native/pull/2519)

### Dependencies

- Bump JavaScript SDK from v7.14.0 to v7.14.2 ([#2511](https://github.com/getsentry/sentry-react-native/pull/2511), [#2526](https://github.com/getsentry/sentry-react-native/pull/2526))
  - [changelog](https://github.com/getsentry/sentry-javascript/blob/master/CHANGELOG.md#7142)
  - [diff](https://github.com/getsentry/sentry-javascript/compare/7.14.0...7.14.2)
- Bump Cocoa SDK from v7.27.0 to v7.27.1 ([#2521](https://github.com/getsentry/sentry-react-native/pull/2521))
  - [changelog](https://github.com/getsentry/sentry-cocoa/blob/master/CHANGELOG.md#7271)
  - [diff](https://github.com/getsentry/sentry-cocoa/compare/7.27.0...7.27.1)
- Bump Android SDK from v6.4.2 to v6.4.3 ([#2520](https://github.com/getsentry/sentry-react-native/pull/2520))
  - [changelog](https://github.com/getsentry/sentry-java/blob/main/CHANGELOG.md#643)
  - [diff](https://github.com/getsentry/sentry-java/compare/6.4.2...6.4.3)

## 5.0.0-alpha.5

### Fixes

- Make `configureScope` callback safe [#2510](https://github.com/getsentry/sentry-react-native/pull/2510)

### Dependencies

- Bump JavaScript SDK from v7.14.0 to v7.14.1 ([#2511](https://github.com/getsentry/sentry-react-native/pull/2511))
  - [changelog](https://github.com/getsentry/sentry-javascript/blob/master/CHANGELOG.md#7141)
  - [diff](https://github.com/getsentry/sentry-javascript/compare/7.14.0...7.14.1)
- Bump Cocoa SDK from v7.27.0 to v7.27.1 ([#2521](https://github.com/getsentry/sentry-react-native/pull/2521))
  - [changelog](https://github.com/getsentry/sentry-cocoa/blob/master/CHANGELOG.md#7271)
  - [diff](https://github.com/getsentry/sentry-cocoa/compare/7.27.0...7.27.1)
- Bump Android SDK from v6.4.2 to v6.4.3 ([#2520](https://github.com/getsentry/sentry-react-native/pull/2520))
  - [changelog](https://github.com/getsentry/sentry-java/blob/main/CHANGELOG.md#643)
  - [diff](https://github.com/getsentry/sentry-java/compare/6.4.2...6.4.3)

## 4.6.0

### Fixes

- SDK Gracefully downgrades when callback throws an error ([#2502](https://github.com/getsentry/sentry-react-native/pull/2502))
- React Navigation v5 ignores when current route is undefined after state changed. ([#2484](https://github.com/getsentry/sentry-react-native/pull/2484))

### Features

- Add ClientReports ([#2496](https://github.com/getsentry/sentry-react-native/pull/2496))

### Sentry Self-hosted Compatibility

- Starting with version `4.6.0` of the `@sentry/react-native` package, [Sentry's self hosted version >= v21.9.0](https://github.com/getsentry/self-hosted/releases) is required or you have to manually disable sending client reports via the `sendClientReports` option. This only applies to self-hosted Sentry. If you are using [sentry.io](https://sentry.io), no action is needed.

### Dependencies

- Bump Cocoa SDK from v7.25.1 to v7.27.0 ([#2500](https://github.com/getsentry/sentry-react-native/pull/2500), [#2506](https://github.com/getsentry/sentry-react-native/pull/2506))
  - [changelog](https://github.com/getsentry/sentry-cocoa/blob/master/CHANGELOG.md#7270)
  - [diff](https://github.com/getsentry/sentry-cocoa/compare/7.25.1...7.27.0)
- Bump JavaScript SDK from v7.13.0 to v7.14.0 ([#2504](https://github.com/getsentry/sentry-react-native/pull/2504))
  - [changelog](https://github.com/getsentry/sentry-javascript/blob/master/CHANGELOG.md#7140)
  - [diff](https://github.com/getsentry/sentry-javascript/compare/7.13.0...7.14.0)

## 5.0.0-alpha.4

- Latest changes from 4.5.0

### Breaking changes

- New ReactNativeTracingOptions idleTimeoutMs and finalTimeoutMs replacing idleTimeout and maxTransactionDuration respectively ([#2481](https://github.com/getsentry/sentry-react-native/pull/2481))

## 4.5.0

### Features

- Add user feedback ([#2486](https://github.com/getsentry/sentry-react-native/pull/2486))
- Add typings for app hang functionality ([#2479](https://github.com/getsentry/sentry-react-native/pull/2479))

### Fixes

- Update warm/cold start span ops ([#2487](https://github.com/getsentry/sentry-react-native/pull/2487))
- Detect hard crash the same as native sdks ([#2480](https://github.com/getsentry/sentry-react-native/pull/2480))
- Integrations factory receives default integrations ([#2494](https://github.com/getsentry/sentry-react-native/pull/2494))

### Dependencies

- Bump Android SDK from v6.4.1 to v6.4.2 ([#2485](https://github.com/getsentry/sentry-react-native/pull/2485))
  - [changelog](https://github.com/getsentry/sentry-java/blob/main/CHANGELOG.md#642)
  - [diff](https://github.com/getsentry/sentry-java/compare/6.4.1...6.4.2)
- Bump JavaScript SDK from v7.12.1 to v7.13.0 ([#2478](https://github.com/getsentry/sentry-react-native/pull/2478))
  - [changelog](https://github.com/getsentry/sentry-javascript/blob/master/CHANGELOG.md#7130)
  - [diff](https://github.com/getsentry/sentry-javascript/compare/7.12.1...7.13.0)

## 4.4.0

### Features

- Add attachments support ([#2463](https://github.com/getsentry/sentry-react-native/pull/2463))

## 4.3.1

### Fixes

- ReactNativeTracingOptions maxTransactionDuration is in seconds ([#2469](https://github.com/getsentry/sentry-react-native/pull/2469))

### Dependencies

- Bump Cocoa SDK from v7.24.1 to v7.25.1 ([#2465](https://github.com/getsentry/sentry-react-native/pull/2465))
  - [changelog](https://github.com/getsentry/sentry-cocoa/blob/master/CHANGELOG.md#7251)
  - [diff](https://github.com/getsentry/sentry-cocoa/compare/7.24.1...7.25.1)

## 5.0.0-alpha.3

- Latest changes from 4.3.x

### Dependencies

- Bump Wizard from v2.0.0 to v2.2.0 ([#2460](https://github.com/getsentry/sentry-react-native/pull/2460))
  - [changelog](https://github.com/getsentry/sentry-wizard/blob/master/CHANGELOG.md#v220)
  - [diff](https://github.com/getsentry/sentry-wizard/compare/v2.0.0...v2.2.0)

## 4.3.0

### Features

- Add Transaction Source for Dynamic Sampling Context ([#2454](https://github.com/getsentry/sentry-react-native/pull/2454))

### Dependencies

- Bump Cocoa SDK from v7.23.0 to v7.24.1 ([#2456](https://github.com/getsentry/sentry-react-native/pull/2456))
  - [changelog](https://github.com/getsentry/sentry-cocoa/blob/master/CHANGELOG.md#7241)
  - [diff](https://github.com/getsentry/sentry-cocoa/compare/7.23.0...7.24.1)
- Bump Android SDK from v6.3.1 to v6.4.1 ([#2437](https://github.com/getsentry/sentry-react-native/pull/2437))
  - [changelog](https://github.com/getsentry/sentry-java/blob/main/CHANGELOG.md#641)
  - [diff](https://github.com/getsentry/sentry-java/compare/6.3.1...6.4.1)
- Bump JavaScript SDK from v7.9.0 to v7.12.1 ([#2451](https://github.com/getsentry/sentry-react-native/pull/2451))
  - [changelog](https://github.com/getsentry/sentry-javascript/blob/master/CHANGELOG.md#7121)
  - [diff](https://github.com/getsentry/sentry-javascript/compare/7.9.0...7.12.1)

## 4.2.4

### Fixes

- ReactNativeTracing wrongly marks transactions as deadline_exceeded when it reaches the idleTimeout ([#2427](https://github.com/getsentry/sentry-react-native/pull/2427))

## 5.0.0-alpha.2

- Latest changes from 4.2.x

## 5.0.0-alpha.1

### Fixes

- Auto linking for RN >= 0.69 ([#2332](https://github.com/getsentry/sentry-react-native/pull/2332))

## 4.2.3

### Fixes

- Bump Cocoa SDK to v7.23.0 ([#2401](https://github.com/getsentry/sentry-react-native/pull/2401))
  - [changelog](https://github.com/getsentry/sentry-cocoa/blob/master/CHANGELOG.md#7230)
  - [diff](https://github.com/getsentry/sentry-cocoa/compare/7.22.0...7.23.0)
- Bump Android SDK to v6.3.1 ([#2410](https://github.com/getsentry/sentry-react-native/pull/2410))
  - [changelog](https://github.com/getsentry/sentry-java/blob/main/CHANGELOG.md#631)
  - [diff](https://github.com/getsentry/sentry-java/compare/6.3.0...6.3.1)
- Bump JavaScript SDK to v7.9.0 ([#2412](https://github.com/getsentry/sentry-react-native/pull/2412))
  - [changelog](https://github.com/getsentry/sentry-javascript/blob/master/CHANGELOG.md#790)
  - [diff](https://github.com/getsentry/sentry-javascript/compare/7.7.0...7.9.0)

## 4.2.2

### Fixes

- Should not ignore `options.transport` function provided in `Sentry.init(...)` ([#2398](https://github.com/getsentry/sentry-react-native/pull/2398))

## 4.2.1

### Fixes

- SENTRY_DIST accepts non-number values on Android ([#2395](https://github.com/getsentry/sentry-react-native/pull/2395))

### Features

- Bump Cocoa SDK to v7.22.0 ([#2392](https://github.com/getsentry/sentry-react-native/pull/2392))
  - [changelog](https://github.com/getsentry/sentry-cocoa/blob/master/CHANGELOG.md#7220)
  - [diff](https://github.com/getsentry/sentry-cocoa/compare/7.21.0...7.22.0)

## 4.2.0

### Features

- Bump Cocoa SDK to v7.21.0 ([#2374](https://github.com/getsentry/sentry-react-native/pull/2374))
  - [changelog](https://github.com/getsentry/sentry-cocoa/blob/master/CHANGELOG.md#7210)
  - [diff](https://github.com/getsentry/sentry-cocoa/compare/7.20.0...7.21.0)
- Bump Android SDK to v6.3.0 ([#2380](https://github.com/getsentry/sentry-react-native/pull/2380))
  - [changelog](https://github.com/getsentry/sentry-java/blob/main/CHANGELOG.md#630)
  - [diff](https://github.com/getsentry/sentry-java/compare/6.1.4...6.3.0)
- Bump JavaScript SDK to v7.7.0 ([#2375](https://github.com/getsentry/sentry-react-native/pull/2375))
  - [changelog](https://github.com/getsentry/sentry-javascript/blob/master/CHANGELOG.md#770)
  - [diff](https://github.com/getsentry/sentry-javascript/compare/7.6.0...7.7.0)

## 4.1.3

### Fixes

- Solve reference to private cocoa SDK class ([#2369](https://github.com/getsentry/sentry-react-native/pull/2369))

## 4.1.2

### Fixes

- Set default unit for measurements ([#2360](https://github.com/getsentry/sentry-react-native/pull/2360))
- When using SENTRY_DIST env. var. on Android, SDK fails to convert to an Integer ([#2365](https://github.com/getsentry/sentry-react-native/pull/2365))

### Features

- Bump JavaScript SDK to v7.6.0 ([#2361](https://github.com/getsentry/sentry-react-native/pull/2361))
  - [changelog](https://github.com/getsentry/sentry-javascript/blob/master/CHANGELOG.md#760)
  - [diff](https://github.com/getsentry/sentry-javascript/compare/7.5.1...7.6.0)

## 4.1.1

### Features

- Bump Cocoa SDK to v7.20.0 ([#2341](https://github.com/getsentry/sentry-react-native/pull/2341), [#2356](https://github.com/getsentry/sentry-react-native/pull/2356))
  - [changelog](https://github.com/getsentry/sentry-cocoa/blob/master/CHANGELOG.md#7200)
  - [diff](https://github.com/getsentry/sentry-cocoa/compare/7.18.1...7.20.0)
- Bump JavaScript SDK to v7.5.1 ([#2342](https://github.com/getsentry/sentry-react-native/pull/2342), [#2350](https://github.com/getsentry/sentry-react-native/pull/2350))
  - [changelog](https://github.com/getsentry/sentry-javascript/blob/master/CHANGELOG.md#751)
  - [diff](https://github.com/getsentry/sentry-javascript/compare/7.3.1...7.5.1)

## 4.1.0

- Fix: Send DidBecomeActiveNotification when OOM enabled ([#2326](https://github.com/getsentry/sentry-react-native/pull/2326))
- Fix: SDK overwrites the user defined ReactNativeTracing ([#2319](https://github.com/getsentry/sentry-react-native/pull/2319))
- Bump Sentry JavaScript 7.3.1 ([#2306](https://github.com/getsentry/sentry-react-native/pull/2306))
  - [changelog](https://github.com/getsentry/sentry-javascript/blob/7.3.1/CHANGELOG.md)
  - [diff](https://github.com/getsentry/sentry-javascript/compare/7.1.1...7.3.1)
- Bump Sentry Cocoa 7.18.1 ([#2320](https://github.com/getsentry/sentry-react-native/pull/2320))
  - [changelog](https://github.com/getsentry/sentry-cocoa/blob/7.18.1/CHANGELOG.md)
  - [diff](https://github.com/getsentry/sentry-cocoa/compare/7.18.0...7.18.1)
- Bump Sentry Android 6.1.4 ([#2320](https://github.com/getsentry/sentry-react-native/pull/2320))
  - [changelog](https://github.com/getsentry/sentry-java/blob/6.1.4/CHANGELOG.md)
  - [diff](https://github.com/getsentry/sentry-java/compare/6.1.2...6.1.4)

## 4.0.2

- Fix Calculate the absolute number of Android versionCode ([#2313](https://github.com/getsentry/sentry-react-native/pull/2313))

## 4.0.1

- Filter out app start with more than 60s ([#2303](https://github.com/getsentry/sentry-react-native/pull/2303))

## 4.0.0

- Bump Sentry JavaScript 7.1.1 ([#2279](https://github.com/getsentry/sentry-react-native/pull/2279))
  - [changelog](https://github.com/getsentry/sentry-javascript/blob/7.1.1/CHANGELOG.md)
  - [diff](https://github.com/getsentry/sentry-javascript/compare/6.19.2...7.1.1)
- Bump Sentry Cocoa 7.18.0 ([#2303](https://github.com/getsentry/sentry-react-native/pull/2303))
  - [changelog](https://github.com/getsentry/sentry-cocoa/blob/7.18.0/CHANGELOG.md)
  - [diff](https://github.com/getsentry/sentry-cocoa/compare/7.11.0...7.18.0)
- Bump Sentry Android 6.1.2 ([#2303](https://github.com/getsentry/sentry-react-native/pull/2303))
  - [changelog](https://github.com/getsentry/sentry-java/blob/6.1.2/CHANGELOG.md)
  - [diff](https://github.com/getsentry/sentry-java/compare/5.7.0...6.1.2)

## Breaking changes

By bumping Sentry Javascript, new breaking changes were introduced, to know more what was changed, check the [breaking changes changelog](https://github.com/getsentry/sentry-javascript/blob/7.0.0/CHANGELOG.md#breaking-changes) from Sentry Javascript.

## 4.0.0-beta.5

- Fix warning missing DSN on BrowserClient. ([#2294](https://github.com/getsentry/sentry-react-native/pull/2294))

## 4.0.0-beta.4

- Bump Sentry Cocoa 7.17.0 ([#2300](https://github.com/getsentry/sentry-react-native/pull/2300))
  - [changelog](https://github.com/getsentry/sentry-cocoa/blob/7.17.0/CHANGELOG.md)
  - [diff](https://github.com/getsentry/sentry-cocoa/compare/7.16.1...7.17.0)
- Bump Sentry Android 6.1.1 ([#2300](https://github.com/getsentry/sentry-react-native/pull/2300))
  - [changelog](https://github.com/getsentry/sentry-java/blob/6.1.1/CHANGELOG.md)
  - [diff](https://github.com/getsentry/sentry-java/compare/6.0.0...6.1.1)

## 4.0.0-beta.3

- Bump Sentry Cocoa 7.16.1 ([#2279](https://github.com/getsentry/sentry-react-native/pull/2283))
  - [changelog](https://github.com/getsentry/sentry-cocoa/blob/7.16.1/CHANGELOG.md)
  - [diff](https://github.com/getsentry/sentry-cocoa/compare/7.11.0...7.16.1)

## 4.0.0-beta.2

- Bump Sentry JavaScript 7.1.1 ([#2279](https://github.com/getsentry/sentry-react-native/pull/2279))
  - [changelog](https://github.com/getsentry/sentry-javascript/blob/7.1.1/CHANGELOG.md)
  - [diff](https://github.com/getsentry/sentry-javascript/compare/7.0.0...7.1.1)
- Bump Sentry Android 6.0.0 ([#2281](https://github.com/getsentry/sentry-react-native/pull/2281))
  - [changelog](https://github.com/getsentry/sentry-java/blob/6.0.0/CHANGELOG.md)
  - [diff](https://github.com/getsentry/sentry-java/compare/5.7.0...6.0.0)

## 4.0.0-beta.1

- Bump Sentry JavaScript 7.0.0 ([#2250](https://github.com/getsentry/sentry-react-native/pull/2250))
  - [changelog](https://github.com/getsentry/sentry-javascript/blob/7.0.0/CHANGELOG.md)
  - [diff](https://github.com/getsentry/sentry-javascript/compare/6.19.2...7.0.0)

## Breaking changes

By bumping Sentry Javascript, new breaking changes were introduced, to know more what was changed, check the [breaking changes changelog](https://github.com/getsentry/sentry-javascript/blob/7.0.0/CHANGELOG.md#breaking-changes) from Sentry Javascript.

## 3.4.3

- feat: Support macOS (#2240) by @ospfranco

## 3.4.2

- fix: Fix cold start appearing again after js bundle reload on Android. #2229

## 3.4.1

- fix: Make withTouchEventBoundary options optional #2196

## 3.4.0

### Various fixes & improvements

- Bump: @sentry/javascript dependencies to 6.19.2 (#2175) by @marandaneto

## 3.3.6

- fix: Respect given release if no dist is given during SDK init (#2163)
- Bump: @sentry/javascript dependencies to 6.19.2 (#2175)

## 3.3.5

- Bump: Sentry Cocoa to 7.11.0 and Sentry Android to 5.7.0 (#2160)

## 3.3.4

- fix(android): setContext serializes as context for Android instead of extra (#2155)
- fix(android): Duplicate Breadcrumbs when captuing messages #2153

## 3.3.3

- Bump: Sentry Cocoa to 7.10.2 and Sentry Android to 5.6.3 (#2145)
- fix(android): Upload source maps correctly regardless of version codes #2144

## 3.3.2

- fix: Do not report empty measurements #1983
- fix(iOS): Bump Sentry Cocoa to 7.10.1 and report slow and frozen measurements (#2132)
- fix(iOS): Missing userId on iOS when the user is not set in the Scope (#2133)

## 3.3.1

- feat: Support setting maxCacheItems #2102
- fix: Clear transaction on route change for React Native Navigation #2119

## 3.3.0

- feat: Support enableNativeCrashHandling for iOS #2101
- Bump: Sentry Cocoa 7.10.0 #2100
- feat: Touch events now track components with `sentry-label` prop, falls back to `accessibilityLabel` and then finally `displayName`. #2068
- fix: Respect sentryOption.debug setting instead of #DEBUG build flag for outputting logs #2039
- fix: Passing correct mutableOptions to iOS SDK (#2037)
- Bump: Bump @sentry/javascript dependencies to 6.17.9 #2082
- fix: Discard prior transactions on react navigation dispatch #2053

## 3.2.14-beta.2

- feat: Touch events now track components with `sentry-label` prop, falls back to `accessibilityLabel` and then finally `displayName`. #2068
- fix: Respect sentryOption.debug setting instead of #DEBUG build flag for outputting logs #2039
- fix: Passing correct mutableOptions to iOS SDK (#2037)
- Bump: Bump @sentry/javascript dependencies to 6.17.9 #2082

## 3.2.14-beta.1

- fix: Discard prior transactions on react navigation dispatch #2053

## 3.2.13

- fix(deps): Add `@sentry/wizard` back in as a dependency to avoid missing dependency when running react-native link. #2015
- Bump: sentry-cli to 1.72.0 #2016

## 3.2.12

- fix: fetchNativeDeviceContexts returns an empty Array if no Device Context available #2002
- Bump: Sentry Cocoa 7.9.0 #2011

## 3.2.11

- fix: Polyfill the promise library to permanently fix unhandled rejections #1984

## 3.2.10

- fix: Do not crash if androidx.core isn't available on Android #1981
- fix: App start measurement on Android #1985
- Bump: Sentry Android to 5.5.2 #1985

## 3.2.9

- Deprecate initialScope in favor of configureScope #1963
- Bump: Sentry Android to 5.5.1 and Sentry Cocoa to 7.7.0 #1965

## 3.2.8

### Various fixes & improvements

- replace usage of master to main (30b44232) by @marandaneto

## 3.2.7

- fix: ReactNavigationV4Instrumentation null when evaluating 'state.routes' #1940
- fix: ConcurrentModification exception for frameMetricsAggregator #1939

## 3.2.6

- feat(android): Support monorepo in gradle plugin #1917
- fix: Remove dependency on promiseRejectionTrackingOptions #1928

## 3.2.5

- fix: Fix dynamic require for promise options bypassing try catch block and crashing apps #1923

## 3.2.4

- fix: Warn when promise rejections won't be caught #1886
- Bump: Sentry Android to 5.4.3 and Sentry Cocoa to 7.5.4 #1920

## 3.2.3

### Various fixes & improvements

- fix(ios): tracesSampler becomes NSNull in iOS and the app cannot be started (#1872) by @marandaneto

## 3.2.2

- Bump Sentry Android SDK to 5.3.0 #1860

## 3.2.1

### Various fixes & improvements

- feat(ios): Missing config `enableOutOfMemoryTracking` on iOS/Mac (#1858) by @marandaneto

## 3.2.0

- feat: Routing instrumentation will emit breadcrumbs on route change and set route tag #1837
- Bump Sentry Android SDK to 5.2.4 ([#1844](https://github.com/getsentry/sentry-react-native/pull/1844))

  - [changelog](https://github.com/getsentry/sentry-java/blob/5.2.4/CHANGELOG.md)
  - [diff](https://github.com/getsentry/sentry-java/compare/5.2.0...5.2.4)

- Bump Sentry Cocoa SDK to 7.4.8 ([#1856](https://github.com/getsentry/sentry-react-native/pull/1856))
  - [changelog](https://github.com/getsentry/sentry-cocoa/blob/7.4.8/CHANGELOG.md)
  - [diff](https://github.com/getsentry/sentry-cocoa/compare/7.3.0...7.4.8)

## 3.2.0-beta.2

- fix: Type React Native Navigation instrumentation constructor argument as unknown to avoid typescript errors #1817

## 3.2.0-beta.1

- feat: Routing instrumentation for React Native Navigation #1774

## 3.1.1

- Bump Sentry Android SDK to 5.2.0 ([#1785](https://github.com/getsentry/sentry-react-native/pull/1785))

  - [changelog](https://github.com/getsentry/sentry-java/blob/5.2.0/CHANGELOG.md)
  - [diff](https://github.com/getsentry/sentry-java/compare/5.1.2...5.2.0)

- Bump Sentry Cocoa SDK to 7.3.0 ([#1785](https://github.com/getsentry/sentry-react-native/pull/1785))
  - [changelog](https://github.com/getsentry/sentry-cocoa/blob/7.3.0/CHANGELOG.md)
  - [diff](https://github.com/getsentry/sentry-cocoa/compare/7.2.6...7.3.0)

## 3.1.0

- Feat: Allow custom release for source map upload scripts #1548
- ref: Remove v5 prefix from react navigation instrumentation to support v6 #1768

## 3.0.3

- Fix: Set Java 8 for source and target compatibility if not using AGP >= 4.2.x (#1763)

## 3.0.2

- Bump: Android tooling API 30 (#1761)

## 3.0.1

- fix: Add sentry-cli as a dependency #1755

## 3.0.0

- feat: Align `event.origin`, `event.environment` with other hybrid sdks #1749
- feat: Add native sdk package info onto events #1749
- build(js): Bump sentry-javascript dependencies to 6.12.0 #1750
- fix: Fix native frames not being added to transactions #1752
- build(android): Bump sentry-android to 5.1.2 #1753
- build(ios): Bump sentry-cocoa to 7.2.6 #1753
- fix: Move @sentry/wizard dependency to devDependencies #1751

## 3.0.0-beta.3

- feat: Add `wrap` wrapper method with profiler and touch event boundary #1728
- feat: App-start measurements, if using the `wrap` wrapper, will now finish on the root component mount #1728

## 3.0.0-beta.2

- feat: Native slow/frozen frames measurements #1711

## 3.0.0-beta.1

- build(ios): Bump sentry-cocoa to 7.2.0-beta.9 #1704
- build(android): Bump sentry-android to 5.1.0-beta.9 #1704
- feat: Add app start measurements to the first transaction #1704
- feat: Create an initial initial ui.load transaction by default #1704
- feat: Add `enableAutoPerformanceTracking` flag that enables auto performance when tracing is enabled #1704

## 2.7.0-beta.1

- feat: Track stalls in the JavaScript event loop as measurements #1542

## 2.6.2

- fix: Fix the error handler (error dialog) not called in dev #1712

## 2.6.1

- build(ios): Bump sentry-cocoa to 7.1.4 #1700

## 2.6.0

- feat: Support the `sendDefaultPii` option. #1634
- build(android): Bump sentry-android to 5.1.0-beta.2 #1645
- fix: Fix transactions on Android having clock drift and missing span data #1645

## 2.5.2

- fix: Fix `Sentry.close()` not correctly resolving the promise on iOS. #1617
- build(js): Bump sentry-javascript dependencies to 6.7.1 #1618

## 2.5.1

- fix: Fatal uncaught events should be tagged handled:false #1597
- fix: Fix duplicate breadcrumbs on Android #1598

## 2.5.0

### Dependencies

- build(js): Bump sentry-javascript dependencies to 6.5.1 #1588
- build(ios): Bump sentry-cocoa to 7.0.0 and remove setLogLevel #1459
- build(android): Bump sentry-android to 5.0.1 #1576

### Features

- feat: `Sentry.flush()` to flush events to disk and returns a promise #1547
- feat: `Sentry.close()` method to fully disable the SDK on all layers and returns a promise #1457

### Fixes

- fix: Process "log" levels in breadcrumbs before sending to native #1565

## 2.5.0-beta.1

- build(ios): Bump sentry-cocoa to 7.0.0 and remove setLogLevel #1459
- feat: Close method to fully disable the SDK on all layers #1457
- build(android): Bump Android SDK to 5.0.0-beta.1 #1476

## 2.4.3

- fix: Use the latest outbox path from hub options instead of private options #1529

## 2.4.2

- fix: enableNative: false should take precedence over autoInitializeNativeSdk: false #1462

## 2.4.1

- fix: Type navigation container ref arguments as any to avoid TypeScript errors #1453

## 2.4.0

- fix: Don't call `NATIVE.fetchRelease` if release and dist already exists on the event #1388
- feat: Add onReady callback that gets called after Native SDK init is called #1406

## 2.3.0

- feat: Re-export Profiler and useProfiler from @sentry/react #1372
- fix(performance): Handle edge cases in React Navigation routing instrumentation. #1365
- build(android): Bump sentry-android to 4.3.0 #1373
- build(devtools): Bump @sentry/wizard to 1.2.2 #1383
- build(js): Bump sentry-javascript dependencies to 6.2.1 #1384
- feat(performance): Option to set route change timeout in routing instrumentation #1370

## 2.2.2

- fix: Fix unhandled promise rejections not being tracked #1367

## 2.2.1

- build(js): Bump @sentry/\* dependencies on javascript to 6.2.0 #1354
- fix: Fix react-dom dependency issue. #1354
- build(android): Bump sentry-android to 4.1.0 #1334

## 2.2.0

- Bump: sentry-android to v4.0.0 #1309
- build(ios): Bump sentry-cocoa to 6.1.4 #1308
- fix: Handle auto session tracking start on iOS #1308
- feat: Use beforeNavigate in routing instrumentation to match behavior on JS #1313
- fix: React Navigation Instrumentation starts initial transaction before navigator mount #1315

## 2.2.0-beta.0

- build(ios): Bump sentry-cocoa to 6.1.3 #1293
- fix: pass maxBreadcrumbs to Android init
- feat: Allow disabling native SDK initialization but still use it #1259
- ref: Rename shouldInitializeNativeSdk to autoInitializeNativeSdk #1275
- fix: Fix parseErrorStack that only takes string in DebugSymbolicator event processor #1274
- fix: Only set "event" type in envelope item and not the payload #1271
- build: Bump JS dependencies to 5.30.0 #1282
- fix: Add fallback envelope item type to iOS. #1283
- feat: Auto performance tracing with XHR/fetch, and routing instrumentation #1230

## 2.1.1

- build(android): Bump `sentry-android` to 3.2.1 #1296

## 2.1.0

- feat: Include @sentry/tracing and expose startTransaction #1167
- feat: A better sample app to showcase the SDK and especially tracing #1168
- build(js): Bump @sentry/javascript dependencies to 5.28.0. #1228
- build(android): Bump `sentry-android` to 3.2.0 #1208

## 2.0.2

- build(ios): Bump `sentry-cocoa` to 6.0.9 #1200

## 2.0.1

- build(ios): Bump `sentry-cocoa` to 6.0.8. #1188
- fix(ios): Remove private imports and call `storeEnvelope` on the client. #1188
- fix(ios): Lock specific version in podspec. #1188
- build(android): Bump `sentry-android` to 3.1.3. #1177
- build(deps): Bump @sentry/javascript deps to version-locked 5.27.4 #1199

## 2.0.0

- build(android): Changes android package name from `io.sentry.RNSentryPackage` to `io.sentry.react.RNSentryPackage` (Breaking). #1131
- fix: As auto session tracking is now on by default, allow user to pass `false` to disable it. #1131
- build: Bump `sentry-android` to 3.1.0. #1131
- build: Bump `sentry-cocoa` to 6.0.3. #1131
- feat(ios): Use `captureEnvelope` on iOS/Mac. #1131
- feat: Support envelopes with type other than `event`. #1131
- feat(android): Add enableNdkScopeSync property to ReactNativeOptions. #1131
- feat(android): Pass attachStacktrace option property down to android SDK. #1131
- build(js): Bump @sentry/javascript dependencies to 5.27.1. #1156

## 1.9.0

- fix: Only show the "Native Sentry SDK is disabled" warning when `enableNative` is false and `enableNativeNagger` is true. #1084
- build: Bump @sentry/javascript dependencies to 5.25.0. #1118

## 1.8.2

- build: Bump @sentry/javascript dependencies to 5.24.2 #1091
- fix: Add a check that `performance` exists before using it. #1091

## 1.8.1

- build: Bump @sentry/javascript dependencies to 5.24.1 #1088
- fix: Fix timestamp offset issues due to issues with `performance.now()` introduced in React Native 0.63. #1088

## 1.8.0

- feat: Support MacOS #1068
- build: Bump @sentry/javascript dependencies to 5.23.0 #1079
- fix: Only call native deviceContexts on iOS #1061
- fix: Don't send over Log and Critical levels over native bridge #1063

## 1.7.2

- meta: Move from Travis CI to Github Actions #1019
- ref: Drop TSLint in favor of ESLint #1023
- test: Add basic end-to-end tests workflow #945
- Bump: sentry-android to v2.3.1

## 1.7.1

- build: Bump sentry-cocoa to 5.2 #1011
- fix: App Store submission for Mac apps getsentry/sentry-cocoa#635
- fix: Use the release and dist set in init options over native release #1009
- fix: assign default options before enableNative check #1007

## 1.7.0

- fix: Use `LogBox` instead of `YellowBox` if possible. #989
- fix: Don't add `DeviceContext` default integration if `enableNative` is set to `false`. #993
- fix: Don't log "Native Sentry SDK is disabled" if `enableNativeNagger` is set to `false`. #993
- feat: Migrate to `@sentry/react` from `@sentry/browser` and expose `ErrorBoundary` & the redux enhancer. #1005

## 1.6.3

- feat: Touch events take Regex for ignoreNames & add tests #973

## 1.6.2

- fix: Don't prefix app:/// to "native" filename as well #957
- feat: Add sdk_info to envelope header on Android. #958

## 1.6.1

- Bump `sentry-cocoa` `5.1.8`

## 1.6.0

- feat: Log component tree with all touch events #952
- fix: Fix appending app:/// prefix to [native code] #946
- Bump `@sentry/*` to `^5.19.0`
- Bump `sentry-cocoa` `5.1.6`

## 1.5.0

- feat: Track touch events as breadcrumbs #939
- fix: Serialize the default user keys in setUser #926
- Bump android 2.2.0 #942
- fix(android): Fix unmapped context keys being overwritten on Android.

## 1.4.5

- fix: Fix Native Wrapper not checking enableNative setting #919

## 1.4.4

- Bump cocoa 5.1.4
- fix(ios): We only store the event in release mode #917

## 1.4.3

- Extend Scope methods to set native scope too. #902
- Bump android 2.1.6
- Bump `@sentry/*` to `^5.16.1`
- Bump cocoa 5.1.3

## 1.4.2

- Bump android 2.1.4 #891
- Expose session timeout. #887
- Added `event.origin` and `event.environment` tags to determine where events originate from. #890

## 1.4.1

- Filtered out `options` keys passed to `init` that would crash native. #885

## 1.4.0

- Remove usages of RNSentry to a native wrapper (#857)
- Bump android 2.1.3 (#858)
- Bump cocoa 5.1.0 (#870)
- Accept enableAutoSessionTracking (#870)
- Don't attach Android Threads (#866)
- Refactored startWithDsnString to be startWithOptions. (#860)

## 1.3.9

- Bump `@sentry/wizard` to `1.1.4`

## 1.3.8

- Fixes a bug in `DebugSymbolicator`

## 1.3.7

- Bump `@sentry/wizard` to `1.1.2`

## 1.3.6

- Bump `@sentry/*` to `^5.15.4`

## 1.3.5

- Bump `@sentry/*` to `^5.15.2`

## 1.3.4

- Bump `@sentry/*` to `^5.15.1`
- Fix a bug in DebugSymbolicator to fetch the correct file
- Bump to `io.sentry:sentry-android:2.0.2`

## 1.3.3

- Fix sourcemap path for Android and `react-native` version `< 0.61`
- Expose Android SDK in Java

## 1.3.2

- Bump `io.sentry:sentry-android:2.0.0`
- Fixes a bug on Android when sending events with wrong envelope size

## 1.3.1

- Bump `@sentry/wizard` to `1.1.1` fixing iOS release identifiers
- console.warn und unhandled rejections in DEV

## 1.3.0

- Bump `io.sentry:sentry-android:2.0.0-rc04`
- Added support for Hermes runtime!!
- Fixed a lot of issues on Android
- NDK support

## 1.2.2

- fix(android): Crash if stacktrace.frames is empty (#742)

## 1.2.1

- Bump `io.sentry:sentry-android:1.7.29`

## 1.2.0

- Bump `@sentry/*` to `^5.10.0`
- Allow overriding sentry.properties location (#722)

## 1.1.0

- Bump `@sentry/*` to `^5.9.0`
- fix(android): Feedback not working (#706)
- fix(types): Fix type mismatch when copying breadcrumb `type` (#693)

## 1.0.9

- Fixed an issue where breadcrumbs failed to be copied correctly

## 1.0.8

- Fix missing `type`, miscast `status_code` entries in Android breadcrumbs

## 1.0.7

- Store `environment`, `release` & `dist` on native iOS and Android clients in case of an native crash

## 1.0.6

- Fix error message to guide towards correct docs page

## 1.0.5

- Convert `message` in Java to string if it's a map (#653)

## 1.0.4

- Also catch `ClassCastException` to support react-native versions < 0.60 (#651)

## 1.0.3

- Expose `BrowserIntegrations` to change browser integrations (#639)

## 1.0.2

- Fixes `breadcrumb.data` cast if it's not a hashmap (#651)

## 1.0.1

- Fixed typo in `RNSentry.m` (#658)

## 1.0.0

This is a new major release of the Sentry's React Native SDK rewritten in TypeScript.
This SDK is now unified with the rest of our JavaScript SDKs and published under a new name `@sentry/react-native`.
It uses `@sentry/browser` and both `sentry-cocoa` and `sentry-android` for native handling.

This release is a breaking change an code changes are necessary.

New way to import and init the SDK:

```js
import * as Sentry from '@sentry/react-native';

Sentry.init({
  dsn: 'DSN',
});
```

## 0.43.2

- Add a check for an empty stacktrace on Android (#594)

## 0.43.1

- Bump `raven-js` `3.27.1`

## 0.43.0

- Bump `sentry-wizard` `0.13.0`

## 0.42.0

- Bump `sentry-cocoa` `4.2.1`
- Fix a bug where environment was correctly set
- Only upload source maps in gradle if non debug build

## 0.41.1

- Fix bump version script

## 0.41.0

- Update android build tools and gradle scripts to be compatible with latest version
- Fix support to build on windows

## 0.40.3

- Bump `sentry-cocoa` `4.1.3`

## 0.40.2

- Fix import for ArrayList and ReadableArray on Android, Fixes #511

## 0.40.1

- Use `buildToolsVersion` in build.gradle

## 0.40.0

- Add fingerprint support for iOS/Android, Fixes #407
- Add support for tvOS

## v0.39.1

- Bump `@sentry/wizard` `0.12.1`
- Add constructor for `RNSentryPackage.java`, Fixes #490

## v0.39.0

- `react-native-sentry >= 0.39.0` requires `react-native >= 0.56.0`
- [Android] Bumping of gradle deps

```
compileSdkVersion 26
buildToolsVersion '26.0.3'
...
targetSdkVersion 26
```

- [Android] Use `sentry-android` `1.7.5`
- Bump `@sentry/wizard` `0.11.0`
- Bump `sentry-cocoa` `4.1.0`
- Use new SDK identifier `sentry.javascript.react-native`

## v0.38.3

- Bump `@sentry/wizard` `0.10.2`

## v0.38.2

- [Android] Use `sentry-android` `1.7.4`

## v0.38.1

- [Android] set empty message to prevent breadcrumb exception

## v0.38.0

- [Android] Remove requirement to pass in `MainApplication` `new RNSentryPackage(MainApplication.this)`

## v0.37.1

- [Android] Call event callbacks even on failure to trigger crashes when device is offline

## v0.37.0

- Revert change to podspec file
- Add support for transaction instead of culprit
- Add equalsIgnoreCase to gradle release name compare
- Bump sentry-java to 1.7.3

## v0.36.0

- Bump raven-js to 3.24.2
- Fixed #391

## v0.35.4

- Bump sentry-cocoa to 3.12.4

## v0.35.3

- Fix wizard command

## v0.35.2

- Fixed #374

## v0.35.1

- Bump sentry-cocoa to 3.12.0

## v0.35.0

- Fixes an issue where error will not be reported to Sentry.

## v0.34.1

- Fixed #354

## v0.34.0

- Fixed #353
- Fixed #347
- Fixed #346
- Fixed #342

## v0.33.0

- Add pro guard default rule @kazy1991
- Exposed crashedLastLaunch for iOS @monotkate
- Fixed #337
- Fixed #333
- Fixed #331
- Fixed #322

## v0.32.1

- Update sentry-wizard

## v0.32.0

### Breaking changes

### Migration guide upgrading from < 0.32.0

Since we now use `@sentry/wizard` for linking with out new `@sentry/cli` package, the old
`sentry-cli-bin` package has been deprecated.
You have to search your codebase for `sentry-cli-binary` and replace it with `@sentry/cli`.
There are few places where we put it during the link process:

- In both `sentry.properties` files in `ios`/`android` folder
- In your Xcode build scripts once in `Bundle React Native code and images` and once in `Upload Debug Symbols to Sentry`

So e.g.:

The `Upload Debug Symbols to Sentry` build script looks like this:

```
export SENTRY_PROPERTIES=sentry.properties
../node_modules/sentry-cli-binary/bin/sentry-cli upload-dsym
```

should be changed to this:

```
export SENTRY_PROPERTIES=sentry.properties
../node_modules/@sentry/cli/bin/sentry-cli upload-dsym
```

### General

- Bump `@sentry/wizard` to `0.7.3`
- Bump `sentry-cocoa` to `3.10.0`
- Fixed #169

## v0.31.0

- Use <https://github.com/getsentry/sentry-wizard> for setup process

## v0.30.3

- Fix podspec file
- Fix gradle regex to allow number in projectname

## v0.30.2

Updated npm dependencies

## v0.30.1

Deploy and release over Probot

## v0.30.0

Refactored iOS to use shared component from sentry-cocoa.
Also squashed many little bugs on iOS.

- Fixed #281
- Fixed #280

## v0.29.0

- Fixed #275
- Fixed #274
- Fixed #272
- Fixed #253

## v0.28.0

We had to rename `project.ext.sentry` to `project.ext.sentryCli` because our own proguard gradle plugin was conflicting with the name.
The docs already reflect this change.

- #257

We now use the `mainThread` to report errors to `RNSentry`. This change is necessary in order for react-native to export constants.
This change shouldn't impact anyone using `react-native-sentry` since most of the "heavy" load was handled by `sentry-cocoa` in its own background queue anyway.

- #259
- #244

Bump `sentry-cocoa` to `3.8.3`

## v0.27.0

We decided to deactivate stack trace merging by default on iOS since it seems to unstable right now.
To activate it set:

```js
Sentry.config('___DSN___', {
  deactivateStacktraceMerging: false,
});
```

We are looking into ways making this more stable and plan to re-enable it again in the future.

## v0.26.0

- Added `setShouldSendCallback` #250

## v0.25.0

- Fix a bug in gradle script that trigged the sourcemap upload twice
- Fixed #245
- Fixed #234

## v0.24.2

- Fixed <https://github.com/getsentry/react-native-sentry/issues/241>

## v0.24.1

- Bump `sentry-cli` version to `1.20.0`

## v0.24.0

- Fix frame urls when only using `raven-js`
- Upgrade `sentry-java` to `1.5.3`
- Upgrade `sentry-cocoa` to `3.8.1`
- Added support for `sampleRate` option

## v0.23.2

- Fixed #228 again ¯\\*(ツ)*/¯

## v0.23.1

- Fixed #228

## v0.23.0

- Add more event properties for `setEventSentSuccessfully` callback on Android

## v0.22.0

- Fixed #158
- Add

```groovy
project.ext.sentry = [
    logLevel: "debug",
    flavorAware: true
]
```

should be before:
`apply from: "../../node_modules/react-native-sentry/sentry.gradle"`
This enables `sentry-cli` debug output on android builds, also adds flavor aware `sentry.properties` files.

## v0.21.2

- Fixing device farm tests

## v0.21.1

- Store event on release and send on next startup.

## v0.21.0

- Fixed an issue where javascript error wasn't sent everytime

## v0.20.0

- Bump `sentry-cocoa` to `3.6.0`

## v0.19.0

- Make `userId` optional for user context
- Bump `sentry-cocoa` to `3.5.0`

## v0.18.0

- Bump `sentry-java` to `1.5.1`
- Fix linking step
- Bump `raven-js` to `3.17.0`

## v0.17.1

- Fixed #190

## v0.17.0

- Fix `disableNativeIntegration` proptery to use right transport

## v0.16.2

- Remove send callback when native integration isn't available.

## v0.16.1

- Removed strange submodule

## v0.16.0

- Bump `sentry-java` to `1.4.0`
- Bump `sentry-cocoa` to `3.4.2`
- Fixed #182
- Fixed path detection of sentry-cli

## v0.15.1

- Fixed last release

## v0.15.0

- Added compatiblity for react-native `0.47.0`
- Fixed #169
- Fixed #106
- Bumped `sentry-cocoa` to `3.3.3`

Also added integration tests running on AWS Device Farm.

## v0.14.16

- Fixed #124

## v0.14.12

- Updated to `sentry-cocoa` `3.1.2`
- Fixed #156

## v0.14.11

- Fixed #166

## v0.14.10

- Fixed #161

## v0.14.9

Fixed #163

## v0.14.8

- Fixed #159
- Fixes breadcrumb tracking on android

## v0.14.7

- Improve performance for `react-native >= 0.46`

## v0.14.6

- Bump `sentry-cocoa` and `KSCrash`

## v0.14.5

- Push Podspec to `sentry-cocoa` `3.1.2`

## v0.14.4

- Removed example project from repo
- Make sure native client is only initialized once

## v0.14.3

- Revert to `23.0.1` android build tools

## v0.14.2

- Fixes #131

## v0.14.1

- Bump `raven-js` `3.16.1`
- Fixes #136

## v0.14.0

- Allowing calls to Sentry without calling `install()`
- Add internal logging if `logLevel >= SentryLog.Debug`
- Use `sentry-cocoa` `3.1.2`

## v0.13.3

- Fixes #67

## v0.13.2

- Fixes #116
- Fixes #51

## v0.13.1

- Fixed Android version dependency

## v0.13.0

- Overhauled internal handling of exceptions
- Updated iOS and Android native dependencies

## v0.12.12

- Fixes #105
- Added option `disableNativeIntegration`

## v0.12.11

- Use sentry-cocoa `3.0.9`
- Fixes #100

## v0.12.10

- Update `raven-js` to `3.16.0`
- Update `sentry-cocoa` to `3.0.8`
- Fixes #64
- Fixes #57

## v0.12.8

- Fix typo

## v0.12.9

- Add support on iOS for stacktrace merging and `react-native 0.45`

## v0.12.7

- Fixes #92

## v0.12.6

- Fixes #95

## v0.12.5

- Fixes #91 #87 #82 #63 #54 #48

## v0.12.3

- Fixed #90

## v0.12.2

- Fixed #90

## v0.12.4

- Fixed #94

## v0.12.1

- Use `3.0.7` `sentry-cocoa` in Podspec

## v0.12.0

- Removed `RSSwizzle` use `SentrySwizzle` instead

## v0.11.8

Update Podspec to use `Sentry/KSCrash`

## v0.11.7

- Fix `duplicate symbol` `RSSwizzle` when using CocoaPods

## v0.11.6

- Use `sentry-cocoa` `3.0.1`

## v0.11.5

- Fix <https://github.com/getsentry/react-native-sentry/issues/77>

## v0.11.4

- Use android buildToolsVersion 23.0.1

## v0.11.3

- Fix Xcode archive to not build generic archive

## v0.11.2

- Fix Xcode archiving

## v0.11.1

- Using latest version of `sentry-cocoa`

## v0.11.0

This is a big release because we switched our internal iOS client from swift to objc which drastically improve the setup experience and compatibility.

We also added support for codepush, please check the docs <https://docs.sentry.io/clients/react-native/codepush/> for more information.

After updating run `react-native unlink react-native-sentry` and `react-native link react-native-sentry` again in order to setup everything correctly.

## v0.10.0

- Greatly improved the linking process. Check out our docs for more information <https://docs.sentry.io/clients/react-native/>

## v0.9.1

- Update to sentry 2.1.11 which fixes a critical bug regarding sending requests on iOS

## v0.9.0

- Improve link and unlink scripts

## v0.8.5

- Fixed: bad operand types for binary operator

## v0.8.4

- Put execution on iOS into a background thread
- Add parameter checks on android

## v0.8.3

- Bump sentry version to 2.1.10 to fix releases

## v0.8.2

- Updated podspec thx @alloy

## v0.8.1

- Added command to package json to inject MainApplication.java into RNSentryPackage

## v0.8.0

- Added native android support
- raven-js is always used we use the native clients for sending events and add more context to them

## v0.7.0

- Bump KSCrash and Sentry version

## v0.6.0

Use `raven-js` internally instead switching between native and raven-js.

Native client will be used when available.

Alot of API changes to more like `raven-js`

## v0.5.3

- Fix import for

```objc
#if __has_include(<React/RNSentry.h>)
#import <React/RNSentry.h> // This is used for versions of react >= 0.40
#else
#import "RNSentry.h" // This is used for versions of react < 0.40
#endif
```

## v0.5.2

- Prefix filepath with `app://` if RavenClient is used

## v0.5.1

- Fix `npm test`
- Added `forceRavenClient` option which forces to use RavenClient instead of the NativeClient

## v0.5.0

- Added support for installation with cocoapods see <https://docs.sentry.io/clients/react-native/#setup-with-cocoapods>
- Lowered minimum version requirement for `react-native` to `0.38.0`

## v0.4.0

- Added `ignoreModulesExclude` to exclude modules that are ignored by default for stacktrace merging
- Added `ignoreModulesInclude` to add additional modules that should be ignored for stacktrace merging<|MERGE_RESOLUTION|>--- conflicted
+++ resolved
@@ -10,7 +10,6 @@
 
 ### Features
 
-<<<<<<< HEAD
 - User Feedback Form Component Beta ([#4435](https://github.com/getsentry/sentry-react-native/pull/4435))
 
   To collect user feedback from inside your application call `Sentry.showFeedbackForm()` or add the `FeedbackForm` component.
@@ -19,7 +18,8 @@
   import { FeedbackForm } from "@sentry/react-native";
   ...
   <FeedbackForm/>
-=======
+  ```
+
 - Add `ignoredComponents` option to `annotateReactComponents` to exclude specific components from React component annotations ([#4517](https://github.com/getsentry/sentry-react-native/pull/4517))
 
   ```js
@@ -37,7 +37,6 @@
       ignoredComponents: ['MyCustomComponent'],
     },
   });
->>>>>>> 6a667d6c
   ```
 
 ### Dependencies
