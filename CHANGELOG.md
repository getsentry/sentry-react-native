# Changelog

## Unreleased

<<<<<<< HEAD
- build(ios): Bump sentry-cocoa to 7.2.0-beta.8 #1704
- build(android): Bump sentry-android to 5.1.0-beta.9 #1704
- feat: Add app start measurements to the first transaction #1704
- feat: Create an initial initial ui.load transaction by default #1704
- feat: Add `enableAutoPerformanceTracking` flag that enables auto performance by default when tracing is enabled #1704

=======
>>>>>>> ee8e7413
## 2.7.0-beta.1

- feat: Track stalls in the JavaScript event loop as measurements #1542

## 2.6.2

- fix: Fix the error handler (error dialog) not called in dev #1712

## 2.6.1

- build(ios): Bump sentry-cocoa to 7.1.4 #1700

## 2.6.0

- feat: Support the `sendDefaultPii` option. #1634
- build(android): Bump sentry-android to 5.1.0-beta.2 #1645
- fix: Fix transactions on Android having clock drift and missing span data #1645

## 2.5.2

- fix: Fix `Sentry.close()` not correctly resolving the promise on iOS. #1617
- build(js): Bump sentry-javascript dependencies to 6.7.1 #1618

## 2.5.1

- fix: Fatal uncaught events should be tagged handled:false #1597
- fix: Fix duplicate breadcrumbs on Android #1598

## 2.5.0

### Dependencies

- build(js): Bump sentry-javascript dependencies to 6.5.1 #1588
- build(ios): Bump sentry-cocoa to 7.0.0 and remove setLogLevel #1459
- build(android): Bump sentry-android to 5.0.1 #1576

### Features

- feat: `Sentry.flush()` to flush events to disk and returns a promise #1547
- feat: `Sentry.close()` method to fully disable the SDK on all layers and returns a promise #1457

### Fixes

- fix: Process "log" levels in breadcrumbs before sending to native #1565

## 2.5.0-beta.1

- build(ios): Bump sentry-cocoa to 7.0.0 and remove setLogLevel #1459
- feat: Close method to fully disable the SDK on all layers #1457
- build(android): Bump Android SDK to 5.0.0-beta.1 #1476

## 2.4.3

- fix: Use the latest outbox path from hub options instead of private options #1529

## 2.4.2

- fix: enableNative: false should take precedence over autoInitializeNativeSdk: false #1462

## 2.4.1

- fix: Type navigation container ref arguments as any to avoid TypeScript errors #1453

## 2.4.0

- fix: Don't call `NATIVE.fetchRelease` if release and dist already exists on the event #1388
- feat: Add onReady callback that gets called after Native SDK init is called #1406

## 2.3.0

- feat: Re-export Profiler and useProfiler from @sentry/react #1372
- fix(performance): Handle edge cases in React Navigation routing instrumentation. #1365
- build(android): Bump sentry-android to 4.3.0 #1373
- build(devtools): Bump @sentry/wizard to 1.2.2 #1383
- build(js): Bump sentry-javascript dependencies to 6.2.1 #1384
- feat(performance): Option to set route change timeout in routing instrumentation #1370

## 2.2.2

- fix: Fix unhandled promise rejections not being tracked #1367

## 2.2.1

- build(js): Bump @sentry/* dependencies on javascript to 6.2.0 #1354
- fix: Fix react-dom dependency issue. #1354
- build(android): Bump sentry-android to 4.1.0 #1334

## 2.2.0

- Bump: sentry-android to v4.0.0 #1309
- build(ios): Bump sentry-cocoa to 6.1.4 #1308
- fix: Handle auto session tracking start on iOS #1308
- feat: Use beforeNavigate in routing instrumentation to match behavior on JS #1313
- fix: React Navigation Instrumentation starts initial transaction before navigator mount #1315

## 2.2.0-beta.0

- build(ios): Bump sentry-cocoa to 6.1.3 #1293
- fix: pass maxBreadcrumbs to Android init
- feat: Allow disabling native SDK initialization but still use it #1259
- ref: Rename shouldInitializeNativeSdk to autoInitializeNativeSdk #1275
- fix: Fix parseErrorStack that only takes string in DebugSymbolicator event processor #1274
- fix: Only set "event" type in envelope item and not the payload #1271
- build: Bump JS dependencies to 5.30.0 #1282
- fix: Add fallback envelope item type to iOS. #1283
- feat: Auto performance tracing with XHR/fetch, and routing instrumentation #1230

## 2.1.1

- build(android): Bump `sentry-android` to 3.2.1 #1296

## 2.1.0

- feat: Include @sentry/tracing and expose startTransaction #1167
- feat: A better sample app to showcase the SDK and especially tracing #1168
- build(js): Bump @sentry/javascript dependencies to 5.28.0. #1228
- build(android): Bump `sentry-android` to 3.2.0 #1208

## 2.0.2

- build(ios): Bump `sentry-cocoa` to 6.0.9 #1200

## 2.0.1

- build(ios): Bump `sentry-cocoa` to 6.0.8. #1188
- fix(ios): Remove private imports and call `storeEnvelope` on the client. #1188
- fix(ios): Lock specific version in podspec. #1188
- build(android): Bump `sentry-android` to 3.1.3. #1177
- build(deps): Bump @sentry/javascript deps to version-locked 5.27.4 #1199

## 2.0.0

- build(android): Changes android package name from `io.sentry.RNSentryPackage` to `io.sentry.react.RNSentryPackage` (Breaking). #1131
- fix: As auto session tracking is now on by default, allow user to pass `false` to disable it. #1131
- build: Bump `sentry-android` to 3.1.0. #1131
- build: Bump `sentry-cocoa` to 6.0.3. #1131
- feat(ios): Use `captureEnvelope` on iOS/Mac. #1131
- feat: Support envelopes with type other than `event`. #1131
- feat(android): Add enableNdkScopeSync property to ReactNativeOptions. #1131
- feat(android): Pass attachStacktrace option property down to android SDK. #1131
- build(js): Bump @sentry/javascript dependencies to 5.27.1. #1156

## 1.9.0

- fix: Only show the "Native Sentry SDK is disabled" warning when `enableNative` is false and `enableNativeNagger` is true. #1084
- build: Bump @sentry/javascript dependencies to 5.25.0. #1118

## 1.8.2

- build: Bump @sentry/javascript dependencies to 5.24.2 #1091
- fix: Add a check that `performance` exists before using it. #1091

## 1.8.1

- build: Bump @sentry/javascript dependencies to 5.24.1 #1088
- fix: Fix timestamp offset issues due to issues with `performance.now()` introduced in React Native 0.63. #1088

## 1.8.0

- feat: Support MacOS #1068
- build: Bump @sentry/javascript dependencies to 5.23.0 #1079
- fix: Only call native deviceContexts on iOS #1061
- fix: Don't send over Log and Critical levels over native bridge #1063

## 1.7.2

- meta: Move from Travis CI to Github Actions #1019
- ref: Drop TSLint in favor of ESLint #1023
- test: Add basic end-to-end tests workflow #945
- Bump: sentry-android to v2.3.1

## 1.7.1

- build: Bump sentry-cocoa to 5.2 #1011
- fix: App Store submission for Mac apps getsentry/sentry-cocoa#635
- fix: Use the release and dist set in init options over native release #1009
- fix: assign default options before enableNative check #1007

## 1.7.0

- fix: Use `LogBox` instead of `YellowBox` if possible. #989
- fix: Don't add `DeviceContext` default integration if `enableNative` is set to `false`. #993
- fix: Don't log "Native Sentry SDK is disabled" if `enableNativeNagger` is set to `false`. #993
- feat: Migrate to `@sentry/react` from `@sentry/browser` and expose `ErrorBoundary` & the redux enhancer. #1005

## 1.6.3

- feat: Touch events take Regex for ignoreNames & add tests #973

## 1.6.2

- fix: Don't prefix app:/// to "native" filename as well #957
- feat: Add sdk_info to envelope header on Android. #958

## 1.6.1

- Bump `sentry-cocoa` `5.1.8`

## 1.6.0

- feat: Log component tree with all touch events #952
- fix: Fix appending app:/// prefix to [native code] #946
- Bump `@sentry/*` to `^5.19.0`
- Bump `sentry-cocoa` `5.1.6`

## 1.5.0

- feat: Track touch events as breadcrumbs #939
- fix: Serialize the default user keys in setUser #926
- Bump android 2.2.0 #942
- fix(android): Fix unmapped context keys being overwritten on Android.

## 1.4.5

- fix: Fix Native Wrapper not checking enableNative setting #919

## 1.4.4

- Bump cocoa 5.1.4
- fix(ios): We only store the event in release mode #917

## 1.4.3

- Extend Scope methods to set native scope too. #902
- Bump android 2.1.6
- Bump `@sentry/*` to `^5.16.1`
- Bump cocoa 5.1.3

## 1.4.2

- Bump android 2.1.4 #891
- Expose session timeout. #887
- Added `event.origin` and `event.environment` tags to determine where events originate from. #890

## 1.4.1

- Filtered out `options` keys passed to `init` that would crash native. #885

## 1.4.0

- Remove usages of RNSentry to a native wrapper (#857)
- Bump android 2.1.3 (#858)
- Bump cocoa 5.1.0 (#870)
- Accept enableAutoSessionTracking (#870)
- Don't attach Android Threads (#866)
- Refactored startWithDsnString to be startWithOptions. (#860)

## 1.3.9

- Bump `@sentry/wizard` to `1.1.4`

## 1.3.8

- Fixes a bug in `DebugSymbolicator`

## 1.3.7

- Bump `@sentry/wizard` to `1.1.2`

## 1.3.6

- Bump `@sentry/*` to `^5.15.4`

## 1.3.5

- Bump `@sentry/*` to `^5.15.2`

## 1.3.4

- Bump `@sentry/*` to `^5.15.1`
- Fix a bug in DebugSymbolicator to fetch the correct file
- Bump to `io.sentry:sentry-android:2.0.2`

## 1.3.3

- Fix sourcemap path for Android and `react-native` version `< 0.61`
- Expose Android SDK in Java

## 1.3.2

- Bump `io.sentry:sentry-android:2.0.0`
- Fixes a bug on Android when sending events with wrong envelope size

## 1.3.1

- Bump `@sentry/wizard` to `1.1.1` fixing iOS release identifiers
- console.warn und unhandled rejections in DEV

## 1.3.0

- Bump `io.sentry:sentry-android:2.0.0-rc04`
- Added support for Hermes runtime!!
- Fixed a lot of issues on Android
- NDK support

## 1.2.2

- fix(android): Crash if stacktrace.frames is empty (#742)

## 1.2.1

- Bump `io.sentry:sentry-android:1.7.29`

## 1.2.0

- Bump `@sentry/*` to `^5.10.0`
- Allow overriding sentry.properties location (#722)

## 1.1.0

- Bump `@sentry/*` to `^5.9.0`
- fix(android): Feedback not working (#706)
- fix(types): Fix type mismatch when copying breadcrumb `type` (#693)

## 1.0.9

- Fixed an issue where breadcrumbs failed to be copied correctly

## 1.0.8

- Fix missing `type`, miscast `status_code` entries in Android breadcrumbs

## 1.0.7

- Store `environment`, `release` & `dist` on native iOS and Android clients in case of an native crash

## 1.0.6

- Fix error message to guide towards correct docs page

## 1.0.5

- Convert `message` in Java to string if it's a map (#653)

## 1.0.4

- Also catch `ClassCastException` to support react-native versions < 0.60 (#651)

## 1.0.3

- Expose `BrowserIntegrations` to change browser integrations (#639)

## 1.0.2

- Fixes `breadcrumb.data` cast if it's not a hashmap (#651)

## 1.0.1

- Fixed typo in `RNSentry.m` (#658)

## 1.0.0

This is a new major release of the Sentry's React Native SDK rewritten in TypeScript.
This SDK is now unified with the rest of our JavaScript SDKs and published under a new name `@sentry/react-native`.
It uses `@sentry/browser` and both `sentry-cocoa` and `sentry-android` for native handling.

This release is a breaking change an code changes are necessary.

New way to import and init the SDK:

```js
import * as Sentry from "@sentry/react-native";

Sentry.init({
  dsn: "DSN",
});
```

## 0.43.2

- Add a check for an empty stacktrace on Android (#594)

## 0.43.1

- Bump `raven-js` `3.27.1`

## 0.43.0

- Bump `sentry-wizard` `0.13.0`

## 0.42.0

- Bump `sentry-cocoa` `4.2.1`
- Fix a bug where environment was correctly set
- Only upload source maps in gradle if non debug build

## 0.41.1

- Fix bump version script

## 0.41.0

- Update android build tools and gradle scripts to be compatible with latest version
- Fix support to build on windows

## 0.40.3

- Bump `sentry-cocoa` `4.1.3`

## 0.40.2

- Fix import for ArrayList and ReadableArray on Android, Fixes #511

## 0.40.1

- Use `buildToolsVersion` in build.gradle

## 0.40.0

- Add fingerprint support for iOS/Android, Fixes #407
- Add support for tvOS

## v0.39.1

- Bump `@sentry/wizard` `0.12.1`
- Add constructor for `RNSentryPackage.java`, Fixes #490

## v0.39.0

- `react-native-sentry >= 0.39.0` requires `react-native >= 0.56.0`
- [Android] Bumping of gradle deps

```
compileSdkVersion 26
buildToolsVersion '26.0.3'
...
targetSdkVersion 26
```

- [Android] Use `sentry-android` `1.7.5`
- Bump `@sentry/wizard` `0.11.0`
- Bump `sentry-cocoa` `4.1.0`
- Use new SDK identifier `sentry.javascript.react-native`

## v0.38.3

- Bump `@sentry/wizard` `0.10.2`

## v0.38.2

- [Android] Use `sentry-android` `1.7.4`

## v0.38.1

- [Android] set empty message to prevent breadcrumb exception

## v0.38.0

- [Android] Remove requirement to pass in `MainApplication` `new RNSentryPackage(MainApplication.this)`

## v0.37.1

- [Android] Call event callbacks even on failure to trigger crashes when device is offline

## v0.37.0

- Revert change to podspec file
- Add support for transaction instead of culprit
- Add equalsIgnoreCase to gradle release name compare
- Bump sentry-java to 1.7.3

## v0.36.0

- Bump raven-js to 3.24.2
- Fixed #391

## v0.35.4

- Bump sentry-cocoa to 3.12.4

## v0.35.3

- Fix wizard command

## v0.35.2

- Fixed #374

## v0.35.1

- Bump sentry-cocoa to 3.12.0

## v0.35.0

- Fixes an issue where error will not be reported to Sentry.

## v0.34.1

- Fixed #354

## v0.34.0

- Fixed #353
- Fixed #347
- Fixed #346
- Fixed #342

## v0.33.0

- Add pro guard default rule @kazy1991
- Exposed crashedLastLaunch for iOS @monotkate
- Fixed #337
- Fixed #333
- Fixed #331
- Fixed #322

## v0.32.1

- Update sentry-wizard

## v0.32.0

### Breaking changes

### Migration guide upgrading from < 0.32.0

Since we now use `@sentry/wizard` for linking with out new `@sentry/cli` package, the old
`sentry-cli-bin` package has been deprecated.
You have to search your codebase for `sentry-cli-binary` and replace it with `@sentry/cli`.
There are few places where we put it during the link process:

- In both `sentry.properties` files in `ios`/`android` folder
- In your Xcode build scripts once in `Bundle React Native code and images` and once in `Upload Debug Symbols to Sentry`

So e.g.:

The `Upload Debug Symbols to Sentry` build script looks like this:

```
export SENTRY_PROPERTIES=sentry.properties
../node_modules/sentry-cli-binary/bin/sentry-cli upload-dsym
```

should be changed to this:

```
export SENTRY_PROPERTIES=sentry.properties
../node_modules/@sentry/cli/bin/sentry-cli upload-dsym
```

### General

- Bump `@sentry/wizard` to `0.7.3`
- Bump `sentry-cocoa` to `3.10.0`
- Fixed #169

## v0.31.0

- Use <https://github.com/getsentry/sentry-wizard> for setup process

## v0.30.3

- Fix podspec file
- Fix gradle regex to allow number in projectname

## v0.30.2

Updated npm dependencies

## v0.30.1

Deploy and release over Probot

## v0.30.0

Refactored iOS to use shared component from sentry-cocoa.
Also squashed many little bugs on iOS.

- Fixed #281
- Fixed #280

## v0.29.0

- Fixed #275
- Fixed #274
- Fixed #272
- Fixed #253

## v0.28.0

We had to rename `project.ext.sentry` to `project.ext.sentryCli` because our own proguard gradle plugin was conflicting with the name.
The docs already reflect this change.

- #257

We now use the `mainThread` to report errors to `RNSentry`. This change is necessary in order for react-native to export constants.
This change shouldn't impact anyone using `react-native-sentry` since most of the "heavy" load was handled by `sentry-cocoa` in its own background queue anyway.

- #259
- #244

Bump `sentry-cocoa` to `3.8.3`

## v0.27.0

We decided to deactivate stack trace merging by default on iOS since it seems to unstable right now.
To activate it set:

```js
Sentry.config("___DSN___", {
  deactivateStacktraceMerging: false,
});
```

We are looking into ways making this more stable and plan to re-enable it again in the future.

## v0.26.0

- Added `setShouldSendCallback` #250

## v0.25.0

- Fix a bug in gradle script that trigged the sourcemap upload twice
- Fixed #245
- Fixed #234

## v0.24.2

- Fixed <https://github.com/getsentry/react-native-sentry/issues/241>

## v0.24.1

- Bump `sentry-cli` version to `1.20.0`

## v0.24.0

- Fix frame urls when only using `raven-js`
- Upgrade `sentry-java` to `1.5.3`
- Upgrade `sentry-cocoa` to `3.8.1`
- Added support for `sampleRate` option

## v0.23.2

- Fixed #228 again ¯\\_(ツ)_/¯

## v0.23.1

- Fixed #228

## v0.23.0

- Add more event properties for `setEventSentSuccessfully` callback on Android

## v0.22.0

- Fixed #158
- Add

```groovy
project.ext.sentry = [
    logLevel: "debug",
    flavorAware: true
]
```

should be before:
`apply from: "../../node_modules/react-native-sentry/sentry.gradle"`
This enables `sentry-cli` debug output on android builds, also adds flavor aware `sentry.properties` files.

## v0.21.2

- Fixing device farm tests

## v0.21.1

- Store event on release and send on next startup.

## v0.21.0

- Fixed an issue where javascript error wasn't sent everytime

## v0.20.0

- Bump `sentry-cocoa` to `3.6.0`

## v0.19.0

- Make `userId` optional for user context
- Bump `sentry-cocoa` to `3.5.0`

## v0.18.0

- Bump `sentry-java` to `1.5.1`
- Fix linking step
- Bump `raven-js` to `3.17.0`

## v0.17.1

- Fixed #190

## v0.17.0

- Fix `disableNativeIntegration` proptery to use right transport

## v0.16.2

- Remove send callback when native integration isn't available.

## v0.16.1

- Removed strange submodule

## v0.16.0

- Bump `sentry-java` to `1.4.0`
- Bump `sentry-cocoa` to `3.4.2`
- Fixed #182
- Fixed path detection of sentry-cli

## v0.15.1

- Fixed last release

## v0.15.0

- Added compatiblity for react-native `0.47.0`
- Fixed #169
- Fixed #106
- Bumped `sentry-cocoa` to `3.3.3`

Also added integration tests running on AWS Device Farm.

## v0.14.16

- Fixed #124

## v0.14.12

- Updated to `sentry-cocoa` `3.1.2`
- Fixed #156

## v0.14.11

- Fixed #166

## v0.14.10

- Fixed #161

## v0.14.9

Fixed #163

## v0.14.8

- Fixed #159
- Fixes breadcrumb tracking on android

## v0.14.7

- Improve performance for `react-native >= 0.46`

## v0.14.6

- Bump `sentry-cocoa` and `KSCrash`

## v0.14.5

- Push Podspec to `sentry-cocoa` `3.1.2`

## v0.14.4

- Removed example project from repo
- Make sure native client is only initialized once

## v0.14.3

- Revert to `23.0.1` android build tools

## v0.14.2

- Fixes #131

## v0.14.1

- Bump `raven-js` `3.16.1`
- Fixes #136

## v0.14.0

- Allowing calls to Sentry without calling `install()`
- Add internal logging if `logLevel >= SentryLog.Debug`
- Use `sentry-cocoa` `3.1.2`

## v0.13.3

- Fixes #67

## v0.13.2

- Fixes #116
- Fixes #51

## v0.13.1

- Fixed Android version dependency

## v0.13.0

- Overhauled internal handling of exceptions
- Updated iOS and Android native dependencies

## v0.12.12

- Fixes #105
- Added option `disableNativeIntegration`

## v0.12.11

- Use sentry-cocoa `3.0.9`
- Fixes #100

## v0.12.10

- Update `raven-js` to `3.16.0`
- Update `sentry-cocoa` to `3.0.8`
- Fixes #64
- Fixes #57

## v0.12.8

- Fix typo

## v0.12.9

- Add support on iOS for stacktrace merging and `react-native 0.45`

## v0.12.7

- Fixes #92

## v0.12.6

- Fixes #95

## v0.12.5

- Fixes #91 #87 #82 #63 #54 #48

## v0.12.3

- Fixed #90

## v0.12.2

- Fixed #90

## v0.12.4

- Fixed #94

## v0.12.1

- Use `3.0.7` `sentry-cocoa` in Podspec

## v0.12.0

- Removed `RSSwizzle` use `SentrySwizzle` instead

## v0.11.8

Update Podspec to use `Sentry/KSCrash`

## v0.11.7

- Fix `duplicate symbol` `RSSwizzle` when using CocoaPods

## v0.11.6

- Use `sentry-cocoa` `3.0.1`

## v0.11.5

- Fix <https://github.com/getsentry/react-native-sentry/issues/77>

## v0.11.4

- Use android buildToolsVersion 23.0.1

## v0.11.3

- Fix Xcode archive to not build generic archive

## v0.11.2

- Fix Xcode archiving

## v0.11.1

- Using latest version of `sentry-cocoa`

## v0.11.0

This is a big release because we switched our internal iOS client from swift to objc which drastically improve the setup experience and compatibility.

We also added support for codepush, please check the docs <https://docs.sentry.io/clients/react-native/codepush/> for more information.

After updating run `react-native unlink react-native-sentry` and `react-native link react-native-sentry` again in order to setup everything correctly.

## v0.10.0

- Greatly improved the linking process. Check out our docs for more information <https://docs.sentry.io/clients/react-native/>

## v0.9.1

- Update to sentry 2.1.11 which fixes a critical bug regarding sending requests on iOS

## v0.9.0

- Improve link and unlink scripts

## v0.8.5

- Fixed: bad operand types for binary operator

## v0.8.4

- Put execution on iOS into a background thread
- Add parameter checks on android

## v0.8.3

- Bump sentry version to 2.1.10 to fix releases

## v0.8.2

- Updated podspec thx @alloy

## v0.8.1

- Added command to package json to inject MainApplication.java into RNSentryPackage

## v0.8.0

- Added native android support
- raven-js is always used we use the native clients for sending events and add more context to them

## v0.7.0

- Bump KSCrash and Sentry version

## v0.6.0

Use `raven-js` internally instead switching between native and raven-js.

Native client will be used when available.

Alot of API changes to more like `raven-js`

## v0.5.3

- Fix import for

```objc
#if __has_include(<React/RNSentry.h>)
#import <React/RNSentry.h> // This is used for versions of react >= 0.40
#else
#import "RNSentry.h" // This is used for versions of react < 0.40
#endif
```

## v0.5.2

- Prefix filepath with `app://` if RavenClient is used

## v0.5.1

- Fix `npm test`
- Added `forceRavenClient` option which forces to use RavenClient instead of the NativeClient

## v0.5.0

- Added support for installation with cocoapods see <https://docs.sentry.io/clients/react-native/#setup-with-cocoapods>
- Lowered minimum version requirement for `react-native` to `0.38.0`

## v0.4.0

- Added `ignoreModulesExclude` to exclude modules that are ignored by default for stacktrace merging
- Added `ignoreModulesInclude` to add additional modules that should be ignored for stacktrace merging<|MERGE_RESOLUTION|>--- conflicted
+++ resolved
@@ -2,15 +2,12 @@
 
 ## Unreleased
 
-<<<<<<< HEAD
-- build(ios): Bump sentry-cocoa to 7.2.0-beta.8 #1704
+- build(ios): Bump sentry-cocoa to 7.2.0-beta.9 #1704
 - build(android): Bump sentry-android to 5.1.0-beta.9 #1704
 - feat: Add app start measurements to the first transaction #1704
 - feat: Create an initial initial ui.load transaction by default #1704
-- feat: Add `enableAutoPerformanceTracking` flag that enables auto performance by default when tracing is enabled #1704
-
-=======
->>>>>>> ee8e7413
+- feat: Add `enableAutoPerformanceTracking` flag that enables auto performance when tracing is enabled #1704
+
 ## 2.7.0-beta.1
 
 - feat: Track stalls in the JavaScript event loop as measurements #1542
