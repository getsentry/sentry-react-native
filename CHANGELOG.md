# Changelog

## Unreleased

<<<<<<< HEAD
### Dependencies

- Bump CLI from v1.74.4 to v2.7.0 ([#2457](https://github.com/getsentry/sentry-react-native/pull/2457))
  - [changelog](https://github.com/getsentry/sentry-cli/blob/master/CHANGELOG.md#270)
  - [diff](https://github.com/getsentry/sentry-cli/compare/1.74.4...2.7.0)
=======
### Features

- Send react native js engine, turbo module, fabric flags and component stack in Event contexts ([#2552](https://github.com/getsentry/sentry-react-native/pull/2552))
>>>>>>> 5053bd78

## 5.0.0-alpha.6

- Latest changes from 4.6.1

### Features

- Add initial support for the RN New Architecture, backwards compatible RNSentry Turbo Module ([#2522](https://github.com/getsentry/sentry-react-native/pull/2522))

### Breaking changes

- New ReactNativeTracingOptions idleTimeoutMs and finalTimeoutMs replacing idleTimeout and maxTransactionDuration respectively ([#2481](https://github.com/getsentry/sentry-react-native/pull/2481))
- iOS min target 12.4, Android API min 21, min React Native version 0.70 ([#2522](https://github.com/getsentry/sentry-react-native/pull/2522))

### Dependencies

- Bump Android SDK from v6.4.3 to v6.5.0 ([#2535](https://github.com/getsentry/sentry-react-native/pull/2535))
  - [changelog](https://github.com/getsentry/sentry-java/blob/main/CHANGELOG.md#650)
  - [diff](https://github.com/getsentry/sentry-java/compare/6.4.3...6.5.0)
- Bump JavaScript SDK from v7.14.2 to v7.15.0 ([#2536](https://github.com/getsentry/sentry-react-native/pull/2536))
  - [changelog](https://github.com/getsentry/sentry-javascript/blob/master/CHANGELOG.md#7150)
  - [diff](https://github.com/getsentry/sentry-javascript/compare/7.14.2...7.15.0)

## 4.6.1

### Fixes

- Make `configureScope` callback safe [#2510](https://github.com/getsentry/sentry-react-native/pull/2510)
- Allows collecting app start and slow/frozen frames if Native SDK is inited manually [#2517](https://github.com/getsentry/sentry-react-native/pull/2517)
- Nested breadcrumb data on android was not treated correctly [#2519](https://github.com/getsentry/sentry-react-native/pull/2519)

### Dependencies

- Bump JavaScript SDK from v7.14.0 to v7.14.2 ([#2511](https://github.com/getsentry/sentry-react-native/pull/2511), [#2526](https://github.com/getsentry/sentry-react-native/pull/2526))
  - [changelog](https://github.com/getsentry/sentry-javascript/blob/master/CHANGELOG.md#7142)
  - [diff](https://github.com/getsentry/sentry-javascript/compare/7.14.0...7.14.2)
- Bump Cocoa SDK from v7.27.0 to v7.27.1 ([#2521](https://github.com/getsentry/sentry-react-native/pull/2521))
  - [changelog](https://github.com/getsentry/sentry-cocoa/blob/master/CHANGELOG.md#7271)
  - [diff](https://github.com/getsentry/sentry-cocoa/compare/7.27.0...7.27.1)
- Bump Android SDK from v6.4.2 to v6.4.3 ([#2520](https://github.com/getsentry/sentry-react-native/pull/2520))
  - [changelog](https://github.com/getsentry/sentry-java/blob/main/CHANGELOG.md#643)
  - [diff](https://github.com/getsentry/sentry-java/compare/6.4.2...6.4.3)

## 5.0.0-alpha.5

### Fixes

- Make `configureScope` callback safe [#2510](https://github.com/getsentry/sentry-react-native/pull/2510)

### Dependencies

- Bump JavaScript SDK from v7.14.0 to v7.14.1 ([#2511](https://github.com/getsentry/sentry-react-native/pull/2511))
  - [changelog](https://github.com/getsentry/sentry-javascript/blob/master/CHANGELOG.md#7141)
  - [diff](https://github.com/getsentry/sentry-javascript/compare/7.14.0...7.14.1)
- Bump Cocoa SDK from v7.27.0 to v7.27.1 ([#2521](https://github.com/getsentry/sentry-react-native/pull/2521))
  - [changelog](https://github.com/getsentry/sentry-cocoa/blob/master/CHANGELOG.md#7271)
  - [diff](https://github.com/getsentry/sentry-cocoa/compare/7.27.0...7.27.1)
- Bump Android SDK from v6.4.2 to v6.4.3 ([#2520](https://github.com/getsentry/sentry-react-native/pull/2520))
  - [changelog](https://github.com/getsentry/sentry-java/blob/main/CHANGELOG.md#643)
  - [diff](https://github.com/getsentry/sentry-java/compare/6.4.2...6.4.3)

## 4.6.0

### Fixes

- SDK Gracefully downgrades when callback throws an error ([#2502](https://github.com/getsentry/sentry-react-native/pull/2502))
- React Navigation v5 ignores when current route is undefined after state changed. ([#2484](https://github.com/getsentry/sentry-react-native/pull/2484))

### Features

- Add ClientReports ([#2496](https://github.com/getsentry/sentry-react-native/pull/2496))

### Sentry Self-hosted Compatibility

- Starting with version `4.6.0` of the `@sentry/react-native` package, [Sentry's self hosted version >= v21.9.0](https://github.com/getsentry/self-hosted/releases) is required or you have to manually disable sending client reports via the `sendClientReports` option. This only applies to self-hosted Sentry. If you are using [sentry.io](https://sentry.io), no action is needed.

### Dependencies

- Bump Cocoa SDK from v7.25.1 to v7.27.0 ([#2500](https://github.com/getsentry/sentry-react-native/pull/2500), [#2506](https://github.com/getsentry/sentry-react-native/pull/2506))
  - [changelog](https://github.com/getsentry/sentry-cocoa/blob/master/CHANGELOG.md#7270)
  - [diff](https://github.com/getsentry/sentry-cocoa/compare/7.25.1...7.27.0)
- Bump JavaScript SDK from v7.13.0 to v7.14.0 ([#2504](https://github.com/getsentry/sentry-react-native/pull/2504))
  - [changelog](https://github.com/getsentry/sentry-javascript/blob/master/CHANGELOG.md#7140)
  - [diff](https://github.com/getsentry/sentry-javascript/compare/7.13.0...7.14.0)

## 5.0.0-alpha.4

- Latest changes from 4.5.0

### Breaking changes

- New ReactNativeTracingOptions idleTimeoutMs and finalTimeoutMs replacing idleTimeout and maxTransactionDuration respectively ([#2481](https://github.com/getsentry/sentry-react-native/pull/2481))

## 4.5.0

### Features

- Add user feedback ([#2486](https://github.com/getsentry/sentry-react-native/pull/2486))
- Add typings for app hang functionality ([#2479](https://github.com/getsentry/sentry-react-native/pull/2479))

### Fixes

- Update warm/cold start span ops ([#2487](https://github.com/getsentry/sentry-react-native/pull/2487))
- Detect hard crash the same as native sdks ([#2480](https://github.com/getsentry/sentry-react-native/pull/2480))
- Integrations factory receives default integrations ([#2494](https://github.com/getsentry/sentry-react-native/pull/2494))

### Dependencies

- Bump Android SDK from v6.4.1 to v6.4.2 ([#2485](https://github.com/getsentry/sentry-react-native/pull/2485))
  - [changelog](https://github.com/getsentry/sentry-java/blob/main/CHANGELOG.md#642)
  - [diff](https://github.com/getsentry/sentry-java/compare/6.4.1...6.4.2)
- Bump JavaScript SDK from v7.12.1 to v7.13.0 ([#2478](https://github.com/getsentry/sentry-react-native/pull/2478))
  - [changelog](https://github.com/getsentry/sentry-javascript/blob/master/CHANGELOG.md#7130)
  - [diff](https://github.com/getsentry/sentry-javascript/compare/7.12.1...7.13.0)

## 4.4.0

### Features

- Add attachments support ([#2463](https://github.com/getsentry/sentry-react-native/pull/2463))

## 4.3.1

### Fixes

- ReactNativeTracingOptions maxTransactionDuration is in seconds ([#2469](https://github.com/getsentry/sentry-react-native/pull/2469))

### Dependencies

- Bump Cocoa SDK from v7.24.1 to v7.25.1 ([#2465](https://github.com/getsentry/sentry-react-native/pull/2465))
  - [changelog](https://github.com/getsentry/sentry-cocoa/blob/master/CHANGELOG.md#7251)
  - [diff](https://github.com/getsentry/sentry-cocoa/compare/7.24.1...7.25.1)

## 5.0.0-alpha.3

- Latest changes from 4.3.x

### Dependencies

- Bump Wizard from v2.0.0 to v2.2.0 ([#2460](https://github.com/getsentry/sentry-react-native/pull/2460))
  - [changelog](https://github.com/getsentry/sentry-wizard/blob/master/CHANGELOG.md#v220)
  - [diff](https://github.com/getsentry/sentry-wizard/compare/v2.0.0...v2.2.0)

## 4.3.0

### Features

- Add Transaction Source for Dynamic Sampling Context ([#2454](https://github.com/getsentry/sentry-react-native/pull/2454))

### Dependencies

- Bump Cocoa SDK from v7.23.0 to v7.24.1 ([#2456](https://github.com/getsentry/sentry-react-native/pull/2456))
  - [changelog](https://github.com/getsentry/sentry-cocoa/blob/master/CHANGELOG.md#7241)
  - [diff](https://github.com/getsentry/sentry-cocoa/compare/7.23.0...7.24.1)
- Bump Android SDK from v6.3.1 to v6.4.1 ([#2437](https://github.com/getsentry/sentry-react-native/pull/2437))
  - [changelog](https://github.com/getsentry/sentry-java/blob/main/CHANGELOG.md#641)
  - [diff](https://github.com/getsentry/sentry-java/compare/6.3.1...6.4.1)
- Bump JavaScript SDK from v7.9.0 to v7.12.1 ([#2451](https://github.com/getsentry/sentry-react-native/pull/2451))
  - [changelog](https://github.com/getsentry/sentry-javascript/blob/master/CHANGELOG.md#7121)
  - [diff](https://github.com/getsentry/sentry-javascript/compare/7.9.0...7.12.1)

## 4.2.4

### Fixes

- ReactNativeTracing wrongly marks transactions as deadline_exceeded when it reaches the idleTimeout ([#2427](https://github.com/getsentry/sentry-react-native/pull/2427))

## 5.0.0-alpha.2

- Latest changes from 4.2.x

## 5.0.0-alpha.1

### Fixes

- Auto linking for RN >= 0.69 ([#2332](https://github.com/getsentry/sentry-react-native/pull/2332))

## 4.2.3

### Fixes

- Bump Cocoa SDK to v7.23.0 ([#2401](https://github.com/getsentry/sentry-react-native/pull/2401))
  - [changelog](https://github.com/getsentry/sentry-cocoa/blob/master/CHANGELOG.md#7230)
  - [diff](https://github.com/getsentry/sentry-cocoa/compare/7.22.0...7.23.0)
- Bump Android SDK to v6.3.1 ([#2410](https://github.com/getsentry/sentry-react-native/pull/2410))
  - [changelog](https://github.com/getsentry/sentry-java/blob/main/CHANGELOG.md#631)
  - [diff](https://github.com/getsentry/sentry-java/compare/6.3.0...6.3.1)
- Bump JavaScript SDK to v7.9.0 ([#2412](https://github.com/getsentry/sentry-react-native/pull/2412))
  - [changelog](https://github.com/getsentry/sentry-javascript/blob/master/CHANGELOG.md#790)
  - [diff](https://github.com/getsentry/sentry-javascript/compare/7.7.0...7.9.0)

## 4.2.2

### Fixes

- Should not ignore `options.transport` function provided in `Sentry.init(...)` ([#2398](https://github.com/getsentry/sentry-react-native/pull/2398))

## 4.2.1

### Fixes

- SENTRY_DIST accepts non-number values on Android ([#2395](https://github.com/getsentry/sentry-react-native/pull/2395))

### Features

- Bump Cocoa SDK to v7.22.0 ([#2392](https://github.com/getsentry/sentry-react-native/pull/2392))
  - [changelog](https://github.com/getsentry/sentry-cocoa/blob/master/CHANGELOG.md#7220)
  - [diff](https://github.com/getsentry/sentry-cocoa/compare/7.21.0...7.22.0)

## 4.2.0

### Features

- Bump Cocoa SDK to v7.21.0 ([#2374](https://github.com/getsentry/sentry-react-native/pull/2374))
  - [changelog](https://github.com/getsentry/sentry-cocoa/blob/master/CHANGELOG.md#7210)
  - [diff](https://github.com/getsentry/sentry-cocoa/compare/7.20.0...7.21.0)
- Bump Android SDK to v6.3.0 ([#2380](https://github.com/getsentry/sentry-react-native/pull/2380))
  - [changelog](https://github.com/getsentry/sentry-java/blob/main/CHANGELOG.md#630)
  - [diff](https://github.com/getsentry/sentry-java/compare/6.1.4...6.3.0)
- Bump JavaScript SDK to v7.7.0 ([#2375](https://github.com/getsentry/sentry-react-native/pull/2375))
  - [changelog](https://github.com/getsentry/sentry-javascript/blob/master/CHANGELOG.md#770)
  - [diff](https://github.com/getsentry/sentry-javascript/compare/7.6.0...7.7.0)

## 4.1.3

### Fixes

- Solve reference to private cocoa SDK class ([#2369](https://github.com/getsentry/sentry-react-native/pull/2369))

## 4.1.2

### Fixes

- Set default unit for measurements ([#2360](https://github.com/getsentry/sentry-react-native/pull/2360))
- When using SENTRY_DIST env. var. on Android, SDK fails to convert to an Integer ([#2365](https://github.com/getsentry/sentry-react-native/pull/2365))

### Features

- Bump JavaScript SDK to v7.6.0 ([#2361](https://github.com/getsentry/sentry-react-native/pull/2361))
  - [changelog](https://github.com/getsentry/sentry-javascript/blob/master/CHANGELOG.md#760)
  - [diff](https://github.com/getsentry/sentry-javascript/compare/7.5.1...7.6.0)

## 4.1.1

### Features

- Bump Cocoa SDK to v7.20.0 ([#2341](https://github.com/getsentry/sentry-react-native/pull/2341), [#2356](https://github.com/getsentry/sentry-react-native/pull/2356))
  - [changelog](https://github.com/getsentry/sentry-cocoa/blob/master/CHANGELOG.md#7200)
  - [diff](https://github.com/getsentry/sentry-cocoa/compare/7.18.1...7.20.0)
- Bump JavaScript SDK to v7.5.1 ([#2342](https://github.com/getsentry/sentry-react-native/pull/2342), [#2350](https://github.com/getsentry/sentry-react-native/pull/2350))
  - [changelog](https://github.com/getsentry/sentry-javascript/blob/master/CHANGELOG.md#751)
  - [diff](https://github.com/getsentry/sentry-javascript/compare/7.3.1...7.5.1)

## 4.1.0

- Fix: Send DidBecomeActiveNotification when OOM enabled ([#2326](https://github.com/getsentry/sentry-react-native/pull/2326))
- Fix: SDK overwrites the user defined ReactNativeTracing ([#2319](https://github.com/getsentry/sentry-react-native/pull/2319))
- Bump Sentry JavaScript 7.3.1 ([#2306](https://github.com/getsentry/sentry-react-native/pull/2306))
  - [changelog](https://github.com/getsentry/sentry-javascript/blob/7.3.1/CHANGELOG.md)
  - [diff](https://github.com/getsentry/sentry-javascript/compare/7.1.1...7.3.1)
- Bump Sentry Cocoa 7.18.1 ([#2320](https://github.com/getsentry/sentry-react-native/pull/2320))
  - [changelog](https://github.com/getsentry/sentry-cocoa/blob/7.18.1/CHANGELOG.md)
  - [diff](https://github.com/getsentry/sentry-cocoa/compare/7.18.0...7.18.1)
- Bump Sentry Android 6.1.4 ([#2320](https://github.com/getsentry/sentry-react-native/pull/2320))
  - [changelog](https://github.com/getsentry/sentry-java/blob/6.1.4/CHANGELOG.md)
  - [diff](https://github.com/getsentry/sentry-java/compare/6.1.2...6.1.4)

## 4.0.2

- Fix Calculate the absolute number of Android versionCode ([#2313](https://github.com/getsentry/sentry-react-native/pull/2313))

## 4.0.1

- Filter out app start with more than 60s ([#2303](https://github.com/getsentry/sentry-react-native/pull/2303))

## 4.0.0

- Bump Sentry JavaScript 7.1.1 ([#2279](https://github.com/getsentry/sentry-react-native/pull/2279))
  - [changelog](https://github.com/getsentry/sentry-javascript/blob/7.1.1/CHANGELOG.md)
  - [diff](https://github.com/getsentry/sentry-javascript/compare/6.19.2...7.1.1)
- Bump Sentry Cocoa 7.18.0 ([#2303](https://github.com/getsentry/sentry-react-native/pull/2303))
  - [changelog](https://github.com/getsentry/sentry-cocoa/blob/7.18.0/CHANGELOG.md)
  - [diff](https://github.com/getsentry/sentry-cocoa/compare/7.11.0...7.18.0)
- Bump Sentry Android 6.1.2 ([#2303](https://github.com/getsentry/sentry-react-native/pull/2303))
  - [changelog](https://github.com/getsentry/sentry-java/blob/6.1.2/CHANGELOG.md)
  - [diff](https://github.com/getsentry/sentry-java/compare/5.7.0...6.1.2)

## Breaking changes

By bumping Sentry Javascript, new breaking changes were introduced, to know more what was changed, check the [breaking changes changelog](https://github.com/getsentry/sentry-javascript/blob/7.0.0/CHANGELOG.md#breaking-changes) from Sentry Javascript.

## 4.0.0-beta.5

- Fix warning missing DSN on BrowserClient. ([#2294](https://github.com/getsentry/sentry-react-native/pull/2294))

## 4.0.0-beta.4

- Bump Sentry Cocoa 7.17.0 ([#2300](https://github.com/getsentry/sentry-react-native/pull/2300))
  - [changelog](https://github.com/getsentry/sentry-cocoa/blob/7.17.0/CHANGELOG.md)
  - [diff](https://github.com/getsentry/sentry-cocoa/compare/7.16.1...7.17.0)
- Bump Sentry Android 6.1.1 ([#2300](https://github.com/getsentry/sentry-react-native/pull/2300))
  - [changelog](https://github.com/getsentry/sentry-java/blob/6.1.1/CHANGELOG.md)
  - [diff](https://github.com/getsentry/sentry-java/compare/6.0.0...6.1.1)

## 4.0.0-beta.3

- Bump Sentry Cocoa 7.16.1 ([#2279](https://github.com/getsentry/sentry-react-native/pull/2283))
  - [changelog](https://github.com/getsentry/sentry-cocoa/blob/7.16.1/CHANGELOG.md)
  - [diff](https://github.com/getsentry/sentry-cocoa/compare/7.11.0...7.16.1)

## 4.0.0-beta.2

- Bump Sentry JavaScript 7.1.1 ([#2279](https://github.com/getsentry/sentry-react-native/pull/2279))
  - [changelog](https://github.com/getsentry/sentry-javascript/blob/7.1.1/CHANGELOG.md)
  - [diff](https://github.com/getsentry/sentry-javascript/compare/7.0.0...7.1.1)
- Bump Sentry Android 6.0.0 ([#2281](https://github.com/getsentry/sentry-react-native/pull/2281))
  - [changelog](https://github.com/getsentry/sentry-java/blob/6.0.0/CHANGELOG.md)
  - [diff](https://github.com/getsentry/sentry-java/compare/5.7.0...6.0.0)

## 4.0.0-beta.1

- Bump Sentry JavaScript 7.0.0 ([#2250](https://github.com/getsentry/sentry-react-native/pull/2250))
  - [changelog](https://github.com/getsentry/sentry-javascript/blob/7.0.0/CHANGELOG.md)
  - [diff](https://github.com/getsentry/sentry-javascript/compare/6.19.2...7.0.0)

## Breaking changes

By bumping Sentry Javascript, new breaking changes were introduced, to know more what was changed, check the [breaking changes changelog](https://github.com/getsentry/sentry-javascript/blob/7.0.0/CHANGELOG.md#breaking-changes) from Sentry Javascript.

## 3.4.3

- feat: Support macOS (#2240) by @ospfranco

## 3.4.2

- fix: Fix cold start appearing again after js bundle reload on Android. #2229

## 3.4.1

- fix: Make withTouchEventBoundary options optional #2196

## 3.4.0

### Various fixes & improvements

- Bump: @sentry/javascript dependencies to 6.19.2 (#2175) by @marandaneto

## 3.3.6

- fix: Respect given release if no dist is given during SDK init (#2163)
- Bump: @sentry/javascript dependencies to 6.19.2 (#2175)

## 3.3.5

- Bump: Sentry Cocoa to 7.11.0 and Sentry Android to 5.7.0 (#2160)

## 3.3.4

- fix(android): setContext serializes as context for Android instead of extra (#2155)
- fix(android): Duplicate Breadcrumbs when captuing messages #2153

## 3.3.3

- Bump: Sentry Cocoa to 7.10.2 and Sentry Android to 5.6.3 (#2145)
- fix(android): Upload source maps correctly regardless of version codes #2144

## 3.3.2

- fix: Do not report empty measurements #1983
- fix(iOS): Bump Sentry Cocoa to 7.10.1 and report slow and frozen measurements (#2132)
- fix(iOS): Missing userId on iOS when the user is not set in the Scope (#2133)

## 3.3.1

- feat: Support setting maxCacheItems #2102
- fix: Clear transaction on route change for React Native Navigation #2119

## 3.3.0

- feat: Support enableNativeCrashHandling for iOS #2101
- Bump: Sentry Cocoa 7.10.0 #2100
- feat: Touch events now track components with `sentry-label` prop, falls back to `accessibilityLabel` and then finally `displayName`. #2068
- fix: Respect sentryOption.debug setting instead of #DEBUG build flag for outputting logs #2039
- fix: Passing correct mutableOptions to iOS SDK (#2037)
- Bump: Bump @sentry/javascript dependencies to 6.17.9 #2082
- fix: Discard prior transactions on react navigation dispatch #2053

## 3.2.14-beta.2

- feat: Touch events now track components with `sentry-label` prop, falls back to `accessibilityLabel` and then finally `displayName`. #2068
- fix: Respect sentryOption.debug setting instead of #DEBUG build flag for outputting logs #2039
- fix: Passing correct mutableOptions to iOS SDK (#2037)
- Bump: Bump @sentry/javascript dependencies to 6.17.9 #2082

## 3.2.14-beta.1

- fix: Discard prior transactions on react navigation dispatch #2053

## 3.2.13

- fix(deps): Add `@sentry/wizard` back in as a dependency to avoid missing dependency when running react-native link. #2015
- Bump: sentry-cli to 1.72.0 #2016

## 3.2.12

- fix: fetchNativeDeviceContexts returns an empty Array if no Device Context available #2002
- Bump: Sentry Cocoa 7.9.0 #2011

## 3.2.11

- fix: Polyfill the promise library to permanently fix unhandled rejections #1984

## 3.2.10

- fix: Do not crash if androidx.core isn't available on Android #1981
- fix: App start measurement on Android #1985
- Bump: Sentry Android to 5.5.2 #1985

## 3.2.9

- Deprecate initialScope in favor of configureScope #1963
- Bump: Sentry Android to 5.5.1 and Sentry Cocoa to 7.7.0 #1965

## 3.2.8

### Various fixes & improvements

- replace usage of master to main (30b44232) by @marandaneto

## 3.2.7

- fix: ReactNavigationV4Instrumentation null when evaluating 'state.routes' #1940
- fix: ConcurrentModification exception for frameMetricsAggregator #1939

## 3.2.6

- feat(android): Support monorepo in gradle plugin #1917
- fix: Remove dependency on promiseRejectionTrackingOptions #1928

## 3.2.5

- fix: Fix dynamic require for promise options bypassing try catch block and crashing apps #1923

## 3.2.4

- fix: Warn when promise rejections won't be caught #1886
- Bump: Sentry Android to 5.4.3 and Sentry Cocoa to 7.5.4 #1920

## 3.2.3

### Various fixes & improvements

- fix(ios): tracesSampler becomes NSNull in iOS and the app cannot be started (#1872) by @marandaneto

## 3.2.2

- Bump Sentry Android SDK to 5.3.0 #1860

## 3.2.1

### Various fixes & improvements

- feat(ios): Missing config `enableOutOfMemoryTracking` on iOS/Mac (#1858) by @marandaneto

## 3.2.0

- feat: Routing instrumentation will emit breadcrumbs on route change and set route tag #1837
- Bump Sentry Android SDK to 5.2.4 ([#1844](https://github.com/getsentry/sentry-react-native/pull/1844))

  - [changelog](https://github.com/getsentry/sentry-java/blob/5.2.4/CHANGELOG.md)
  - [diff](https://github.com/getsentry/sentry-java/compare/5.2.0...5.2.4)

- Bump Sentry Cocoa SDK to 7.4.8 ([#1856](https://github.com/getsentry/sentry-react-native/pull/1856))
  - [changelog](https://github.com/getsentry/sentry-cocoa/blob/7.4.8/CHANGELOG.md)
  - [diff](https://github.com/getsentry/sentry-cocoa/compare/7.3.0...7.4.8)

## 3.2.0-beta.2

- fix: Type React Native Navigation instrumentation constructor argument as unknown to avoid typescript errors #1817

## 3.2.0-beta.1

- feat: Routing instrumentation for React Native Navigation #1774

## 3.1.1

- Bump Sentry Android SDK to 5.2.0 ([#1785](https://github.com/getsentry/sentry-react-native/pull/1785))

  - [changelog](https://github.com/getsentry/sentry-java/blob/5.2.0/CHANGELOG.md)
  - [diff](https://github.com/getsentry/sentry-java/compare/5.1.2...5.2.0)

- Bump Sentry Cocoa SDK to 7.3.0 ([#1785](https://github.com/getsentry/sentry-react-native/pull/1785))
  - [changelog](https://github.com/getsentry/sentry-cocoa/blob/7.3.0/CHANGELOG.md)
  - [diff](https://github.com/getsentry/sentry-cocoa/compare/7.2.6...7.3.0)

## 3.1.0

- Feat: Allow custom release for source map upload scripts #1548
- ref: Remove v5 prefix from react navigation instrumentation to support v6 #1768

## 3.0.3

- Fix: Set Java 8 for source and target compatibility if not using AGP >= 4.2.x (#1763)

## 3.0.2

- Bump: Android tooling API 30 (#1761)

## 3.0.1

- fix: Add sentry-cli as a dependency #1755

## 3.0.0

- feat: Align `event.origin`, `event.environment` with other hybrid sdks #1749
- feat: Add native sdk package info onto events #1749
- build(js): Bump sentry-javascript dependencies to 6.12.0 #1750
- fix: Fix native frames not being added to transactions #1752
- build(android): Bump sentry-android to 5.1.2 #1753
- build(ios): Bump sentry-cocoa to 7.2.6 #1753
- fix: Move @sentry/wizard dependency to devDependencies #1751

## 3.0.0-beta.3

- feat: Add `wrap` wrapper method with profiler and touch event boundary #1728
- feat: App-start measurements, if using the `wrap` wrapper, will now finish on the root component mount #1728

## 3.0.0-beta.2

- feat: Native slow/frozen frames measurements #1711

## 3.0.0-beta.1

- build(ios): Bump sentry-cocoa to 7.2.0-beta.9 #1704
- build(android): Bump sentry-android to 5.1.0-beta.9 #1704
- feat: Add app start measurements to the first transaction #1704
- feat: Create an initial initial ui.load transaction by default #1704
- feat: Add `enableAutoPerformanceTracking` flag that enables auto performance when tracing is enabled #1704

## 2.7.0-beta.1

- feat: Track stalls in the JavaScript event loop as measurements #1542

## 2.6.2

- fix: Fix the error handler (error dialog) not called in dev #1712

## 2.6.1

- build(ios): Bump sentry-cocoa to 7.1.4 #1700

## 2.6.0

- feat: Support the `sendDefaultPii` option. #1634
- build(android): Bump sentry-android to 5.1.0-beta.2 #1645
- fix: Fix transactions on Android having clock drift and missing span data #1645

## 2.5.2

- fix: Fix `Sentry.close()` not correctly resolving the promise on iOS. #1617
- build(js): Bump sentry-javascript dependencies to 6.7.1 #1618

## 2.5.1

- fix: Fatal uncaught events should be tagged handled:false #1597
- fix: Fix duplicate breadcrumbs on Android #1598

## 2.5.0

### Dependencies

- build(js): Bump sentry-javascript dependencies to 6.5.1 #1588
- build(ios): Bump sentry-cocoa to 7.0.0 and remove setLogLevel #1459
- build(android): Bump sentry-android to 5.0.1 #1576

### Features

- feat: `Sentry.flush()` to flush events to disk and returns a promise #1547
- feat: `Sentry.close()` method to fully disable the SDK on all layers and returns a promise #1457

### Fixes

- fix: Process "log" levels in breadcrumbs before sending to native #1565

## 2.5.0-beta.1

- build(ios): Bump sentry-cocoa to 7.0.0 and remove setLogLevel #1459
- feat: Close method to fully disable the SDK on all layers #1457
- build(android): Bump Android SDK to 5.0.0-beta.1 #1476

## 2.4.3

- fix: Use the latest outbox path from hub options instead of private options #1529

## 2.4.2

- fix: enableNative: false should take precedence over autoInitializeNativeSdk: false #1462

## 2.4.1

- fix: Type navigation container ref arguments as any to avoid TypeScript errors #1453

## 2.4.0

- fix: Don't call `NATIVE.fetchRelease` if release and dist already exists on the event #1388
- feat: Add onReady callback that gets called after Native SDK init is called #1406

## 2.3.0

- feat: Re-export Profiler and useProfiler from @sentry/react #1372
- fix(performance): Handle edge cases in React Navigation routing instrumentation. #1365
- build(android): Bump sentry-android to 4.3.0 #1373
- build(devtools): Bump @sentry/wizard to 1.2.2 #1383
- build(js): Bump sentry-javascript dependencies to 6.2.1 #1384
- feat(performance): Option to set route change timeout in routing instrumentation #1370

## 2.2.2

- fix: Fix unhandled promise rejections not being tracked #1367

## 2.2.1

- build(js): Bump @sentry/\* dependencies on javascript to 6.2.0 #1354
- fix: Fix react-dom dependency issue. #1354
- build(android): Bump sentry-android to 4.1.0 #1334

## 2.2.0

- Bump: sentry-android to v4.0.0 #1309
- build(ios): Bump sentry-cocoa to 6.1.4 #1308
- fix: Handle auto session tracking start on iOS #1308
- feat: Use beforeNavigate in routing instrumentation to match behavior on JS #1313
- fix: React Navigation Instrumentation starts initial transaction before navigator mount #1315

## 2.2.0-beta.0

- build(ios): Bump sentry-cocoa to 6.1.3 #1293
- fix: pass maxBreadcrumbs to Android init
- feat: Allow disabling native SDK initialization but still use it #1259
- ref: Rename shouldInitializeNativeSdk to autoInitializeNativeSdk #1275
- fix: Fix parseErrorStack that only takes string in DebugSymbolicator event processor #1274
- fix: Only set "event" type in envelope item and not the payload #1271
- build: Bump JS dependencies to 5.30.0 #1282
- fix: Add fallback envelope item type to iOS. #1283
- feat: Auto performance tracing with XHR/fetch, and routing instrumentation #1230

## 2.1.1

- build(android): Bump `sentry-android` to 3.2.1 #1296

## 2.1.0

- feat: Include @sentry/tracing and expose startTransaction #1167
- feat: A better sample app to showcase the SDK and especially tracing #1168
- build(js): Bump @sentry/javascript dependencies to 5.28.0. #1228
- build(android): Bump `sentry-android` to 3.2.0 #1208

## 2.0.2

- build(ios): Bump `sentry-cocoa` to 6.0.9 #1200

## 2.0.1

- build(ios): Bump `sentry-cocoa` to 6.0.8. #1188
- fix(ios): Remove private imports and call `storeEnvelope` on the client. #1188
- fix(ios): Lock specific version in podspec. #1188
- build(android): Bump `sentry-android` to 3.1.3. #1177
- build(deps): Bump @sentry/javascript deps to version-locked 5.27.4 #1199

## 2.0.0

- build(android): Changes android package name from `io.sentry.RNSentryPackage` to `io.sentry.react.RNSentryPackage` (Breaking). #1131
- fix: As auto session tracking is now on by default, allow user to pass `false` to disable it. #1131
- build: Bump `sentry-android` to 3.1.0. #1131
- build: Bump `sentry-cocoa` to 6.0.3. #1131
- feat(ios): Use `captureEnvelope` on iOS/Mac. #1131
- feat: Support envelopes with type other than `event`. #1131
- feat(android): Add enableNdkScopeSync property to ReactNativeOptions. #1131
- feat(android): Pass attachStacktrace option property down to android SDK. #1131
- build(js): Bump @sentry/javascript dependencies to 5.27.1. #1156

## 1.9.0

- fix: Only show the "Native Sentry SDK is disabled" warning when `enableNative` is false and `enableNativeNagger` is true. #1084
- build: Bump @sentry/javascript dependencies to 5.25.0. #1118

## 1.8.2

- build: Bump @sentry/javascript dependencies to 5.24.2 #1091
- fix: Add a check that `performance` exists before using it. #1091

## 1.8.1

- build: Bump @sentry/javascript dependencies to 5.24.1 #1088
- fix: Fix timestamp offset issues due to issues with `performance.now()` introduced in React Native 0.63. #1088

## 1.8.0

- feat: Support MacOS #1068
- build: Bump @sentry/javascript dependencies to 5.23.0 #1079
- fix: Only call native deviceContexts on iOS #1061
- fix: Don't send over Log and Critical levels over native bridge #1063

## 1.7.2

- meta: Move from Travis CI to Github Actions #1019
- ref: Drop TSLint in favor of ESLint #1023
- test: Add basic end-to-end tests workflow #945
- Bump: sentry-android to v2.3.1

## 1.7.1

- build: Bump sentry-cocoa to 5.2 #1011
- fix: App Store submission for Mac apps getsentry/sentry-cocoa#635
- fix: Use the release and dist set in init options over native release #1009
- fix: assign default options before enableNative check #1007

## 1.7.0

- fix: Use `LogBox` instead of `YellowBox` if possible. #989
- fix: Don't add `DeviceContext` default integration if `enableNative` is set to `false`. #993
- fix: Don't log "Native Sentry SDK is disabled" if `enableNativeNagger` is set to `false`. #993
- feat: Migrate to `@sentry/react` from `@sentry/browser` and expose `ErrorBoundary` & the redux enhancer. #1005

## 1.6.3

- feat: Touch events take Regex for ignoreNames & add tests #973

## 1.6.2

- fix: Don't prefix app:/// to "native" filename as well #957
- feat: Add sdk_info to envelope header on Android. #958

## 1.6.1

- Bump `sentry-cocoa` `5.1.8`

## 1.6.0

- feat: Log component tree with all touch events #952
- fix: Fix appending app:/// prefix to [native code] #946
- Bump `@sentry/*` to `^5.19.0`
- Bump `sentry-cocoa` `5.1.6`

## 1.5.0

- feat: Track touch events as breadcrumbs #939
- fix: Serialize the default user keys in setUser #926
- Bump android 2.2.0 #942
- fix(android): Fix unmapped context keys being overwritten on Android.

## 1.4.5

- fix: Fix Native Wrapper not checking enableNative setting #919

## 1.4.4

- Bump cocoa 5.1.4
- fix(ios): We only store the event in release mode #917

## 1.4.3

- Extend Scope methods to set native scope too. #902
- Bump android 2.1.6
- Bump `@sentry/*` to `^5.16.1`
- Bump cocoa 5.1.3

## 1.4.2

- Bump android 2.1.4 #891
- Expose session timeout. #887
- Added `event.origin` and `event.environment` tags to determine where events originate from. #890

## 1.4.1

- Filtered out `options` keys passed to `init` that would crash native. #885

## 1.4.0

- Remove usages of RNSentry to a native wrapper (#857)
- Bump android 2.1.3 (#858)
- Bump cocoa 5.1.0 (#870)
- Accept enableAutoSessionTracking (#870)
- Don't attach Android Threads (#866)
- Refactored startWithDsnString to be startWithOptions. (#860)

## 1.3.9

- Bump `@sentry/wizard` to `1.1.4`

## 1.3.8

- Fixes a bug in `DebugSymbolicator`

## 1.3.7

- Bump `@sentry/wizard` to `1.1.2`

## 1.3.6

- Bump `@sentry/*` to `^5.15.4`

## 1.3.5

- Bump `@sentry/*` to `^5.15.2`

## 1.3.4

- Bump `@sentry/*` to `^5.15.1`
- Fix a bug in DebugSymbolicator to fetch the correct file
- Bump to `io.sentry:sentry-android:2.0.2`

## 1.3.3

- Fix sourcemap path for Android and `react-native` version `< 0.61`
- Expose Android SDK in Java

## 1.3.2

- Bump `io.sentry:sentry-android:2.0.0`
- Fixes a bug on Android when sending events with wrong envelope size

## 1.3.1

- Bump `@sentry/wizard` to `1.1.1` fixing iOS release identifiers
- console.warn und unhandled rejections in DEV

## 1.3.0

- Bump `io.sentry:sentry-android:2.0.0-rc04`
- Added support for Hermes runtime!!
- Fixed a lot of issues on Android
- NDK support

## 1.2.2

- fix(android): Crash if stacktrace.frames is empty (#742)

## 1.2.1

- Bump `io.sentry:sentry-android:1.7.29`

## 1.2.0

- Bump `@sentry/*` to `^5.10.0`
- Allow overriding sentry.properties location (#722)

## 1.1.0

- Bump `@sentry/*` to `^5.9.0`
- fix(android): Feedback not working (#706)
- fix(types): Fix type mismatch when copying breadcrumb `type` (#693)

## 1.0.9

- Fixed an issue where breadcrumbs failed to be copied correctly

## 1.0.8

- Fix missing `type`, miscast `status_code` entries in Android breadcrumbs

## 1.0.7

- Store `environment`, `release` & `dist` on native iOS and Android clients in case of an native crash

## 1.0.6

- Fix error message to guide towards correct docs page

## 1.0.5

- Convert `message` in Java to string if it's a map (#653)

## 1.0.4

- Also catch `ClassCastException` to support react-native versions < 0.60 (#651)

## 1.0.3

- Expose `BrowserIntegrations` to change browser integrations (#639)

## 1.0.2

- Fixes `breadcrumb.data` cast if it's not a hashmap (#651)

## 1.0.1

- Fixed typo in `RNSentry.m` (#658)

## 1.0.0

This is a new major release of the Sentry's React Native SDK rewritten in TypeScript.
This SDK is now unified with the rest of our JavaScript SDKs and published under a new name `@sentry/react-native`.
It uses `@sentry/browser` and both `sentry-cocoa` and `sentry-android` for native handling.

This release is a breaking change an code changes are necessary.

New way to import and init the SDK:

```js
import * as Sentry from "@sentry/react-native";

Sentry.init({
  dsn: "DSN",
});
```

## 0.43.2

- Add a check for an empty stacktrace on Android (#594)

## 0.43.1

- Bump `raven-js` `3.27.1`

## 0.43.0

- Bump `sentry-wizard` `0.13.0`

## 0.42.0

- Bump `sentry-cocoa` `4.2.1`
- Fix a bug where environment was correctly set
- Only upload source maps in gradle if non debug build

## 0.41.1

- Fix bump version script

## 0.41.0

- Update android build tools and gradle scripts to be compatible with latest version
- Fix support to build on windows

## 0.40.3

- Bump `sentry-cocoa` `4.1.3`

## 0.40.2

- Fix import for ArrayList and ReadableArray on Android, Fixes #511

## 0.40.1

- Use `buildToolsVersion` in build.gradle

## 0.40.0

- Add fingerprint support for iOS/Android, Fixes #407
- Add support for tvOS

## v0.39.1

- Bump `@sentry/wizard` `0.12.1`
- Add constructor for `RNSentryPackage.java`, Fixes #490

## v0.39.0

- `react-native-sentry >= 0.39.0` requires `react-native >= 0.56.0`
- [Android] Bumping of gradle deps

```
compileSdkVersion 26
buildToolsVersion '26.0.3'
...
targetSdkVersion 26
```

- [Android] Use `sentry-android` `1.7.5`
- Bump `@sentry/wizard` `0.11.0`
- Bump `sentry-cocoa` `4.1.0`
- Use new SDK identifier `sentry.javascript.react-native`

## v0.38.3

- Bump `@sentry/wizard` `0.10.2`

## v0.38.2

- [Android] Use `sentry-android` `1.7.4`

## v0.38.1

- [Android] set empty message to prevent breadcrumb exception

## v0.38.0

- [Android] Remove requirement to pass in `MainApplication` `new RNSentryPackage(MainApplication.this)`

## v0.37.1

- [Android] Call event callbacks even on failure to trigger crashes when device is offline

## v0.37.0

- Revert change to podspec file
- Add support for transaction instead of culprit
- Add equalsIgnoreCase to gradle release name compare
- Bump sentry-java to 1.7.3

## v0.36.0

- Bump raven-js to 3.24.2
- Fixed #391

## v0.35.4

- Bump sentry-cocoa to 3.12.4

## v0.35.3

- Fix wizard command

## v0.35.2

- Fixed #374

## v0.35.1

- Bump sentry-cocoa to 3.12.0

## v0.35.0

- Fixes an issue where error will not be reported to Sentry.

## v0.34.1

- Fixed #354

## v0.34.0

- Fixed #353
- Fixed #347
- Fixed #346
- Fixed #342

## v0.33.0

- Add pro guard default rule @kazy1991
- Exposed crashedLastLaunch for iOS @monotkate
- Fixed #337
- Fixed #333
- Fixed #331
- Fixed #322

## v0.32.1

- Update sentry-wizard

## v0.32.0

### Breaking changes

### Migration guide upgrading from < 0.32.0

Since we now use `@sentry/wizard` for linking with out new `@sentry/cli` package, the old
`sentry-cli-bin` package has been deprecated.
You have to search your codebase for `sentry-cli-binary` and replace it with `@sentry/cli`.
There are few places where we put it during the link process:

- In both `sentry.properties` files in `ios`/`android` folder
- In your Xcode build scripts once in `Bundle React Native code and images` and once in `Upload Debug Symbols to Sentry`

So e.g.:

The `Upload Debug Symbols to Sentry` build script looks like this:

```
export SENTRY_PROPERTIES=sentry.properties
../node_modules/sentry-cli-binary/bin/sentry-cli upload-dsym
```

should be changed to this:

```
export SENTRY_PROPERTIES=sentry.properties
../node_modules/@sentry/cli/bin/sentry-cli upload-dsym
```

### General

- Bump `@sentry/wizard` to `0.7.3`
- Bump `sentry-cocoa` to `3.10.0`
- Fixed #169

## v0.31.0

- Use <https://github.com/getsentry/sentry-wizard> for setup process

## v0.30.3

- Fix podspec file
- Fix gradle regex to allow number in projectname

## v0.30.2

Updated npm dependencies

## v0.30.1

Deploy and release over Probot

## v0.30.0

Refactored iOS to use shared component from sentry-cocoa.
Also squashed many little bugs on iOS.

- Fixed #281
- Fixed #280

## v0.29.0

- Fixed #275
- Fixed #274
- Fixed #272
- Fixed #253

## v0.28.0

We had to rename `project.ext.sentry` to `project.ext.sentryCli` because our own proguard gradle plugin was conflicting with the name.
The docs already reflect this change.

- #257

We now use the `mainThread` to report errors to `RNSentry`. This change is necessary in order for react-native to export constants.
This change shouldn't impact anyone using `react-native-sentry` since most of the "heavy" load was handled by `sentry-cocoa` in its own background queue anyway.

- #259
- #244

Bump `sentry-cocoa` to `3.8.3`

## v0.27.0

We decided to deactivate stack trace merging by default on iOS since it seems to unstable right now.
To activate it set:

```js
Sentry.config("___DSN___", {
  deactivateStacktraceMerging: false,
});
```

We are looking into ways making this more stable and plan to re-enable it again in the future.

## v0.26.0

- Added `setShouldSendCallback` #250

## v0.25.0

- Fix a bug in gradle script that trigged the sourcemap upload twice
- Fixed #245
- Fixed #234

## v0.24.2

- Fixed <https://github.com/getsentry/react-native-sentry/issues/241>

## v0.24.1

- Bump `sentry-cli` version to `1.20.0`

## v0.24.0

- Fix frame urls when only using `raven-js`
- Upgrade `sentry-java` to `1.5.3`
- Upgrade `sentry-cocoa` to `3.8.1`
- Added support for `sampleRate` option

## v0.23.2

- Fixed #228 again ¯\\_(ツ)_/¯

## v0.23.1

- Fixed #228

## v0.23.0

- Add more event properties for `setEventSentSuccessfully` callback on Android

## v0.22.0

- Fixed #158
- Add

```groovy
project.ext.sentry = [
    logLevel: "debug",
    flavorAware: true
]
```

should be before:
`apply from: "../../node_modules/react-native-sentry/sentry.gradle"`
This enables `sentry-cli` debug output on android builds, also adds flavor aware `sentry.properties` files.

## v0.21.2

- Fixing device farm tests

## v0.21.1

- Store event on release and send on next startup.

## v0.21.0

- Fixed an issue where javascript error wasn't sent everytime

## v0.20.0

- Bump `sentry-cocoa` to `3.6.0`

## v0.19.0

- Make `userId` optional for user context
- Bump `sentry-cocoa` to `3.5.0`

## v0.18.0

- Bump `sentry-java` to `1.5.1`
- Fix linking step
- Bump `raven-js` to `3.17.0`

## v0.17.1

- Fixed #190

## v0.17.0

- Fix `disableNativeIntegration` proptery to use right transport

## v0.16.2

- Remove send callback when native integration isn't available.

## v0.16.1

- Removed strange submodule

## v0.16.0

- Bump `sentry-java` to `1.4.0`
- Bump `sentry-cocoa` to `3.4.2`
- Fixed #182
- Fixed path detection of sentry-cli

## v0.15.1

- Fixed last release

## v0.15.0

- Added compatiblity for react-native `0.47.0`
- Fixed #169
- Fixed #106
- Bumped `sentry-cocoa` to `3.3.3`

Also added integration tests running on AWS Device Farm.

## v0.14.16

- Fixed #124

## v0.14.12

- Updated to `sentry-cocoa` `3.1.2`
- Fixed #156

## v0.14.11

- Fixed #166

## v0.14.10

- Fixed #161

## v0.14.9

Fixed #163

## v0.14.8

- Fixed #159
- Fixes breadcrumb tracking on android

## v0.14.7

- Improve performance for `react-native >= 0.46`

## v0.14.6

- Bump `sentry-cocoa` and `KSCrash`

## v0.14.5

- Push Podspec to `sentry-cocoa` `3.1.2`

## v0.14.4

- Removed example project from repo
- Make sure native client is only initialized once

## v0.14.3

- Revert to `23.0.1` android build tools

## v0.14.2

- Fixes #131

## v0.14.1

- Bump `raven-js` `3.16.1`
- Fixes #136

## v0.14.0

- Allowing calls to Sentry without calling `install()`
- Add internal logging if `logLevel >= SentryLog.Debug`
- Use `sentry-cocoa` `3.1.2`

## v0.13.3

- Fixes #67

## v0.13.2

- Fixes #116
- Fixes #51

## v0.13.1

- Fixed Android version dependency

## v0.13.0

- Overhauled internal handling of exceptions
- Updated iOS and Android native dependencies

## v0.12.12

- Fixes #105
- Added option `disableNativeIntegration`

## v0.12.11

- Use sentry-cocoa `3.0.9`
- Fixes #100

## v0.12.10

- Update `raven-js` to `3.16.0`
- Update `sentry-cocoa` to `3.0.8`
- Fixes #64
- Fixes #57

## v0.12.8

- Fix typo

## v0.12.9

- Add support on iOS for stacktrace merging and `react-native 0.45`

## v0.12.7

- Fixes #92

## v0.12.6

- Fixes #95

## v0.12.5

- Fixes #91 #87 #82 #63 #54 #48

## v0.12.3

- Fixed #90

## v0.12.2

- Fixed #90

## v0.12.4

- Fixed #94

## v0.12.1

- Use `3.0.7` `sentry-cocoa` in Podspec

## v0.12.0

- Removed `RSSwizzle` use `SentrySwizzle` instead

## v0.11.8

Update Podspec to use `Sentry/KSCrash`

## v0.11.7

- Fix `duplicate symbol` `RSSwizzle` when using CocoaPods

## v0.11.6

- Use `sentry-cocoa` `3.0.1`

## v0.11.5

- Fix <https://github.com/getsentry/react-native-sentry/issues/77>

## v0.11.4

- Use android buildToolsVersion 23.0.1

## v0.11.3

- Fix Xcode archive to not build generic archive

## v0.11.2

- Fix Xcode archiving

## v0.11.1

- Using latest version of `sentry-cocoa`

## v0.11.0

This is a big release because we switched our internal iOS client from swift to objc which drastically improve the setup experience and compatibility.

We also added support for codepush, please check the docs <https://docs.sentry.io/clients/react-native/codepush/> for more information.

After updating run `react-native unlink react-native-sentry` and `react-native link react-native-sentry` again in order to setup everything correctly.

## v0.10.0

- Greatly improved the linking process. Check out our docs for more information <https://docs.sentry.io/clients/react-native/>

## v0.9.1

- Update to sentry 2.1.11 which fixes a critical bug regarding sending requests on iOS

## v0.9.0

- Improve link and unlink scripts

## v0.8.5

- Fixed: bad operand types for binary operator

## v0.8.4

- Put execution on iOS into a background thread
- Add parameter checks on android

## v0.8.3

- Bump sentry version to 2.1.10 to fix releases

## v0.8.2

- Updated podspec thx @alloy

## v0.8.1

- Added command to package json to inject MainApplication.java into RNSentryPackage

## v0.8.0

- Added native android support
- raven-js is always used we use the native clients for sending events and add more context to them

## v0.7.0

- Bump KSCrash and Sentry version

## v0.6.0

Use `raven-js` internally instead switching between native and raven-js.

Native client will be used when available.

Alot of API changes to more like `raven-js`

## v0.5.3

- Fix import for

```objc
#if __has_include(<React/RNSentry.h>)
#import <React/RNSentry.h> // This is used for versions of react >= 0.40
#else
#import "RNSentry.h" // This is used for versions of react < 0.40
#endif
```

## v0.5.2

- Prefix filepath with `app://` if RavenClient is used

## v0.5.1

- Fix `npm test`
- Added `forceRavenClient` option which forces to use RavenClient instead of the NativeClient

## v0.5.0

- Added support for installation with cocoapods see <https://docs.sentry.io/clients/react-native/#setup-with-cocoapods>
- Lowered minimum version requirement for `react-native` to `0.38.0`

## v0.4.0

- Added `ignoreModulesExclude` to exclude modules that are ignored by default for stacktrace merging
- Added `ignoreModulesInclude` to add additional modules that should be ignored for stacktrace merging<|MERGE_RESOLUTION|>--- conflicted
+++ resolved
@@ -2,17 +2,15 @@
 
 ## Unreleased
 
-<<<<<<< HEAD
+### Features
+
+- Send react native js engine, turbo module, fabric flags and component stack in Event contexts ([#2552](https://github.com/getsentry/sentry-react-native/pull/2552))
+
 ### Dependencies
 
 - Bump CLI from v1.74.4 to v2.7.0 ([#2457](https://github.com/getsentry/sentry-react-native/pull/2457))
   - [changelog](https://github.com/getsentry/sentry-cli/blob/master/CHANGELOG.md#270)
   - [diff](https://github.com/getsentry/sentry-cli/compare/1.74.4...2.7.0)
-=======
-### Features
-
-- Send react native js engine, turbo module, fabric flags and component stack in Event contexts ([#2552](https://github.com/getsentry/sentry-react-native/pull/2552))
->>>>>>> 5053bd78
 
 ## 5.0.0-alpha.6
 
