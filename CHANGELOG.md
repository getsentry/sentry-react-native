--- conflicted
+++ resolved
@@ -39,7 +39,6 @@
   });
   ```
 
-<<<<<<< HEAD
 - New React Navigation Integration interface ([#4003](https://github.com/getsentry/sentry-react-native/pull/4003))
 
   ```js
@@ -77,7 +76,7 @@
     ],
   });
   ```
-=======
+
 ### Features
 
 - `TimeToInitialDisplay` and `TimeToFullDisplay` start the time to display spans on mount ([#4020](https://github.com/getsentry/sentry-react-native/pull/4020))
@@ -114,7 +113,6 @@
   - [diff](https://github.com/getsentry/sentry-cocoa/compare/8.32.0...8.33.0)
 
 ## 5.27.0
->>>>>>> ecd26edb
 
 ### Fixes
 
