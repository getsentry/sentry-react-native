# Changelog

<!-- prettier-ignore-start -->
> [!IMPORTANT]
> If you are upgrading to the `6.x` versions of the Sentry React Native SDK from `5.x` or below,
> make sure you follow our [migration guide](https://docs.sentry.io/platforms/react-native/migration/) first.
<!-- prettier-ignore-end -->

## Unreleased

### Features

- Add thread information to spans ([#4579](https://github.com/getsentry/sentry-react-native/pull/4579))
- Exposed `getDataFromUri` as a public API to retrieve data from a URI ([#4638](https://github.com/getsentry/sentry-react-native/pull/4638))
- Improve Warm App Start reporting on Android ([#4641](https://github.com/getsentry/sentry-react-native/pull/4641))
<<<<<<< HEAD
- Add support for measuring Time to Initial Display for already seen routes ([#4661](https://github.com/getsentry/sentry-react-native/pull/4661))
  - Introduce `enableTimeToInitialDisplayForPreloadedRoutes` option to the React Navigation integration.

  ```js
  Sentry.reactNavigationIntegration({
    enableTimeToInitialDisplayForPreloadedRoutes: true,
  });
  ```

- Add `createTimeToInitialDisplay({useFocusEffect})` and `createTimeToFullDisplay({useFocusEffect})` to allow record full display on screen focus ([#4665](https://github.com/getsentry/sentry-react-native/pull/4665))
=======
- Add experimental flags `enableExperimentalViewRenderer` and `enableFastViewRendering` to enable up to 5x times more performance in Session Replay on iOS ([#4660](https://github.com/getsentry/sentry-react-native/pull/4660))

  ```js
  import * as Sentry from '@sentry/react-native';

  Sentry.init({
    integrations: [
      Sentry.mobileReplayIntegration({
        enableExperimentalViewRenderer: true,
        enableFastViewRendering: true,
      }),
    ],
  });
  ```
>>>>>>> 8f0282ee

### Fixes

- Considers the `SENTRY_DISABLE_AUTO_UPLOAD` and `SENTRY_DISABLE_NATIVE_DEBUG_UPLOAD` environment variables in the configuration of the Sentry Android Gradle Plugin for Expo plugin ([#4583](https://github.com/getsentry/sentry-react-native/pull/4583))
- Handle non-string category in getCurrentScreen on iOS ([#4629](https://github.com/getsentry/sentry-react-native/pull/4629))
- Use route name instead of route key for current route tracking ([#4650](https://github.com/getsentry/sentry-react-native/pull/4650))
  - Using key caused user interaction transaction names to contain route hash in the name.
- Equalize TTID and TTFD duration when TTFD manual API is called and resolved before auto TTID ([#4662](https://github.com/getsentry/sentry-react-native/pull/4662))

### Dependencies

- Bump Bundler Plugins from v3.2.0 to v3.2.2 ([#4585](https://github.com/getsentry/sentry-react-native/pull/4585), [#4620](https://github.com/getsentry/sentry-react-native/pull/4620))
  - [changelog](https://github.com/getsentry/sentry-javascript-bundler-plugins/blob/main/CHANGELOG.md#322)
  - [diff](https://github.com/getsentry/sentry-javascript-bundler-plugins/compare/3.2.0...3.2.2)
- Bump CLI from v2.42.1 to v2.42.4 ([#4586](https://github.com/getsentry/sentry-react-native/pull/4586), [#4655](https://github.com/getsentry/sentry-react-native/pull/4655), [#4671](https://github.com/getsentry/sentry-react-native/pull/4671))
  - [changelog](https://github.com/getsentry/sentry-cli/blob/master/CHANGELOG.md#2424)
  - [diff](https://github.com/getsentry/sentry-cli/compare/2.42.1...2.42.4)
- Bump Cocoa SDK from v8.45.0 to v8.48.0 ([#4621](https://github.com/getsentry/sentry-react-native/pull/4621), [#4651](https://github.com/getsentry/sentry-react-native/pull/4651), [#4662](https://github.com/getsentry/sentry-react-native/pull/4662))
  - [changelog](https://github.com/getsentry/sentry-cocoa/blob/main/CHANGELOG.md#8480)
  - [diff](https://github.com/getsentry/sentry-cocoa/compare/8.45.0...8.48.0)
- Bump Android SDK from v7.22.1 to v7.22.4 ([#4675](https://github.com/getsentry/sentry-react-native/pull/4675))
  - [changelog](https://github.com/getsentry/sentry-java/blob/main/CHANGELOG.md#7224)
  - [diff](https://github.com/getsentry/sentry-java/compare/7.22.1...7.22.4)

## 6.9.1

### Fixes

- Fixes missing Cold Start measurements by bumping the Android SDK version to v7.22.1 ([#4643](https://github.com/getsentry/sentry-react-native/pull/4643))
- Attach App Start spans to the first created not the first processed root span ([#4618](https://github.com/getsentry/sentry-react-native/pull/4618), [#4644](https://github.com/getsentry/sentry-react-native/pull/4644))

### Dependencies

- Bump Android SDK from v7.22.0 to v7.22.1 ([#4643](https://github.com/getsentry/sentry-react-native/pull/4643))
  - [changelog](https://github.com/getsentry/sentry-java/blob/7.x.x/CHANGELOG.md#7221)
  - [diff](https://github.com/getsentry/sentry-java/compare/7.22.0...7.22.1)

## 6.9.0

> [!WARNING]
> This release contains an issue where Cold starts can be incorrectly reported as Warm starts on Android. We recommend staying on version 6.4.0 if you use this feature on Android.
> See issue [#4598](https://github.com/getsentry/sentry-react-native/issues/4598) for more details.

### Features

- User Feedback Widget Beta ([#4435](https://github.com/getsentry/sentry-react-native/pull/4435))

  To collect user feedback from inside your application call `Sentry.showFeedbackWidget()`.

  ```js
  import Sentry from "@sentry/react-native";

  Sentry.showFeedbackWidget();

  Sentry.wrap(RootComponent);
  ```

  To change the default options add `Sentry.feedbackIntegration()`.

  ```js
  import Sentry from "@sentry/react-native";
  import * as ImagePicker from 'expo-image-picker';

  Sentry.init({
    integrations: [
      Sentry.feedbackIntegration({
        imagePicker: ImagePicker,
        showName: true,
        showEmail: true,
      }),
    ],
  });
  ```

  To learn more about the available configuration options visit [the documentation](https://docs.sentry.io/platforms/react-native/user-feedback/configuration).

## 6.8.0

> [!WARNING]
> This release contains an issue where Cold starts can be incorrectly reported as Warm starts on Android. We recommend staying on version 6.4.0 if you use this feature on Android.
> See issue [#4598](https://github.com/getsentry/sentry-react-native/issues/4598) for more details.

### Features

- Adds Sentry Android Gradle Plugin as an experimental Expo plugin feature ([#4440](https://github.com/getsentry/sentry-react-native/pull/4440))

  To enable the plugin add the `enableAndroidGradlePlugin` in the `@sentry/react-native/expo` of the Expo application configuration.

  ```js
  "plugins": [
    [
      "@sentry/react-native/expo",
      {
        "experimental_android": {
          "enableAndroidGradlePlugin": true,
        }
      }
    ],
  ```

  To learn more about the available configuration options visit [the documentation](https://docs.sentry.io/platforms/react-native/manual-setup/expo/gradle).

### Fixes

- Remove `error:` prefix from `collect-modules.sh` to avoid failing iOS builds ([#4570](https://github.com/getsentry/sentry-react-native/pull/4570))
- Sentry Module Collection Script Fails with Spaces in Node Path on iOS ([#4559](https://github.com/getsentry/sentry-react-native/pull/4559))
- Various crashes and issues of Session Replay on Android. See the Android SDK version bump for more details. ([#4529](https://github.com/getsentry/sentry-react-native/pull/4529))
- `Sentry.setUser(null)` doesn't crash on iOS with RN 0.77.1 ([#4567](https://github.com/getsentry/sentry-react-native/pull/4567))
- Avoid importing `tslib` in Sentry Metro Plugin ([#4573](https://github.com/getsentry/sentry-react-native/pull/4573))

### Dependencies

- Bump Android SDK from v7.20.1 to v7.22.0 ([#4529](https://github.com/getsentry/sentry-react-native/pull/4529))
  - [changelog](https://github.com/getsentry/sentry-java/blob/7.x.x/CHANGELOG.md#7220)
  - [diff](https://github.com/getsentry/sentry-java/compare/7.20.1...7.22.0)
- Bump Cocoa SDK from v8.44.0 to v8.45.0 ([#4537](https://github.com/getsentry/sentry-react-native/pull/4537))
  - [changelog](https://github.com/getsentry/sentry-cocoa/blob/main/CHANGELOG.md#8450)
  - [diff](https://github.com/getsentry/sentry-cocoa/compare/8.44.0...8.45.0)
- Bump CLI from v2.41.1 to v2.42.1 ([#4563](https://github.com/getsentry/sentry-react-native/pull/4563))
  - [changelog](https://github.com/getsentry/sentry-cli/blob/master/CHANGELOG.md#2421)
  - [diff](https://github.com/getsentry/sentry-cli/compare/2.41.1...2.42.1)
- Bump Bundler Plugins from v3.1.2 to v3.2.0 ([#4565](https://github.com/getsentry/sentry-react-native/pull/4565))
  - [changelog](https://github.com/getsentry/sentry-javascript-bundler-plugins/blob/main/CHANGELOG.md#320)
  - [diff](https://github.com/getsentry/sentry-javascript-bundler-plugins/compare/3.1.2...3.2.0)

## 6.7.0

> [!WARNING]
> This release contains an issue where Cold starts can be incorrectly reported as Warm starts on Android. We recommend staying on version 6.4.0 if you use this feature on Android.
> See issue [#4598](https://github.com/getsentry/sentry-react-native/issues/4598) for more details.

### Features

- Add `ignoredComponents` option to `annotateReactComponents` to exclude specific components from React component annotations ([#4517](https://github.com/getsentry/sentry-react-native/pull/4517))

  ```js
  // metro.config.js
  // for React Native
  const config = withSentryConfig(mergedConfig, {
    annotateReactComponents: {
      ignoredComponents: ['MyCustomComponent']
    }
  });

  // for Expo
  const config = getSentryExpoConfig(__dirname, {
    annotateReactComponents: {
      ignoredComponents: ['MyCustomComponent'],
    },
  });
  ```

### Dependencies

- Bump JavaScript SDK from v8.53.0 to v8.54.0 ([#4503](https://github.com/getsentry/sentry-react-native/pull/4503))
  - [changelog](https://github.com/getsentry/sentry-javascript/blob/develop/CHANGELOG.md#8540)
  - [diff](https://github.com/getsentry/sentry-javascript/compare/8.53.0...8.54.0)
- Bump `@sentry/babel-plugin-component-annotate` from v2.20.1 to v3.1.2 ([#4516](https://github.com/getsentry/sentry-react-native/pull/4516))
  - [changelog](https://github.com/getsentry/sentry-javascript-bundler-plugins/blob/main/CHANGELOG.md#312)
  - [diff](https://github.com/getsentry/sentry-javascript-bundler-plugins/compare/2.20.1...3.1.2)

## 6.6.0

> [!WARNING]
> This release contains an issue where Cold starts can be incorrectly reported as Warm starts on Android. We recommend staying on version 6.4.0 if you use this feature on Android.
> See issue [#4598](https://github.com/getsentry/sentry-react-native/issues/4598) for more details.

### Features

- Send Sentry React Native SDK version in the Session Replay Events on iOS ([#4450](https://github.com/getsentry/sentry-react-native/pull/4450))

### Fixes

- Add mechanism field to unhandled rejection errors ([#4457](https://github.com/getsentry/sentry-react-native/pull/4457))
- Use proper SDK name for Session Replay tags ([#4428](https://github.com/getsentry/sentry-react-native/pull/4428))
- Use `makeDsn` from `core` to extract the URL from DSN avoiding unimplemented `URL.protocol` errors ([#4395](https://github.com/getsentry/sentry-react-native/pull/4395))

### Changes

- Rename `navigation.processing` span to more expressive `Navigation dispatch to screen A mounted/navigation cancelled` ([#4423](https://github.com/getsentry/sentry-react-native/pull/4423))
- Add RN SDK package to `sdk.packages` for Cocoa ([#4381](https://github.com/getsentry/sentry-react-native/pull/4381))

### Internal

- Initialize `RNSentryTimeToDisplay` during native module `init` on iOS ([#4443](https://github.com/getsentry/sentry-react-native/pull/4443))

### Dependencies

- Bump CLI from v2.39.1 to v2.41.1 ([#4412](https://github.com/getsentry/sentry-react-native/pull/4412), [#4468](https://github.com/getsentry/sentry-react-native/pull/4468), [#4473](https://github.com/getsentry/sentry-react-native/pull/4473))
  - [changelog](https://github.com/getsentry/sentry-cli/blob/master/CHANGELOG.md#2411)
  - [diff](https://github.com/getsentry/sentry-cli/compare/2.39.1...2.41.1)
- Bump JavaScript SDK from v8.47.0 to v8.53.0 ([#4421](https://github.com/getsentry/sentry-react-native/pull/4421), [#4449](https://github.com/getsentry/sentry-react-native/pull/4449), [#4453](https://github.com/getsentry/sentry-react-native/pull/4453), [#4480](https://github.com/getsentry/sentry-react-native/pull/4480), [#4491](https://github.com/getsentry/sentry-react-native/pull/4491), [#4496](https://github.com/getsentry/sentry-react-native/pull/4496), [#4497](https://github.com/getsentry/sentry-react-native/pull/4497))
  - [changelog](https://github.com/getsentry/sentry-javascript/blob/develop/CHANGELOG.md#8530)
  - [diff](https://github.com/getsentry/sentry-javascript/compare/8.47.0...8.53.0)
- Bump Android SDK from v7.20.0 to v7.20.1 ([#4467](https://github.com/getsentry/sentry-react-native/pull/4467))
  - [changelog](https://github.com/getsentry/sentry-java/blob/main/CHANGELOG.md#7201)
  - [diff](https://github.com/getsentry/sentry-java/compare/7.20.0...7.20.1)
- Bump Cocoa SDK from v8.43.0 to v8.44.0 ([#4495](https://github.com/getsentry/sentry-react-native/pull/4495))
  - [changelog](https://github.com/getsentry/sentry-cocoa/blob/main/CHANGELOG.md#8440)
  - [diff](https://github.com/getsentry/sentry-cocoa/compare/8.43.0...8.44.0)

## 6.5.0

> [!WARNING]
> This release contains an issue where Cold starts can be incorrectly reported as Warm starts on Android. We recommend staying on version 6.4.0 if you use this feature on Android.
> See issue [#4598](https://github.com/getsentry/sentry-react-native/issues/4598) for more details.

### Features

- Mobile Session Replay is now generally available and ready for production use ([#4384](https://github.com/getsentry/sentry-react-native/pull/4384))

  To learn about privacy, custom masking or performance overhead visit [the documentation](https://docs.sentry.io/platforms/react-native/session-replay/).

  ```js
  import * as Sentry from '@sentry/react-native';

  Sentry.init({
    replaysSessionSampleRate: 1.0,
    replaysOnErrorSampleRate: 1.0,
    integrations: [
      Sentry.mobileReplayIntegration({
        maskAllImages: true,
        maskAllVectors: true,
        maskAllText: true,
      }),
    ],
  });
  ```

- Adds new `captureFeedback` and deprecates the `captureUserFeedback` API ([#4320](https://github.com/getsentry/sentry-react-native/pull/4320))

  ```jsx
  import * as Sentry from "@sentry/react-native";

  const eventId = Sentry.lastEventId();

  Sentry.captureFeedback({
    name: "John Doe",
    email: "john@doe.com",
    message: "Hello World!",
    associatedEventId: eventId, // optional
  });
  ```

  To learn how to attach context data to the feedback visit [the documentation](https://docs.sentry.io/platforms/react-native/user-feedback/).

- Export `Span` type from `@sentry/types` ([#4345](https://github.com/getsentry/sentry-react-native/pull/4345))
- Add RN SDK package to `sdk.packages` on Android ([#4380](https://github.com/getsentry/sentry-react-native/pull/4380))

### Fixes

- Return `lastEventId` export from `@sentry/core` ([#4315](https://github.com/getsentry/sentry-react-native/pull/4315))
- Don't log file not found errors when loading envs in `sentry-expo-upload-sourcemaps` ([#4332](https://github.com/getsentry/sentry-react-native/pull/4332))
- Navigation Span should have no parent by default ([#4326](https://github.com/getsentry/sentry-react-native/pull/4326))
- Disable HTTP Client Errors on iOS ([#4347](https://github.com/getsentry/sentry-react-native/pull/4347))

### Changes

- Falsy values of `options.environment` (empty string, undefined...) default to `production`
- Deprecated `_experiments.replaysSessionSampleRate` and `_experiments.replaysOnErrorSampleRate` use `replaysSessionSampleRate` and `replaysOnErrorSampleRate` ([#4384](https://github.com/getsentry/sentry-react-native/pull/4384))

### Dependencies

- Bump CLI from v2.38.2 to v2.39.1 ([#4305](https://github.com/getsentry/sentry-react-native/pull/4305), [#4316](https://github.com/getsentry/sentry-react-native/pull/4316))
  - [changelog](https://github.com/getsentry/sentry-cli/blob/master/CHANGELOG.md#2391)
  - [diff](https://github.com/getsentry/sentry-cli/compare/2.38.2...2.39.1)
- Bump Android SDK from v7.18.0 to v7.20.0 ([#4329](https://github.com/getsentry/sentry-react-native/pull/4329), [#4365](https://github.com/getsentry/sentry-react-native/pull/4365), [#4405](https://github.com/getsentry/sentry-react-native/pull/4405), [#4411](https://github.com/getsentry/sentry-react-native/pull/4411))
  - [changelog](https://github.com/getsentry/sentry-java/blob/main/CHANGELOG.md#7200)
  - [diff](https://github.com/getsentry/sentry-java/compare/7.18.0...7.20.0)
- Bump JavaScript SDK from v8.40.0 to v8.47.0 ([#4351](https://github.com/getsentry/sentry-react-native/pull/4351), [#4325](https://github.com/getsentry/sentry-react-native/pull/4325), [#4371](https://github.com/getsentry/sentry-react-native/pull/4371), [#4382](https://github.com/getsentry/sentry-react-native/pull/4382), [#4388](https://github.com/getsentry/sentry-react-native/pull/4388), [#4393](https://github.com/getsentry/sentry-react-native/pull/4393))
  - [changelog](https://github.com/getsentry/sentry-javascript/blob/develop/CHANGELOG.md#8470)
  - [diff](https://github.com/getsentry/sentry-javascript/compare/8.40.0...8.47.0)
- Bump Cocoa SDK from v8.41.0 to v8.43.0 ([#4387](https://github.com/getsentry/sentry-react-native/pull/4387), [#4399](https://github.com/getsentry/sentry-react-native/pull/4399), [#4410](https://github.com/getsentry/sentry-react-native/pull/4410))
  - [changelog](https://github.com/getsentry/sentry-cocoa/blob/main/CHANGELOG.md#8430)
  - [diff](https://github.com/getsentry/sentry-cocoa/compare/8.41.0...8.43.0)

## 6.4.0

### Features

- Add Replay Custom Masking for iOS, Android and Web ([#4224](https://github.com/getsentry/sentry-react-native/pull/4224), [#4265](https://github.com/getsentry/sentry-react-native/pull/4265), [#4272](https://github.com/getsentry/sentry-react-native/pull/4272), [#4314](https://github.com/getsentry/sentry-react-native/pull/4314))

  ```jsx
  import * as Sentry from '@sentry/react-native';

  const Example = () => {
    return (
      <View>
        <Sentry.Mask>
          <Text>${"All children of Sentry.Mask will be masked."}</Text>
        </Sentry.Mask>
        <Sentry.Unmask>
          <Text>${"Only direct children of Sentry.Unmask will be unmasked."}</Text>
        </Sentry.Unmask>
      </View>
    );
  };
  ```

## 6.4.0-beta.1

### Features

- Add Replay Custom Masking for iOS, Android and Web ([#4224](https://github.com/getsentry/sentry-react-native/pull/4224), [#4265](https://github.com/getsentry/sentry-react-native/pull/4265), [#4272](https://github.com/getsentry/sentry-react-native/pull/4272), [#4314](https://github.com/getsentry/sentry-react-native/pull/4314))

  ```jsx
  import * as Sentry from '@sentry/react-native';

  const Example = () => {
    return (
      <View>
        <Sentry.Mask>
          <Text>${"All children of Sentry.Mask will be masked."}</Text>
        </Sentry.Mask>
        <Sentry.Unmask>
          <Text>${"Only direct children of Sentry.Unmask will be unmasked."}</Text>
        </Sentry.Unmask>
      </View>
    );
  };
  ```

## 6.3.0

### Features

- Add support for `.env.sentry-build-plugin` ([#4281](https://github.com/getsentry/sentry-react-native/pull/4281))

  Don't commit the file to your repository. Use it to set your Sentry Auth Token.

  ```
  SENTRY_AUTH_TOKEN=your_token_here
  ```

- Add Sentry Metro Server Source Context middleware ([#4287](https://github.com/getsentry/sentry-react-native/pull/4287))

  This enables the SDK to add source context to locally symbolicated events using the Metro Development Server.
  The middleware can be disabled in `metro.config.js` using the `enableSourceContextInDevelopment` option.

  ```js
  // Expo
  const { getSentryExpoConfig } = require('@sentry/react-native/metro');
  const config = getSentryExpoConfig(__dirname, {
    enableSourceContextInDevelopment: false,
  });

  // React Native
  const { withSentryConfig } = require('@sentry/react-native/metro');
  module.exports = withSentryConfig(config, {
    enableSourceContextInDevelopment: false,
  });
  ```

### Fixes

- Prevents exception capture context from being overwritten by native scope sync ([#4124](https://github.com/getsentry/sentry-react-native/pull/4124))
- Excludes Dev Server and Sentry Dsn requests from Breadcrumbs ([#4240](https://github.com/getsentry/sentry-react-native/pull/4240))
- Skips development server spans ([#4271](https://github.com/getsentry/sentry-react-native/pull/4271))
- Execute `DebugSymbolicator` after `RewriteFrames` to avoid overwrites by default ([#4285](https://github.com/getsentry/sentry-react-native/pull/4285))
  - If custom `RewriteFrames` is provided the order changes
- `browserReplayIntegration` is no longer included by default on React Native Web ([#4270](https://github.com/getsentry/sentry-react-native/pull/4270))
- Remove `.sentry` tmp directory and use environmental variables instead to save default Babel transformer path ([#4298](https://github.com/getsentry/sentry-react-native/pull/4298))
  - This resolves concurrency issues when running multiple bundle processes

### Dependencies

- Bump JavaScript SDK from v8.37.1 to v8.40.0 ([#4267](https://github.com/getsentry/sentry-react-native/pull/4267), [#4293](https://github.com/getsentry/sentry-react-native/pull/4293), [#4304](https://github.com/getsentry/sentry-react-native/pull/4304))
  - [changelog](https://github.com/getsentry/sentry-javascript/blob/develop/CHANGELOG.md#8400)
  - [diff](https://github.com/getsentry/sentry-javascript/compare/8.37.1...8.40.0)
- Bump Android SDK from v7.17.0 to v7.18.0 ([#4289](https://github.com/getsentry/sentry-react-native/pull/4289))
  - [changelog](https://github.com/getsentry/sentry-java/blob/main/CHANGELOG.md#7180)
  - [diff](https://github.com/getsentry/sentry-java/compare/7.17.0...7.18.0)
- Bump Cocoa SDK from v8.40.1 to v8.41.0 ([#4301](https://github.com/getsentry/sentry-react-native/pull/4301))
  - [changelog](https://github.com/getsentry/sentry-cocoa/blob/main/CHANGELOG.md#8410)
  - [diff](https://github.com/getsentry/sentry-cocoa/compare/8.40.1...8.41.0)

## 6.3.0-beta.2

### Dependencies

- Bump Cocoa SDK from v8.40.1 to v8.41.0-beta.1 ([#4295](https://github.com/getsentry/sentry-react-native/pull/4295))
  - [changelog](https://github.com/getsentry/sentry-cocoa/blob/main/CHANGELOG.md#8410-beta1)
  - [diff](https://github.com/getsentry/sentry-cocoa/compare/8.40.1...8.41.0-beta.1)

## 6.3.0-beta.1

### Features

- Add support for `.env.sentry-build-plugin` ([#4281](https://github.com/getsentry/sentry-react-native/pull/4281))

  Don't commit the file to your repository. Use it to set your Sentry Auth Token.

  ```
  SENTRY_AUTH_TOKEN=your_token_here
  ```

- Add Sentry Metro Server Source Context middleware ([#4287](https://github.com/getsentry/sentry-react-native/pull/4287))

  This enables the SDK to add source context to locally symbolicated events using the Metro Development Server.
  The middleware can be disabled in `metro.config.js` using the `enableSourceContextInDevelopment` option.

  ```js
  // Expo
  const { getSentryExpoConfig } = require('@sentry/react-native/metro');
  const config = getSentryExpoConfig(__dirname, {
    enableSourceContextInDevelopment: false,
  });

  // React Native
  const { withSentryConfig } = require('@sentry/react-native/metro');
  module.exports = withSentryConfig(config, {
    enableSourceContextInDevelopment: false,
  });
  ```

### Fixes

- Prevents exception capture context from being overwritten by native scope sync ([#4124](https://github.com/getsentry/sentry-react-native/pull/4124))
- Excludes Dev Server and Sentry Dsn requests from Breadcrumbs ([#4240](https://github.com/getsentry/sentry-react-native/pull/4240))
- Skips development server spans ([#4271](https://github.com/getsentry/sentry-react-native/pull/4271))
- Execute `DebugSymbolicator` after `RewriteFrames` to avoid overwrites by default ([#4285](https://github.com/getsentry/sentry-react-native/pull/4285))
  - If custom `RewriteFrames` is provided the order changes
- `browserReplayIntegration` is no longer included by default on React Native Web ([#4270](https://github.com/getsentry/sentry-react-native/pull/4270))

### Dependencies

- Bump JavaScript SDK from v8.37.1 to v8.38.0 ([#4267](https://github.com/getsentry/sentry-react-native/pull/4267))
  - [changelog](https://github.com/getsentry/sentry-javascript/blob/develop/CHANGELOG.md#8380)
  - [diff](https://github.com/getsentry/sentry-javascript/compare/8.37.1...8.38.0)
- Bump Android SDK from v7.17.0 to v7.18.0 ([#4289](https://github.com/getsentry/sentry-react-native/pull/4289))
  - [changelog](https://github.com/getsentry/sentry-java/blob/main/CHANGELOG.md#7180)
  - [diff](https://github.com/getsentry/sentry-java/compare/7.17.0...7.18.0)

## 6.2.0

### Features

- Enables Spotlight in Android and iOS SDKs ([#4211](https://github.com/getsentry/sentry-react-native/pull/4211))
- Add env flag `SENTRY_DISABLE_NATIVE_DEBUG_UPLOAD` to allow disabling the debug file upload ([#4223](https://github.com/getsentry/sentry-react-native/pull/4223))

  How to use in Android project? It works by default, just set `export SENTRY_DISABLE_NATIVE_DEBUG_UPLOAD=true` in your build environment. For Sentry Android Gradle Plugin add the following to your `android/app/build.gradle`.

  ```gradle
  apply from: "../../../sentry.gradle"

  sentry {
      autoUploadProguardMapping = shouldSentryAutoUpload()
      uploadNativeSymbols = shouldSentryAutoUpload()
  }
  ```

  How to use in Xcode? Make sure you are using `scripts/sentry-xcode.sh` and `scripts/sentry-xcode-debug-files.sh` in your
  build phases. And add the following to your `ios/.xcode.env.local` file.

  ```bash
  export SENTRY_DISABLE_NATIVE_DEBUG_UPLOAD=true
  ```

### Fixes

- Ignore JavascriptException to filter out obfuscated duplicate JS Errors on Android ([#4232](https://github.com/getsentry/sentry-react-native/pull/4232))
- Skips ignoring require cycle logs for RN 0.70 or newer ([#4214](https://github.com/getsentry/sentry-react-native/pull/4214))
- Enhanced accuracy of time-to-display spans. ([#4189](https://github.com/getsentry/sentry-react-native/pull/4189))
- Fix Replay redacting of RN Classes on iOS ([#4243](https://github.com/getsentry/sentry-react-native/pull/4243))
- Speed up getBinaryImages for finishing transactions and capturing events ([#4194](https://github.com/getsentry/sentry-react-native/pull/4194))
- Remove duplicate HTTP Client Errors on iOS ([#4250](https://github.com/getsentry/sentry-react-native/pull/4250))
- Replay `maskAll*` set to `false` on iOS kept all masked ([#4257](https://github.com/getsentry/sentry-react-native/pull/4257))
- Add missing `getRootSpan`, `withActiveSpan` and `suppressTracing` exports from `@sentry/core`, and `SeverityLevel` export from `@sentry/types` ([#4254](https://github.com/getsentry/sentry-react-native/pull/4254), [#4260](https://github.com/getsentry/sentry-react-native/pull/4260))

### Dependencies

- Bump JavaScript SDK from v8.34.0 to v8.37.1 ([#4196](https://github.com/getsentry/sentry-react-native/pull/4196), [#4222](https://github.com/getsentry/sentry-react-native/pull/4222), [#4236](https://github.com/getsentry/sentry-react-native/pull/4236))
  - [changelog](https://github.com/getsentry/sentry-javascript/blob/develop/CHANGELOG.md#8371)
  - [diff](https://github.com/getsentry/sentry-javascript/compare/8.34.0...8.37.1)
- Bump CLI from v2.37.0 to v2.38.2 ([#4200](https://github.com/getsentry/sentry-react-native/pull/4200), [#4220](https://github.com/getsentry/sentry-react-native/pull/4220), [#4231](https://github.com/getsentry/sentry-react-native/pull/4231))
  - [changelog](https://github.com/getsentry/sentry-cli/blob/master/CHANGELOG.md#2382)
  - [diff](https://github.com/getsentry/sentry-cli/compare/2.37.0...2.38.2)
- Bump Android SDK from v7.15.0 to v7.17.0 ([#4202](https://github.com/getsentry/sentry-react-native/pull/4202), [#4266](https://github.com/getsentry/sentry-react-native/pull/4266))
  - [changelog](https://github.com/getsentry/sentry-java/blob/main/CHANGELOG.md#7170)
  - [diff](https://github.com/getsentry/sentry-java/compare/7.15.0...7.17.0)
- Bump Cocoa SDK from v8.38.0 to v8.40.1 ([#4212](https://github.com/getsentry/sentry-react-native/pull/4212), [#4239](https://github.com/getsentry/sentry-react-native/pull/4239), [#4248](https://github.com/getsentry/sentry-react-native/pull/4248))
  - [changelog](https://github.com/getsentry/sentry-cocoa/blob/main/CHANGELOG.md#8401)
  - [diff](https://github.com/getsentry/sentry-cocoa/compare/8.38.0...8.40.1)

## 6.1.0

### Dependencies

- Bump JavaScript SDK from v8.33.1 to v8.34.0 ([#3895](https://github.com/getsentry/sentry-react-native/pull/3895))
  - [changelog](https://github.com/getsentry/sentry-javascript/blob/develop/CHANGELOG.md#8340)
  - [diff](https://github.com/getsentry/sentry-javascript/compare/8.33.1...8.34.0)

## 6.0.0

This is a new major version 6.0.0 of the Sentry React Native SDK.
To upgrade from the SDK version 5, please follow our [migration guide](https://docs.sentry.io/platforms/react-native/migration/v5-to-v6/).

### Major Changes

- React Native Tracing options were moved to the root options

  ```js
  import * as Sentry from '@sentry/react-native';

  Sentry.init({
    tracesSampleRate: 1.0,
    enableAppStartTracking: true, // default true
    enableNativeFramesTracking: true, // default true
    enableStallTracking: true, // default true
    enableUserInteractionTracing: true, // default false
    integrations: [
      Sentry.reactNativeTracingIntegration({
        beforeStartSpan: (startSpanOptions) => {
          startSpanOptions.name = 'New Name';
          return startSpanOptions;
        },
      }),
      Sentry.appStartIntegration({
        standalone: false, // default false
      }),
    ],
  });
  ```

- New React Navigation Integration interface ([#4003](https://github.com/getsentry/sentry-react-native/pull/4003))

  ```js
  import * as Sentry from '@sentry/react-native';
  import { NavigationContainer } from '@react-navigation/native';

  const reactNavigationIntegration = Sentry.reactNavigationIntegration();

  Sentry.init({
    tracesSampleRate: 1.0,
    integrations: [reactNavigationIntegration],
  });

  function RootComponent() {
    const navigation = React.useRef(null);

    return <NavigationContainer ref={navigation}
      onReady={() => {
        reactNavigationIntegration.registerNavigationContainer(navigation);
      }}>
    </NavigationContainer>;
  }
  ```

- Removed `beforeNavigate` use `beforeStartSpan` instead ([#3998](https://github.com/getsentry/sentry-react-native/pull/3998))
  - `beforeStartSpan` is executed before the span start, compared to `beforeNavigate` which was executed before the navigation ended (after the span was created)

### Other Changes

- Add `sentry.origin` to SDK spans to indicated if spans are created by a part of the SDK or manually ([#4066](https://github.com/getsentry/sentry-react-native/pull/4066))
- Xcode Debug Files upload completes in foreground by default ([#4090](https://github.com/getsentry/sentry-react-native/pull/4090))
- Set `parentSpanIsAlwaysRootSpan` to `true` to make parent of network requests predictable ([#4084](https://github.com/getsentry/sentry-react-native/pull/4084))
- Remove deprecated `enableSpotlight` and `spotlightSidecarUrl` ([#4086](https://github.com/getsentry/sentry-react-native/pull/4086))
- `tracePropagationTargets` defaults to all targets on mobile and same origin on the web ([#4083](https://github.com/getsentry/sentry-react-native/pull/4083))
- Move `_experiments.profilesSampleRate` to `profilesSampleRate` root options object [#3851](https://github.com/getsentry/sentry-react-native/pull/3851))
- Native Frames uses `spanId` to attach frames replacing `traceId` ([#4030](https://github.com/getsentry/sentry-react-native/pull/4030))
- Removed deprecated ReactNativeTracing option `idleTimeout` use `idleTimeoutMs` instead ([#3998](https://github.com/getsentry/sentry-react-native/pull/3998))
- Removed deprecated ReactNativeTracing option `maxTransactionDuration` use `finalTimeoutMs` instead ([#3998](https://github.com/getsentry/sentry-react-native/pull/3998))
- New Native Frames Integration ([#3996](https://github.com/getsentry/sentry-react-native/pull/3996))
- New Stall Tracking Integration ([#3997](https://github.com/getsentry/sentry-react-native/pull/3997))
- New User Interaction Tracing Integration ([#3999](https://github.com/getsentry/sentry-react-native/pull/3999))
- New App Start Integration ([#3852](https://github.com/getsentry/sentry-react-native/pull/3852))
  - By default app start spans are attached to the first created transaction.
  - Standalone mode creates single root span (transaction) including only app start data.
- New React Native Navigation Integration interface ([#4003](https://github.com/getsentry/sentry-react-native/pull/4003))

  ```js
  import * as Sentry from '@sentry/react-native';
  import { Navigation } from 'react-native-navigation';

  Sentry.init({
    tracesSampleRate: 1.0,
    integrations: [
      Sentry.reactNativeNavigationIntegration({ navigation: Navigation })
    ],
  });
  ```

### Fixes

- TimeToDisplay correctly warns about not supporting the new React Native architecture ([#4160](https://github.com/getsentry/sentry-react-native/pull/4160))
- Native Wrapper method `setContext` ensures only values convertible to NativeMap are passed ([#4168](https://github.com/getsentry/sentry-react-native/pull/4168))
- Native Wrapper method `setExtra` ensures only stringified values are passed ([#4168](https://github.com/getsentry/sentry-react-native/pull/4168))
- `setContext('key', null)` removes the key value also from platform context ([#4168](https://github.com/getsentry/sentry-react-native/pull/4168))
- Upload source maps for all splits on Android (not only the last found) ([#4125](https://github.com/getsentry/sentry-react-native/pull/4125))

### Dependencies

- Bump JavaScript SDK from v7.119.1 to v8.33.1 ([#3910](https://github.com/getsentry/sentry-react-native/pull/3910), [#3851](https://github.com/getsentry/sentry-react-native/pull/3851), [#4078](https://github.com/getsentry/sentry-react-native/pull/4078), [#4154](https://github.com/getsentry/sentry-react-native/pull/4154))
  - [changelog](https://github.com/getsentry/sentry-javascript/blob/master/CHANGELOG.md#8331)
  - [diff](https://github.com/getsentry/sentry-javascript/compare/7.119.1...8.33.1)

### Dependencies

- Bump Cocoa SDK from v8.37.0 to v8.38.0 ([#4180](https://github.com/getsentry/sentry-react-native/pull/4180))
  - [changelog](https://github.com/getsentry/sentry-cocoa/blob/main/CHANGELOG.md#8380)
  - [diff](https://github.com/getsentry/sentry-cocoa/compare/8.37.0...8.38.0)

## 5.34.0

### Fixes

- Handles error with string cause ([#4163](https://github.com/getsentry/sentry-react-native/pull/4163))
- Use `appLaunchedInForeground` to determine invalid app start data on Android ([#4146](https://github.com/getsentry/sentry-react-native/pull/4146))

- Bump Cocoa SDK from v8.36.0 to v8.37.0 ([#4156](https://github.com/getsentry/sentry-react-native/pull/4156))
  - [changelog](https://github.com/getsentry/sentry-cocoa/blob/main/CHANGELOG.md#8370)
  - [diff](https://github.com/getsentry/sentry-cocoa/compare/8.36.0...8.37.0)
- Bump Android SDK from v7.14.0 to v7.15.0 ([#4161](https://github.com/getsentry/sentry-react-native/pull/4161))
  - [changelog](https://github.com/getsentry/sentry-java/blob/main/CHANGELOG.md#7150)
  - [diff](https://github.com/getsentry/sentry-java/compare/7.14.0...7.15.0)

## 6.0.0-rc.1

### Fixes

- Upload source maps for all splits on Android (not only the last found) ([#4125](https://github.com/getsentry/sentry-react-native/pull/4125))

### Dependencies

- Bump CLI from v2.36.6 to v2.37.0 ([#4153](https://github.com/getsentry/sentry-react-native/pull/4153))
  - [changelog](https://github.com/getsentry/sentry-cli/blob/master/CHANGELOG.md#2370)
  - [diff](https://github.com/getsentry/sentry-cli/compare/2.36.6...2.37.0)
- Bump JavaScript SDK from v8.30.0 to v8.33.1 ([#4154](https://github.com/getsentry/sentry-react-native/pull/4154))
  - [changelog](https://github.com/getsentry/sentry-javascript/blob/master/CHANGELOG.md#8331)
  - [diff](https://github.com/getsentry/sentry-javascript/compare/v8.30.0...8.33.1)

## 5.33.2

### Fixes

- Emits Bridge log only in debug mode ([#4145](https://github.com/getsentry/sentry-react-native/pull/4145))
- Remove unused `spanName` from `TimeToDisplayProps` ([#4150](https://github.com/getsentry/sentry-react-native/pull/4150))

### Dependencies

- Bump JavaScript SDK from v7.119.0 to v7.119.1 ([#4149](https://github.com/getsentry/sentry-react-native/pull/4149))
  - [changelog](https://github.com/getsentry/sentry-javascript/blob/v7/CHANGELOG.md#71191)
  - [diff](https://github.com/getsentry/sentry-javascript/compare/7.119.0...7.119.1)
- Bump CLI from v2.36.1 to v2.36.6 ([#4116](https://github.com/getsentry/sentry-react-native/pull/4116), [#4131](https://github.com/getsentry/sentry-react-native/pull/4131), [#4137](https://github.com/getsentry/sentry-react-native/pull/4137), [#4144](https://github.com/getsentry/sentry-react-native/pull/4144))
  - [changelog](https://github.com/getsentry/sentry-cli/blob/master/CHANGELOG.md#2366)
  - [diff](https://github.com/getsentry/sentry-cli/compare/2.36.1...2.36.6)

## 6.0.0-rc.0

This is a release candidate version of the next major version of the Sentry React Native SDK 6.0.0.
This version includes all the changes from the previous 6.0.0-beta.0 and the latest 5.33.1 version.

### Changes

- Xcode Debug Files upload completes in foreground by default ([#4090](https://github.com/getsentry/sentry-react-native/pull/4090))
  - Use `SENTRY_FORCE_FOREGROUND=false` for background upload

### Dependencies

- Bump CLI from v2.36.1 to v2.36.4 ([#4116](https://github.com/getsentry/sentry-react-native/pull/4116), [#4131](https://github.com/getsentry/sentry-react-native/pull/4131))
  - [changelog](https://github.com/getsentry/sentry-cli/blob/master/CHANGELOG.md#2364)
  - [diff](https://github.com/getsentry/sentry-cli/compare/2.36.1...2.36.4)

## 5.33.1

### Internal

This is re-release of 5.33.0 with no changes to ensure that 5.33.1 is tagged as latest release on npmjs.com

## 5.33.0

### Features

- Add an option to disable native (iOS and Android) profiling for the `HermesProfiling` integration ([#4094](https://github.com/getsentry/sentry-react-native/pull/4094))

  To disable native profilers add the `hermesProfilingIntegration`.

  ```js
  import * as Sentry from '@sentry/react-native';

  Sentry.init({
    integrations: [
      Sentry.hermesProfilingIntegration({ platformProfilers: false }),
    ],
  });
  ```

## 6.0.0-beta.1

### Features

- Add `sentry.origin` to SDK spans to indicated if spans are created by a part of the SDK or manually ([#4066](https://github.com/getsentry/sentry-react-native/pull/4066))

### Changes

- Set `parentSpanIsAlwaysRootSpan` to `true` to make parent of network requests predictable ([#4084](https://github.com/getsentry/sentry-react-native/pull/4084))
- Remove deprecated `enableSpotlight` and `spotlightSidecarUrl` ([#4086](https://github.com/getsentry/sentry-react-native/pull/4086))
- `tracePropagationTargets` defaults to all targets on mobile and same origin on the web ([#4083](https://github.com/getsentry/sentry-react-native/pull/4083))
- Move `_experiments.profilesSampleRate` to `profilesSampleRate` root options object [#3851](https://github.com/getsentry/sentry-react-native/pull/3851))

### Dependencies

- Bump JavaScript SDK from v8.27.0 to v8.30.0 ([#4078](https://github.com/getsentry/sentry-react-native/pull/4078))
  - [changelog](https://github.com/getsentry/sentry-javascript/blob/master/CHANGELOG.md#8280)
  - [diff](https://github.com/getsentry/sentry-javascript/compare/v8.27.0...8.30.0)

## 5.32.0

### Features

- Exclude Sentry Web Replay, reducing the code in 130KB. ([#4006](https://github.com/getsentry/sentry-react-native/pull/4006))
  - You can keep Sentry Web Replay by setting `includeWebReplay` to `true` in your metro config as shown in the snippet:

  ```js
  // For Expo
  const { getSentryExpoConfig } = require("@sentry/react-native/metro");
  const config = getSentryExpoConfig(__dirname, { includeWebReplay: true });

  // For RN
  const { getDefaultConfig } = require('@react-native/metro-config');
  const { withSentryConfig } = require('@sentry/react-native/metro');
  module.exports = withSentryConfig(getDefaultConfig(__dirname), { includeWebReplay: true });
  ```

### Changes

- Add Android Logger when new frame event is not emitted ([#4081](https://github.com/getsentry/sentry-react-native/pull/4081))
- React Native Tracing Deprecations ([#4073](https://github.com/getsentry/sentry-react-native/pull/4073))
  - `new ReactNativeTracing` to `reactNativeTracingIntegration()`
  - `new ReactNavigationInstrumentation` to `reactNativeTracingIntegration()`.
  - `new ReactNativeNavigationInstrumentation` to `reactNativeTracingIntegration()`.
  - `ReactNavigationV4Instrumentation` won't be supported in the next major SDK version, upgrade to `react-navigation@5` or newer.
  - `RoutingInstrumentation` and `RoutingInstrumentationInstance` replace by `Integration` interface from `@sentry/types`.
  - `enableAppStartTracking`, `enableNativeFramesTracking`, `enableStallTracking`, `enableUserInteractionTracing` moved to `Sentry.init({})` root options.

### Dependencies

- Bump CLI from v2.34.0 to v2.36.1 ([#4055](https://github.com/getsentry/sentry-react-native/pull/4055))
  - [changelog](https://github.com/getsentry/sentry-cli/blob/master/CHANGELOG.md#2361)
  - [diff](https://github.com/getsentry/sentry-cli/compare/2.34.0...2.36.1)

## 6.0.0-beta.0

This is a beta version of the next major version of the Sentry React Native SDK 6.0.0.
Please, read the changes listed below as well as the changes made in the underlying
Sentry Javascript SDK 8.0.0 ([JS Docs](https://docs.sentry.io/platforms/javascript/guides/react/migration/v7-to-v8/)).

### Major Changes

- React Native Tracing options were moved to the root options

  ```js
  import * as Sentry from '@sentry/react-native';

  Sentry.init({
    tracesSampleRate: 1.0,
    enableAppStartTracking: true, // default true
    enableNativeFramesTracking: true, // default true
    enableStallTracking: true, // default true
    enableUserInteractionTracing: true, // default false
    integrations: [
      Sentry.reactNativeTracingIntegration({
        beforeStartSpan: (startSpanOptions) => {
          startSpanOptions.name = 'New Name';
          return startSpanOptions;
        },
      }),
      Sentry.appStartIntegration({
        standalone: false, // default false
      }),
    ],
  });
  ```

- New React Navigation Integration interface ([#4003](https://github.com/getsentry/sentry-react-native/pull/4003))

  ```js
  import * as Sentry from '@sentry/react-native';
  import { NavigationContainer } from '@react-navigation/native';

  const reactNavigationIntegration = Sentry.reactNavigationIntegration();

  Sentry.init({
    tracesSampleRate: 1.0,
    integrations: [reactNavigationIntegration],
  });

  function RootComponent() {
    const navigation = React.useRef(null);

    return <NavigationContainer ref={navigation}
      onReady={() => {
        reactNavigationIntegration.registerNavigationContainer(navigation);
      }}>
    </NavigationContainer>;
  }
  ```

- Removed `beforeNavigate` use `beforeStartSpan` instead ([#3998](https://github.com/getsentry/sentry-react-native/pull/3998))
  - `beforeStartSpan` is executed before the span start, compared to `beforeNavigate` which was executed before the navigation ended (after the span was created)

### Dependencies

- Bump JavaScript SDK from v7.119.0 to v8.27.0 ([#3910](https://github.com/getsentry/sentry-react-native/pull/3910), [#3851](https://github.com/getsentry/sentry-react-native/pull/3851))
  - [changelog](https://github.com/getsentry/sentry-javascript/blob/master/CHANGELOG.md#8270)
  - [diff](https://github.com/getsentry/sentry-javascript/compare/7.119.0...8.27.0)

### Other Changes

- Native Frames uses `spanId` to attach frames replacing `traceId` ([#4030](https://github.com/getsentry/sentry-react-native/pull/4030))
- Removed deprecated ReactNativeTracing option `idleTimeout` use `idleTimeoutMs` instead ([#3998](https://github.com/getsentry/sentry-react-native/pull/3998))
- Removed deprecated ReactNativeTracing option `maxTransactionDuration` use `finalTimeoutMs` instead ([#3998](https://github.com/getsentry/sentry-react-native/pull/3998))
- New Native Frames Integration ([#3996](https://github.com/getsentry/sentry-react-native/pull/3996))
- New Stall Tracking Integration ([#3997](https://github.com/getsentry/sentry-react-native/pull/3997))
- New User Interaction Tracing Integration ([#3999](https://github.com/getsentry/sentry-react-native/pull/3999))
- New App Start Integration ([#3852](https://github.com/getsentry/sentry-react-native/pull/3852))
  - By default app start spans are attached to the first created transaction.
  - Standalone mode creates single root span (transaction) including only app start data.
- New React Native Navigation Integration interface ([#4003](https://github.com/getsentry/sentry-react-native/pull/4003))

  ```js
  import * as Sentry from '@sentry/react-native';
  import { Navigation } from 'react-native-navigation';

  Sentry.init({
    tracesSampleRate: 1.0,
    integrations: [
      Sentry.reactNativeNavigationIntegration({ navigation: Navigation })
    ],
  });
  ```

## 6.0.0-alpha.2

- Only internal changes. No SDK changes.

## 6.0.0-alpha.1

### Changes

- Native Frames uses `spanId` to attach frames replacing `traceId` ([#4030](https://github.com/getsentry/sentry-react-native/pull/4030))

### Dependencies

- Bump JavaScript SDK from v8.11.0 to v8.27.0 ([#3851](https://github.com/getsentry/sentry-react-native/pull/3851))
  - [changelog](https://github.com/getsentry/sentry-javascript/blob/develop/CHANGELOG.md#8270)
  - [diff](https://github.com/getsentry/sentry-javascript/compare/8.11.0...8.27.0)

## 5.31.1

### Fixes

- Sentry CLI passes thru recursive node calls during source maps auto upload from Xcode (([#3843](https://github.com/getsentry/sentry-react-native/pull/3843)))
  - This fixes React Native 0.75 Xcode auto upload failures

### Dependencies

- Bump CLI from v2.31.2 to v2.34.0 ([#3843](https://github.com/getsentry/sentry-react-native/pull/3843))
  - [changelog](https://github.com/getsentry/sentry-cli/blob/master/CHANGELOG.md#2340)
  - [diff](https://github.com/getsentry/sentry-cli/compare/2.31.2...2.34.0)

## 5.31.0

### Features

- Add `Sentry.crashedLastRun()` ([#4014](https://github.com/getsentry/sentry-react-native/pull/4014))

### Fixes

- Use `install_modules_dependencies` for React iOS dependencies ([#4040](https://github.com/getsentry/sentry-react-native/pull/4040))
- `Replay.maskAllText` masks `RCTParagraphComponentView` ([#4048](https://github.com/getsentry/sentry-react-native/pull/4048))

### Dependencies

- Bump Cocoa SDK from v8.34.0 to v8.36.0 ([#4037](https://github.com/getsentry/sentry-react-native/pull/4037), [#4046](https://github.com/getsentry/sentry-react-native/pull/4046), [#4049](https://github.com/getsentry/sentry-react-native/pull/4049))
  - [changelog](https://github.com/getsentry/sentry-cocoa/blob/main/CHANGELOG.md#8360)
  - [diff](https://github.com/getsentry/sentry-cocoa/compare/8.34.0...8.36.0)

## 6.0.0-alpha.0

This is an alpha version of the next major version of the Sentry React Native SDK 6.0.0.
Please read the changes listed below as well as the changes made in the underlying
Sentry Javascript SDK 8.0.0 ([JS Docs](https://docs.sentry.io/platforms/javascript/guides/react/migration/v7-to-v8/)).

### Changes

- Removed deprecated ReactNativeTracing option `idleTimeout` use `idleTimeoutMs` instead ([#3998](https://github.com/getsentry/sentry-react-native/pull/3998))
- Removed deprecated ReactNativeTracing option `maxTransactionDuration` use `finalTimeoutMs` instead ([#3998](https://github.com/getsentry/sentry-react-native/pull/3998))
- Removed `beforeNavigate` use `beforeStartSpan` instead ([#3998](https://github.com/getsentry/sentry-react-native/pull/3998))
  - `beforeStartSpan` is executed before the span start, compared to `beforeNavigate` which was executed before the navigation ended (after the span was created)
- New Native Frames Integration ([#3996](https://github.com/getsentry/sentry-react-native/pull/3996))
- New Stall Tracking Integration ([#3997](https://github.com/getsentry/sentry-react-native/pull/3997))
- New User Interaction Tracing Integration ([#3999](https://github.com/getsentry/sentry-react-native/pull/3999))
- New App Start Integration ([#3852](https://github.com/getsentry/sentry-react-native/pull/3852))

  By default app start spans are attached to the first created transaction.
  Standalone mode creates single root span (transaction) including only app start data.

  ```js
  import * as Sentry from '@sentry/react-native';

  Sentry.init({
    tracesSampleRate: 1.0,
    enableAppStartTracking: true, // default true
    enableNativeFramesTracking: true, // default true
    enableStallTracking: true, // default true
    enableUserInteractionTracing: true, // default false
    integrations: [
      Sentry.reactNativeTracingIntegration({
        beforeStartSpan: (startSpanOptions) => {
          startSpanOptions.name = 'New Name';
          return startSpanOptions;
        },
      }),
      Sentry.appStartIntegration({
        standalone: false, // default false
      }),
    ],
  });
  ```

- New React Navigation Integration interface ([#4003](https://github.com/getsentry/sentry-react-native/pull/4003))

  ```js
  import * as Sentry from '@sentry/react-native';
  import { NavigationContainer } from '@react-navigation/native';

  const reactNavigationIntegration = Sentry.reactNavigationIntegration();

  Sentry.init({
    tracesSampleRate: 1.0,
    integrations: [reactNavigationIntegration],
  });

  function RootComponent() {
    const navigation = React.useRef(null);

    return <NavigationContainer ref={navigation}
      onReady={() => {
        reactNavigationIntegration.registerNavigationContainer(navigation);
      }}>
    </NavigationContainer>;
  }
  ```

- New React Native Navigation Integration interface ([#4003](https://github.com/getsentry/sentry-react-native/pull/4003))

  ```js
  import * as Sentry from '@sentry/react-native';
  import { Navigation } from 'react-native-navigation';

  Sentry.init({
    tracesSampleRate: 1.0,
    integrations: [
      Sentry.reactNativeNavigationIntegration({ navigation: Navigation })
    ],
  });
  ```

- Add `spotlight` option ([#4023](https://github.com/getsentry/sentry-react-native/pull/4023))
  - Deprecating `enableSpotlight` and `spotlightSidecarUrl`

### Dependencies

- Bump JavaScript SDK from v7.118.0 to v8.11.0 ([#3910](https://github.com/getsentry/sentry-react-native/pull/3910))
  - [changelog](https://github.com/getsentry/sentry-javascript/blob/master/CHANGELOG.md#8110)
  - [diff](https://github.com/getsentry/sentry-javascript/compare/7.118.0...8.11.0)

## 5.30.0

### Features

- Add `spotlight` option ([#4023](https://github.com/getsentry/sentry-react-native/pull/4023))
  - Deprecating `enableSpotlight` and `spotlightSidecarUrl`

### Dependencies

- Bump JavaScript SDK from v7.118.0 to v7.119.0 ([#4031](https://github.com/getsentry/sentry-react-native/pull/4031))
  - [changelog](https://github.com/getsentry/sentry-javascript/blob/v7/CHANGELOG.md#71190)
  - [diff](https://github.com/getsentry/sentry-javascript/compare/7.118.0...7.119.0)
- Bump Cocoa SDK from v8.33.0 to v8.34.0 ([#4026](https://github.com/getsentry/sentry-react-native/pull/4026))
  - [changelog](https://github.com/getsentry/sentry-cocoa/blob/main/CHANGELOG.md#8340)
  - [diff](https://github.com/getsentry/sentry-cocoa/compare/8.33.0...8.34.0)

## 5.29.0

### Features

- `TimeToInitialDisplay` and `TimeToFullDisplay` start the time to display spans on mount ([#4020](https://github.com/getsentry/sentry-react-native/pull/4020))

### Fixes

- fix(ttid): End and measure TTID regardless current active span ([#4019](https://github.com/getsentry/sentry-react-native/pull/4019))
  - Fixes possible missing TTID measurements and spans
- Fix crash when passing array as data to `Sentry.addBreadcrumb({ data: [] })` ([#4021](https://github.com/getsentry/sentry-react-native/pull/4021))
  - The expected `data` type is plain JS object, otherwise the data might be lost.
- Fix `requireNativeComponent` missing in `react-native-web` ([#3958](https://github.com/getsentry/sentry-react-native/pull/3958))

### Dependencies

- Bump JavaScript SDK from v7.117.0 to v7.118.0 ([#4018](https://github.com/getsentry/sentry-react-native/pull/4018))
  - [changelog](https://github.com/getsentry/sentry-javascript/blob/v7/CHANGELOG.md#71180)
  - [diff](https://github.com/getsentry/sentry-javascript/compare/7.117.0...7.118.0)
- Bump Android SDK from v7.13.0 to v7.14.0 ([#4022](https://github.com/getsentry/sentry-react-native/pull/4022))
  - [changelog](https://github.com/getsentry/sentry-java/blob/main/CHANGELOG.md#7140)
  - [diff](https://github.com/getsentry/sentry-java/compare/7.13.0...7.14.0)

## 5.28.0

### Fixes

- Support `metro@0.80.10` new `sourceMapString` export ([#4004](https://github.com/getsentry/sentry-react-native/pull/4004))
- `Sentry.captureMessage` stack trace is in `event.exception` (moved from `event.threads`) ([#3635](https://github.com/getsentry/sentry-react-native/pull/3635), [#3988](https://github.com/getsentry/sentry-react-native/pull/3988))
  - To revert to the old behavior (causing the stack to be unsymbolicated) use `useThreadsForMessageStack` option

### Dependencies

- Bump Cocoa SDK from v8.32.0 to v8.33.0 ([#4007](https://github.com/getsentry/sentry-react-native/pull/4007))
  - [changelog](https://github.com/getsentry/sentry-cocoa/blob/main/CHANGELOG.md#8330)
  - [diff](https://github.com/getsentry/sentry-cocoa/compare/8.32.0...8.33.0)

## 5.27.0

### Fixes

- Pass `sampleRate` option to the Android SDK ([#3979](https://github.com/getsentry/sentry-react-native/pull/3979))
- Drop app start data older than one minute ([#3974](https://github.com/getsentry/sentry-react-native/pull/3974))
- Use `Platform.constants.reactNativeVersion` instead of `react-native` internal export ([#3949](https://github.com/getsentry/sentry-react-native/pull/3949))

### Dependencies

- Bump Android SDK from v7.12.0 to v7.13.0 ([#3970](https://github.com/getsentry/sentry-react-native/pull/3970), [#3984](https://github.com/getsentry/sentry-react-native/pull/3984))
  - [changelog](https://github.com/getsentry/sentry-java/blob/main/CHANGELOG.md#7130)
  - [diff](https://github.com/getsentry/sentry-java/compare/7.12.0...7.13.0)
- Bump Cocoa SDK from v8.31.1 to v8.32.0 ([#3969](https://github.com/getsentry/sentry-react-native/pull/3969))
  - [changelog](https://github.com/getsentry/sentry-cocoa/blob/main/CHANGELOG.md#8320)
  - [diff](https://github.com/getsentry/sentry-cocoa/compare/8.31.1...8.32.0)

## 5.26.0

### Features

- Session Replay Public Beta ([#3830](https://github.com/getsentry/sentry-react-native/pull/3830))

  To enable Replay use the `replaysSessionSampleRate` or `replaysOnErrorSampleRate` options.

  ```js
  import * as Sentry from '@sentry/react-native';

  Sentry.init({
    _experiments: {
      replaysSessionSampleRate: 1.0,
      replaysOnErrorSampleRate: 1.0,
    },
  });
  ```

  To add React Component Names use `annotateReactComponents` in `metro.config.js`.

  ```js
  // For Expo
  const { getSentryExpoConfig } = require("@sentry/react-native/metro");
  const config = getSentryExpoConfig(__dirname, { annotateReactComponents: true });

  // For RN
  const { getDefaultConfig } = require('@react-native/metro-config');
  const { withSentryConfig } = require('@sentry/react-native/metro');
  module.exports = withSentryConfig(getDefaultConfig(__dirname), { annotateReactComponents: true });
  ```

  To change default redaction behavior add the `mobileReplayIntegration`.

  ```js
  import * as Sentry from '@sentry/react-native';

  Sentry.init({
    _experiments: {
      replaysSessionSampleRate: 1.0,
      replaysOnErrorSampleRate: 1.0,
    },
    integrations: [
      Sentry.mobileReplayIntegration({
        maskAllImages: true,
        maskAllVectors: true,
        maskAllText: true,
      }),
    ],
  });
  ```

  To learn more visit [Sentry's Mobile Session Replay](https://docs.sentry.io/product/explore/session-replay/mobile/) documentation page.

### Dependencies

- Bump Cocoa SDK from v8.30.0 to v8.31.1 ([#3954](https://github.com/getsentry/sentry-react-native/pull/3954))
  - [changelog](https://github.com/getsentry/sentry-cocoa/blob/main/CHANGELOG.md#8311)
  - [diff](https://github.com/getsentry/sentry-cocoa/compare/8.30.0...8.31.1)
- Bump Android SDK from v7.11.0 to v7.12.0 ([#3950](https://github.com/getsentry/sentry-react-native/pull/3949))
  - [changelog](https://github.com/getsentry/sentry-java/blob/main/CHANGELOG.md#7120)
  - [diff](https://github.com/getsentry/sentry-java/compare/7.11.0...7.12.0)

## 5.25.0

### Features

- Improved Touch Event Breadcrumb components structure ([#3899](https://github.com/getsentry/sentry-react-native/pull/3899))
- Set `currentScreen` on native scope ([#3927](https://github.com/getsentry/sentry-react-native/pull/3927))

### Fixes

- `error.cause` chain is locally symbolicated in development builds ([#3920](https://github.com/getsentry/sentry-react-native/pull/3920))
- `sentry-expo-upload-sourcemaps` no longer requires Sentry url when uploading sourcemaps to `sentry.io` ([#3915](https://github.com/getsentry/sentry-react-native/pull/3915))
- Flavor aware Android builds use `SENTRY_AUTH_TOKEN` env as fallback when token not found in `sentry-flavor-type.properties`. ([#3917](https://github.com/getsentry/sentry-react-native/pull/3917))
- `mechanism.handled:false` should crash current session ([#3900](https://github.com/getsentry/sentry-react-native/pull/3900))

### Dependencies

- Bump Cocoa SDK from v8.29.1 to v8.30.0 ([#3914](https://github.com/getsentry/sentry-react-native/pull/3914))
  - [changelog](https://github.com/getsentry/sentry-cocoa/blob/main/CHANGELOG.md#8300)
  - [diff](https://github.com/getsentry/sentry-cocoa/compare/8.29.1...8.30.0)
- Bump Android SDK from v7.10.0 to v7.11.0 ([#3926](https://github.com/getsentry/sentry-react-native/pull/3926))
  - [changelog](https://github.com/getsentry/sentry-java/blob/main/CHANGELOG.md#7110)
  - [diff](https://github.com/getsentry/sentry-java/compare/7.10.0...7.11.0)

## 5.25.0-alpha.2

### Features

- Improve touch event component info if annotated with [`@sentry/babel-plugin-component-annotate`](https://www.npmjs.com/package/@sentry/babel-plugin-component-annotate) ([#3899](https://github.com/getsentry/sentry-react-native/pull/3899))
- Add replay breadcrumbs for touch & navigation events ([#3846](https://github.com/getsentry/sentry-react-native/pull/3846))
- Add network data to Session Replays ([#3912](https://github.com/getsentry/sentry-react-native/pull/3912))
- Filter Sentry Event Breadcrumbs from Mobile Replays ([#3925](https://github.com/getsentry/sentry-react-native/pull/3925))

### Fixes

- `sentry-expo-upload-sourcemaps` no longer requires Sentry url when uploading sourcemaps to `sentry.io` ([#3915](https://github.com/getsentry/sentry-react-native/pull/3915))

### Dependencies

- Bump Cocoa SDK from v8.25.0-alpha.0 to v8.30.0 ([#3914](https://github.com/getsentry/sentry-react-native/pull/3914))
  - [changelog](https://github.com/getsentry/sentry-cocoa/blob/main/CHANGELOG.md#8300)
  - [diff](https://github.com/getsentry/sentry-cocoa/compare/8.25.0-alpha.0...8.30.0)
- Bump Android SDK from v7.9.0-alpha.1 to v7.11.0-alpha.2 ([#3830](https://github.com/getsentry/sentry-react-native/pull/3830))
  - [changelog](https://github.com/getsentry/sentry-java/blob/7.11.0-alpha.2/CHANGELOG.md#7110-alpha2)
  - [diff](https://github.com/getsentry/sentry-java/compare/7.9.0-alpha.1...7.11.0-alpha.2)

Access to Mobile Replay is limited to early access orgs on Sentry. If you're interested, [sign up for the waitlist](https://sentry.io/lp/mobile-replay-beta/)

## 5.24.2

### Features

- Add an option to disable native (iOS and Android) profiling for the `HermesProfiling` integration ([#4094](https://github.com/getsentry/sentry-react-native/pull/4094))

  To disable native profilers add the `hermesProfilingIntegration`.

  ```js
  import * as Sentry from '@sentry/react-native';

  Sentry.init({
    integrations: [
      Sentry.hermesProfilingIntegration({ platformProfilers: false }),
    ],
  });
  ```

## 5.24.1

### Fixes

- App Start Native Frames can start with zeroed values ([#3881](https://github.com/getsentry/sentry-react-native/pull/3881))

### Dependencies

- Bump Cocoa SDK from v8.28.0 to v8.29.1 ([#3890](https://github.com/getsentry/sentry-react-native/pull/3890))
  - [changelog](https://github.com/getsentry/sentry-cocoa/blob/main/CHANGELOG.md#8291)
  - [diff](https://github.com/getsentry/sentry-cocoa/compare/8.28.0...8.29.1)

## 5.24.0

### Features

- Add native application start spans ([#3855](https://github.com/getsentry/sentry-react-native/pull/3855), [#3884](https://github.com/getsentry/sentry-react-native/pull/3884))
  - This doesn't change the app start measurement length, but add child spans (more detail) into the existing app start span
- Added JS Bundle Execution start information to the application start measurements ([#3857](https://github.com/getsentry/sentry-react-native/pull/3857))

### Fixes

- Add more expressive debug logs to Native Frames Integration ([#3880](https://github.com/getsentry/sentry-react-native/pull/3880))
- Add missing tracing integrations when using `client.init()` ([#3882](https://github.com/getsentry/sentry-react-native/pull/3882))
- Ensure `sentry-cli` doesn't trigger Xcode `error:` prefix ([#3887](https://github.com/getsentry/sentry-react-native/pull/3887))
  - Fixes `--allow-failure` failing Xcode builds

### Dependencies

- Bump Cocoa SDK from v8.27.0 to v8.28.0 ([#3866](https://github.com/getsentry/sentry-react-native/pull/3866))
  - [changelog](https://github.com/getsentry/sentry-cocoa/blob/main/CHANGELOG.md#8280)
  - [diff](https://github.com/getsentry/sentry-cocoa/compare/8.27.0...8.28.0)
- Bump Android SDK from v7.8.0 to v7.10.0 ([#3805](https://github.com/getsentry/sentry-react-native/pull/3805))
  - [changelog](https://github.com/getsentry/sentry-java/blob/main/CHANGELOG.md#7100)
  - [diff](https://github.com/getsentry/sentry-java/compare/7.8.0...7.10.0)
- Bump JavaScript SDK from v7.113.0 to v7.117.0 ([#3806](https://github.com/getsentry/sentry-react-native/pull/3806))
  - [changelog](https://github.com/getsentry/sentry-javascript/blob/v7/CHANGELOG.md#71170)
  - [diff](https://github.com/getsentry/sentry-javascript/compare/7.113.0...7.117.0)

## 5.23.1

### Fixes

- Fix failing iOS builds due to missing SentryLevel ([#3854](https://github.com/getsentry/sentry-react-native/pull/3854))
- Add missing logs to dropped App Start spans ([#3861](https://github.com/getsentry/sentry-react-native/pull/3861))
- Make all options of `startTimeToInitialDisplaySpan` optional ([#3867](https://github.com/getsentry/sentry-react-native/pull/3867))
- Add Span IDs to Time to Display debug logs ([#3868](https://github.com/getsentry/sentry-react-native/pull/3868))
- Use TTID end timestamp when TTFD should be updated with an earlier timestamp ([#3869](https://github.com/getsentry/sentry-react-native/pull/3869))

## 5.23.0

This release does *not* build on iOS. Please use `5.23.1` or newer.

### Features

- Functional integrations ([#3814](https://github.com/getsentry/sentry-react-native/pull/3814))

  Instead of installing `@sentry/integrations` and creating integrations using the `new` keyword, you can use direct imports of the functional integrations.

  ```js
  // Before
  import * as Sentry from '@sentry/react-native';
  import { HttpClient } from '@sentry/integrations';

  Sentry.init({
    integrations: [
      new Sentry.BrowserIntegrations.Dedupe(),
      new Sentry.Integration.Screenshot(),
      new HttpClient(),
    ],
  });

  // After
  import * as Sentry from '@sentry/react-native';

  Sentry.init({
    integrations: [
      Sentry.dedupeIntegration(),
      Sentry.screenshotIntegration(),
      Sentry.httpClientIntegration(),
    ],
  });
  ```

  Note that the `Sentry.BrowserIntegrations`, `Sentry.Integration` and the Class style integrations will be removed in the next major version of the SDK.

### Fixes

- Remove unused `rnpm` config ([#3811](https://github.com/getsentry/sentry-react-native/pull/3811))

### Dependencies

- Bump CLI from v2.30.4 to v2.31.2 ([#3719](https://github.com/getsentry/sentry-react-native/pull/3719))
  - [changelog](https://github.com/getsentry/sentry-cli/blob/master/CHANGELOG.md#2312)
  - [diff](https://github.com/getsentry/sentry-cli/compare/2.30.4...2.31.2)
- Bump Cocoa SDK from v8.26.0 to v8.27.0 ([#3858](https://github.com/getsentry/sentry-react-native/pull/3858))
  - [changelog](https://github.com/getsentry/sentry-cocoa/blob/main/CHANGELOG.md#8270)
  - [diff](https://github.com/getsentry/sentry-cocoa/compare/8.26.0...8.27.0)

## 5.23.0-alpha.1

### Fixes

- Pass `replaysSessionSampleRate` option to Android ([#3714](https://github.com/getsentry/sentry-react-native/pull/3714))

Access to Mobile Replay is limited to early access orgs on Sentry. If you're interested, [sign up for the waitlist](https://sentry.io/lp/mobile-replay-beta/)

## 5.22.3

### Fixes

- Missing `RNSentryOnDrawReporterView` on iOS ([#3832](https://github.com/getsentry/sentry-react-native/pull/3832))

### Dependencies

- Bump Cocoa SDK from v8.25.0 to v8.26.0 ([#3802](https://github.com/getsentry/sentry-react-native/pull/3802), [#3815](https://github.com/getsentry/sentry-react-native/pull/3815))
  - [changelog](https://github.com/getsentry/sentry-cocoa/blob/main/CHANGELOG.md#8260)
  - [diff](https://github.com/getsentry/sentry-cocoa/compare/8.25.0...8.26.0)

## 5.22.2

### Fixes

- Remove `tunnel` from SDK Options ([#3787](https://github.com/getsentry/sentry-react-native/pull/3787))
- Fix Apple non UIKit builds ([#3784](https://github.com/getsentry/sentry-react-native/pull/3784))

### Dependencies

- Bump JavaScript SDK from v7.110.1 to v7.113.0 ([#3768](https://github.com/getsentry/sentry-react-native/pull/3768))
  - [changelog](https://github.com/getsentry/sentry-javascript/blob/develop/CHANGELOG.md#71130)
  - [diff](https://github.com/getsentry/sentry-javascript/compare/7.110.1...7.113.0)

## 5.22.1

### Dependencies

- Bump Cocoa SDK from v8.24.0 to v8.25.0 ([#3790](https://github.com/getsentry/sentry-react-native/pull/3790))
  - [changelog](https://github.com/getsentry/sentry-cocoa/blob/main/CHANGELOG.md#8250)
  - [diff](https://github.com/getsentry/sentry-cocoa/compare/8.24.0...8.25.0)

## 5.23.0-alpha.0

### Features

- Mobile Session Replay Alpha ([#3714](https://github.com/getsentry/sentry-react-native/pull/3714))

  To enable Replay for React Native on mobile and web add the following options.

  ```js
  Sentry.init({
    _experiments: {
      replaysSessionSampleRate: 1.0,
      replaysOnErrorSampleRate: 1.0,
    },
  });
  ```

  To change the default Mobile Replay options add the `mobileReplayIntegration`.

  ```js
  Sentry.init({
    _experiments: {
      replaysSessionSampleRate: 1.0,
      replaysOnErrorSampleRate: 1.0,
    },
    integrations: [
      Sentry.mobileReplayIntegration({
        maskAllText: true,
        maskAllImages: true,
      }),
    ],
  });
  ```

  Access is limited to early access orgs on Sentry. If you're interested, [sign up for the waitlist](https://sentry.io/lp/mobile-replay-beta/)

### Dependencies

- Bump Cocoa SDK to [8.25.0-alpha.0](https://github.com/getsentry/sentry-cocoa/releases/tag/8.25.0-alpha.0)
- Bump Android SDK to [7.9.0-alpha.1](https://github.com/getsentry/sentry-java/releases/tag/7.9.0-alpha.1)

## 5.22.0

### Features

- Updated metric normalization from `@sentry/core` ([#11519](https://github.com/getsentry/sentry-javascript/pull/11519))
- Metric rate limiting from `sentry-cocoa` and `sentry-android`

### Dependencies

- Bump Cocoa SDK from v8.21.0 to v8.24.0 ([#3686](https://github.com/getsentry/sentry-react-native/pull/3694), [#3696](https://github.com/getsentry/sentry-react-native/pull/3696))
  - [changelog](https://github.com/getsentry/sentry-cocoa/blob/main/CHANGELOG.md#8240)
  - [diff](https://github.com/getsentry/sentry-cocoa/compare/8.21.0...8.24.0)
- Bump Android SDK from v7.6.0 to v7.8.0 ([#3750](https://github.com/getsentry/sentry-react-native/pull/3750))
  - [changelog](https://github.com/getsentry/sentry-java/blob/main/CHANGELOG.md#780)
  - [diff](https://github.com/getsentry/sentry-java/compare/7.6.0...7.8.0)
- Bump JavaScript SDK from v7.100.1 to v7.110.1 ([#3601](https://github.com/getsentry/sentry-react-native/pull/3601), [#3758](https://github.com/getsentry/sentry-react-native/pull/3758))
  - [changelog](https://github.com/getsentry/sentry-javascript/blob/v7/CHANGELOG.md#71101)
  - [diff](https://github.com/getsentry/sentry-javascript/compare/7.100.1...7.110.1)

## 5.21.0

### Features

- Add `getDefaultConfig` option to `getSentryExpoConfig` ([#3690](https://github.com/getsentry/sentry-react-native/pull/3690))
- Add `beforeScreenshot` option to `ReactNativeOptions` ([#3715](https://github.com/getsentry/sentry-react-native/pull/3715))

### Fixes

- Do not enable NativeFramesTracking when native is not available ([#3705](https://github.com/getsentry/sentry-react-native/pull/3705))
- Do not initialize the SDK during `expo-router` static routes generation ([#3730](https://github.com/getsentry/sentry-react-native/pull/3730))
- Cancel spans in background doesn't crash in environments without AppState ([#3727](https://github.com/getsentry/sentry-react-native/pull/3727))
- Fix missing Stall measurements when using new `.end()` span API ([#3737](https://github.com/getsentry/sentry-react-native/pull/3737))
- Change TimeToDisplay unsupported log from error to warning level. ([#3699](https://github.com/getsentry/sentry-react-native/pull/3699))

### Dependencies

- Bump CLI from v2.30.0 to v2.30.4 ([#3678](https://github.com/getsentry/sentry-react-native/pull/3678), [#3704](https://github.com/getsentry/sentry-react-native/pull/3704))
  - [changelog](https://github.com/getsentry/sentry-cli/blob/master/CHANGELOG.md#2304)
  - [diff](https://github.com/getsentry/sentry-cli/compare/2.30.0...2.30.4)
- Bump Android SDK from v7.5.0 to v7.6.0 ([#3675](https://github.com/getsentry/sentry-react-native/pull/3675))
  - [changelog](https://github.com/getsentry/sentry-java/blob/main/CHANGELOG.md#760)
  - [diff](https://github.com/getsentry/sentry-java/compare/7.5.0...7.6.0)

## 5.20.0

### Features

- Automatic tracing of time to initial display for `react-navigation` ([#3588](https://github.com/getsentry/sentry-react-native/pull/3588))

  When enabled the instrumentation will create TTID spans and measurements.
  The TTID timestamp represent moment when the `react-navigation` screen
  was rendered by the native code.

  ```javascript
  const routingInstrumentation = new Sentry.ReactNavigationInstrumentation({
    enableTimeToInitialDisplay: true,
  });

  Sentry.init({
    integrations: [new Sentry.ReactNativeTracing({routingInstrumentation})],
  });
  ```

- Tracing of full display using manual API ([#3654](https://github.com/getsentry/sentry-react-native/pull/3654))

  In combination with the `react-navigation` automatic instrumentation you can record when
  the application screen is fully rendered.

  For more examples and manual time to initial display see [the documentation](https://docs.sentry.io/platforms/react-native/performance/instrumentation/time-to-display).

  ```javascript
  function Example() {
    const [loaded] = React.useState(false);

    return <View>
      <Sentry.TimeToFullDisplay record={loaded}>
        <Text>Example content</Text>
      </Sentry.TimeToFullDisplay>
    </View>;
  }
  ```

### Fixes

- Allow custom `sentryUrl` for Expo updates source maps uploads ([#3664](https://github.com/getsentry/sentry-react-native/pull/3664))
- Missing Mobile Vitals (slow, frozen frames) when ActiveSpan (Transaction) is trimmed at the end ([#3684](https://github.com/getsentry/sentry-react-native/pull/3684))

## 5.19.3

### Fixes

- Multiple Debug IDs can be loaded into the global polyfill ([#3660](https://github.com/getsentry/sentry-react-native/pull/3660))
  - This fixes a symbolication issue with Expo on the web with enabled bundle splitting.

### Dependencies

- Bump CLI from v2.25.2 to v2.30.0 ([#3534](https://github.com/getsentry/sentry-react-native/pull/3534), [#3666](https://github.com/getsentry/sentry-react-native/pull/3666))
  - [changelog](https://github.com/getsentry/sentry-cli/blob/master/CHANGELOG.md#2300)
  - [diff](https://github.com/getsentry/sentry-cli/compare/2.25.2...2.30.0)
- Bump Cocoa SDK from v8.20.0 to v8.21.0 ([#3651](https://github.com/getsentry/sentry-react-native/pull/3651))
  - [changelog](https://github.com/getsentry/sentry-cocoa/blob/main/CHANGELOG.md#8210)
  - [diff](https://github.com/getsentry/sentry-cocoa/compare/8.20.0...8.21.0)
- Bump Android SDK from v7.3.0 to v7.5.0 ([#3615](https://github.com/getsentry/sentry-react-native/pull/3615))
  - [changelog](https://github.com/getsentry/sentry-java/blob/main/CHANGELOG.md#750)
  - [diff](https://github.com/getsentry/sentry-java/compare/7.3.0...7.5.0)

## 5.19.2

### Fixes

- expo-upload-sourcemaps now works on Windows ([#3643](https://github.com/getsentry/sentry-react-native/pull/3643))
- Option `enabled: false` ensures no events are sent ([#3606](https://github.com/getsentry/sentry-react-native/pull/3606))
- Ignore JSON response when retrieving source context from local Expo Dev Server ([#3611](https://github.com/getsentry/sentry-react-native/pull/3611))
- Upload native debug files only for non-debug builds ([#3649](https://github.com/getsentry/sentry-react-native/pull/3649))
- `TurboModuleRegistry` should not be imported in web applications ([#3610](https://github.com/getsentry/sentry-react-native/pull/3610))

### Dependencies

- Bump Cocoa SDK from v8.17.1 to v8.20.0 ([#3476](https://github.com/getsentry/sentry-react-native/pull/3476))
  - [changelog](https://github.com/getsentry/sentry-cocoa/blob/main/CHANGELOG.md#8200)
  - [diff](https://github.com/getsentry/sentry-cocoa/compare/8.17.1...8.20.0)

## 5.19.1

### Fixes

- Don't add Expo Plugin option `authToken` to application bundle ([#3630](https://github.com/getsentry/sentry-react-native/pull/3630))
  - Expo plugin configurations are generelly stored in plain text, and are also automatically added to built app bundles, and are therefore considered insecure.
  - You should not set the auth token in the plugin config except for local testing. Instead, use the `SENTRY_AUTH_TOKEN` env variable, as pointed out in our [docs](https://docs.sentry.io/platforms/react-native/manual-setup/expo/).
  - In addition to showing a warning, we are now actively removing an `authToken` from the plugin config if it was set.
  - If you had set the auth token in the plugin config previously, **and** built and published an app with that config, you should [rotate your token](https://docs.sentry.io/product/accounts/auth-tokens/).
- Reduce waning messages spam when a property in Expo plugin configuration is missing ([#3631](https://github.com/getsentry/sentry-react-native/pull/3631))
- Add concrete error messages for RN bundle build phase patch ([#3626](https://github.com/getsentry/sentry-react-native/pull/3626))

## 5.19.0

This release contains upgrade of `sentry-android` dependency to major version 7. There are no breaking changes in the JS API. If you are using the Android API please check [the migration guide](https://docs.sentry.io/platforms/android/migration/#migrating-from-iosentrysentry-android-6x-to-iosentrysentry-android-700).

### Features

- Add Android profiles to React Native Profiling ([#3397](https://github.com/getsentry/sentry-react-native/pull/3397))
- Add `Sentry.metrics` ([#3590](https://github.com/getsentry/sentry-react-native/pull/3590))

  To learn more, see the [Set Up Metrics](https://docs.sentry.io/platforms/react-native/metrics/) guide.

  ```javascript
  import * as Sentry from '@sentry/react-native';

  Sentry.init({
    dsn: '___DSN___',
    integrations: [
      Sentry.metrics.metricsAggregatorIntegration(),
    ],
  });

  Sentry.metrics.increment("button_click", 1, {
    tags: { system: "iOS", app_version: "1.0.0" },
  });
  ```

### Fixes

- Upload Debug Symbols Build Phase continues when `node` not found in `WITH_ENVIRONMENT` ([#3573](https://github.com/getsentry/sentry-react-native/pull/3573))
- Fix `proguardUuid` loading on Android ([#3591](https://github.com/getsentry/sentry-react-native/pull/3591))

### Dependencies

- Bump Android SDK from v6.34.0 to v7.3.0 ([#3434](https://github.com/getsentry/sentry-react-native/pull/3434))
  - [changelog](https://github.com/getsentry/sentry-java/blob/main/CHANGELOG.md#730)
  - [diff](https://github.com/getsentry/sentry-java/compare/6.34.0...7.3.0)
- Bump JavaScript SDK from v7.81.1 to v7.100.1 ([#3426](https://github.com/getsentry/sentry-react-native/pull/3426), [#3589](https://github.com/getsentry/sentry-react-native/pull/3589))
  - [changelog](https://github.com/getsentry/sentry-javascript/blob/develop/CHANGELOG.md#7990)
  - [diff](https://github.com/getsentry/sentry-javascript/compare/7.81.1...7.100.1)

## 5.18.0

### Features

- Add [`@spotlightjs/spotlight`](https://spotlightjs.com/) support ([#3550](https://github.com/getsentry/sentry-react-native/pull/3550))

  Download the `Spotlight` desktop application and add the integration to your `Sentry.init`.

  ```javascript
  import * as Sentry from '@sentry/react-native';

  Sentry.init({
    dsn: '___DSN___',
    enableSpotlight: __DEV__,
  });
  ```

- Only upload Expo artifact if source map exists ([#3568](https://github.com/getsentry/sentry-react-native/pull/3568))
- Read `.env` file in `sentry-expo-upload-sourcemaps` ([#3571](https://github.com/getsentry/sentry-react-native/pull/3571))

### Fixes

- Prevent pod install crash when visionos is not present ([#3548](https://github.com/getsentry/sentry-react-native/pull/3548))
- Fetch Organization slug from `@sentry/react-native/expo` config when uploading artifacts ([#3557](https://github.com/getsentry/sentry-react-native/pull/3557))
- Remove 404 Http Client Errors reports for Metro Dev Server Requests ([#3553](https://github.com/getsentry/sentry-react-native/pull/3553))
- Stop tracing Spotlight Sidecar network request in JS ([#3559](https://github.com/getsentry/sentry-react-native/pull/3559))

## 5.17.0

### Features

- New Sentry Metro configuration function `withSentryConfig` ([#3478](https://github.com/getsentry/sentry-react-native/pull/3478))
  - Ensures all Sentry configuration is added to your Metro config
  - Includes `createSentryMetroSerializer`
  - Collapses Sentry internal frames from the stack trace view in LogBox

  ```javascript
  const { getDefaultConfig } = require('@react-native/metro-config');
  const { withSentryConfig } = require('@sentry/react-native/metro');

  const config = getDefaultConfig(__dirname);
  module.exports = withSentryConfig(config);
  ```

- Add experimental visionOS support ([#3467](https://github.com/getsentry/sentry-react-native/pull/3467))
  - To set up [`react-native-visionos`](https://github.com/callstack/react-native-visionos) with the Sentry React Native SDK follow [the standard `iOS` guides](https://docs.sentry.io/platforms/react-native/manual-setup/manual-setup/#ios).
  - Xcode project is located in `visionos` folder instead of `ios`.

### Fixes

- Fix `WITH_ENVIRONMENT` overwrite in `sentry-xcode-debug-files.sh` ([#3525](https://github.com/getsentry/sentry-react-native/pull/3525))
- Sentry CLI 2.25.1 fixes background debug files uploads during Xcode builds ([#3486](https://github.com/getsentry/sentry-react-native/pull/3486))
- Performance Tracing should be disabled by default ([#3533](https://github.com/getsentry/sentry-react-native/pull/3533))
- Use `$NODE_BINARY` to execute Sentry CLI in Xcode scripts ([#3493](https://github.com/getsentry/sentry-react-native/pull/3493))
- Return auto Release and Dist to source maps auto upload ([#3540](https://github.com/getsentry/sentry-react-native/pull/3540))
- Linked errors processed before other integrations ([#3535](https://github.com/getsentry/sentry-react-native/pull/3535))
  - This ensure their frames are correctly symbolicated

### Dependencies

- Bump CLI from v2.23.0 to v2.25.2 ([#3486](https://github.com/getsentry/sentry-react-native/pull/3486))
  - [changelog](https://github.com/getsentry/sentry-cli/blob/master/CHANGELOG.md#2252)
  - [diff](https://github.com/getsentry/sentry-cli/compare/2.23.0...2.25.2)

## 5.16.0

This release ships with a beta version of our new built-in Expo SDK 50 support,
which replaces the deprecated `sentry-expo` package. To learn more,
see [the Expo guide](https://docs.sentry.io/platforms/react-native/manual-setup/expo/).

### Features

- New `@sentry/react-native/expo` Expo config plugin ([#3429](https://github.com/getsentry/sentry-react-native/pull/3429))

  ```js
  const { withSentry } = require('@sentry/react-native/expo');

  const config = {...};

  module.exports = withSentry(config, {
    url: 'https://www.sentry.io/',
    project: 'project-slug', // Or use SENTRY_PROJECT env
    organization: 'org-slug', // Or use SENTRY_ORG env
  });
  ```

  - And `Sentry.init` in `App.js`

  ```js
  import * as Sentry from '@sentry/react-native';

  Sentry.init({
    dsn: '__DSN__',
  });
  ```

- New `getSentryExpoConfig` for simple Metro configuration ([#3454](https://github.com/getsentry/sentry-react-native/pull/3454), [#3501](https://github.com/getsentry/sentry-react-native/pull/3501), [#3514](https://github.com/getsentry/sentry-react-native/pull/3514))
  - This function is a drop in replacement for `getDefaultConfig` from `expo/metro-config`

  ```js
  // const { getDefaultConfig } = require("expo/metro-config");
  const { getSentryExpoConfig } = require("@sentry/react-native/metro");

  // const config = getDefaultConfig(__dirname);
  const config = getSentryExpoConfig(__dirname);
  ```

- New `npx sentry-expo-upload-sourcemaps` for simple EAS Update (`npx expo export`) source maps upload ([#3491](https://github.com/getsentry/sentry-react-native/pull/3491), [#3510](https://github.com/getsentry/sentry-react-native/pull/3510), [#3515](https://github.com/getsentry/sentry-react-native/pull/3515), [#3507](https://github.com/getsentry/sentry-react-native/pull/3507))

  ```bash
  SENTRY_PROJECT=project-slug \
  SENTRY_ORG=org-slug \
  SENTRY_AUTH_TOKEN=super-secret-token \
  npx sentry-expo-upload-sourcemaps dist
  ```

### Others

- Update `sentry-xcode.sh` scripts with Node modules resolution ([#3450](https://github.com/getsentry/sentry-react-native/pull/3450))
  - RN SDK and Sentry CLI are dynamically resolved if override is not supplied
- Resolve Default Integrations based on current platform ([#3465](https://github.com/getsentry/sentry-react-native/pull/3465))
  - Native Integrations are only added if Native Module is available
  - Web Integrations only for React Native Web builds
- Remove Native Modules warning from platform where the absence is expected ([#3466](https://github.com/getsentry/sentry-react-native/pull/3466))
- Add Expo Context information using Expo Native Modules ([#3466](https://github.com/getsentry/sentry-react-native/pull/3466))
- Errors from InternalBytecode.js are no longer marked as in_app ([#3518](https://github.com/getsentry/sentry-react-native/pull/3518))
- Fix system node can't be overwritten in `sentry-xcode-debug-files.sh` ([#3523](https://github.com/getsentry/sentry-react-native/pull/3523))

## 5.16.0-alpha.4

### Fixes

- Make `getSentryExpoConfig` options parameter optional ([#3514](https://github.com/getsentry/sentry-react-native/pull/3514))
- Use `@sentry/react-native/expo` as plugin name in `expo-upload-sourcemaps.js` ([#3515](https://github.com/getsentry/sentry-react-native/pull/3515))

## 5.16.0-alpha.3

This release is compatible with `expo@50.0.0-preview.6` and newer.

### Features

- `withSentryExpoSerializers` changes to `getSentryExpoConfig` ([#3501](https://github.com/getsentry/sentry-react-native/pull/3501))
  - `getSentryExpoConfig` accepts the same parameters as `getDefaultConfig` from `expo/metro-config` and returns Metro configuration
  - This also works for EAS Updates (and expo export). Debug ID is generated by `expo/metro-config` and used by Sentry.

  ```js
  const { getSentryExpoConfig } = require("@sentry/react-native/metro");
  const config = getSentryExpoConfig(config, {});
  ```

- Add `npx sentry-expo-upload-sourcemaps` for simple EAS Update (expo export) source maps upload to Sentry ([#3491](https://github.com/getsentry/sentry-react-native/pull/3491), [#3510](https://github.com/getsentry/sentry-react-native/pull/3510))

  ```bash
  SENTRY_PROJECT=project-slug \
  SENTRY_ORG=org-slug \
  SENTRY_AUTH_TOKEN=super-secret-token \
  npx sentry-expo-upload-sourcemaps dist
  ```

- Sentry CLI binary path in `scripts/expo-upload-sourcemaps.js` is resolved dynamically ([#3507](https://github.com/getsentry/sentry-react-native/pull/3507))
  - Or can be overwritten by `SENTRY_CLI_EXECUTABLE` env

- Resolve Default Integrations based on current platform ([#3465](https://github.com/getsentry/sentry-react-native/pull/3465))
  - Native Integrations are only added if Native Module is available
  - Web Integrations only for React Native Web builds
- Remove Native Modules warning from platform where the absence is expected ([#3466](https://github.com/getsentry/sentry-react-native/pull/3466))
- Add Expo Context information using Expo Native Modules ([#3466](https://github.com/getsentry/sentry-react-native/pull/3466))

### Fixes

- Includes fixes from version 5.15.2

## 5.15.2

### Fixes

- Stop sending navigation route params for auto-generated transactions, as they may contain PII or other sensitive data ([#3487](https://github.com/getsentry/sentry-react-native/pull/3487))
  - Further details and other strategies to mitigate this issue can be found on our [trouble shooting guide page](https://docs.sentry.io/platforms/react-native/troubleshooting/#routing-transaction-data-contains-sensitive-information)

## 5.16.0-alpha.2

### Features

- Add `withSentryExpoSerializers` for easy configurable `metro.config.js` ([#3454](https://github.com/getsentry/sentry-react-native/pull/3454))

  This Serializer doesn't support EAS Updates (and expo export) commands yet. Debug IDs needed for source maps resolution in Sentry
  are generated only during native builds.

  ```js
  const { getDefaultConfig } = require('expo/metro-config');
  const { withSentryExpoSerializers } = require("@sentry/react-native/metro");

  const config = getDefaultConfig(__dirname);
  module.exports = withSentryExpoSerializers(config);
  ```

  Note that this will remove any existing `customSerializer`. Guide for advanced setups [can be found here](https://docs.sentry.io/platforms/react-native/manual-setup/metro).

### Fixes

- Expo SDK minimum version is 49 ([#3453](https://github.com/getsentry/sentry-react-native/pull/3453))
- Remove RN Internal imports for RN Web builds ([#3462](https://github.com/getsentry/sentry-react-native/pull/3462))
- Remove circular dependencies inside of the SDK ([#3464](https://github.com/getsentry/sentry-react-native/pull/3464))
- Includes fixes from version 5.15.1

## 5.15.1

### Fixes

- Sentry CLI upgrade resolves Xcode Could timeout during source maps upload [#3390](https://github.com/getsentry/sentry-react-native/pull/3390)

### Dependencies

- Bump CLI from v2.21.3 to v2.23.0 ([#3390](https://github.com/getsentry/sentry-react-native/pull/3390))
  - [changelog](https://github.com/getsentry/sentry-cli/blob/master/CHANGELOG.md#2230)
  - [diff](https://github.com/getsentry/sentry-cli/compare/2.21.3...2.23.0)

## 5.16.0-alpha.1

### Features

- Add `@sentry/react-native/expo` Expo config plugin ([#3429](https://github.com/getsentry/sentry-react-native/pull/3429))

  This Release introduces the first alpha version of our new SDK for Expo.
  At this time, the SDK is considered experimental and things might break and change in future versions.

  The core of the SDK is Expo plugin which you can easily add to your App config:

  ```js
  const { withSentry } = require('@sentry/react-native/expo');

  const config = {...};

  module.exports = withSentry(config, {
    url: 'https://www.sentry.io/',
    authToken: 'example-token', // Or use SENTRY_AUTH_TOKEN env
    project: 'project-slug', // Or use SENTRY_PROJECT env
    organization: 'org-slug', // Or use SENTRY_ORG env
  });
  ```

  - And `Sentry.init` in `App.js`

  ```js
  import * as Sentry from '@sentry/react-native';

  Sentry.init({
    dsn: '__DSN__',
  });
  ```

- Update `sentry-xcode.sh` scripts with Node modules resolution ([#3450](https://github.com/getsentry/sentry-react-native/pull/3450))
  - RN SDK and Sentry CLI are dynamically resolved if override is not supplied

### Fixes

- Transform shipped JSX for both react-native and web ([#3428](https://github.com/getsentry/sentry-react-native/pull/3428))
  - Removes builds errors when using react-native-web with Webpack

## 5.15.0

### Features

- New simplified Sentry Metro Serializer export ([#3450](https://github.com/getsentry/sentry-react-native/pull/3450))

  ```js
  const { createSentryMetroSerializer } = require('@sentry/react-native/metro');
  ```

### Fixes

- Encode envelopes using Base64, fix array length limit when transferring over Bridge. ([#2852](https://github.com/getsentry/sentry-react-native/pull/2852))
  - This fix requires a rebuild of the native app
- Symbolicate message and non-Error stacktraces locally in debug mode ([#3420](https://github.com/getsentry/sentry-react-native/pull/3420))
- Remove Sentry SDK frames from rejected promise SyntheticError stack ([#3423](https://github.com/getsentry/sentry-react-native/pull/3423))
- Fix path from Xcode scripts to Collect Modules ([#3451](https://github.com/getsentry/sentry-react-native/pull/3451))

### Dependencies

- Bump Cocoa SDK from v8.15.2 to v8.17.1 ([#3412](https://github.com/getsentry/sentry-react-native/pull/3412))
  - [changelog](https://github.com/getsentry/sentry-cocoa/blob/main/CHANGELOG.md#8171)
  - [diff](https://github.com/getsentry/sentry-cocoa/compare/8.15.2...8.17.1)

## 5.14.1

### Fixes

- Add hermes to Pod dependencies to fix profiling with `use_frameworks` ([#3416](https://github.com/getsentry/sentry-react-native/pull/3416))
- Define SentryCurrentDateProvider in RNSentry ([#3418](https://github.com/getsentry/sentry-react-native/pull/3418))

## 5.14.0

### Features

- Add iOS profiles to React Native Profiling ([#3349](https://github.com/getsentry/sentry-react-native/pull/3349))

### Fixes

- Conditionally use Set or CountingSet in Sentry Metro plugin ([#3409](https://github.com/getsentry/sentry-react-native/pull/3409))
  - This makes sentryMetroSerializer compatible with Metro 0.66.2 and newer
- Fix SIGSEV, SIGABRT and SIGBUS crashes happening after/around the August Google Play System update, see [#2955](https://github.com/getsentry/sentry-java/issues/2955) for more details

### Dependencies

- Bump Android SDK from v6.33.1 to v6.34.0 ([#3408](https://github.com/getsentry/sentry-react-native/pull/3408))
  - [changelog](https://github.com/getsentry/sentry-java/blob/main/CHANGELOG.md#6340)
  - [diff](https://github.com/getsentry/sentry-java/compare/6.33.1...6.34.0)
- Bump JavaScript SDK from v7.80.0 to v7.81.1 ([#3396](https://github.com/getsentry/sentry-react-native/pull/3396))
  - [changelog](https://github.com/getsentry/sentry-javascript/blob/develop/CHANGELOG.md#7811)
  - [diff](https://github.com/getsentry/sentry-javascript/compare/7.80.0...7.81.1)

## 5.13.1-beta.1

### Fixes

- Fix SIGSEV, SIGABRT and SIGBUS crashes happening after/around the August Google Play System update, see [#2955](https://github.com/getsentry/sentry-java/issues/2955) for more details

### Dependencies

- Bump Android SDK from v6.33.1 to v6.33.2-beta.1 ([#3385](https://github.com/getsentry/sentry-react-native/pull/3385))
  - [changelog](https://github.com/getsentry/sentry-java/blob/6.33.2-beta.1/CHANGELOG.md#6332-beta1)
  - [diff](https://github.com/getsentry/sentry-java/compare/6.33.1...6.33.2-beta.1)

## 5.13.0

### Features

- Export New JS Performance API ([#3371](https://github.com/getsentry/sentry-react-native/pull/3371))

  ```js
  // Start a span that tracks the duration of expensiveFunction
  const result = Sentry.startSpan({ name: 'important function' }, () => {
    return expensiveFunction();
  });
  ```

  Read more at <https://github.com/getsentry/sentry-javascript/blob/develop/CHANGELOG.md#7690>

- Report current screen in `contexts.app.view_names` ([#3339](https://github.com/getsentry/sentry-react-native/pull/3339))

### Fixes

- Remove `platform: node` from Debug Builds Events ([#3377](https://github.com/getsentry/sentry-react-native/pull/3377))

### Dependencies

- Bump Android SDK from v6.32.0 to v6.33.1 ([#3374](https://github.com/getsentry/sentry-react-native/pull/3374))
  - [changelog](https://github.com/getsentry/sentry-java/blob/main/CHANGELOG.md#6331)
  - [diff](https://github.com/getsentry/sentry-java/compare/6.32.0...6.33.1)
- Bump Cocoa SDK from v8.14.2 to v8.15.2 ([#3376](https://github.com/getsentry/sentry-react-native/pull/3376))
  - [changelog](https://github.com/getsentry/sentry-cocoa/blob/main/CHANGELOG.md#8152)
  - [diff](https://github.com/getsentry/sentry-cocoa/compare/8.14.2...8.15.2)
- Bump CLI from v2.21.2 to v2.21.3 ([#3381](https://github.com/getsentry/sentry-react-native/pull/3381))
  - [changelog](https://github.com/getsentry/sentry-cli/blob/master/CHANGELOG.md#2213)
  - [diff](https://github.com/getsentry/sentry-cli/compare/2.21.2...2.21.3)
- Bump JavaScript SDK from v7.76.0 to v7.80.0 ([#3372](https://github.com/getsentry/sentry-react-native/pull/3372))
  - [changelog](https://github.com/getsentry/sentry-javascript/blob/develop/CHANGELOG.md#7800)
  - [diff](https://github.com/getsentry/sentry-javascript/compare/7.76.0...7.80.0)

## 5.12.0

### Features

- Automatically detect environment if not set ([#3362](https://github.com/getsentry/sentry-react-native/pull/3362))
- Send Source Maps Debug ID for symbolicated Profiles ([#3343](https://github.com/getsentry/sentry-react-native/pull/3343))

### Fixes

- Add actual `activeThreadId` to Profiles ([#3338](https://github.com/getsentry/sentry-react-native/pull/3338))
- Parse Hermes Profiling Bytecode Frames ([#3342](https://github.com/getsentry/sentry-react-native/pull/3342))

### Dependencies

- Bump JavaScript SDK from v7.73.0 to v7.76.0 ([#3344](https://github.com/getsentry/sentry-react-native/pull/3344), [#3365](https://github.com/getsentry/sentry-react-native/pull/3365))
  - [changelog](https://github.com/getsentry/sentry-javascript/blob/develop/CHANGELOG.md#7760)
  - [diff](https://github.com/getsentry/sentry-javascript/compare/7.73.0...7.76.0)
- Bump Cocoa SDK from v8.13.0 to v8.14.2 ([#3340](https://github.com/getsentry/sentry-react-native/pull/3340))
  - [changelog](https://github.com/getsentry/sentry-cocoa/blob/main/CHANGELOG.md#8142)
  - [diff](https://github.com/getsentry/sentry-cocoa/compare/8.13.0...8.14.2)
- Bump Android SDK from v6.30.0 to v6.32.0 ([#3341](https://github.com/getsentry/sentry-react-native/pull/3341))
  - [changelog](https://github.com/getsentry/sentry-java/blob/main/CHANGELOG.md#6320)
  - [diff](https://github.com/getsentry/sentry-java/compare/6.30.0...6.32.0)

## 5.11.1

### Fixes

- Waif for `has-sourcemap-debugid` process to exit ([#3336](https://github.com/getsentry/sentry-react-native/pull/3336))

## 5.11.0

### Features

- Add `buildFeatures.buildConfig=true` to support AGP 8 ([#3298](https://github.com/getsentry/sentry-react-native/pull/3298))
- Add Debug ID support ([#3164](https://github.com/getsentry/sentry-react-native/pull/3164))

  This is optional to use Debug IDs. Your current setup will keep working as is.

  Add Sentry Metro Serializer to `metro.config.js` to generate Debug ID for the application bundle and source map.

  ```javascript
    const {createSentryMetroSerializer} = require('@sentry/react-native/dist/js/tools/sentryMetroSerializer');
    const config = {serializer: createSentryMetroSerializer()};
  ```

  On iOS update `Bundle React Native Code and Images` and `Upload Debug Symbols to Sentry` build phases.

  ```bash
    set -e
    WITH_ENVIRONMENT="../node_modules/react-native/scripts/xcode/with-environment.sh"
    REACT_NATIVE_XCODE="../node_modules/react-native/scripts/react-native-xcode.sh"

    /bin/sh -c "$WITH_ENVIRONMENT \"/bin/sh ../scripts/sentry-xcode.sh $REACT_NATIVE_XCODE\""
  ```

  ```bash
    /bin/sh ../../scripts/sentry-xcode-debug-files.sh
  ```

  More information about the new setup [can be found here](https://docs.sentry.io/platforms/react-native/manual-setup/manual-setup/).
- Add `SENTRY_DISABLE_AUTO_UPLOAD` flag ([#3323](https://github.com/getsentry/sentry-react-native/pull/3323))

  How to use in Android project? It works by default, just set `export SENTRY_DISABLE_AUTO_UPLOAD=true` in your build environment. For Sentry Android Gradle Plugin add the following to your `android/app/build.gradle`.

  ```gradle
  apply from: "../../../sentry.gradle"

  sentry {
      autoUploadProguardMapping = shouldSentryAutoUpload()
      uploadNativeSymbols = shouldSentryAutoUpload()
  }
  ```

  How to use in Xcode? Make sure you are using `scripts/sentry-xcode.sh` and `scripts/sentry-xcode-debug-files.sh` in your
  build phases. And add the following to your `ios/.xcode.env.local` file.

  ```bash
  export SENTRY_DISABLE_AUTO_UPLOAD=true
  ```

### Fixes

- App start time span no longer created if too long ([#3299](https://github.com/getsentry/sentry-react-native/pull/3299))
- Change log output to show what paths are considered when collecting modules ([#3316](https://github.com/getsentry/sentry-react-native/pull/3316))
- `Sentry.wrap` doesn't enforce any keys on the wrapped component props ([#3332](https://github.com/getsentry/sentry-react-native/pull/3332))
- Ignore defaults when warning about duplicate definition of trace propagation targets ([#3327](https://github.com/getsentry/sentry-react-native/pull/3327))
- Screenshots are not taken when the SDK is disabled ([#3333](https://github.com/getsentry/sentry-react-native/pull/3333))
- Use deprecated `ReactNativeTracingOptions.tracingOrigins` if set in the options ([#3331](https://github.com/getsentry/sentry-react-native/pull/3331))
- Cancel auto instrumentation transaction when app goes to background ([#3307](https://github.com/getsentry/sentry-react-native/pull/3307))

### Dependencies

- Bump CLI from v2.20.7 to v2.21.2 ([#3301](https://github.com/getsentry/sentry-react-native/pull/3301))
  - [changelog](https://github.com/getsentry/sentry-cli/blob/master/CHANGELOG.md#2212)
  - [diff](https://github.com/getsentry/sentry-cli/compare/2.20.7...2.21.2)
- Bump Android SDK from v6.29.0 to v6.30.0 ([#3309](https://github.com/getsentry/sentry-react-native/pull/3309))
  - [changelog](https://github.com/getsentry/sentry-java/blob/main/CHANGELOG.md#6300)
  - [diff](https://github.com/getsentry/sentry-java/compare/6.29.0...6.30.0)
- Bump JavaScript SDK from v7.69.0 to v7.73.0 ([#3297](https://github.com/getsentry/sentry-react-native/pull/3297))
  - [changelog](https://github.com/getsentry/sentry-javascript/blob/develop/CHANGELOG.md#7730)
  - [diff](https://github.com/getsentry/sentry-javascript/compare/7.69.0...7.73.0)
- Bump Cocoa SDK from v8.11.0 to v8.13.0 ([#3292](https://github.com/getsentry/sentry-react-native/pull/3292))
  - [changelog](https://github.com/getsentry/sentry-cocoa/blob/main/CHANGELOG.md#8130)
  - [diff](https://github.com/getsentry/sentry-cocoa/compare/8.11.0...8.13.0)

## 5.10.0

### Features

- Add Hermes Debug Info flag to React Native Context ([#3290](https://github.com/getsentry/sentry-react-native/pull/3290))
  - This flag equals `true` when Hermes Bundle contains Debug Info (Hermes Source Map was not emitted)
- Add `enableNdk` property to ReactNativeOptions for Android. ([#3304](https://github.com/getsentry/sentry-react-native/pull/3304))

## 5.9.2

### Fixes

- Create profiles for start up transactions ([#3281](https://github.com/getsentry/sentry-react-native/pull/3281))
- Fix Hermes Bytecode Symbolication one line off ([#3283](https://github.com/getsentry/sentry-react-native/pull/3283))

### Dependencies

- Bump CLI from v2.20.5 to v2.20.7 ([#3265](https://github.com/getsentry/sentry-react-native/pull/3265), [#3273](https://github.com/getsentry/sentry-react-native/pull/3273))
  - [changelog](https://github.com/getsentry/sentry-cli/blob/master/CHANGELOG.md#2207)
  - [diff](https://github.com/getsentry/sentry-cli/compare/2.20.5...2.20.7)
- Bump Cocoa SDK from v8.10.0 to v8.11.0 ([#3245](https://github.com/getsentry/sentry-react-native/pull/3245))
  - [changelog](https://github.com/getsentry/sentry-cocoa/blob/main/CHANGELOG.md#8110)
  - [diff](https://github.com/getsentry/sentry-cocoa/compare/8.10.0...8.11.0)
- Bump JavaScript SDK from v7.63.0 to v7.69.0 ([#3277](https://github.com/getsentry/sentry-react-native/pull/3277), [#3247](https://github.com/getsentry/sentry-react-native/pull/3247))
  - [changelog](https://github.com/getsentry/sentry-javascript/blob/develop/CHANGELOG.md#7690)
  - [diff](https://github.com/getsentry/sentry-javascript/compare/7.63.0...7.69.0)
- Bump Android SDK from v6.28.0 to v6.29.0 ([#3271](https://github.com/getsentry/sentry-react-native/pull/3271))
  - [changelog](https://github.com/getsentry/sentry-java/blob/main/CHANGELOG.md#6290)
  - [diff](https://github.com/getsentry/sentry-java/compare/6.28.0...6.29.0)

## 5.9.1

- Bump Cocoa SDK from v8.9.4 to v8.10.0 ([#3250](https://github.com/getsentry/sentry-react-native/pull/3250))
  - This fixes a compile error for projects that use CocoaPods with `use_frameworks!` option.
  - [changelog](https://github.com/getsentry/sentry-cocoa/blob/main/CHANGELOG.md#8100)
  - [diff](https://github.com/getsentry/sentry-cocoa/compare/8.9.4...8.10.0)

## 5.9.0

## Important Note

**Do not use this version** if you use CocoaPods with `use_frameworks!` option. It introduces a bug where the project won't compile.
This has been fixed in [version `5.9.1`](https://github.com/getsentry/sentry-react-native/releases/tag/5.9.1).

### Features

- Add support for React Native mixed stacktraces ([#3201](https://github.com/getsentry/sentry-react-native/pull/3201))

  In the current `react-native@nightly` (`0.73.0-nightly-20230809-cb60e5c67`) JS errors from native modules can
  contain native JVM or Objective-C exception stack trace. Both JS and native stack trace
  are processed by default no configuration needed.

- Add `tracePropagationTargets` option ([#3230](https://github.com/getsentry/sentry-react-native/pull/3230))

  This release adds support for [distributed tracing](https://docs.sentry.io/platforms/react-native/usage/distributed-tracing/)
  without requiring performance monitoring to be active on the React Native SDK.
  This means even if there is no sampled transaction/span, the SDK will still propagate traces to downstream services.
  Distributed Tracing can be configured with the `tracePropagationTargets` option,
  which controls what requests to attach the `sentry-trace` and `baggage` HTTP headers to (which is what propagates tracing information).

  ```javascript
    Sentry.init({
      tracePropagationTargets: ["third-party-site.com", /^https:\/\/yourserver\.io\/api/],
    });
  ```

### Fixes

- `Sentry.init` must be called before `Sentry.wrap`([#3227](https://github.com/getsentry/sentry-react-native/pull/3227))
  - The SDK now shows warning if incorrect order is detected
- Stall Time is no longer counted when App is in Background. ([#3211](https://github.com/getsentry/sentry-react-native/pull/3211))
- Use application variant instead of variant output to hook to correct package task for modules cleanup ([#3161](https://github.com/getsentry/sentry-react-native/pull/3161))
- Fix `isNativeAvailable` after SDK reinitialization ([#3200](https://github.com/getsentry/sentry-react-native/pull/3200))

### Dependencies

- Bump Android SDK from v6.27.0 to v6.28.0 ([#3192](https://github.com/getsentry/sentry-react-native/pull/3192))
  - [changelog](https://github.com/getsentry/sentry-java/blob/main/CHANGELOG.md#6280)
  - [diff](https://github.com/getsentry/sentry-java/compare/6.27.0...6.28.0)
- Bump Cocoa SDK from v8.9.3 to v8.9.4 ([#3225](https://github.com/getsentry/sentry-react-native/pull/3225))
  - [changelog](https://github.com/getsentry/sentry-cocoa/blob/main/CHANGELOG.md#894)
  - [diff](https://github.com/getsentry/sentry-cocoa/compare/8.9.3...8.9.4)
- Bump JavaScript SDK from v7.61.0 to v7.63.0 ([#3226](https://github.com/getsentry/sentry-react-native/pull/3226), [#3235](https://github.com/getsentry/sentry-react-native/pull/3235))
  - [changelog](https://github.com/getsentry/sentry-javascript/blob/develop/CHANGELOG.md#7630)
  - [diff](https://github.com/getsentry/sentry-javascript/compare/7.61.0...7.63.0)
- Bump CLI from v2.19.4 to v2.20.5 ([#3212](https://github.com/getsentry/sentry-react-native/pull/3212), [#3233](https://github.com/getsentry/sentry-react-native/pull/3233))
  - [changelog](https://github.com/getsentry/sentry-cli/blob/master/CHANGELOG.md#2205)
  - [diff](https://github.com/getsentry/sentry-cli/compare/2.19.4...2.20.5)

## 5.8.1

### Dependencies

- Bump JavaScript SDK from v7.60.1 to v7.61.0 ([#3222](https://github.com/getsentry/sentry-react-native/pull/3222))
  - [changelog](https://github.com/getsentry/sentry-javascript/blob/develop/CHANGELOG.md#7610)
  - [diff](https://github.com/getsentry/sentry-javascript/compare/7.60.1...7.61.0)

## 5.8.0

### Features

- Alpha support for Hermes JavaScript Profiling ([#3057](https://github.com/getsentry/sentry-react-native/pull/3057))

  Profiling is disabled by default. To enable it, configure both
  `tracesSampleRate` and `profilesSampleRate` when initializing the SDK:

  ```javascript
    Sentry.init({
      dsn: '__DSN__',
      tracesSampleRate: 1.0,
      _experiments: {
        // The sampling rate for profiling is relative to TracesSampleRate.
        // In this case, we'll capture profiles for 100% of transactions.
        profilesSampleRate: 1.0,
      },
    });
  ```

  More documentation on profiling and current limitations [can be found here](https://docs.sentry.io/platforms/react-native/profiling/).

### Fixes

- Warn users about multiple versions of `promise` package which can cause unexpected behavior like undefined `Promise.allSettled` ([#3162](https://github.com/getsentry/sentry-react-native/pull/3162))
- Event is enriched with all the Android context on the JS layer and you can filter/modify all the data in the `beforeSend` callback similarly to iOS. ([#3170](https://github.com/getsentry/sentry-react-native/pull/3170))

### Dependencies

- Bump JavaScript SDK from v7.57.0 to v7.60.1 ([#3184](https://github.com/getsentry/sentry-react-native/pull/3184), [#3199](https://github.com/getsentry/sentry-react-native/pull/3199))
  - [changelog](https://github.com/getsentry/sentry-javascript/blob/develop/CHANGELOG.md#7601)
  - [diff](https://github.com/getsentry/sentry-javascript/compare/7.57.0...7.60.1)
- Bump Cocoa SDK from v8.8.0 to v8.9.3 ([#3188](https://github.com/getsentry/sentry-react-native/pull/3188), [#3206](https://github.com/getsentry/sentry-react-native/pull/3206))
  - [changelog](https://github.com/getsentry/sentry-cocoa/blob/main/CHANGELOG.md#893)
  - [diff](https://github.com/getsentry/sentry-cocoa/compare/8.8.0...8.9.3)
- Bump Android SDK from v6.25.1 to v6.27.0 ([#3170](https://github.com/getsentry/sentry-react-native/pull/3170))
  - [changelog](https://github.com/getsentry/sentry-java/blob/main/CHANGELOG.md#6270)
  - [diff](https://github.com/getsentry/sentry-java/compare/6.25.1...6.27.0)

## 5.7.1

### Dependencies

- Bump Android SDK from v6.25.0 to v6.25.1 ([#3179](https://github.com/getsentry/sentry-react-native/pull/3179))
  - [changelog](https://github.com/getsentry/sentry-java/blob/main/CHANGELOG.md#6251)
  - [diff](https://github.com/getsentry/sentry-java/compare/6.25.0...6.25.1)

## 5.7.0

### Fixes

- Filter beforeSendTransaction from the Native SDK ([#3140](https://github.com/getsentry/sentry-react-native/pull/3140))

### Features

- Use `android.namespace` for AGP 8 and RN 0.73 ([#3133](https://github.com/getsentry/sentry-react-native/pull/3133))

### Dependencies

- Bump JavaScript SDK from v7.54.0 to v7.57.0 ([#3119](https://github.com/getsentry/sentry-react-native/pull/3119), [#3153](https://github.com/getsentry/sentry-react-native/pull/3153))
  - [changelog](https://github.com/getsentry/sentry-javascript/blob/develop/CHANGELOG.md#7570)
  - [diff](https://github.com/getsentry/sentry-javascript/compare/7.54.0...7.57.0)
- Bump CLI from v2.18.1 to v2.19.4 ([#3124](https://github.com/getsentry/sentry-react-native/pull/3124), [#3151](https://github.com/getsentry/sentry-react-native/pull/3151))
  - [changelog](https://github.com/getsentry/sentry-cli/blob/master/CHANGELOG.md#2194)
  - [diff](https://github.com/getsentry/sentry-cli/compare/2.18.1...2.19.4)
- Bump Android SDK from v6.22.0 to v6.25.0 ([#3127](https://github.com/getsentry/sentry-react-native/pull/3127), [#3163](https://github.com/getsentry/sentry-react-native/pull/3163))
  - [changelog](https://github.com/getsentry/sentry-java/blob/main/CHANGELOG.md#6250)
  - [diff](https://github.com/getsentry/sentry-java/compare/6.22.0...6.25.0)
- Bump Cocoa SDK from v8.7.3 to v8.8.0 ([#3123](https://github.com/getsentry/sentry-react-native/pull/3123))
  - [changelog](https://github.com/getsentry/sentry-cocoa/blob/main/CHANGELOG.md#880)
  - [diff](https://github.com/getsentry/sentry-cocoa/compare/8.7.3...8.8.0)

## 5.6.0

### Features

- Overwrite Expo bundle names in stack frames ([#3115](https://github.com/getsentry/sentry-react-native/pull/3115))
  - This enables source maps to resolve correctly without using `sentry-expo` package

### Fixes

- Disable `enableNative` if Native SDK is not available ([#3099](https://github.com/getsentry/sentry-react-native/pull/3099))
- Dynamically resolve `collectModulesScript` path to support monorepos ([#3092](https://github.com/getsentry/sentry-react-native/pull/3092))
- Native wrapper methods don't throw disabled error after re-initializing ([#3093](https://github.com/getsentry/sentry-react-native/pull/3093))

### Dependencies

- Bump JavaScript SDK from v7.52.0 to v7.54.0 ([#3071](https://github.com/getsentry/sentry-react-native/pull/3071), [#3088](https://github.com/getsentry/sentry-react-native/pull/3088), [#3094](https://github.com/getsentry/sentry-react-native/pull/3094))
  - [changelog](https://github.com/getsentry/sentry-javascript/blob/develop/CHANGELOG.md#7540)
  - [diff](https://github.com/getsentry/sentry-javascript/compare/7.52.0...7.54.0)
- Bump Android SDK from v6.18.1 to v6.22.0 ([#3086](https://github.com/getsentry/sentry-react-native/pull/3086), [#3075](https://github.com/getsentry/sentry-react-native/pull/3075))
  - [changelog](https://github.com/getsentry/sentry-java/blob/main/CHANGELOG.md#6220)
  - [diff](https://github.com/getsentry/sentry-java/compare/6.18.1...6.22.0)
- Bump Cocoa SDK from v8.7.1 to v8.7.3 ([#3076](https://github.com/getsentry/sentry-react-native/pull/3076))
  - [changelog](https://github.com/getsentry/sentry-cocoa/blob/main/CHANGELOG.md#873)
  - [diff](https://github.com/getsentry/sentry-cocoa/compare/8.7.1...8.7.3)
- Bump CLI from v2.17.5 to v2.18.1 ([#3082](https://github.com/getsentry/sentry-react-native/pull/3082))
  - [changelog](https://github.com/getsentry/sentry-cli/blob/master/CHANGELOG.md#2181)
  - [diff](https://github.com/getsentry/sentry-cli/compare/2.17.5...2.18.1)

## 5.5.0

### Features

- Add `expo`, `react_native_version` and `hermes_version` to React Native Context ([#3050](https://github.com/getsentry/sentry-react-native/pull/3050))

### Dependencies

- Bump JavaScript SDK from v7.51.1 to v7.52.0 ([#3054](https://github.com/getsentry/sentry-react-native/pull/3054), [#3068](https://github.com/getsentry/sentry-react-native/pull/3068))
  - [changelog](https://github.com/getsentry/sentry-javascript/blob/develop/CHANGELOG.md#7520)
  - [diff](https://github.com/getsentry/sentry-javascript/compare/7.51.1...7.52.0)
- Bump Cocoa SDK from v8.6.0 to v8.7.1 ([#3056](https://github.com/getsentry/sentry-react-native/pull/3056), [#3067](https://github.com/getsentry/sentry-react-native/pull/3067))
  - [changelog](https://github.com/getsentry/sentry-cocoa/blob/main/CHANGELOG.md#871)
  - [diff](https://github.com/getsentry/sentry-cocoa/compare/8.6.0...8.7.1)

## 5.4.2

### Fixes

- Fix `event.origin` and `event.environment` on unhandled exception ([#3041](https://github.com/getsentry/sentry-react-native/pull/3041))
- Don't pass `enableTracing` from RN to `sentry-cocoa` options ([#3042](https://github.com/getsentry/sentry-react-native/pull/3042))
- Only store envelopes of fatal crashes on iOS ([#3051](https://github.com/getsentry/sentry-react-native/pull/3051))

### Dependencies

- Bump JavaScript SDK from v7.50.0 to v7.51.1 ([#3043](https://github.com/getsentry/sentry-react-native/pull/3043), [#3053](https://github.com/getsentry/sentry-react-native/pull/3053))
  - [changelog](https://github.com/getsentry/sentry-javascript/blob/develop/CHANGELOG.md#7511)
  - [diff](https://github.com/getsentry/sentry-javascript/compare/7.50.0...7.51.1)

## 4.15.2

- Only store envelopes of fatal crashes on iOS ([#3051](https://github.com/getsentry/sentry-react-native/pull/3051))

## 5.4.1

### Fixes

- Store envelopes immediately during a fatal crash on iOS ([#3031](https://github.com/getsentry/sentry-react-native/pull/3031))
- Do not overwrite `_metadata` option by default `sdkInfo` ([#3036](https://github.com/getsentry/sentry-react-native/pull/3036))

### Dependencies

- Bump JavaScript SDK from v7.49.0 to v7.50.0 ([#3035](https://github.com/getsentry/sentry-react-native/pull/3035))
  - [changelog](https://github.com/getsentry/sentry-javascript/blob/develop/CHANGELOG.md#7500)
  - [diff](https://github.com/getsentry/sentry-javascript/compare/7.49.0...7.50.0)
- Bump Cocoa SDK from v8.5.0 to v8.6.0 ([#3023](https://github.com/getsentry/sentry-react-native/pull/3023))
  - [changelog](https://github.com/getsentry/sentry-cocoa/blob/main/CHANGELOG.md#860)
  - [diff](https://github.com/getsentry/sentry-cocoa/compare/8.5.0...8.6.0)
- Bump Android SDK from v6.17.0 to v6.18.1 ([#3017](https://github.com/getsentry/sentry-react-native/pull/3017))
  - [changelog](https://github.com/getsentry/sentry-java/blob/main/CHANGELOG.md#6181)
  - [diff](https://github.com/getsentry/sentry-java/compare/6.17.0...6.18.1)
- Bump CLI from v2.17.4 to v2.17.5 ([#3024](https://github.com/getsentry/sentry-react-native/pull/3024))
  - [changelog](https://github.com/getsentry/sentry-cli/blob/master/CHANGELOG.md#2175)
  - [diff](https://github.com/getsentry/sentry-cli/compare/2.17.4...2.17.5)

## 4.15.1

### Fixes

- Store envelopes immediately during a fatal crash on iOS ([#3030](https://github.com/getsentry/sentry-react-native/pull/3030))

## 5.4.0

### Features

- Add TS 4.1 typings ([#2995](https://github.com/getsentry/sentry-react-native/pull/2995))
  - TS 3.8 are present and work automatically with older projects
- Add CPU Info to Device Context ([#2984](https://github.com/getsentry/sentry-react-native/pull/2984))

### Fixes

- Allow disabling native on RNNA ([#2978](https://github.com/getsentry/sentry-react-native/pull/2978))
- iOS Autolinking for RN 0.68 and older ([#2980](https://github.com/getsentry/sentry-react-native/pull/2980))
- Clean up `modules.json` when building bundles ([#3008](https://github.com/getsentry/sentry-react-native/pull/3008))
- Only include Screenshots and View Hierarchy for iOS and Mac Catalyst builds ([#3007](https://github.com/getsentry/sentry-react-native/pull/3007))
- Breadcrumbs from Native SDKs are created with timestamps in seconds ([#2997](https://github.com/getsentry/sentry-react-native/pull/2997))
- `addBreadcrumb` converts converts non object data to `{ value: data }` ([#2997](https://github.com/getsentry/sentry-react-native/pull/2997))

### Dependencies

- Bump JavaScript SDK from v7.47.0 to v7.49.0 ([#2975](https://github.com/getsentry/sentry-react-native/pull/2975), [#2988](https://github.com/getsentry/sentry-react-native/pull/2988))
  - [changelog](https://github.com/getsentry/sentry-javascript/blob/develop/CHANGELOG.md#7490)
  - [diff](https://github.com/getsentry/sentry-javascript/compare/7.47.0...7.49.0)
- Bump Cocoa SDK from v8.4.0 to v8.5.0 ([#2977](https://github.com/getsentry/sentry-react-native/pull/2977))
  - [changelog](https://github.com/getsentry/sentry-cocoa/blob/main/CHANGELOG.md#850)
  - [diff](https://github.com/getsentry/sentry-cocoa/compare/8.4.0...8.5.0)
- Bump CLI from v2.17.1 to v2.17.4 ([#2966](https://github.com/getsentry/sentry-react-native/pull/2966), [#2982](https://github.com/getsentry/sentry-react-native/pull/2982), [#2987](https://github.com/getsentry/sentry-react-native/pull/2987))
  - [changelog](https://github.com/getsentry/sentry-cli/blob/master/CHANGELOG.md#2174)
  - [diff](https://github.com/getsentry/sentry-cli/compare/2.17.1...2.17.4)

## 5.3.1

### Fixes

- Disable `enableNativeCrashHandling` and `enableAutoPerformanceTracing` on Apple ([#2936](https://github.com/getsentry/sentry-react-native/pull/))
  - Mac Catalyst builds successfully
- `sentry.gradle` Gracefully skip modules collecting if the script doesn't exist ([#2952](https://github.com/getsentry/sentry-react-native/pull/2952))

### Dependencies

- Bump JavaScript SDK from v7.45.0 to v7.47.0 ([#2946](https://github.com/getsentry/sentry-react-native/pull/2946), [#2958](https://github.com/getsentry/sentry-react-native/pull/2958))
  - [changelog](https://github.com/getsentry/sentry-javascript/blob/develop/CHANGELOG.md#7470)
  - [diff](https://github.com/getsentry/sentry-javascript/compare/7.45.0...7.47.0)
- Bump Android SDK from v6.16.0 to v6.17.0 ([#2948](https://github.com/getsentry/sentry-react-native/pull/2948))
  - [changelog](https://github.com/getsentry/sentry-java/blob/main/CHANGELOG.md#6170)
  - [diff](https://github.com/getsentry/sentry-java/compare/6.16.0...6.17.0)
- Bump Cocoa SDK from v8.3.3 to v8.4.0 ([#2954](https://github.com/getsentry/sentry-react-native/pull/2954))
  - [changelog](https://github.com/getsentry/sentry-cocoa/blob/main/CHANGELOG.md#840)
  - [diff](https://github.com/getsentry/sentry-cocoa/compare/8.3.3...8.4.0)
- Bump CLI from v2.16.1 to v2.17.1 ([#2957](https://github.com/getsentry/sentry-react-native/pull/2957), [#2964](https://github.com/getsentry/sentry-react-native/pull/2964))
  - [changelog](https://github.com/getsentry/sentry-cli/blob/master/CHANGELOG.md#2171)
  - [diff](https://github.com/getsentry/sentry-cli/compare/2.16.1...2.17.1)

## 5.3.0

### Features

- Add `enableTracing` option ([#2933](https://github.com/getsentry/sentry-react-native/pull/2933))
- Add Tabs auto instrumentation for React Native Navigation ([#2932](https://github.com/getsentry/sentry-react-native/pull/2932))
  - This is enabled by default, if you want to disable tabs instrumentation see the example below.

```js
const routingInstrumentation = new Sentry.ReactNativeNavigationInstrumentation(Navigation, { enableTabsInstrumentation: false })
```

### Fixes

- Disable HTTP Client Errors by default on all platform ([#2931](https://github.com/getsentry/sentry-react-native/pull/2931))
  - See [HttpClient](https://docs.sentry.io/platforms/javascript/configuration/integrations/plugin/#httpclient) for configuration details.
  - Use `enableCaptureFailedRequests` to enable the feature.

```js
Sentry.init({ enableCaptureFailedRequests: true })
```

### Dependencies

- Bump JavaScript SDK from v7.44.2 to v7.45.0 ([#2927](https://github.com/getsentry/sentry-react-native/pull/2927))
  - [changelog](https://github.com/getsentry/sentry-javascript/blob/develop/CHANGELOG.md#7450)
  - [diff](https://github.com/getsentry/sentry-javascript/compare/7.44.2...7.45.0)
- Bump CLI from v2.15.2 to v2.16.1 ([#2926](https://github.com/getsentry/sentry-react-native/pull/2926))
  - [changelog](https://github.com/getsentry/sentry-cli/blob/master/CHANGELOG.md#2161)
  - [diff](https://github.com/getsentry/sentry-cli/compare/2.15.2...2.16.1)
- Bump Cocoa SDK from v8.3.2 to v8.3.3 ([#2925](https://github.com/getsentry/sentry-react-native/pull/2925))
  - [changelog](https://github.com/getsentry/sentry-cocoa/blob/main/CHANGELOG.md#833)
  - [diff](https://github.com/getsentry/sentry-cocoa/compare/8.3.2...8.3.3)

## 5.2.0

### Features

- Add User Interaction Tracing for Touch events ([#2835](https://github.com/getsentry/sentry-react-native/pull/2835))
- Add Gesture Tracing for React Native Gesture Handler API v2 ([#2865](https://github.com/getsentry/sentry-react-native/pull/2865))

### Fixes

- Fix use Fetch transport when option `enableNative` is `false` ([#2897](https://github.com/getsentry/sentry-react-native/pull/2897))
- Improve logs when `enableNative` is `false` ([#2897](https://github.com/getsentry/sentry-react-native/pull/2897))

### Dependencies

- Bump JavaScript SDK from v7.40.0 to v7.44.2 ([#2874](https://github.com/getsentry/sentry-react-native/pull/2874), [#2908](https://github.com/getsentry/sentry-react-native/pull/2908), [#2909](https://github.com/getsentry/sentry-react-native/pull/2909))
  - [changelog](https://github.com/getsentry/sentry-javascript/blob/develop/CHANGELOG.md#7442)
  - [diff](https://github.com/getsentry/sentry-javascript/compare/7.40.0...7.44.2)
- Bump Android SDK from v6.15.0 to v6.16.0 ([#2903](https://github.com/getsentry/sentry-react-native/pull/2903))
  - [changelog](https://github.com/getsentry/sentry-java/blob/main/CHANGELOG.md#6160)
  - [diff](https://github.com/getsentry/sentry-java/compare/6.15.0...6.16.0)
- Bump Cocoa SDK from v8.3.0 to v8.3.2 ([#2895](https://github.com/getsentry/sentry-react-native/pull/2895))
  - [changelog](https://github.com/getsentry/sentry-cocoa/blob/main/CHANGELOG.md#832)
  - [diff](https://github.com/getsentry/sentry-cocoa/compare/8.3.0...8.3.2)
- Bump CLI from v2.14.4 to v2.15.2 ([#2898](https://github.com/getsentry/sentry-react-native/pull/2898))
  - [changelog](https://github.com/getsentry/sentry-cli/blob/master/CHANGELOG.md#2152)
  - [diff](https://github.com/getsentry/sentry-cli/compare/2.14.4...2.15.2)

## 5.1.1

### Fixes

- Remove non URL `frame.abs_path` which was causing source maps to fail ([#2891](https://github.com/getsentry/sentry-react-native/pull/2891))

### Dependencies

- Bump Cocoa SDK from v8.2.0 to v8.3.0 ([#2876](https://github.com/getsentry/sentry-react-native/pull/2876))
  - [changelog](https://github.com/getsentry/sentry-cocoa/blob/main/CHANGELOG.md#830)
  - [diff](https://github.com/getsentry/sentry-cocoa/compare/8.2.0...8.3.0)
- Bump CLI from v2.14.3 to v2.14.4 ([#2873](https://github.com/getsentry/sentry-react-native/pull/2873))
  - [changelog](https://github.com/getsentry/sentry-cli/blob/master/CHANGELOG.md#2144)
  - [diff](https://github.com/getsentry/sentry-cli/compare/2.14.3...2.14.4)

## 5.1.0

### Features

- Add App Context `in_foreground` ([#2826](https://github.com/getsentry/sentry-react-native/pull/2826))

### Fixes

- Match app start measurements naming with other SDKs ([#2855](https://github.com/getsentry/sentry-react-native/pull/2855))
  - `app.start.cold` to `app_start_cold`
  - `app.start.warm` to `app_start_warm`

### Dependencies

- Bump Cocoa SDK from v8.0.0 to v8.2.0 ([#2776](https://github.com/getsentry/sentry-react-native/pull/2776))
  - [changelog](https://github.com/getsentry/sentry-cocoa/blob/main/CHANGELOG.md#820)
  - [diff](https://github.com/getsentry/sentry-cocoa/compare/8.0.0...8.2.0)
- Bump JavaScript SDK from v7.37.2 to v7.40.0 ([#2836](https://github.com/getsentry/sentry-react-native/pull/2836), [#2864](https://github.com/getsentry/sentry-react-native/pull/2864))
  - [changelog](https://github.com/getsentry/sentry-javascript/blob/develop/CHANGELOG.md#7400)
  - [diff](https://github.com/getsentry/sentry-javascript/compare/7.37.2...7.40.0)
- Bump CLI from v2.10.0 to v2.14.3 ([#2848](https://github.com/getsentry/sentry-react-native/pull/2848), [#2869](https://github.com/getsentry/sentry-react-native/pull/2869))
  - [changelog](https://github.com/getsentry/sentry-cli/blob/master/CHANGELOG.md#2143)
  - [diff](https://github.com/getsentry/sentry-cli/compare/2.10.0...2.14.3)
- Bump Android SDK from v6.14.0 to v6.15.0 ([#2868](https://github.com/getsentry/sentry-react-native/pull/2868))
  - [changelog](https://github.com/getsentry/sentry-java/blob/main/CHANGELOG.md#6150)
  - [diff](https://github.com/getsentry/sentry-java/compare/6.14.0...6.15.0)

## 5.0.0

The React Native SDK version 5 supports both Legacy (from RN 0.65 and above) and New Architecture (from RN 0.69 and above) as well as the new React Native Gradle Plugin (introduced in RN 0.71). For detailed [migration guide visit our docs](https://docs.sentry.io/platforms/react-native/migration/#from-4x-to-5x).

### Features

- Add support for the RN New Architecture, backwards compatible RNSentry Turbo Module ([#2522](https://github.com/getsentry/sentry-react-native/pull/2522))
- Add View Hierarchy to the crashed/errored events ([#2708](https://github.com/getsentry/sentry-react-native/pull/2708))
- Send react native js engine, turbo module, fabric flags and component stack in Event contexts ([#2552](https://github.com/getsentry/sentry-react-native/pull/2552))
- Sync `tags`, `extra`, `fingerprint`, `level`, `environment` and `breadcrumbs` from `sentry-cocoa` during event processing. ([#2713](https://github.com/getsentry/sentry-react-native/pull/2713))
  - `breadcrumb.level` value `log` is transformed to `debug` when syncing with native layers.
  - Remove `breadcrumb.level` value `critical` transformation to `fatal`.
  - Default `breadcrumb.level` is `info`

### Breaking changes

- Option `enableAutoPerformanceTracking` renamed to `enableAutoPerformanceTracing`
- Option `enableOutOfMemoryTracking` renamed to `enableWatchdogTerminationTracking`
- Remove link hooks (RN 0.68 and older) ([#2332](https://github.com/getsentry/sentry-react-native/pull/2332))
- iOS min target 11, Android API min 21, min React Native version 0.65 ([#2522](https://github.com/getsentry/sentry-react-native/pull/2522), [#2687](https://github.com/getsentry/sentry-react-native/pull/2687))
- New ReactNativeTracingOptions ([#2481](https://github.com/getsentry/sentry-react-native/pull/2481))
  - `idleTimeout` renamed to `idleTimeoutMs`
  - `maxTransactionDuration` renamed to `finalTimeoutMs`
- `touchEventBoundaryProps.labelName` property instead of default `accessibilityLabel` fallback ([#2712](https://github.com/getsentry/sentry-react-native/pull/2712))
- Message event current stack trace moved from `exception` to `threads` ([#2694](https://github.com/getsentry/sentry-react-native/pull/2694))

### Fixes

- Unreachable fallback to fetch transport if native is not available ([#2695](https://github.com/getsentry/sentry-react-native/pull/2695))

### Dependencies

- Bump Cocoa SDK from v7.31.5 to v8.0.0 ([#2756](https://github.com/getsentry/sentry-react-native/pull/2756))
  - [changelog](https://github.com/getsentry/sentry-cocoa/blob/main/CHANGELOG.md#800)
  - [diff](https://github.com/getsentry/sentry-cocoa/compare/7.31.5...8.0.0)
- Bump CLI from v1.74.4 to v2.10.0 ([#2669](https://github.com/getsentry/sentry-react-native/pull/2669))
  - [changelog](https://github.com/getsentry/sentry-cli/blob/master/CHANGELOG.md#2100)
  - [diff](https://github.com/getsentry/sentry-cli/compare/1.74.4...2.10.0)

## 4.15.0

### Features

- Collect modules script for XCode builds supports NODE_BINARY to set path to node executable ([#2805](https://github.com/getsentry/sentry-react-native/pull/2805))

### Fixes

- React Native Error Handlers Integration doesn't crash if ErrorUtils are not available ([#2808](https://github.com/getsentry/sentry-react-native/pull/2808))

### Dependencies

- Bump Android SDK from v6.12.1 to v6.14.0 ([#2790](https://github.com/getsentry/sentry-react-native/pull/2790), [#2809](https://github.com/getsentry/sentry-react-native/pull/2809), [#2828](https://github.com/getsentry/sentry-react-native/pull/2828))
  - [changelog](https://github.com/getsentry/sentry-java/blob/main/CHANGELOG.md#6140)
  - [diff](https://github.com/getsentry/sentry-java/compare/6.12.1...6.14.0)
- Bump Sample React Native from v0.71.0 to v0.71.1 ([#2767](https://github.com/getsentry/sentry-react-native/pull/2767))
  - [changelog](https://github.com/facebook/react-native/blob/main/CHANGELOG.md#v0711)
  - [diff](https://github.com/facebook/react-native/compare/v0.71.0...v0.71.1)
- Bump JavaScript SDK from v7.32.1 to v7.37.2 ([#2785](https://github.com/getsentry/sentry-react-native/pull/2785), [#2799](https://github.com/getsentry/sentry-react-native/pull/2799), [#2818](https://github.com/getsentry/sentry-react-native/pull/2818))
  - [changelog](https://github.com/getsentry/sentry-javascript/blob/master/CHANGELOG.md#7372)
  - [diff](https://github.com/getsentry/sentry-javascript/compare/7.32.1...7.37.2)

## 5.0.0-rc.1

### Fixes

- React Native Error Handlers Integration doesn't crash if ErrorUtils are not available ([#2808](https://github.com/getsentry/sentry-react-native/pull/2808))

## 5.0.0-beta.2

### Features

- Add View Hierarchy to the crashed/errored events ([#2708](https://github.com/getsentry/sentry-react-native/pull/2708))
- Collect modules script for XCode builds supports NODE_BINARY to set path to node executable ([#2805](https://github.com/getsentry/sentry-react-native/pull/2805))

### Dependencies

- Bump Android SDK from v6.12.1 to v6.14.0 ([#2790](https://github.com/getsentry/sentry-react-native/pull/2790), [#2809](https://github.com/getsentry/sentry-react-native/pull/2809), [#2828](https://github.com/getsentry/sentry-react-native/pull/2828))
  - [changelog](https://github.com/getsentry/sentry-java/blob/main/CHANGELOG.md#6140)
  - [diff](https://github.com/getsentry/sentry-java/compare/6.12.1...6.14.0)
- Bump Sample React Native from v0.71.0 to v0.71.1 ([#2767](https://github.com/getsentry/sentry-react-native/pull/2767))
  - [changelog](https://github.com/facebook/react-native/blob/main/CHANGELOG.md#v0711)
  - [diff](https://github.com/facebook/react-native/compare/v0.71.0...v0.71.1)
- Bump JavaScript SDK from v7.32.1 to v7.37.2 ([#2785](https://github.com/getsentry/sentry-react-native/pull/2785), [#2799](https://github.com/getsentry/sentry-react-native/pull/2799), [#2818](https://github.com/getsentry/sentry-react-native/pull/2818))
  - [changelog](https://github.com/getsentry/sentry-javascript/blob/master/CHANGELOG.md#7372)
  - [diff](https://github.com/getsentry/sentry-javascript/compare/7.32.1...7.37.2)

## 5.0.0-beta.1

- Latest changes from 4.14.0

### Breaking changes

- Option `enableAutoPerformanceTracking` renamed to `enableAutoPerformanceTracing`
- Option `enableOutOfMemoryTracking` renamed to `enableWatchdogTerminationTracking`

### Features

- Sync `tags`, `extra`, `fingerprint`, `level`, `environment` and `breadcrumbs` from `sentry-cocoa` during event processing. ([#2713](https://github.com/getsentry/sentry-react-native/pull/2713))
  - `breadcrumb.level` value `log` is transformed to `debug` when syncing with native layers.
  - Remove `breadcrumb.level` value `critical` transformation to `fatal`.
  - Default `breadcrumb.level` is `info`

### Dependencies

- Bump Cocoa SDK from v7.31.5 to v8.0.0 ([#2756](https://github.com/getsentry/sentry-react-native/pull/2756))
  - [changelog](https://github.com/getsentry/sentry-cocoa/blob/main/CHANGELOG.md#800)
  - [diff](https://github.com/getsentry/sentry-cocoa/compare/7.31.5...8.0.0)
- Bump Android SDK from v6.12.1 to v6.13.0 ([#2790](https://github.com/getsentry/sentry-react-native/pull/2790))
  - [changelog](https://github.com/getsentry/sentry-java/blob/main/CHANGELOG.md#6130)
  - [diff](https://github.com/getsentry/sentry-java/compare/6.12.1...6.13.0)

## 4.14.0

### Features

- Add support for RNGP introduced in React Native 0.71.0 ([#2759](https://github.com/getsentry/sentry-react-native/pull/2759))

### Fixes

- Take screenshot runs on UI thread on Android ([#2743](https://github.com/getsentry/sentry-react-native/pull/2743))

### Dependencies

- Bump Android SDK from v6.11.0 to v6.12.1 ([#2755](https://github.com/getsentry/sentry-react-native/pull/2755))
  - [changelog](https://github.com/getsentry/sentry-java/blob/main/CHANGELOG.md#6121)
  - [diff](https://github.com/getsentry/sentry-java/compare/6.11.0...6.12.1)
- Bump JavaScript SDK from v7.29.0 to v7.32.1 ([#2738](https://github.com/getsentry/sentry-react-native/pull/2738), [#2777](https://github.com/getsentry/sentry-react-native/pull/2777))
  - [changelog](https://github.com/getsentry/sentry-javascript/blob/master/CHANGELOG.md#7321)
  - [diff](https://github.com/getsentry/sentry-javascript/compare/7.29.0...7.32.1)

## 5.0.0-alpha.11

- Latest changes from 4.13.0

### Breaking changes

- Message event current stack trace moved from exception to threads ([#2694](https://github.com/getsentry/sentry-react-native/pull/2694))
- `touchEventBoundaryProps.labelName` property instead of default `accessibilityLabel` fallback ([#2712](https://github.com/getsentry/sentry-react-native/pull/2712))

### Fixes

- Unreachable fallback to fetch transport if native is not available ([#2695](https://github.com/getsentry/sentry-react-native/pull/2695))

## 4.13.0

### Fixes

- Missing `originalException` in `beforeSend` for events from react native error handler ([#2706](https://github.com/getsentry/sentry-react-native/pull/2706))
- ModulesLoader integration returns original event if native is not available and event modules overwrite native modules ([#2730](https://github.com/getsentry/sentry-react-native/pull/2730))

### Dependencies

- Bump Cocoa SDK from v7.31.3 to v7.31.5 ([#2699](https://github.com/getsentry/sentry-react-native/pull/2699), [#2714](https://github.com/getsentry/sentry-react-native/pull/2714))
  - [changelog](https://github.com/getsentry/sentry-cocoa/blob/8.0.0/CHANGELOG.md#7315)
  - [diff](https://github.com/getsentry/sentry-cocoa/compare/7.31.3...7.31.5)
- Bump JavaScript SDK from v7.26.0 to v7.29.0 ([#2705](https://github.com/getsentry/sentry-react-native/pull/2705), [#2709](https://github.com/getsentry/sentry-react-native/pull/2709), [#2715](https://github.com/getsentry/sentry-react-native/pull/2715), [#2736](https://github.com/getsentry/sentry-react-native/pull/2736))
  - [changelog](https://github.com/getsentry/sentry-javascript/blob/master/CHANGELOG.md#7290)
  - [diff](https://github.com/getsentry/sentry-javascript/compare/7.26.0...7.29.0)
- Bump Android SDK from v6.9.2 to v6.11.0 ([#2704](https://github.com/getsentry/sentry-react-native/pull/2704), [#2724](https://github.com/getsentry/sentry-react-native/pull/2724))
  - [changelog](https://github.com/getsentry/sentry-java/blob/main/CHANGELOG.md#6110)
  - [diff](https://github.com/getsentry/sentry-java/compare/6.9.2...6.11.0)

## 4.12.0

### Features

- Add `lastEventId` method to the API ([#2675](https://github.com/getsentry/sentry-react-native/pull/2675))

### Fix

- `Sentry.startTransaction` doesn't require `op` ([#2691](https://github.com/getsentry/sentry-react-native/pull/2691))

### Dependencies

- Bump Cocoa SDK from v7.31.2 to v7.31.3 ([#2647](https://github.com/getsentry/sentry-react-native/pull/2647))
  - [changelog](https://github.com/getsentry/sentry-cocoa/blob/8.0.0/CHANGELOG.md#7313)
  - [diff](https://github.com/getsentry/sentry-cocoa/compare/7.31.2...7.31.3)
- Bump JavaScript SDK from v7.21.1 to v7.26.0 ([#2672](https://github.com/getsentry/sentry-react-native/pull/2672), [#2648](https://github.com/getsentry/sentry-react-native/pull/2648), [#2692](https://github.com/getsentry/sentry-react-native/pull/2692))
  - [changelog](https://github.com/getsentry/sentry-javascript/blob/master/CHANGELOG.md#7260)
  - [diff](https://github.com/getsentry/sentry-javascript/compare/7.21.1...7.26.0)
- Bump Android SDK from v6.9.1 to v6.9.2 ([#2677](https://github.com/getsentry/sentry-react-native/pull/2677))
  - [changelog](https://github.com/getsentry/sentry-java/blob/main/CHANGELOG.md#692)
  - [diff](https://github.com/getsentry/sentry-java/compare/6.9.1...6.9.2)

## 5.0.0-alpha.10

- Latest changes from 4.11.0

### Dependencies

- Bump CLI from v1.74.4 to v2.10.0 ([#2669](https://github.com/getsentry/sentry-react-native/pull/2669))
  - [changelog](https://github.com/getsentry/sentry-cli/blob/master/CHANGELOG.md#2100)
  - [diff](https://github.com/getsentry/sentry-cli/compare/1.74.4...2.10.0)

## 4.11.0

### Features

- Screenshots ([#2610](https://github.com/getsentry/sentry-react-native/pull/2610))

## 4.10.1

### Fixes

- Bump Wizard from v1.2.17 to v1.4.0 ([#2645](https://github.com/getsentry/sentry-react-native/pull/2645))
  - [changelog](https://github.com/getsentry/sentry-wizard/blob/master/CHANGELOG.md#140)
  - [diff](https://github.com/getsentry/sentry-wizard/compare/v1.2.17...v1.4.0)
- Android builds without ext config, auto create assets dir for modules ([#2652](https://github.com/getsentry/sentry-react-native/pull/2652))
- Exit gracefully if source map file for collecting modules doesn't exist ([#2655](https://github.com/getsentry/sentry-react-native/pull/2655))
- Create only one clean-up tasks for modules collection ([#2657](https://github.com/getsentry/sentry-react-native/pull/2657))

### Dependencies

- Bump Android SDK from v6.8.0 to v6.9.1 ([#2653](https://github.com/getsentry/sentry-react-native/pull/2653))
  - [changelog](https://github.com/getsentry/sentry-java/blob/main/CHANGELOG.md#691)
  - [diff](https://github.com/getsentry/sentry-java/compare/6.8.0...6.9.1)

## 5.0.0-alpha.9

- Latest changes from 4.10.0

### Fixes

- Add missing source Spec for RNSentry Codegen. ([#2639](https://github.com/getsentry/sentry-react-native/pull/2639))

## 4.10.0

### Features

- JS Runtime dependencies are sent in Events ([#2606](https://github.com/getsentry/sentry-react-native/pull/2606))
  - To collect JS dependencies on iOS add `../node_modules/@sentry/react-native/scripts/collect-modules.sh` at the end of the `Bundle React Native code and images` build phase. The collection only works on Release builds. Android builds have a new step in `sentry.gradle` plugin. More in [the migration documentation](https://docs.sentry.io/platforms/react-native/migration#from-48x-to-49x).

### Dependencies

- Bump JavaScript SDK from v7.20.1 to v7.21.1 ([#2636](https://github.com/getsentry/sentry-react-native/pull/2636))
  - [changelog](https://github.com/getsentry/sentry-javascript/blob/master/CHANGELOG.md#7211)
  - [diff](https://github.com/getsentry/sentry-javascript/compare/7.20.1...7.21.1)

## 5.0.0-alpha.8

- Latest changes from 4.9.0

## 4.9.0

### Features

- Add `maxQueueSize` option ([#2578](https://github.com/getsentry/sentry-react-native/pull/2578))

### Fixes

- Use `Scope` class rather than `Scope` type for top-level functions ([#2627](https://github.com/getsentry/sentry-react-native/pull/2627))

### Dependencies

- Bump JavaScript SDK from v7.16.0 to v7.20.1 ([#2582](https://github.com/getsentry/sentry-react-native/pull/2582), [#2598](https://github.com/getsentry/sentry-react-native/pull/2598), [#2632](https://github.com/getsentry/sentry-react-native/pull/2632), [#2607](https://github.com/getsentry/sentry-react-native/pull/2607))
  - [changelog](https://github.com/getsentry/sentry-javascript/blob/master/CHANGELOG.md#7201)
  - [diff](https://github.com/getsentry/sentry-javascript/compare/7.16.0...7.20.1)
- Bump Cocoa SDK from v7.29.0 to v7.31.2 ([#2592](https://github.com/getsentry/sentry-react-native/pull/2592), [#2601](https://github.com/getsentry/sentry-react-native/pull/2601), [#2629](https://github.com/getsentry/sentry-react-native/pull/2629))
  - [changelog](https://github.com/getsentry/sentry-cocoa/blob/master/CHANGELOG.md#7312)
  - [diff](https://github.com/getsentry/sentry-cocoa/compare/7.29.0...7.31.2)
- Bump Android SDK from v6.6.0 to v6.8.0 ([#2600](https://github.com/getsentry/sentry-react-native/pull/2600), [#2628](https://github.com/getsentry/sentry-react-native/pull/2628))
  - [changelog](https://github.com/getsentry/sentry-java/blob/main/CHANGELOG.md#680)
  - [diff](https://github.com/getsentry/sentry-java/compare/6.6.0...6.8.0)

## 4.8.0

### Fixes

- Message event can have attached stacktrace ([#2577](https://github.com/getsentry/sentry-react-native/pull/2577))
- Fixed maximum call stack exceeded error resulting from large payloads ([#2579](https://github.com/getsentry/sentry-react-native/pull/2579))

### Dependencies

- Bump Android SDK from v6.5.0 to v6.6.0 ([#2572](https://github.com/getsentry/sentry-react-native/pull/2572))
  - [changelog](https://github.com/getsentry/sentry-java/blob/main/CHANGELOG.md#660)
  - [diff](https://github.com/getsentry/sentry-java/compare/6.5.0...6.6.0)
- Bump Cocoa SDK from v7.28.0 to v7.29.0 ([#2571](https://github.com/getsentry/sentry-react-native/pull/2571))
  - [changelog](https://github.com/getsentry/sentry-cocoa/blob/master/CHANGELOG.md#7290)
  - [diff](https://github.com/getsentry/sentry-cocoa/compare/7.28.0...7.29.0)

## 5.0.0-alpha.7

- Latest changes from 4.7.1

### Fixes

- Remove hardcoded Folly version ([#2558](https://github.com/getsentry/sentry-react-native/pull/2558))

### Features

- Send react native js engine, turbo module, fabric flags and component stack in Event contexts ([#2552](https://github.com/getsentry/sentry-react-native/pull/2552))

### Dependencies

- Bump CLI from v1.74.4 to v2.7.0 ([#2457](https://github.com/getsentry/sentry-react-native/pull/2457))
  - [changelog](https://github.com/getsentry/sentry-cli/blob/master/CHANGELOG.md#270)
  - [diff](https://github.com/getsentry/sentry-cli/compare/1.74.4...2.7.0)
- Bump Android SDK from v6.5.0 to v6.6.0 ([#2572](https://github.com/getsentry/sentry-react-native/pull/2572))
  - [changelog](https://github.com/getsentry/sentry-java/blob/main/CHANGELOG.md#660)
  - [diff](https://github.com/getsentry/sentry-java/compare/6.5.0...6.6.0)
- Bump Cocoa SDK from v7.28.0 to v7.29.0 ([#2571](https://github.com/getsentry/sentry-react-native/pull/2571))
  - [changelog](https://github.com/getsentry/sentry-cocoa/blob/master/CHANGELOG.md#7290)
  - [diff](https://github.com/getsentry/sentry-cocoa/compare/7.28.0...7.29.0)

## 4.7.1

### Fixes

- Remove duplicate sdk package record from envelope ([#2570](https://github.com/getsentry/sentry-react-native/pull/2570))
- Fix `appHangsTimeoutInterval` -> `appHangTimeoutInterval` option name ([#2574](https://github.com/getsentry/sentry-react-native/pull/2574))

## 4.7.0

### Dependencies

- Bump Android SDK from v6.4.3 to v6.5.0 ([#2535](https://github.com/getsentry/sentry-react-native/pull/2535))
  - [changelog](https://github.com/getsentry/sentry-java/blob/main/CHANGELOG.md#650)
  - [diff](https://github.com/getsentry/sentry-java/compare/6.4.3...6.5.0)
- Bump JavaScript SDK from v7.14.2 to v7.16.0 ([#2536](https://github.com/getsentry/sentry-react-native/pull/2536), [#2561](https://github.com/getsentry/sentry-react-native/pull/2561))
  - [changelog](https://github.com/getsentry/sentry-javascript/blob/master/CHANGELOG.md#7160)
  - [diff](https://github.com/getsentry/sentry-javascript/compare/7.14.2...7.16.0)
- Bump Cocoa SDK from v7.27.1 to v7.28.0 ([#2548](https://github.com/getsentry/sentry-react-native/pull/2548))
  - [changelog](https://github.com/getsentry/sentry-cocoa/blob/master/CHANGELOG.md#7280)
  - [diff](https://github.com/getsentry/sentry-cocoa/compare/7.27.1...7.28.0)

## 5.0.0-alpha.6

- Latest changes from 4.6.1

### Features

- Add initial support for the RN New Architecture, backwards compatible RNSentry Turbo Module ([#2522](https://github.com/getsentry/sentry-react-native/pull/2522))

### Breaking changes

- New ReactNativeTracingOptions idleTimeoutMs and finalTimeoutMs replacing idleTimeout and maxTransactionDuration respectively ([#2481](https://github.com/getsentry/sentry-react-native/pull/2481))
- iOS min target 12.4, Android API min 21, min React Native version 0.70 ([#2522](https://github.com/getsentry/sentry-react-native/pull/2522))

### Dependencies

- Bump Android SDK from v6.4.3 to v6.5.0 ([#2535](https://github.com/getsentry/sentry-react-native/pull/2535))
  - [changelog](https://github.com/getsentry/sentry-java/blob/main/CHANGELOG.md#650)
  - [diff](https://github.com/getsentry/sentry-java/compare/6.4.3...6.5.0)
- Bump JavaScript SDK from v7.14.2 to v7.15.0 ([#2536](https://github.com/getsentry/sentry-react-native/pull/2536))
  - [changelog](https://github.com/getsentry/sentry-javascript/blob/master/CHANGELOG.md#7150)
  - [diff](https://github.com/getsentry/sentry-javascript/compare/7.14.2...7.15.0)

## 4.6.1

### Fixes

- Make `configureScope` callback safe [#2510](https://github.com/getsentry/sentry-react-native/pull/2510)
- Allows collecting app start and slow/frozen frames if Native SDK is inited manually [#2517](https://github.com/getsentry/sentry-react-native/pull/2517)
- Nested breadcrumb data on android was not treated correctly [#2519](https://github.com/getsentry/sentry-react-native/pull/2519)

### Dependencies

- Bump JavaScript SDK from v7.14.0 to v7.14.2 ([#2511](https://github.com/getsentry/sentry-react-native/pull/2511), [#2526](https://github.com/getsentry/sentry-react-native/pull/2526))
  - [changelog](https://github.com/getsentry/sentry-javascript/blob/master/CHANGELOG.md#7142)
  - [diff](https://github.com/getsentry/sentry-javascript/compare/7.14.0...7.14.2)
- Bump Cocoa SDK from v7.27.0 to v7.27.1 ([#2521](https://github.com/getsentry/sentry-react-native/pull/2521))
  - [changelog](https://github.com/getsentry/sentry-cocoa/blob/master/CHANGELOG.md#7271)
  - [diff](https://github.com/getsentry/sentry-cocoa/compare/7.27.0...7.27.1)
- Bump Android SDK from v6.4.2 to v6.4.3 ([#2520](https://github.com/getsentry/sentry-react-native/pull/2520))
  - [changelog](https://github.com/getsentry/sentry-java/blob/main/CHANGELOG.md#643)
  - [diff](https://github.com/getsentry/sentry-java/compare/6.4.2...6.4.3)

## 5.0.0-alpha.5

### Fixes

- Make `configureScope` callback safe [#2510](https://github.com/getsentry/sentry-react-native/pull/2510)

### Dependencies

- Bump JavaScript SDK from v7.14.0 to v7.14.1 ([#2511](https://github.com/getsentry/sentry-react-native/pull/2511))
  - [changelog](https://github.com/getsentry/sentry-javascript/blob/master/CHANGELOG.md#7141)
  - [diff](https://github.com/getsentry/sentry-javascript/compare/7.14.0...7.14.1)
- Bump Cocoa SDK from v7.27.0 to v7.27.1 ([#2521](https://github.com/getsentry/sentry-react-native/pull/2521))
  - [changelog](https://github.com/getsentry/sentry-cocoa/blob/master/CHANGELOG.md#7271)
  - [diff](https://github.com/getsentry/sentry-cocoa/compare/7.27.0...7.27.1)
- Bump Android SDK from v6.4.2 to v6.4.3 ([#2520](https://github.com/getsentry/sentry-react-native/pull/2520))
  - [changelog](https://github.com/getsentry/sentry-java/blob/main/CHANGELOG.md#643)
  - [diff](https://github.com/getsentry/sentry-java/compare/6.4.2...6.4.3)

## 4.6.0

### Fixes

- SDK Gracefully downgrades when callback throws an error ([#2502](https://github.com/getsentry/sentry-react-native/pull/2502))
- React Navigation v5 ignores when current route is undefined after state changed. ([#2484](https://github.com/getsentry/sentry-react-native/pull/2484))

### Features

- Add ClientReports ([#2496](https://github.com/getsentry/sentry-react-native/pull/2496))

### Sentry Self-hosted Compatibility

- Starting with version `4.6.0` of the `@sentry/react-native` package, [Sentry's self hosted version >= v21.9.0](https://github.com/getsentry/self-hosted/releases) is required or you have to manually disable sending client reports via the `sendClientReports` option. This only applies to self-hosted Sentry. If you are using [sentry.io](https://sentry.io), no action is needed.

### Dependencies

- Bump Cocoa SDK from v7.25.1 to v7.27.0 ([#2500](https://github.com/getsentry/sentry-react-native/pull/2500), [#2506](https://github.com/getsentry/sentry-react-native/pull/2506))
  - [changelog](https://github.com/getsentry/sentry-cocoa/blob/master/CHANGELOG.md#7270)
  - [diff](https://github.com/getsentry/sentry-cocoa/compare/7.25.1...7.27.0)
- Bump JavaScript SDK from v7.13.0 to v7.14.0 ([#2504](https://github.com/getsentry/sentry-react-native/pull/2504))
  - [changelog](https://github.com/getsentry/sentry-javascript/blob/master/CHANGELOG.md#7140)
  - [diff](https://github.com/getsentry/sentry-javascript/compare/7.13.0...7.14.0)

## 5.0.0-alpha.4

- Latest changes from 4.5.0

### Breaking changes

- New ReactNativeTracingOptions idleTimeoutMs and finalTimeoutMs replacing idleTimeout and maxTransactionDuration respectively ([#2481](https://github.com/getsentry/sentry-react-native/pull/2481))

## 4.5.0

### Features

- Add user feedback ([#2486](https://github.com/getsentry/sentry-react-native/pull/2486))
- Add typings for app hang functionality ([#2479](https://github.com/getsentry/sentry-react-native/pull/2479))

### Fixes

- Update warm/cold start span ops ([#2487](https://github.com/getsentry/sentry-react-native/pull/2487))
- Detect hard crash the same as native sdks ([#2480](https://github.com/getsentry/sentry-react-native/pull/2480))
- Integrations factory receives default integrations ([#2494](https://github.com/getsentry/sentry-react-native/pull/2494))

### Dependencies

- Bump Android SDK from v6.4.1 to v6.4.2 ([#2485](https://github.com/getsentry/sentry-react-native/pull/2485))
  - [changelog](https://github.com/getsentry/sentry-java/blob/main/CHANGELOG.md#642)
  - [diff](https://github.com/getsentry/sentry-java/compare/6.4.1...6.4.2)
- Bump JavaScript SDK from v7.12.1 to v7.13.0 ([#2478](https://github.com/getsentry/sentry-react-native/pull/2478))
  - [changelog](https://github.com/getsentry/sentry-javascript/blob/master/CHANGELOG.md#7130)
  - [diff](https://github.com/getsentry/sentry-javascript/compare/7.12.1...7.13.0)

## 4.4.0

### Features

- Add attachments support ([#2463](https://github.com/getsentry/sentry-react-native/pull/2463))

## 4.3.1

### Fixes

- ReactNativeTracingOptions maxTransactionDuration is in seconds ([#2469](https://github.com/getsentry/sentry-react-native/pull/2469))

### Dependencies

- Bump Cocoa SDK from v7.24.1 to v7.25.1 ([#2465](https://github.com/getsentry/sentry-react-native/pull/2465))
  - [changelog](https://github.com/getsentry/sentry-cocoa/blob/master/CHANGELOG.md#7251)
  - [diff](https://github.com/getsentry/sentry-cocoa/compare/7.24.1...7.25.1)

## 5.0.0-alpha.3

- Latest changes from 4.3.x

### Dependencies

- Bump Wizard from v2.0.0 to v2.2.0 ([#2460](https://github.com/getsentry/sentry-react-native/pull/2460))
  - [changelog](https://github.com/getsentry/sentry-wizard/blob/master/CHANGELOG.md#v220)
  - [diff](https://github.com/getsentry/sentry-wizard/compare/v2.0.0...v2.2.0)

## 4.3.0

### Features

- Add Transaction Source for Dynamic Sampling Context ([#2454](https://github.com/getsentry/sentry-react-native/pull/2454))

### Dependencies

- Bump Cocoa SDK from v7.23.0 to v7.24.1 ([#2456](https://github.com/getsentry/sentry-react-native/pull/2456))
  - [changelog](https://github.com/getsentry/sentry-cocoa/blob/master/CHANGELOG.md#7241)
  - [diff](https://github.com/getsentry/sentry-cocoa/compare/7.23.0...7.24.1)
- Bump Android SDK from v6.3.1 to v6.4.1 ([#2437](https://github.com/getsentry/sentry-react-native/pull/2437))
  - [changelog](https://github.com/getsentry/sentry-java/blob/main/CHANGELOG.md#641)
  - [diff](https://github.com/getsentry/sentry-java/compare/6.3.1...6.4.1)
- Bump JavaScript SDK from v7.9.0 to v7.12.1 ([#2451](https://github.com/getsentry/sentry-react-native/pull/2451))
  - [changelog](https://github.com/getsentry/sentry-javascript/blob/master/CHANGELOG.md#7121)
  - [diff](https://github.com/getsentry/sentry-javascript/compare/7.9.0...7.12.1)

## 4.2.4

### Fixes

- ReactNativeTracing wrongly marks transactions as deadline_exceeded when it reaches the idleTimeout ([#2427](https://github.com/getsentry/sentry-react-native/pull/2427))

## 5.0.0-alpha.2

- Latest changes from 4.2.x

## 5.0.0-alpha.1

### Fixes

- Auto linking for RN >= 0.69 ([#2332](https://github.com/getsentry/sentry-react-native/pull/2332))

## 4.2.3

### Fixes

- Bump Cocoa SDK to v7.23.0 ([#2401](https://github.com/getsentry/sentry-react-native/pull/2401))
  - [changelog](https://github.com/getsentry/sentry-cocoa/blob/master/CHANGELOG.md#7230)
  - [diff](https://github.com/getsentry/sentry-cocoa/compare/7.22.0...7.23.0)
- Bump Android SDK to v6.3.1 ([#2410](https://github.com/getsentry/sentry-react-native/pull/2410))
  - [changelog](https://github.com/getsentry/sentry-java/blob/main/CHANGELOG.md#631)
  - [diff](https://github.com/getsentry/sentry-java/compare/6.3.0...6.3.1)
- Bump JavaScript SDK to v7.9.0 ([#2412](https://github.com/getsentry/sentry-react-native/pull/2412))
  - [changelog](https://github.com/getsentry/sentry-javascript/blob/master/CHANGELOG.md#790)
  - [diff](https://github.com/getsentry/sentry-javascript/compare/7.7.0...7.9.0)

## 4.2.2

### Fixes

- Should not ignore `options.transport` function provided in `Sentry.init(...)` ([#2398](https://github.com/getsentry/sentry-react-native/pull/2398))

## 4.2.1

### Fixes

- SENTRY_DIST accepts non-number values on Android ([#2395](https://github.com/getsentry/sentry-react-native/pull/2395))

### Features

- Bump Cocoa SDK to v7.22.0 ([#2392](https://github.com/getsentry/sentry-react-native/pull/2392))
  - [changelog](https://github.com/getsentry/sentry-cocoa/blob/master/CHANGELOG.md#7220)
  - [diff](https://github.com/getsentry/sentry-cocoa/compare/7.21.0...7.22.0)

## 4.2.0

### Features

- Bump Cocoa SDK to v7.21.0 ([#2374](https://github.com/getsentry/sentry-react-native/pull/2374))
  - [changelog](https://github.com/getsentry/sentry-cocoa/blob/master/CHANGELOG.md#7210)
  - [diff](https://github.com/getsentry/sentry-cocoa/compare/7.20.0...7.21.0)
- Bump Android SDK to v6.3.0 ([#2380](https://github.com/getsentry/sentry-react-native/pull/2380))
  - [changelog](https://github.com/getsentry/sentry-java/blob/main/CHANGELOG.md#630)
  - [diff](https://github.com/getsentry/sentry-java/compare/6.1.4...6.3.0)
- Bump JavaScript SDK to v7.7.0 ([#2375](https://github.com/getsentry/sentry-react-native/pull/2375))
  - [changelog](https://github.com/getsentry/sentry-javascript/blob/master/CHANGELOG.md#770)
  - [diff](https://github.com/getsentry/sentry-javascript/compare/7.6.0...7.7.0)

## 4.1.3

### Fixes

- Solve reference to private cocoa SDK class ([#2369](https://github.com/getsentry/sentry-react-native/pull/2369))

## 4.1.2

### Fixes

- Set default unit for measurements ([#2360](https://github.com/getsentry/sentry-react-native/pull/2360))
- When using SENTRY_DIST env. var. on Android, SDK fails to convert to an Integer ([#2365](https://github.com/getsentry/sentry-react-native/pull/2365))

### Features

- Bump JavaScript SDK to v7.6.0 ([#2361](https://github.com/getsentry/sentry-react-native/pull/2361))
  - [changelog](https://github.com/getsentry/sentry-javascript/blob/master/CHANGELOG.md#760)
  - [diff](https://github.com/getsentry/sentry-javascript/compare/7.5.1...7.6.0)

## 4.1.1

### Features

- Bump Cocoa SDK to v7.20.0 ([#2341](https://github.com/getsentry/sentry-react-native/pull/2341), [#2356](https://github.com/getsentry/sentry-react-native/pull/2356))
  - [changelog](https://github.com/getsentry/sentry-cocoa/blob/master/CHANGELOG.md#7200)
  - [diff](https://github.com/getsentry/sentry-cocoa/compare/7.18.1...7.20.0)
- Bump JavaScript SDK to v7.5.1 ([#2342](https://github.com/getsentry/sentry-react-native/pull/2342), [#2350](https://github.com/getsentry/sentry-react-native/pull/2350))
  - [changelog](https://github.com/getsentry/sentry-javascript/blob/master/CHANGELOG.md#751)
  - [diff](https://github.com/getsentry/sentry-javascript/compare/7.3.1...7.5.1)

## 4.1.0

- Fix: Send DidBecomeActiveNotification when OOM enabled ([#2326](https://github.com/getsentry/sentry-react-native/pull/2326))
- Fix: SDK overwrites the user defined ReactNativeTracing ([#2319](https://github.com/getsentry/sentry-react-native/pull/2319))
- Bump Sentry JavaScript 7.3.1 ([#2306](https://github.com/getsentry/sentry-react-native/pull/2306))
  - [changelog](https://github.com/getsentry/sentry-javascript/blob/7.3.1/CHANGELOG.md)
  - [diff](https://github.com/getsentry/sentry-javascript/compare/7.1.1...7.3.1)
- Bump Sentry Cocoa 7.18.1 ([#2320](https://github.com/getsentry/sentry-react-native/pull/2320))
  - [changelog](https://github.com/getsentry/sentry-cocoa/blob/7.18.1/CHANGELOG.md)
  - [diff](https://github.com/getsentry/sentry-cocoa/compare/7.18.0...7.18.1)
- Bump Sentry Android 6.1.4 ([#2320](https://github.com/getsentry/sentry-react-native/pull/2320))
  - [changelog](https://github.com/getsentry/sentry-java/blob/6.1.4/CHANGELOG.md)
  - [diff](https://github.com/getsentry/sentry-java/compare/6.1.2...6.1.4)

## 4.0.2

- Fix Calculate the absolute number of Android versionCode ([#2313](https://github.com/getsentry/sentry-react-native/pull/2313))

## 4.0.1

- Filter out app start with more than 60s ([#2303](https://github.com/getsentry/sentry-react-native/pull/2303))

## 4.0.0

- Bump Sentry JavaScript 7.1.1 ([#2279](https://github.com/getsentry/sentry-react-native/pull/2279))
  - [changelog](https://github.com/getsentry/sentry-javascript/blob/7.1.1/CHANGELOG.md)
  - [diff](https://github.com/getsentry/sentry-javascript/compare/6.19.2...7.1.1)
- Bump Sentry Cocoa 7.18.0 ([#2303](https://github.com/getsentry/sentry-react-native/pull/2303))
  - [changelog](https://github.com/getsentry/sentry-cocoa/blob/7.18.0/CHANGELOG.md)
  - [diff](https://github.com/getsentry/sentry-cocoa/compare/7.11.0...7.18.0)
- Bump Sentry Android 6.1.2 ([#2303](https://github.com/getsentry/sentry-react-native/pull/2303))
  - [changelog](https://github.com/getsentry/sentry-java/blob/6.1.2/CHANGELOG.md)
  - [diff](https://github.com/getsentry/sentry-java/compare/5.7.0...6.1.2)

## Breaking changes

By bumping Sentry Javascript, new breaking changes were introduced, to know more what was changed, check the [breaking changes changelog](https://github.com/getsentry/sentry-javascript/blob/7.0.0/CHANGELOG.md#breaking-changes) from Sentry Javascript.

## 4.0.0-beta.5

- Fix warning missing DSN on BrowserClient. ([#2294](https://github.com/getsentry/sentry-react-native/pull/2294))

## 4.0.0-beta.4

- Bump Sentry Cocoa 7.17.0 ([#2300](https://github.com/getsentry/sentry-react-native/pull/2300))
  - [changelog](https://github.com/getsentry/sentry-cocoa/blob/7.17.0/CHANGELOG.md)
  - [diff](https://github.com/getsentry/sentry-cocoa/compare/7.16.1...7.17.0)
- Bump Sentry Android 6.1.1 ([#2300](https://github.com/getsentry/sentry-react-native/pull/2300))
  - [changelog](https://github.com/getsentry/sentry-java/blob/6.1.1/CHANGELOG.md)
  - [diff](https://github.com/getsentry/sentry-java/compare/6.0.0...6.1.1)

## 4.0.0-beta.3

- Bump Sentry Cocoa 7.16.1 ([#2279](https://github.com/getsentry/sentry-react-native/pull/2283))
  - [changelog](https://github.com/getsentry/sentry-cocoa/blob/7.16.1/CHANGELOG.md)
  - [diff](https://github.com/getsentry/sentry-cocoa/compare/7.11.0...7.16.1)

## 4.0.0-beta.2

- Bump Sentry JavaScript 7.1.1 ([#2279](https://github.com/getsentry/sentry-react-native/pull/2279))
  - [changelog](https://github.com/getsentry/sentry-javascript/blob/7.1.1/CHANGELOG.md)
  - [diff](https://github.com/getsentry/sentry-javascript/compare/7.0.0...7.1.1)
- Bump Sentry Android 6.0.0 ([#2281](https://github.com/getsentry/sentry-react-native/pull/2281))
  - [changelog](https://github.com/getsentry/sentry-java/blob/6.0.0/CHANGELOG.md)
  - [diff](https://github.com/getsentry/sentry-java/compare/5.7.0...6.0.0)

## 4.0.0-beta.1

- Bump Sentry JavaScript 7.0.0 ([#2250](https://github.com/getsentry/sentry-react-native/pull/2250))
  - [changelog](https://github.com/getsentry/sentry-javascript/blob/7.0.0/CHANGELOG.md)
  - [diff](https://github.com/getsentry/sentry-javascript/compare/6.19.2...7.0.0)

## Breaking changes

By bumping Sentry Javascript, new breaking changes were introduced, to know more what was changed, check the [breaking changes changelog](https://github.com/getsentry/sentry-javascript/blob/7.0.0/CHANGELOG.md#breaking-changes) from Sentry Javascript.

## 3.4.3

- feat: Support macOS (#2240) by @ospfranco

## 3.4.2

- fix: Fix cold start appearing again after js bundle reload on Android. #2229

## 3.4.1

- fix: Make withTouchEventBoundary options optional #2196

## 3.4.0

### Various fixes & improvements

- Bump: @sentry/javascript dependencies to 6.19.2 (#2175) by @marandaneto

## 3.3.6

- fix: Respect given release if no dist is given during SDK init (#2163)
- Bump: @sentry/javascript dependencies to 6.19.2 (#2175)

## 3.3.5

- Bump: Sentry Cocoa to 7.11.0 and Sentry Android to 5.7.0 (#2160)

## 3.3.4

- fix(android): setContext serializes as context for Android instead of extra (#2155)
- fix(android): Duplicate Breadcrumbs when captuing messages #2153

## 3.3.3

- Bump: Sentry Cocoa to 7.10.2 and Sentry Android to 5.6.3 (#2145)
- fix(android): Upload source maps correctly regardless of version codes #2144

## 3.3.2

- fix: Do not report empty measurements #1983
- fix(iOS): Bump Sentry Cocoa to 7.10.1 and report slow and frozen measurements (#2132)
- fix(iOS): Missing userId on iOS when the user is not set in the Scope (#2133)

## 3.3.1

- feat: Support setting maxCacheItems #2102
- fix: Clear transaction on route change for React Native Navigation #2119

## 3.3.0

- feat: Support enableNativeCrashHandling for iOS #2101
- Bump: Sentry Cocoa 7.10.0 #2100
- feat: Touch events now track components with `sentry-label` prop, falls back to `accessibilityLabel` and then finally `displayName`. #2068
- fix: Respect sentryOption.debug setting instead of #DEBUG build flag for outputting logs #2039
- fix: Passing correct mutableOptions to iOS SDK (#2037)
- Bump: Bump @sentry/javascript dependencies to 6.17.9 #2082
- fix: Discard prior transactions on react navigation dispatch #2053

## 3.2.14-beta.2

- feat: Touch events now track components with `sentry-label` prop, falls back to `accessibilityLabel` and then finally `displayName`. #2068
- fix: Respect sentryOption.debug setting instead of #DEBUG build flag for outputting logs #2039
- fix: Passing correct mutableOptions to iOS SDK (#2037)
- Bump: Bump @sentry/javascript dependencies to 6.17.9 #2082

## 3.2.14-beta.1

- fix: Discard prior transactions on react navigation dispatch #2053

## 3.2.13

- fix(deps): Add `@sentry/wizard` back in as a dependency to avoid missing dependency when running react-native link. #2015
- Bump: sentry-cli to 1.72.0 #2016

## 3.2.12

- fix: fetchNativeDeviceContexts returns an empty Array if no Device Context available #2002
- Bump: Sentry Cocoa 7.9.0 #2011

## 3.2.11

- fix: Polyfill the promise library to permanently fix unhandled rejections #1984

## 3.2.10

- fix: Do not crash if androidx.core isn't available on Android #1981
- fix: App start measurement on Android #1985
- Bump: Sentry Android to 5.5.2 #1985

## 3.2.9

- Deprecate initialScope in favor of configureScope #1963
- Bump: Sentry Android to 5.5.1 and Sentry Cocoa to 7.7.0 #1965

## 3.2.8

### Various fixes & improvements

- replace usage of master to main (30b44232) by @marandaneto

## 3.2.7

- fix: ReactNavigationV4Instrumentation null when evaluating 'state.routes' #1940
- fix: ConcurrentModification exception for frameMetricsAggregator #1939

## 3.2.6

- feat(android): Support monorepo in gradle plugin #1917
- fix: Remove dependency on promiseRejectionTrackingOptions #1928

## 3.2.5

- fix: Fix dynamic require for promise options bypassing try catch block and crashing apps #1923

## 3.2.4

- fix: Warn when promise rejections won't be caught #1886
- Bump: Sentry Android to 5.4.3 and Sentry Cocoa to 7.5.4 #1920

## 3.2.3

### Various fixes & improvements

- fix(ios): tracesSampler becomes NSNull in iOS and the app cannot be started (#1872) by @marandaneto

## 3.2.2

- Bump Sentry Android SDK to 5.3.0 #1860

## 3.2.1

### Various fixes & improvements

- feat(ios): Missing config `enableOutOfMemoryTracking` on iOS/Mac (#1858) by @marandaneto

## 3.2.0

- feat: Routing instrumentation will emit breadcrumbs on route change and set route tag #1837
- Bump Sentry Android SDK to 5.2.4 ([#1844](https://github.com/getsentry/sentry-react-native/pull/1844))

  - [changelog](https://github.com/getsentry/sentry-java/blob/5.2.4/CHANGELOG.md)
  - [diff](https://github.com/getsentry/sentry-java/compare/5.2.0...5.2.4)

- Bump Sentry Cocoa SDK to 7.4.8 ([#1856](https://github.com/getsentry/sentry-react-native/pull/1856))
  - [changelog](https://github.com/getsentry/sentry-cocoa/blob/7.4.8/CHANGELOG.md)
  - [diff](https://github.com/getsentry/sentry-cocoa/compare/7.3.0...7.4.8)

## 3.2.0-beta.2

- fix: Type React Native Navigation instrumentation constructor argument as unknown to avoid typescript errors #1817

## 3.2.0-beta.1

- feat: Routing instrumentation for React Native Navigation #1774

## 3.1.1

- Bump Sentry Android SDK to 5.2.0 ([#1785](https://github.com/getsentry/sentry-react-native/pull/1785))

  - [changelog](https://github.com/getsentry/sentry-java/blob/5.2.0/CHANGELOG.md)
  - [diff](https://github.com/getsentry/sentry-java/compare/5.1.2...5.2.0)

- Bump Sentry Cocoa SDK to 7.3.0 ([#1785](https://github.com/getsentry/sentry-react-native/pull/1785))
  - [changelog](https://github.com/getsentry/sentry-cocoa/blob/7.3.0/CHANGELOG.md)
  - [diff](https://github.com/getsentry/sentry-cocoa/compare/7.2.6...7.3.0)

## 3.1.0

- Feat: Allow custom release for source map upload scripts #1548
- ref: Remove v5 prefix from react navigation instrumentation to support v6 #1768

## 3.0.3

- Fix: Set Java 8 for source and target compatibility if not using AGP >= 4.2.x (#1763)

## 3.0.2

- Bump: Android tooling API 30 (#1761)

## 3.0.1

- fix: Add sentry-cli as a dependency #1755

## 3.0.0

- feat: Align `event.origin`, `event.environment` with other hybrid sdks #1749
- feat: Add native sdk package info onto events #1749
- build(js): Bump sentry-javascript dependencies to 6.12.0 #1750
- fix: Fix native frames not being added to transactions #1752
- build(android): Bump sentry-android to 5.1.2 #1753
- build(ios): Bump sentry-cocoa to 7.2.6 #1753
- fix: Move @sentry/wizard dependency to devDependencies #1751

## 3.0.0-beta.3

- feat: Add `wrap` wrapper method with profiler and touch event boundary #1728
- feat: App-start measurements, if using the `wrap` wrapper, will now finish on the root component mount #1728

## 3.0.0-beta.2

- feat: Native slow/frozen frames measurements #1711

## 3.0.0-beta.1

- build(ios): Bump sentry-cocoa to 7.2.0-beta.9 #1704
- build(android): Bump sentry-android to 5.1.0-beta.9 #1704
- feat: Add app start measurements to the first transaction #1704
- feat: Create an initial initial ui.load transaction by default #1704
- feat: Add `enableAutoPerformanceTracking` flag that enables auto performance when tracing is enabled #1704

## 2.7.0-beta.1

- feat: Track stalls in the JavaScript event loop as measurements #1542

## 2.6.2

- fix: Fix the error handler (error dialog) not called in dev #1712

## 2.6.1

- build(ios): Bump sentry-cocoa to 7.1.4 #1700

## 2.6.0

- feat: Support the `sendDefaultPii` option. #1634
- build(android): Bump sentry-android to 5.1.0-beta.2 #1645
- fix: Fix transactions on Android having clock drift and missing span data #1645

## 2.5.2

- fix: Fix `Sentry.close()` not correctly resolving the promise on iOS. #1617
- build(js): Bump sentry-javascript dependencies to 6.7.1 #1618

## 2.5.1

- fix: Fatal uncaught events should be tagged handled:false #1597
- fix: Fix duplicate breadcrumbs on Android #1598

## 2.5.0

### Dependencies

- build(js): Bump sentry-javascript dependencies to 6.5.1 #1588
- build(ios): Bump sentry-cocoa to 7.0.0 and remove setLogLevel #1459
- build(android): Bump sentry-android to 5.0.1 #1576

### Features

- feat: `Sentry.flush()` to flush events to disk and returns a promise #1547
- feat: `Sentry.close()` method to fully disable the SDK on all layers and returns a promise #1457

### Fixes

- fix: Process "log" levels in breadcrumbs before sending to native #1565

## 2.5.0-beta.1

- build(ios): Bump sentry-cocoa to 7.0.0 and remove setLogLevel #1459
- feat: Close method to fully disable the SDK on all layers #1457
- build(android): Bump Android SDK to 5.0.0-beta.1 #1476

## 2.4.3

- fix: Use the latest outbox path from hub options instead of private options #1529

## 2.4.2

- fix: enableNative: false should take precedence over autoInitializeNativeSdk: false #1462

## 2.4.1

- fix: Type navigation container ref arguments as any to avoid TypeScript errors #1453

## 2.4.0

- fix: Don't call `NATIVE.fetchRelease` if release and dist already exists on the event #1388
- feat: Add onReady callback that gets called after Native SDK init is called #1406

## 2.3.0

- feat: Re-export Profiler and useProfiler from @sentry/react #1372
- fix(performance): Handle edge cases in React Navigation routing instrumentation. #1365
- build(android): Bump sentry-android to 4.3.0 #1373
- build(devtools): Bump @sentry/wizard to 1.2.2 #1383
- build(js): Bump sentry-javascript dependencies to 6.2.1 #1384
- feat(performance): Option to set route change timeout in routing instrumentation #1370

## 2.2.2

- fix: Fix unhandled promise rejections not being tracked #1367

## 2.2.1

- build(js): Bump @sentry/\* dependencies on javascript to 6.2.0 #1354
- fix: Fix react-dom dependency issue. #1354
- build(android): Bump sentry-android to 4.1.0 #1334

## 2.2.0

- Bump: sentry-android to v4.0.0 #1309
- build(ios): Bump sentry-cocoa to 6.1.4 #1308
- fix: Handle auto session tracking start on iOS #1308
- feat: Use beforeNavigate in routing instrumentation to match behavior on JS #1313
- fix: React Navigation Instrumentation starts initial transaction before navigator mount #1315

## 2.2.0-beta.0

- build(ios): Bump sentry-cocoa to 6.1.3 #1293
- fix: pass maxBreadcrumbs to Android init
- feat: Allow disabling native SDK initialization but still use it #1259
- ref: Rename shouldInitializeNativeSdk to autoInitializeNativeSdk #1275
- fix: Fix parseErrorStack that only takes string in DebugSymbolicator event processor #1274
- fix: Only set "event" type in envelope item and not the payload #1271
- build: Bump JS dependencies to 5.30.0 #1282
- fix: Add fallback envelope item type to iOS. #1283
- feat: Auto performance tracing with XHR/fetch, and routing instrumentation #1230

## 2.1.1

- build(android): Bump `sentry-android` to 3.2.1 #1296

## 2.1.0

- feat: Include @sentry/tracing and expose startTransaction #1167
- feat: A better sample app to showcase the SDK and especially tracing #1168
- build(js): Bump @sentry/javascript dependencies to 5.28.0. #1228
- build(android): Bump `sentry-android` to 3.2.0 #1208

## 2.0.2

- build(ios): Bump `sentry-cocoa` to 6.0.9 #1200

## 2.0.1

- build(ios): Bump `sentry-cocoa` to 6.0.8. #1188
- fix(ios): Remove private imports and call `storeEnvelope` on the client. #1188
- fix(ios): Lock specific version in podspec. #1188
- build(android): Bump `sentry-android` to 3.1.3. #1177
- build(deps): Bump @sentry/javascript deps to version-locked 5.27.4 #1199

## 2.0.0

- build(android): Changes android package name from `io.sentry.RNSentryPackage` to `io.sentry.react.RNSentryPackage` (Breaking). #1131
- fix: As auto session tracking is now on by default, allow user to pass `false` to disable it. #1131
- build: Bump `sentry-android` to 3.1.0. #1131
- build: Bump `sentry-cocoa` to 6.0.3. #1131
- feat(ios): Use `captureEnvelope` on iOS/Mac. #1131
- feat: Support envelopes with type other than `event`. #1131
- feat(android): Add enableNdkScopeSync property to ReactNativeOptions. #1131
- feat(android): Pass attachStacktrace option property down to android SDK. #1131
- build(js): Bump @sentry/javascript dependencies to 5.27.1. #1156

## 1.9.0

- fix: Only show the "Native Sentry SDK is disabled" warning when `enableNative` is false and `enableNativeNagger` is true. #1084
- build: Bump @sentry/javascript dependencies to 5.25.0. #1118

## 1.8.2

- build: Bump @sentry/javascript dependencies to 5.24.2 #1091
- fix: Add a check that `performance` exists before using it. #1091

## 1.8.1

- build: Bump @sentry/javascript dependencies to 5.24.1 #1088
- fix: Fix timestamp offset issues due to issues with `performance.now()` introduced in React Native 0.63. #1088

## 1.8.0

- feat: Support MacOS #1068
- build: Bump @sentry/javascript dependencies to 5.23.0 #1079
- fix: Only call native deviceContexts on iOS #1061
- fix: Don't send over Log and Critical levels over native bridge #1063

## 1.7.2

- meta: Move from Travis CI to Github Actions #1019
- ref: Drop TSLint in favor of ESLint #1023
- test: Add basic end-to-end tests workflow #945
- Bump: sentry-android to v2.3.1

## 1.7.1

- build: Bump sentry-cocoa to 5.2 #1011
- fix: App Store submission for Mac apps getsentry/sentry-cocoa#635
- fix: Use the release and dist set in init options over native release #1009
- fix: assign default options before enableNative check #1007

## 1.7.0

- fix: Use `LogBox` instead of `YellowBox` if possible. #989
- fix: Don't add `DeviceContext` default integration if `enableNative` is set to `false`. #993
- fix: Don't log "Native Sentry SDK is disabled" if `enableNativeNagger` is set to `false`. #993
- feat: Migrate to `@sentry/react` from `@sentry/browser` and expose `ErrorBoundary` & the redux enhancer. #1005

## 1.6.3

- feat: Touch events take Regex for ignoreNames & add tests #973

## 1.6.2

- fix: Don't prefix app:/// to "native" filename as well #957
- feat: Add sdk_info to envelope header on Android. #958

## 1.6.1

- Bump `sentry-cocoa` `5.1.8`

## 1.6.0

- feat: Log component tree with all touch events #952
- fix: Fix appending app:/// prefix to [native code] #946
- Bump `@sentry/*` to `^5.19.0`
- Bump `sentry-cocoa` `5.1.6`

## 1.5.0

- feat: Track touch events as breadcrumbs #939
- fix: Serialize the default user keys in setUser #926
- Bump android 2.2.0 #942
- fix(android): Fix unmapped context keys being overwritten on Android.

## 1.4.5

- fix: Fix Native Wrapper not checking enableNative setting #919

## 1.4.4

- Bump cocoa 5.1.4
- fix(ios): We only store the event in release mode #917

## 1.4.3

- Extend Scope methods to set native scope too. #902
- Bump android 2.1.6
- Bump `@sentry/*` to `^5.16.1`
- Bump cocoa 5.1.3

## 1.4.2

- Bump android 2.1.4 #891
- Expose session timeout. #887
- Added `event.origin` and `event.environment` tags to determine where events originate from. #890

## 1.4.1

- Filtered out `options` keys passed to `init` that would crash native. #885

## 1.4.0

- Remove usages of RNSentry to a native wrapper (#857)
- Bump android 2.1.3 (#858)
- Bump cocoa 5.1.0 (#870)
- Accept enableAutoSessionTracking (#870)
- Don't attach Android Threads (#866)
- Refactored startWithDsnString to be startWithOptions. (#860)

## 1.3.9

- Bump `@sentry/wizard` to `1.1.4`

## 1.3.8

- Fixes a bug in `DebugSymbolicator`

## 1.3.7

- Bump `@sentry/wizard` to `1.1.2`

## 1.3.6

- Bump `@sentry/*` to `^5.15.4`

## 1.3.5

- Bump `@sentry/*` to `^5.15.2`

## 1.3.4

- Bump `@sentry/*` to `^5.15.1`
- Fix a bug in DebugSymbolicator to fetch the correct file
- Bump to `io.sentry:sentry-android:2.0.2`

## 1.3.3

- Fix sourcemap path for Android and `react-native` version `< 0.61`
- Expose Android SDK in Java

## 1.3.2

- Bump `io.sentry:sentry-android:2.0.0`
- Fixes a bug on Android when sending events with wrong envelope size

## 1.3.1

- Bump `@sentry/wizard` to `1.1.1` fixing iOS release identifiers
- console.warn und unhandled rejections in DEV

## 1.3.0

- Bump `io.sentry:sentry-android:2.0.0-rc04`
- Added support for Hermes runtime!!
- Fixed a lot of issues on Android
- NDK support

## 1.2.2

- fix(android): Crash if stacktrace.frames is empty (#742)

## 1.2.1

- Bump `io.sentry:sentry-android:1.7.29`

## 1.2.0

- Bump `@sentry/*` to `^5.10.0`
- Allow overriding sentry.properties location (#722)

## 1.1.0

- Bump `@sentry/*` to `^5.9.0`
- fix(android): Feedback not working (#706)
- fix(types): Fix type mismatch when copying breadcrumb `type` (#693)

## 1.0.9

- Fixed an issue where breadcrumbs failed to be copied correctly

## 1.0.8

- Fix missing `type`, miscast `status_code` entries in Android breadcrumbs

## 1.0.7

- Store `environment`, `release` & `dist` on native iOS and Android clients in case of an native crash

## 1.0.6

- Fix error message to guide towards correct docs page

## 1.0.5

- Convert `message` in Java to string if it's a map (#653)

## 1.0.4

- Also catch `ClassCastException` to support react-native versions < 0.60 (#651)

## 1.0.3

- Expose `BrowserIntegrations` to change browser integrations (#639)

## 1.0.2

- Fixes `breadcrumb.data` cast if it's not a hashmap (#651)

## 1.0.1

- Fixed typo in `RNSentry.m` (#658)

## 1.0.0

This is a new major release of the Sentry's React Native SDK rewritten in TypeScript.
This SDK is now unified with the rest of our JavaScript SDKs and published under a new name `@sentry/react-native`.
It uses `@sentry/browser` and both `sentry-cocoa` and `sentry-android` for native handling.

This release is a breaking change an code changes are necessary.

New way to import and init the SDK:

```js
import * as Sentry from '@sentry/react-native';

Sentry.init({
  dsn: 'DSN',
});
```

## 0.43.2

- Add a check for an empty stacktrace on Android (#594)

## 0.43.1

- Bump `raven-js` `3.27.1`

## 0.43.0

- Bump `sentry-wizard` `0.13.0`

## 0.42.0

- Bump `sentry-cocoa` `4.2.1`
- Fix a bug where environment was correctly set
- Only upload source maps in gradle if non debug build

## 0.41.1

- Fix bump version script

## 0.41.0

- Update android build tools and gradle scripts to be compatible with latest version
- Fix support to build on windows

## 0.40.3

- Bump `sentry-cocoa` `4.1.3`

## 0.40.2

- Fix import for ArrayList and ReadableArray on Android, Fixes #511

## 0.40.1

- Use `buildToolsVersion` in build.gradle

## 0.40.0

- Add fingerprint support for iOS/Android, Fixes #407
- Add support for tvOS

## v0.39.1

- Bump `@sentry/wizard` `0.12.1`
- Add constructor for `RNSentryPackage.java`, Fixes #490

## v0.39.0

- `react-native-sentry >= 0.39.0` requires `react-native >= 0.56.0`
- [Android] Bumping of gradle deps

```
compileSdkVersion 26
buildToolsVersion '26.0.3'
...
targetSdkVersion 26
```

- [Android] Use `sentry-android` `1.7.5`
- Bump `@sentry/wizard` `0.11.0`
- Bump `sentry-cocoa` `4.1.0`
- Use new SDK identifier `sentry.javascript.react-native`

## v0.38.3

- Bump `@sentry/wizard` `0.10.2`

## v0.38.2

- [Android] Use `sentry-android` `1.7.4`

## v0.38.1

- [Android] set empty message to prevent breadcrumb exception

## v0.38.0

- [Android] Remove requirement to pass in `MainApplication` `new RNSentryPackage(MainApplication.this)`

## v0.37.1

- [Android] Call event callbacks even on failure to trigger crashes when device is offline

## v0.37.0

- Revert change to podspec file
- Add support for transaction instead of culprit
- Add equalsIgnoreCase to gradle release name compare
- Bump sentry-java to 1.7.3

## v0.36.0

- Bump raven-js to 3.24.2
- Fixed #391

## v0.35.4

- Bump sentry-cocoa to 3.12.4

## v0.35.3

- Fix wizard command

## v0.35.2

- Fixed #374

## v0.35.1

- Bump sentry-cocoa to 3.12.0

## v0.35.0

- Fixes an issue where error will not be reported to Sentry.

## v0.34.1

- Fixed #354

## v0.34.0

- Fixed #353
- Fixed #347
- Fixed #346
- Fixed #342

## v0.33.0

- Add pro guard default rule @kazy1991
- Exposed crashedLastLaunch for iOS @monotkate
- Fixed #337
- Fixed #333
- Fixed #331
- Fixed #322

## v0.32.1

- Update sentry-wizard

## v0.32.0

### Breaking changes

### Migration guide upgrading from < 0.32.0

Since we now use `@sentry/wizard` for linking with out new `@sentry/cli` package, the old
`sentry-cli-bin` package has been deprecated.
You have to search your codebase for `sentry-cli-binary` and replace it with `@sentry/cli`.
There are few places where we put it during the link process:

- In both `sentry.properties` files in `ios`/`android` folder
- In your Xcode build scripts once in `Bundle React Native code and images` and once in `Upload Debug Symbols to Sentry`

So e.g.:

The `Upload Debug Symbols to Sentry` build script looks like this:

```
export SENTRY_PROPERTIES=sentry.properties
../node_modules/sentry-cli-binary/bin/sentry-cli upload-dsym
```

should be changed to this:

```
export SENTRY_PROPERTIES=sentry.properties
../node_modules/@sentry/cli/bin/sentry-cli upload-dsym
```

### General

- Bump `@sentry/wizard` to `0.7.3`
- Bump `sentry-cocoa` to `3.10.0`
- Fixed #169

## v0.31.0

- Use <https://github.com/getsentry/sentry-wizard> for setup process

## v0.30.3

- Fix podspec file
- Fix gradle regex to allow number in projectname

## v0.30.2

Updated npm dependencies

## v0.30.1

Deploy and release over Probot

## v0.30.0

Refactored iOS to use shared component from sentry-cocoa.
Also squashed many little bugs on iOS.

- Fixed #281
- Fixed #280

## v0.29.0

- Fixed #275
- Fixed #274
- Fixed #272
- Fixed #253

## v0.28.0

We had to rename `project.ext.sentry` to `project.ext.sentryCli` because our own proguard gradle plugin was conflicting with the name.
The docs already reflect this change.

- #257

We now use the `mainThread` to report errors to `RNSentry`. This change is necessary in order for react-native to export constants.
This change shouldn't impact anyone using `react-native-sentry` since most of the "heavy" load was handled by `sentry-cocoa` in its own background queue anyway.

- #259
- #244

Bump `sentry-cocoa` to `3.8.3`

## v0.27.0

We decided to deactivate stack trace merging by default on iOS since it seems to unstable right now.
To activate it set:

```js
Sentry.config('___DSN___', {
  deactivateStacktraceMerging: false,
});
```

We are looking into ways making this more stable and plan to re-enable it again in the future.

## v0.26.0

- Added `setShouldSendCallback` #250

## v0.25.0

- Fix a bug in gradle script that trigged the sourcemap upload twice
- Fixed #245
- Fixed #234

## v0.24.2

- Fixed <https://github.com/getsentry/react-native-sentry/issues/241>

## v0.24.1

- Bump `sentry-cli` version to `1.20.0`

## v0.24.0

- Fix frame urls when only using `raven-js`
- Upgrade `sentry-java` to `1.5.3`
- Upgrade `sentry-cocoa` to `3.8.1`
- Added support for `sampleRate` option

## v0.23.2

- Fixed #228 again ¯\\*(ツ)*/¯

## v0.23.1

- Fixed #228

## v0.23.0

- Add more event properties for `setEventSentSuccessfully` callback on Android

## v0.22.0

- Fixed #158
- Add

```groovy
project.ext.sentry = [
    logLevel: "debug",
    flavorAware: true
]
```

should be before:
`apply from: "../../node_modules/react-native-sentry/sentry.gradle"`
This enables `sentry-cli` debug output on android builds, also adds flavor aware `sentry.properties` files.

## v0.21.2

- Fixing device farm tests

## v0.21.1

- Store event on release and send on next startup.

## v0.21.0

- Fixed an issue where javascript error wasn't sent everytime

## v0.20.0

- Bump `sentry-cocoa` to `3.6.0`

## v0.19.0

- Make `userId` optional for user context
- Bump `sentry-cocoa` to `3.5.0`

## v0.18.0

- Bump `sentry-java` to `1.5.1`
- Fix linking step
- Bump `raven-js` to `3.17.0`

## v0.17.1

- Fixed #190

## v0.17.0

- Fix `disableNativeIntegration` proptery to use right transport

## v0.16.2

- Remove send callback when native integration isn't available.

## v0.16.1

- Removed strange submodule

## v0.16.0

- Bump `sentry-java` to `1.4.0`
- Bump `sentry-cocoa` to `3.4.2`
- Fixed #182
- Fixed path detection of sentry-cli

## v0.15.1

- Fixed last release

## v0.15.0

- Added compatiblity for react-native `0.47.0`
- Fixed #169
- Fixed #106
- Bumped `sentry-cocoa` to `3.3.3`

Also added integration tests running on AWS Device Farm.

## v0.14.16

- Fixed #124

## v0.14.12

- Updated to `sentry-cocoa` `3.1.2`
- Fixed #156

## v0.14.11

- Fixed #166

## v0.14.10

- Fixed #161

## v0.14.9

Fixed #163

## v0.14.8

- Fixed #159
- Fixes breadcrumb tracking on android

## v0.14.7

- Improve performance for `react-native >= 0.46`

## v0.14.6

- Bump `sentry-cocoa` and `KSCrash`

## v0.14.5

- Push Podspec to `sentry-cocoa` `3.1.2`

## v0.14.4

- Removed example project from repo
- Make sure native client is only initialized once

## v0.14.3

- Revert to `23.0.1` android build tools

## v0.14.2

- Fixes #131

## v0.14.1

- Bump `raven-js` `3.16.1`
- Fixes #136

## v0.14.0

- Allowing calls to Sentry without calling `install()`
- Add internal logging if `logLevel >= SentryLog.Debug`
- Use `sentry-cocoa` `3.1.2`

## v0.13.3

- Fixes #67

## v0.13.2

- Fixes #116
- Fixes #51

## v0.13.1

- Fixed Android version dependency

## v0.13.0

- Overhauled internal handling of exceptions
- Updated iOS and Android native dependencies

## v0.12.12

- Fixes #105
- Added option `disableNativeIntegration`

## v0.12.11

- Use sentry-cocoa `3.0.9`
- Fixes #100

## v0.12.10

- Update `raven-js` to `3.16.0`
- Update `sentry-cocoa` to `3.0.8`
- Fixes #64
- Fixes #57

## v0.12.8

- Fix typo

## v0.12.9

- Add support on iOS for stacktrace merging and `react-native 0.45`

## v0.12.7

- Fixes #92

## v0.12.6

- Fixes #95

## v0.12.5

- Fixes #91 #87 #82 #63 #54 #48

## v0.12.3

- Fixed #90

## v0.12.2

- Fixed #90

## v0.12.4

- Fixed #94

## v0.12.1

- Use `3.0.7` `sentry-cocoa` in Podspec

## v0.12.0

- Removed `RSSwizzle` use `SentrySwizzle` instead

## v0.11.8

Update Podspec to use `Sentry/KSCrash`

## v0.11.7

- Fix `duplicate symbol` `RSSwizzle` when using CocoaPods

## v0.11.6

- Use `sentry-cocoa` `3.0.1`

## v0.11.5

- Fix <https://github.com/getsentry/react-native-sentry/issues/77>

## v0.11.4

- Use android buildToolsVersion 23.0.1

## v0.11.3

- Fix Xcode archive to not build generic archive

## v0.11.2

- Fix Xcode archiving

## v0.11.1

- Using latest version of `sentry-cocoa`

## v0.11.0

This is a big release because we switched our internal iOS client from swift to objc which drastically improve the setup experience and compatibility.

We also added support for codepush, please check the docs <https://docs.sentry.io/clients/react-native/codepush/> for more information.

After updating run `react-native unlink react-native-sentry` and `react-native link react-native-sentry` again in order to setup everything correctly.

## v0.10.0

- Greatly improved the linking process. Check out our docs for more information <https://docs.sentry.io/clients/react-native/>

## v0.9.1

- Update to sentry 2.1.11 which fixes a critical bug regarding sending requests on iOS

## v0.9.0

- Improve link and unlink scripts

## v0.8.5

- Fixed: bad operand types for binary operator

## v0.8.4

- Put execution on iOS into a background thread
- Add parameter checks on android

## v0.8.3

- Bump sentry version to 2.1.10 to fix releases

## v0.8.2

- Updated podspec thx @alloy

## v0.8.1

- Added command to package json to inject MainApplication.java into RNSentryPackage

## v0.8.0

- Added native android support
- raven-js is always used we use the native clients for sending events and add more context to them

## v0.7.0

- Bump KSCrash and Sentry version

## v0.6.0

Use `raven-js` internally instead switching between native and raven-js.

Native client will be used when available.

Alot of API changes to more like `raven-js`

## v0.5.3

- Fix import for

```objc
#if __has_include(<React/RNSentry.h>)
#import <React/RNSentry.h> // This is used for versions of react >= 0.40
#else
#import "RNSentry.h" // This is used for versions of react < 0.40
#endif
```

## v0.5.2

- Prefix filepath with `app://` if RavenClient is used

## v0.5.1

- Fix `npm test`
- Added `forceRavenClient` option which forces to use RavenClient instead of the NativeClient

## v0.5.0

- Added support for installation with cocoapods see <https://docs.sentry.io/clients/react-native/#setup-with-cocoapods>
- Lowered minimum version requirement for `react-native` to `0.38.0`

## v0.4.0

- Added `ignoreModulesExclude` to exclude modules that are ignored by default for stacktrace merging
- Added `ignoreModulesInclude` to add additional modules that should be ignored for stacktrace merging<|MERGE_RESOLUTION|>--- conflicted
+++ resolved
@@ -13,7 +13,6 @@
 - Add thread information to spans ([#4579](https://github.com/getsentry/sentry-react-native/pull/4579))
 - Exposed `getDataFromUri` as a public API to retrieve data from a URI ([#4638](https://github.com/getsentry/sentry-react-native/pull/4638))
 - Improve Warm App Start reporting on Android ([#4641](https://github.com/getsentry/sentry-react-native/pull/4641))
-<<<<<<< HEAD
 - Add support for measuring Time to Initial Display for already seen routes ([#4661](https://github.com/getsentry/sentry-react-native/pull/4661))
   - Introduce `enableTimeToInitialDisplayForPreloadedRoutes` option to the React Navigation integration.
 
@@ -24,7 +23,6 @@
   ```
 
 - Add `createTimeToInitialDisplay({useFocusEffect})` and `createTimeToFullDisplay({useFocusEffect})` to allow record full display on screen focus ([#4665](https://github.com/getsentry/sentry-react-native/pull/4665))
-=======
 - Add experimental flags `enableExperimentalViewRenderer` and `enableFastViewRendering` to enable up to 5x times more performance in Session Replay on iOS ([#4660](https://github.com/getsentry/sentry-react-native/pull/4660))
 
   ```js
@@ -39,7 +37,6 @@
     ],
   });
   ```
->>>>>>> 8f0282ee
 
 ### Fixes
 
