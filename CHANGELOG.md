--- conflicted
+++ resolved
@@ -6,63 +6,7 @@
 > make sure you follow our [migration guide](https://docs.sentry.io/platforms/react-native/migration/) first.
 <!-- prettier-ignore-end -->
 
-<<<<<<< HEAD
-## 6.7.0-alpha.0
-
-### Features
-
-- Capture App Start errors and crashes by initializing Sentry from `sentry.options.json` ([#4472](https://github.com/getsentry/sentry-react-native/pull/4472))
-
-  Create `sentry.options.json` in the React Native project root and set options the same as you currently have in `Sentry.init` in JS.
-
-  ```json
-  {
-      "dsn": "https://key@example.io/value",
-  }
-  ```
-
-  Initialize Sentry on the native layers by newly provided native methods.
-
-  ```kotlin
-  import io.sentry.react.RNSentrySDK
-
-  class MainApplication : Application(), ReactApplication {
-      override fun onCreate() {
-          super.onCreate()
-          RNSentrySDK.init(this)
-      }
-  }
-  ```
-
-  ```obj-c
-  #import <RNSentry/RNSentry.h>
-
-  @implementation AppDelegate
-  - (BOOL)application:(UIApplication *)application
-      didFinishLaunchingWithOptions:(NSDictionary *)launchOptions
-  {
-      [RNSentrySDK start];
-      return [super application:application didFinishLaunchingWithOptions:launchOptions];
-  }
-  @end
-  ```
-
-### Changes
-
-- Load `optionsFile` into the JS bundle during Metro bundle process ([#4476](https://github.com/getsentry/sentry-react-native/pull/4476))
-- Add experimental version of `startWithConfigureOptions` for Apple platforms ([#4444](https://github.com/getsentry/sentry-react-native/pull/4444))
-- Add experimental version of `init` with optional `OptionsConfiguration<SentryAndroidOptions>` for Android ([#4451](https://github.com/getsentry/sentry-react-native/pull/4451))
-- Add initialization using `sentry.options.json` for Apple platforms ([#4447](https://github.com/getsentry/sentry-react-native/pull/4447))
-- Add initialization using `sentry.options.json` for Android ([#4451](https://github.com/getsentry/sentry-react-native/pull/4451))
-- Merge options from file with `Sentry.init` options in JS ([#4510](https://github.com/getsentry/sentry-react-native/pull/4510))
-
-### Internal
-
-- Extract iOS native initialization to standalone structures ([#4442](https://github.com/getsentry/sentry-react-native/pull/4442))
-- Extract Android native initialization to standalone structures ([#4445](https://github.com/getsentry/sentry-react-native/pull/4445))
-=======
 ## 6.8.0
->>>>>>> 05b43ab2
 
 ### Features
 
@@ -106,6 +50,61 @@
 - Bump Bundler Plugins from v3.1.2 to v3.2.0 ([#4565](https://github.com/getsentry/sentry-react-native/pull/4565))
   - [changelog](https://github.com/getsentry/sentry-javascript-bundler-plugins/blob/main/CHANGELOG.md#320)
   - [diff](https://github.com/getsentry/sentry-javascript-bundler-plugins/compare/3.1.2...3.2.0)
+
+
+## 6.7.0-alpha.0
+
+### Features
+
+- Capture App Start errors and crashes by initializing Sentry from `sentry.options.json` ([#4472](https://github.com/getsentry/sentry-react-native/pull/4472))
+
+  Create `sentry.options.json` in the React Native project root and set options the same as you currently have in `Sentry.init` in JS.
+
+  ```json
+  {
+      "dsn": "https://key@example.io/value",
+  }
+  ```
+
+  Initialize Sentry on the native layers by newly provided native methods.
+
+  ```kotlin
+  import io.sentry.react.RNSentrySDK
+
+  class MainApplication : Application(), ReactApplication {
+      override fun onCreate() {
+          super.onCreate()
+          RNSentrySDK.init(this)
+      }
+  }
+  ```
+
+  ```obj-c
+  #import <RNSentry/RNSentry.h>
+
+  @implementation AppDelegate
+  - (BOOL)application:(UIApplication *)application
+      didFinishLaunchingWithOptions:(NSDictionary *)launchOptions
+  {
+      [RNSentrySDK start];
+      return [super application:application didFinishLaunchingWithOptions:launchOptions];
+  }
+  @end
+  ```
+
+### Changes
+
+- Load `optionsFile` into the JS bundle during Metro bundle process ([#4476](https://github.com/getsentry/sentry-react-native/pull/4476))
+- Add experimental version of `startWithConfigureOptions` for Apple platforms ([#4444](https://github.com/getsentry/sentry-react-native/pull/4444))
+- Add experimental version of `init` with optional `OptionsConfiguration<SentryAndroidOptions>` for Android ([#4451](https://github.com/getsentry/sentry-react-native/pull/4451))
+- Add initialization using `sentry.options.json` for Apple platforms ([#4447](https://github.com/getsentry/sentry-react-native/pull/4447))
+- Add initialization using `sentry.options.json` for Android ([#4451](https://github.com/getsentry/sentry-react-native/pull/4451))
+- Merge options from file with `Sentry.init` options in JS ([#4510](https://github.com/getsentry/sentry-react-native/pull/4510))
+
+### Internal
+
+- Extract iOS native initialization to standalone structures ([#4442](https://github.com/getsentry/sentry-react-native/pull/4442))
+- Extract Android native initialization to standalone structures ([#4445](https://github.com/getsentry/sentry-react-native/pull/4445))
 
 ## 6.7.0
 
