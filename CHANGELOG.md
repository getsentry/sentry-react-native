# Changelog

## Unreleased

<<<<<<< HEAD
### Changes

- Move `_experiments.profilesSampleRate` to `profilesSampleRate` root options object [#3851](https://github.com/getsentry/sentry-react-native/pull/3851))

## 6.0.0-beta.0

This is a beta version of the next major version of the Sentry React Native SDK 6.0.0.
Please, read the changes listed below as well as the changes made in the underlying
Sentry Javascript SDK 8.0.0 ([JS Docs](https://docs.sentry.io/platforms/javascript/guides/react/migration/v7-to-v8/)).

### Major Changes

- React Native Tracing options were moved to the root options

  ```js
  import Sentry from '@sentry/react-native';

  Sentry.init({
    tracesSampleRate: 1.0,
    enableAppStartTracking: true, // default true
    enableNativeFramesTracking: true, // default true
    enableStallTracking: true, // default true
    enableUserInteractionTracing: true, // default false
    integrations: [
      Sentry.reactNativeTracingIntegration({
        beforeStartSpan: (startSpanOptions) => {
          startSpanOptions.name = 'New Name';
          return startSpanOptions;
        },
      }),
      Sentry.appStartIntegration({
        standalone: false, // default false
      }),
    ],
  });
  ```

- New React Navigation Integration interface ([#4003](https://github.com/getsentry/sentry-react-native/pull/4003))

  ```js
  import Sentry from '@sentry/react-native';
  import { NavigationContainer } from '@react-navigation/native';

  const reactNavigationIntegration = Sentry.reactNavigationIntegration();

  Sentry.init({
    tracesSampleRate: 1.0,
    integrations: [reactNavigationIntegration],
  });

  function RootComponent() {
    const navigation = React.useRef(null);

    return <NavigationContainer ref={navigation}
      onReady={() => {
        reactNavigationIntegration.registerNavigationContainer(navigation);
      }}>
    </NavigationContainer>;
  }
  ```

- Removed `beforeNavigate` use `beforeStartSpan` instead ([#3998](https://github.com/getsentry/sentry-react-native/pull/3998))
  - `beforeStartSpan` is executed before the span start, compared to `beforeNavigate` which was executed before the navigation ended (after the span was created)

### Dependencies

- Bump JavaScript SDK from v7.119.0 to v8.27.0 ([#3910](https://github.com/getsentry/sentry-react-native/pull/3910), [#3851](https://github.com/getsentry/sentry-react-native/pull/3851))
  - [changelog](https://github.com/getsentry/sentry-javascript/blob/master/CHANGELOG.md#8270)
  - [diff](https://github.com/getsentry/sentry-javascript/compare/7.119.0...8.27.0)

### Other Changes

- Native Frames uses `spanId` to attach frames replacing `traceId` ([#4030](https://github.com/getsentry/sentry-react-native/pull/4030))
- Removed deprecated ReactNativeTracing option `idleTimeout` use `idleTimeoutMs` instead ([#3998](https://github.com/getsentry/sentry-react-native/pull/3998))
- Removed deprecated ReactNativeTracing option `maxTransactionDuration` use `finalTimeoutMs` instead ([#3998](https://github.com/getsentry/sentry-react-native/pull/3998))
- New Native Frames Integration ([#3996](https://github.com/getsentry/sentry-react-native/pull/3996))
- New Stall Tracking Integration ([#3997](https://github.com/getsentry/sentry-react-native/pull/3997))
- New User Interaction Tracing Integration ([#3999](https://github.com/getsentry/sentry-react-native/pull/3999))
- New App Start Integration ([#3852](https://github.com/getsentry/sentry-react-native/pull/3852))
  - By default app start spans are attached to the first created transaction.
  - Standalone mode creates single root span (transaction) including only app start data.
- New React Native Navigation Integration interface ([#4003](https://github.com/getsentry/sentry-react-native/pull/4003))

  ```js
  import Sentry from '@sentry/react-native';
  import { Navigation } from 'react-native-navigation';

  Sentry.init({
    tracesSampleRate: 1.0,
    integrations: [
      Sentry.reactNativeNavigationIntegration({ navigation: Navigation })
    ],
  });
  ```

## 6.0.0-alpha.2

- Only internal changes. No SDK changes.

## 6.0.0-alpha.1

### Changes

- Native Frames uses `spanId` to attach frames replacing `traceId` ([#4030](https://github.com/getsentry/sentry-react-native/pull/4030))

### Dependencies

- Bump JavaScript SDK from v8.11.0 to v8.27.0 ([#3851](https://github.com/getsentry/sentry-react-native/pull/3851))
  - [changelog](https://github.com/getsentry/sentry-javascript/blob/develop/CHANGELOG.md#8270)
  - [diff](https://github.com/getsentry/sentry-javascript/compare/8.11.0...8.27.0)

=======
### Features

- Exclude Sentry Web Replay by default, reducing the code in 130KB. ([#4006](https://github.com/getsentry/sentry-react-native/pull/4006))
  - You can keep Sentry Web Replay by setting `includeWebReplay` to `true` in your metro config as shown in the snippet:

  ```js
  // For Expo
  const { getSentryExpoConfig } = require("@sentry/react-native/metro");
  const config = getSentryExpoConfig(__dirname, { includeWebReplay: true });

  // For RN
  const { getDefaultConfig } = require('@react-native/metro-config');
  const { withSentryConfig } = require('@sentry/react-native/metro');
  module.exports = withSentryConfig(getDefaultConfig(__dirname), { includeWebReplay: true });
  ```

>>>>>>> 37edf26f
## 5.31.1

### Fixes

- Sentry CLI passes thru recursive node calls during source maps auto upload from Xcode (([#3843](https://github.com/getsentry/sentry-react-native/pull/3843)))
  - This fixes React Native 0.75 Xcode auto upload failures

### Dependencies

- Bump CLI from v2.31.2 to v2.34.0 ([#3843](https://github.com/getsentry/sentry-react-native/pull/3843))
  - [changelog](https://github.com/getsentry/sentry-cli/blob/master/CHANGELOG.md#2340)
  - [diff](https://github.com/getsentry/sentry-cli/compare/2.31.2...2.34.0)

## 5.31.0

### Features

- Add `Sentry.crashedLastRun()` ([#4014](https://github.com/getsentry/sentry-react-native/pull/4014))

### Fixes

- Use `install_modules_dependencies` for React iOS dependencies ([#4040](https://github.com/getsentry/sentry-react-native/pull/4040))
- `Replay.maskAllText` masks `RCTParagraphComponentView` ([#4048](https://github.com/getsentry/sentry-react-native/pull/4048))

### Dependencies

- Bump Cocoa SDK from v8.34.0 to v8.36.0 ([#4037](https://github.com/getsentry/sentry-react-native/pull/4037), [#4046](https://github.com/getsentry/sentry-react-native/pull/4046), [#4049](https://github.com/getsentry/sentry-react-native/pull/4049))
  - [changelog](https://github.com/getsentry/sentry-cocoa/blob/main/CHANGELOG.md#8360)
  - [diff](https://github.com/getsentry/sentry-cocoa/compare/8.34.0...8.36.0)

## 6.0.0-alpha.0

This is an alpha version of the next major version of the Sentry React Native SDK 6.0.0.
Please read the changes listed below as well as the changes made in the underlying
Sentry Javascript SDK 8.0.0 ([JS Docs](https://docs.sentry.io/platforms/javascript/guides/react/migration/v7-to-v8/)).

### Changes

- Removed deprecated ReactNativeTracing option `idleTimeout` use `idleTimeoutMs` instead ([#3998](https://github.com/getsentry/sentry-react-native/pull/3998))
- Removed deprecated ReactNativeTracing option `maxTransactionDuration` use `finalTimeoutMs` instead ([#3998](https://github.com/getsentry/sentry-react-native/pull/3998))
- Removed `beforeNavigate` use `beforeStartSpan` instead ([#3998](https://github.com/getsentry/sentry-react-native/pull/3998))
  - `beforeStartSpan` is executed before the span start, compared to `beforeNavigate` which was executed before the navigation ended (after the span was created)
- New Native Frames Integration ([#3996](https://github.com/getsentry/sentry-react-native/pull/3996))
- New Stall Tracking Integration ([#3997](https://github.com/getsentry/sentry-react-native/pull/3997))
- New User Interaction Tracing Integration ([#3999](https://github.com/getsentry/sentry-react-native/pull/3999))
- New App Start Integration ([#3852](https://github.com/getsentry/sentry-react-native/pull/3852))

  By default app start spans are attached to the first created transaction.
  Standalone mode creates single root span (transaction) including only app start data.

  ```js
  import Sentry from '@sentry/react-native';

  Sentry.init({
    tracesSampleRate: 1.0,
    enableAppStartTracking: true, // default true
    enableNativeFramesTracking: true, // default true
    enableStallTracking: true, // default true
    enableUserInteractionTracing: true, // default false
    integrations: [
      Sentry.reactNativeTracingIntegration({
        beforeStartSpan: (startSpanOptions) => {
          startSpanOptions.name = 'New Name';
          return startSpanOptions;
        },
      }),
      Sentry.appStartIntegration({
        standalone: false, // default false
      }),
    ],
  });
  ```

- New React Navigation Integration interface ([#4003](https://github.com/getsentry/sentry-react-native/pull/4003))

  ```js
  import Sentry from '@sentry/react-native';
  import { NavigationContainer } from '@react-navigation/native';

  const reactNavigationIntegration = Sentry.reactNavigationIntegration();

  Sentry.init({
    tracesSampleRate: 1.0,
    integrations: [reactNavigationIntegration],
  });

  function RootComponent() {
    const navigation = React.useRef(null);

    return <NavigationContainer ref={navigation}
      onReady={() => {
        reactNavigationIntegration.registerNavigationContainer(navigation);
      }}>
    </NavigationContainer>;
  }
  ```

- New React Native Navigation Integration interface ([#4003](https://github.com/getsentry/sentry-react-native/pull/4003))

  ```js
  import Sentry from '@sentry/react-native';
  import { Navigation } from 'react-native-navigation';

  Sentry.init({
    tracesSampleRate: 1.0,
    integrations: [
      Sentry.reactNativeNavigationIntegration({ navigation: Navigation })
    ],
  });
  ```

- Add `spotlight` option ([#4023](https://github.com/getsentry/sentry-react-native/pull/4023))
  - Deprecating `enableSpotlight` and `spotlightSidecarUrl`

### Dependencies

- Bump JavaScript SDK from v7.118.0 to v8.11.0 ([#3910](https://github.com/getsentry/sentry-react-native/pull/3910))
  - [changelog](https://github.com/getsentry/sentry-javascript/blob/master/CHANGELOG.md#8110)
  - [diff](https://github.com/getsentry/sentry-javascript/compare/7.118.0...8.11.0)

## 5.30.0

### Features

- Add `spotlight` option ([#4023](https://github.com/getsentry/sentry-react-native/pull/4023))
  - Deprecating `enableSpotlight` and `spotlightSidecarUrl`

### Dependencies

- Bump JavaScript SDK from v7.118.0 to v7.119.0 ([#4031](https://github.com/getsentry/sentry-react-native/pull/4031))
  - [changelog](https://github.com/getsentry/sentry-javascript/blob/v7/CHANGELOG.md#71190)
  - [diff](https://github.com/getsentry/sentry-javascript/compare/7.118.0...7.119.0)
- Bump Cocoa SDK from v8.33.0 to v8.34.0 ([#4026](https://github.com/getsentry/sentry-react-native/pull/4026))
  - [changelog](https://github.com/getsentry/sentry-cocoa/blob/main/CHANGELOG.md#8340)
  - [diff](https://github.com/getsentry/sentry-cocoa/compare/8.33.0...8.34.0)

## 5.29.0

### Features

- `TimeToInitialDisplay` and `TimeToFullDisplay` start the time to display spans on mount ([#4020](https://github.com/getsentry/sentry-react-native/pull/4020))

### Fixes

- fix(ttid): End and measure TTID regardless current active span ([#4019](https://github.com/getsentry/sentry-react-native/pull/4019))
  - Fixes possible missing TTID measurements and spans
- Fix crash when passing array as data to `Sentry.addBreadcrumb({ data: [] })` ([#4021](https://github.com/getsentry/sentry-react-native/pull/4021))
  - The expected `data` type is plain JS object, otherwise the data might be lost.
- Fix `requireNativeComponent` missing in `react-native-web` ([#3958](https://github.com/getsentry/sentry-react-native/pull/3958))

### Dependencies

- Bump JavaScript SDK from v7.117.0 to v7.118.0 ([#4018](https://github.com/getsentry/sentry-react-native/pull/4018))
  - [changelog](https://github.com/getsentry/sentry-javascript/blob/v7/CHANGELOG.md#71180)
  - [diff](https://github.com/getsentry/sentry-javascript/compare/7.117.0...7.118.0)
- Bump Android SDK from v7.13.0 to v7.14.0 ([#4022](https://github.com/getsentry/sentry-react-native/pull/4022))
  - [changelog](https://github.com/getsentry/sentry-java/blob/main/CHANGELOG.md#7140)
  - [diff](https://github.com/getsentry/sentry-java/compare/7.13.0...7.14.0)

## 5.28.0

### Fixes

- Support `metro@0.80.10` new `sourceMapString` export ([#4004](https://github.com/getsentry/sentry-react-native/pull/4004))
- `Sentry.captureMessage` stack trace is in `event.exception` (moved from `event.threads`) ([#3635](https://github.com/getsentry/sentry-react-native/pull/3635), [#3988](https://github.com/getsentry/sentry-react-native/pull/3988))
  - To revert to the old behavior (causing the stack to be unsymbolicated) use `useThreadsForMessageStack` option

### Dependencies

- Bump Cocoa SDK from v8.32.0 to v8.33.0 ([#4007](https://github.com/getsentry/sentry-react-native/pull/4007))
  - [changelog](https://github.com/getsentry/sentry-cocoa/blob/main/CHANGELOG.md#8330)
  - [diff](https://github.com/getsentry/sentry-cocoa/compare/8.32.0...8.33.0)

## 5.27.0

### Fixes

- Pass `sampleRate` option to the Android SDK ([#3979](https://github.com/getsentry/sentry-react-native/pull/3979))
- Drop app start data older than one minute ([#3974](https://github.com/getsentry/sentry-react-native/pull/3974))
- Use `Platform.constants.reactNativeVersion` instead of `react-native` internal export ([#3949](https://github.com/getsentry/sentry-react-native/pull/3949))

### Dependencies

- Bump Android SDK from v7.12.0 to v7.13.0 ([#3970](https://github.com/getsentry/sentry-react-native/pull/3970), [#3984](https://github.com/getsentry/sentry-react-native/pull/3984))
  - [changelog](https://github.com/getsentry/sentry-java/blob/main/CHANGELOG.md#7130)
  - [diff](https://github.com/getsentry/sentry-java/compare/7.12.0...7.13.0)
- Bump Cocoa SDK from v8.31.1 to v8.32.0 ([#3969](https://github.com/getsentry/sentry-react-native/pull/3969))
  - [changelog](https://github.com/getsentry/sentry-cocoa/blob/main/CHANGELOG.md#8320)
  - [diff](https://github.com/getsentry/sentry-cocoa/compare/8.31.1...8.32.0)

## 5.26.0

### Features

- Session Replay Public Beta ([#3830](https://github.com/getsentry/sentry-react-native/pull/3830))

  To enable Replay use the `replaysSessionSampleRate` or `replaysOnErrorSampleRate` options.

  ```js
  import * as Sentry from '@sentry/react-native';

  Sentry.init({
    _experiments: {
      replaysSessionSampleRate: 1.0,
      replaysOnErrorSampleRate: 1.0,
    },
  });
  ```

  To add React Component Names use `annotateReactComponents` in `metro.config.js`.

  ```js
  // For Expo
  const { getSentryExpoConfig } = require("@sentry/react-native/metro");
  const config = getSentryExpoConfig(__dirname, { annotateReactComponents: true });

  // For RN
  const { getDefaultConfig } = require('@react-native/metro-config');
  const { withSentryConfig } = require('@sentry/react-native/metro');
  module.exports = withSentryConfig(getDefaultConfig(__dirname), { annotateReactComponents: true });
  ```

  To change default redaction behavior add the `mobileReplayIntegration`.

  ```js
  import * as Sentry from '@sentry/react-native';

  Sentry.init({
    _experiments: {
      replaysSessionSampleRate: 1.0,
      replaysOnErrorSampleRate: 1.0,
    },
    integrations: [
      Sentry.mobileReplayIntegration({
        maskAllImages: true,
        maskAllVectors: true,
        maskAllText: true,
      }),
    ],
  });
  ```

  To learn more visit [Sentry's Mobile Session Replay](https://docs.sentry.io/product/explore/session-replay/mobile/) documentation page.

### Dependencies

- Bump Cocoa SDK from v8.30.0 to v8.31.1 ([#3954](https://github.com/getsentry/sentry-react-native/pull/3954))
  - [changelog](https://github.com/getsentry/sentry-cocoa/blob/main/CHANGELOG.md#8311)
  - [diff](https://github.com/getsentry/sentry-cocoa/compare/8.30.0...8.31.1)
- Bump Android SDK from v7.11.0 to v7.12.0 ([#3950](https://github.com/getsentry/sentry-react-native/pull/3949))
  - [changelog](https://github.com/getsentry/sentry-java/blob/main/CHANGELOG.md#7120)
  - [diff](https://github.com/getsentry/sentry-java/compare/7.11.0...7.12.0)

## 5.25.0

### Features

- Improved Touch Event Breadcrumb components structure ([#3899](https://github.com/getsentry/sentry-react-native/pull/3899))
- Set `currentScreen` on native scope ([#3927](https://github.com/getsentry/sentry-react-native/pull/3927))

### Fixes

- `error.cause` chain is locally symbolicated in development builds ([#3920](https://github.com/getsentry/sentry-react-native/pull/3920))
- `sentry-expo-upload-sourcemaps` no longer requires Sentry url when uploading sourcemaps to `sentry.io` ([#3915](https://github.com/getsentry/sentry-react-native/pull/3915))
- Flavor aware Android builds use `SENTRY_AUTH_TOKEN` env as fallback when token not found in `sentry-flavor-type.properties`. ([#3917](https://github.com/getsentry/sentry-react-native/pull/3917))
- `mechanism.handled:false` should crash current session ([#3900](https://github.com/getsentry/sentry-react-native/pull/3900))

### Dependencies

- Bump Cocoa SDK from v8.29.1 to v8.30.0 ([#3914](https://github.com/getsentry/sentry-react-native/pull/3914))
  - [changelog](https://github.com/getsentry/sentry-cocoa/blob/main/CHANGELOG.md#8300)
  - [diff](https://github.com/getsentry/sentry-cocoa/compare/8.29.1...8.30.0)
- Bump Android SDK from v7.10.0 to v7.11.0 ([#3926](https://github.com/getsentry/sentry-react-native/pull/3926))
  - [changelog](https://github.com/getsentry/sentry-java/blob/main/CHANGELOG.md#7110)
  - [diff](https://github.com/getsentry/sentry-java/compare/7.10.0...7.11.0)

## 5.25.0-alpha.2

### Features

- Improve touch event component info if annotated with [`@sentry/babel-plugin-component-annotate`](https://www.npmjs.com/package/@sentry/babel-plugin-component-annotate) ([#3899](https://github.com/getsentry/sentry-react-native/pull/3899))
- Add replay breadcrumbs for touch & navigation events ([#3846](https://github.com/getsentry/sentry-react-native/pull/3846))
- Add network data to Session Replays ([#3912](https://github.com/getsentry/sentry-react-native/pull/3912))
- Filter Sentry Event Breadcrumbs from Mobile Replays ([#3925](https://github.com/getsentry/sentry-react-native/pull/3925))

### Fixes

- `sentry-expo-upload-sourcemaps` no longer requires Sentry url when uploading sourcemaps to `sentry.io` ([#3915](https://github.com/getsentry/sentry-react-native/pull/3915))

### Dependencies

- Bump Cocoa SDK from v8.25.0-alpha.0 to v8.30.0 ([#3914](https://github.com/getsentry/sentry-react-native/pull/3914))
  - [changelog](https://github.com/getsentry/sentry-cocoa/blob/main/CHANGELOG.md#8300)
  - [diff](https://github.com/getsentry/sentry-cocoa/compare/8.25.0-alpha.0...8.30.0)
- Bump Android SDK from v7.9.0-alpha.1 to v7.11.0-alpha.2 ([#3830](https://github.com/getsentry/sentry-react-native/pull/3830))
  - [changelog](https://github.com/getsentry/sentry-java/blob/7.11.0-alpha.2/CHANGELOG.md#7110-alpha2)
  - [diff](https://github.com/getsentry/sentry-java/compare/7.9.0-alpha.1...7.11.0-alpha.2)

Access to Mobile Replay is limited to early access orgs on Sentry. If you're interested, [sign up for the waitlist](https://sentry.io/lp/mobile-replay-beta/)

## 5.24.1

### Fixes

- App Start Native Frames can start with zeroed values ([#3881](https://github.com/getsentry/sentry-react-native/pull/3881))

### Dependencies

- Bump Cocoa SDK from v8.28.0 to v8.29.1 ([#3890](https://github.com/getsentry/sentry-react-native/pull/3890))
  - [changelog](https://github.com/getsentry/sentry-cocoa/blob/main/CHANGELOG.md#8291)
  - [diff](https://github.com/getsentry/sentry-cocoa/compare/8.28.0...8.29.1)

## 5.24.0

### Features

- Add native application start spans ([#3855](https://github.com/getsentry/sentry-react-native/pull/3855), [#3884](https://github.com/getsentry/sentry-react-native/pull/3884))
  - This doesn't change the app start measurement length, but add child spans (more detail) into the existing app start span
- Added JS Bundle Execution start information to the application start measurements ([#3857](https://github.com/getsentry/sentry-react-native/pull/3857))

### Fixes

- Add more expressive debug logs to Native Frames Integration ([#3880](https://github.com/getsentry/sentry-react-native/pull/3880))
- Add missing tracing integrations when using `client.init()` ([#3882](https://github.com/getsentry/sentry-react-native/pull/3882))
- Ensure `sentry-cli` doesn't trigger Xcode `error:` prefix ([#3887](https://github.com/getsentry/sentry-react-native/pull/3887))
  - Fixes `--allow-failure` failing Xcode builds

### Dependencies

- Bump Cocoa SDK from v8.27.0 to v8.28.0 ([#3866](https://github.com/getsentry/sentry-react-native/pull/3866))
  - [changelog](https://github.com/getsentry/sentry-cocoa/blob/main/CHANGELOG.md#8280)
  - [diff](https://github.com/getsentry/sentry-cocoa/compare/8.27.0...8.28.0)
- Bump Android SDK from v7.8.0 to v7.10.0 ([#3805](https://github.com/getsentry/sentry-react-native/pull/3805))
  - [changelog](https://github.com/getsentry/sentry-java/blob/main/CHANGELOG.md#7100)
  - [diff](https://github.com/getsentry/sentry-java/compare/7.8.0...7.10.0)
- Bump JavaScript SDK from v7.113.0 to v7.117.0 ([#3806](https://github.com/getsentry/sentry-react-native/pull/3806))
  - [changelog](https://github.com/getsentry/sentry-javascript/blob/v7/CHANGELOG.md#71170)
  - [diff](https://github.com/getsentry/sentry-javascript/compare/7.113.0...7.117.0)

## 5.23.1

### Fixes

- Fix failing iOS builds due to missing SentryLevel ([#3854](https://github.com/getsentry/sentry-react-native/pull/3854))
- Add missing logs to dropped App Start spans ([#3861](https://github.com/getsentry/sentry-react-native/pull/3861))
- Make all options of `startTimeToInitialDisplaySpan` optional ([#3867](https://github.com/getsentry/sentry-react-native/pull/3867))
- Add Span IDs to Time to Display debug logs ([#3868](https://github.com/getsentry/sentry-react-native/pull/3868))
- Use TTID end timestamp when TTFD should be updated with an earlier timestamp ([#3869](https://github.com/getsentry/sentry-react-native/pull/3869))

## 5.23.0

This release does *not* build on iOS. Please use `5.23.1` or newer.

### Features

- Functional integrations ([#3814](https://github.com/getsentry/sentry-react-native/pull/3814))

  Instead of installing `@sentry/integrations` and creating integrations using the `new` keyword, you can use direct imports of the functional integrations.

  ```js
  // Before
  import * as Sentry from '@sentry/react-native';
  import { HttpClient } from '@sentry/integrations';

  Sentry.init({
    integrations: [
      new Sentry.BrowserIntegrations.Dedupe(),
      new Sentry.Integration.Screenshot(),
      new HttpClient(),
    ],
  });

  // After
  import * as Sentry from '@sentry/react-native';

  Sentry.init({
    integrations: [
      Sentry.dedupeIntegration(),
      Sentry.screenshotIntegration(),
      Sentry.httpClientIntegration(),
    ],
  });
  ```

  Note that the `Sentry.BrowserIntegrations`, `Sentry.Integration` and the Class style integrations will be removed in the next major version of the SDK.

### Fixes

- Remove unused `rnpm` config ([#3811](https://github.com/getsentry/sentry-react-native/pull/3811))

### Dependencies

- Bump CLI from v2.30.4 to v2.31.2 ([#3719](https://github.com/getsentry/sentry-react-native/pull/3719))
  - [changelog](https://github.com/getsentry/sentry-cli/blob/master/CHANGELOG.md#2312)
  - [diff](https://github.com/getsentry/sentry-cli/compare/2.30.4...2.31.2)
- Bump Cocoa SDK from v8.26.0 to v8.27.0 ([#3858](https://github.com/getsentry/sentry-react-native/pull/3858))
  - [changelog](https://github.com/getsentry/sentry-cocoa/blob/main/CHANGELOG.md#8270)
  - [diff](https://github.com/getsentry/sentry-cocoa/compare/8.26.0...8.27.0)

## 5.23.0-alpha.1

### Fixes

- Pass `replaysSessionSampleRate` option to Android ([#3714](https://github.com/getsentry/sentry-react-native/pull/3714))

Access to Mobile Replay is limited to early access orgs on Sentry. If you're interested, [sign up for the waitlist](https://sentry.io/lp/mobile-replay-beta/)

## 5.22.3

### Fixes

- Missing `RNSentryOnDrawReporterView` on iOS ([#3832](https://github.com/getsentry/sentry-react-native/pull/3832))

### Dependencies

- Bump Cocoa SDK from v8.25.0 to v8.26.0 ([#3802](https://github.com/getsentry/sentry-react-native/pull/3802), [#3815](https://github.com/getsentry/sentry-react-native/pull/3815))
  - [changelog](https://github.com/getsentry/sentry-cocoa/blob/main/CHANGELOG.md#8260)
  - [diff](https://github.com/getsentry/sentry-cocoa/compare/8.25.0...8.26.0)

## 5.22.2

### Fixes

- Remove `tunnel` from SDK Options ([#3787](https://github.com/getsentry/sentry-react-native/pull/3787))
- Fix Apple non UIKit builds ([#3784](https://github.com/getsentry/sentry-react-native/pull/3784))

### Dependencies

- Bump JavaScript SDK from v7.110.1 to v7.113.0 ([#3768](https://github.com/getsentry/sentry-react-native/pull/3768))
  - [changelog](https://github.com/getsentry/sentry-javascript/blob/develop/CHANGELOG.md#71130)
  - [diff](https://github.com/getsentry/sentry-javascript/compare/7.110.1...7.113.0)

## 5.22.1

### Dependencies

- Bump Cocoa SDK from v8.24.0 to v8.25.0 ([#3790](https://github.com/getsentry/sentry-react-native/pull/3790))
  - [changelog](https://github.com/getsentry/sentry-cocoa/blob/main/CHANGELOG.md#8250)
  - [diff](https://github.com/getsentry/sentry-cocoa/compare/8.24.0...8.25.0)

## 5.23.0-alpha.0

### Features

- Mobile Session Replay Alpha ([#3714](https://github.com/getsentry/sentry-react-native/pull/3714))

  To enable Replay for React Native on mobile and web add the following options.

  ```js
  Sentry.init({
    _experiments: {
      replaysSessionSampleRate: 1.0,
      replaysOnErrorSampleRate: 1.0,
    },
  });
  ```

  To change the default Mobile Replay options add the `mobileReplayIntegration`.

  ```js
  Sentry.init({
    _experiments: {
      replaysSessionSampleRate: 1.0,
      replaysOnErrorSampleRate: 1.0,
    },
    integrations: [
      Sentry.mobileReplayIntegration({
        maskAllText: true,
        maskAllImages: true,
      }),
    ],
  });
  ```

  Access is limited to early access orgs on Sentry. If you're interested, [sign up for the waitlist](https://sentry.io/lp/mobile-replay-beta/)

### Dependencies

- Bump Cocoa SDK to [8.25.0-alpha.0](https://github.com/getsentry/sentry-cocoa/releases/tag/8.25.0-alpha.0)
- Bump Android SDK to [7.9.0-alpha.1](https://github.com/getsentry/sentry-java/releases/tag/7.9.0-alpha.1)

## 5.22.0

### Features

- Updated metric normalization from `@sentry/core` ([#11519](https://github.com/getsentry/sentry-javascript/pull/11519))
- Metric rate limiting from `sentry-cocoa` and `sentry-android`

### Dependencies

- Bump Cocoa SDK from v8.21.0 to v8.24.0 ([#3686](https://github.com/getsentry/sentry-react-native/pull/3694), [#3696](https://github.com/getsentry/sentry-react-native/pull/3696))
  - [changelog](https://github.com/getsentry/sentry-cocoa/blob/main/CHANGELOG.md#8240)
  - [diff](https://github.com/getsentry/sentry-cocoa/compare/8.21.0...8.24.0)
- Bump Android SDK from v7.6.0 to v7.8.0 ([#3750](https://github.com/getsentry/sentry-react-native/pull/3750))
  - [changelog](https://github.com/getsentry/sentry-java/blob/main/CHANGELOG.md#780)
  - [diff](https://github.com/getsentry/sentry-java/compare/7.6.0...7.8.0)
- Bump JavaScript SDK from v7.100.1 to v7.110.1 ([#3601](https://github.com/getsentry/sentry-react-native/pull/3601), [#3758](https://github.com/getsentry/sentry-react-native/pull/3758))
  - [changelog](https://github.com/getsentry/sentry-javascript/blob/v7/CHANGELOG.md#71101)
  - [diff](https://github.com/getsentry/sentry-javascript/compare/7.100.1...7.110.1)

## 5.21.0

### Features

- Add `getDefaultConfig` option to `getSentryExpoConfig` ([#3690](https://github.com/getsentry/sentry-react-native/pull/3690))
- Add `beforeScreenshot` option to `ReactNativeOptions` ([#3715](https://github.com/getsentry/sentry-react-native/pull/3715))

### Fixes

- Do not enable NativeFramesTracking when native is not available ([#3705](https://github.com/getsentry/sentry-react-native/pull/3705))
- Do not initialize the SDK during `expo-router` static routes generation ([#3730](https://github.com/getsentry/sentry-react-native/pull/3730))
- Cancel spans in background doesn't crash in environments without AppState ([#3727](https://github.com/getsentry/sentry-react-native/pull/3727))
- Fix missing Stall measurements when using new `.end()` span API ([#3737](https://github.com/getsentry/sentry-react-native/pull/3737))
- Change TimeToDisplay unsupported log from error to warning level. ([#3699](https://github.com/getsentry/sentry-react-native/pull/3699))

### Dependencies

- Bump CLI from v2.30.0 to v2.30.4 ([#3678](https://github.com/getsentry/sentry-react-native/pull/3678), [#3704](https://github.com/getsentry/sentry-react-native/pull/3704))
  - [changelog](https://github.com/getsentry/sentry-cli/blob/master/CHANGELOG.md#2304)
  - [diff](https://github.com/getsentry/sentry-cli/compare/2.30.0...2.30.4)
- Bump Android SDK from v7.5.0 to v7.6.0 ([#3675](https://github.com/getsentry/sentry-react-native/pull/3675))
  - [changelog](https://github.com/getsentry/sentry-java/blob/main/CHANGELOG.md#760)
  - [diff](https://github.com/getsentry/sentry-java/compare/7.5.0...7.6.0)

## 5.20.0

### Features

- Automatic tracing of time to initial display for `react-navigation` ([#3588](https://github.com/getsentry/sentry-react-native/pull/3588))

  When enabled the instrumentation will create TTID spans and measurements.
  The TTID timestamp represent moment when the `react-navigation` screen
  was rendered by the native code.

  ```javascript
  const routingInstrumentation = new Sentry.ReactNavigationInstrumentation({
    enableTimeToInitialDisplay: true,
  });

  Sentry.init({
    integrations: [new Sentry.ReactNativeTracing({routingInstrumentation})],
  });
  ```

- Tracing of full display using manual API ([#3654](https://github.com/getsentry/sentry-react-native/pull/3654))

  In combination with the `react-navigation` automatic instrumentation you can record when
  the application screen is fully rendered.

  For more examples and manual time to initial display see [the documentation](https://docs.sentry.io/platforms/react-native/performance/instrumentation/time-to-display).

  ```javascript
  function Example() {
    const [loaded] = React.useState(false);

    return <View>
      <Sentry.TimeToFullDisplay record={loaded}>
        <Text>Example content</Text>
      </Sentry.TimeToFullDisplay>
    </View>;
  }
  ```

### Fixes

- Allow custom `sentryUrl` for Expo updates source maps uploads ([#3664](https://github.com/getsentry/sentry-react-native/pull/3664))
- Missing Mobile Vitals (slow, frozen frames) when ActiveSpan (Transaction) is trimmed at the end ([#3684](https://github.com/getsentry/sentry-react-native/pull/3684))

## 5.19.3

### Fixes

- Multiple Debug IDs can be loaded into the global polyfill ([#3660](https://github.com/getsentry/sentry-react-native/pull/3660))
  - This fixes a symbolication issue with Expo on the web with enabled bundle splitting.

### Dependencies

- Bump CLI from v2.25.2 to v2.30.0 ([#3534](https://github.com/getsentry/sentry-react-native/pull/3534), [#3666](https://github.com/getsentry/sentry-react-native/pull/3666))
  - [changelog](https://github.com/getsentry/sentry-cli/blob/master/CHANGELOG.md#2300)
  - [diff](https://github.com/getsentry/sentry-cli/compare/2.25.2...2.30.0)
- Bump Cocoa SDK from v8.20.0 to v8.21.0 ([#3651](https://github.com/getsentry/sentry-react-native/pull/3651))
  - [changelog](https://github.com/getsentry/sentry-cocoa/blob/main/CHANGELOG.md#8210)
  - [diff](https://github.com/getsentry/sentry-cocoa/compare/8.20.0...8.21.0)
- Bump Android SDK from v7.3.0 to v7.5.0 ([#3615](https://github.com/getsentry/sentry-react-native/pull/3615))
  - [changelog](https://github.com/getsentry/sentry-java/blob/main/CHANGELOG.md#750)
  - [diff](https://github.com/getsentry/sentry-java/compare/7.3.0...7.5.0)

## 5.19.2

### Fixes

- expo-upload-sourcemaps now works on Windows ([#3643](https://github.com/getsentry/sentry-react-native/pull/3643))
- Option `enabled: false` ensures no events are sent ([#3606](https://github.com/getsentry/sentry-react-native/pull/3606))
- Ignore JSON response when retrieving source context from local Expo Dev Server ([#3611](https://github.com/getsentry/sentry-react-native/pull/3611))
- Upload native debug files only for non-debug builds ([#3649](https://github.com/getsentry/sentry-react-native/pull/3649))
- `TurboModuleRegistry` should not be imported in web applications ([#3610](https://github.com/getsentry/sentry-react-native/pull/3610))

### Dependencies

- Bump Cocoa SDK from v8.17.1 to v8.20.0 ([#3476](https://github.com/getsentry/sentry-react-native/pull/3476))
  - [changelog](https://github.com/getsentry/sentry-cocoa/blob/main/CHANGELOG.md#8200)
  - [diff](https://github.com/getsentry/sentry-cocoa/compare/8.17.1...8.20.0)

## 5.19.1

### Fixes

- Don't add Expo Plugin option `authToken` to application bundle ([#3630](https://github.com/getsentry/sentry-react-native/pull/3630))
  - Expo plugin configurations are generelly stored in plain text, and are also automatically added to built app bundles, and are therefore considered insecure.
  - You should not set the auth token in the plugin config except for local testing. Instead, use the `SENTRY_AUTH_TOKEN` env variable, as pointed out in our [docs](https://docs.sentry.io/platforms/react-native/manual-setup/expo/).
  - In addition to showing a warning, we are now actively removing an `authToken` from the plugin config if it was set.
  - If you had set the auth token in the plugin config previously, **and** built and published an app with that config, you should [rotate your token](https://docs.sentry.io/product/accounts/auth-tokens/).
- Reduce waning messages spam when a property in Expo plugin configuration is missing ([#3631](https://github.com/getsentry/sentry-react-native/pull/3631))
- Add concrete error messages for RN bundle build phase patch ([#3626](https://github.com/getsentry/sentry-react-native/pull/3626))

## 5.19.0

This release contains upgrade of `sentry-android` dependency to major version 7. There are no breaking changes in the JS API. If you are using the Android API please check [the migration guide](https://docs.sentry.io/platforms/android/migration/#migrating-from-iosentrysentry-android-6x-to-iosentrysentry-android-700).

### Features

- Add Android profiles to React Native Profiling ([#3397](https://github.com/getsentry/sentry-react-native/pull/3397))
- Add `Sentry.metrics` ([#3590](https://github.com/getsentry/sentry-react-native/pull/3590))

  To learn more, see the [Set Up Metrics](https://docs.sentry.io/platforms/react-native/metrics/) guide.

  ```javascript
  import * as Sentry from '@sentry/react-native';

  Sentry.init({
    dsn: '___DSN___',
    integrations: [
      Sentry.metrics.metricsAggregatorIntegration(),
    ],
  });

  Sentry.metrics.increment("button_click", 1, {
    tags: { system: "iOS", app_version: "1.0.0" },
  });
  ```

### Fixes

- Upload Debug Symbols Build Phase continues when `node` not found in `WITH_ENVIRONMENT` ([#3573](https://github.com/getsentry/sentry-react-native/pull/3573))
- Fix `proguardUuid` loading on Android ([#3591](https://github.com/getsentry/sentry-react-native/pull/3591))

### Dependencies

- Bump Android SDK from v6.34.0 to v7.3.0 ([#3434](https://github.com/getsentry/sentry-react-native/pull/3434))
  - [changelog](https://github.com/getsentry/sentry-java/blob/main/CHANGELOG.md#730)
  - [diff](https://github.com/getsentry/sentry-java/compare/6.34.0...7.3.0)
- Bump JavaScript SDK from v7.81.1 to v7.100.1 ([#3426](https://github.com/getsentry/sentry-react-native/pull/3426), [#3589](https://github.com/getsentry/sentry-react-native/pull/3589))
  - [changelog](https://github.com/getsentry/sentry-javascript/blob/develop/CHANGELOG.md#7990)
  - [diff](https://github.com/getsentry/sentry-javascript/compare/7.81.1...7.100.1)

## 5.18.0

### Features

- Add [`@spotlightjs/spotlight`](https://spotlightjs.com/) support ([#3550](https://github.com/getsentry/sentry-react-native/pull/3550))

  Download the `Spotlight` desktop application and add the integration to your `Sentry.init`.

  ```javascript
  import * as Sentry from '@sentry/react-native';

  Sentry.init({
    dsn: '___DSN___',
    enableSpotlight: __DEV__,
  });
  ```

- Only upload Expo artifact if source map exists ([#3568](https://github.com/getsentry/sentry-react-native/pull/3568))
- Read `.env` file in `sentry-expo-upload-sourcemaps` ([#3571](https://github.com/getsentry/sentry-react-native/pull/3571))

### Fixes

- Prevent pod install crash when visionos is not present ([#3548](https://github.com/getsentry/sentry-react-native/pull/3548))
- Fetch Organization slug from `@sentry/react-native/expo` config when uploading artifacts ([#3557](https://github.com/getsentry/sentry-react-native/pull/3557))
- Remove 404 Http Client Errors reports for Metro Dev Server Requests ([#3553](https://github.com/getsentry/sentry-react-native/pull/3553))
- Stop tracing Spotlight Sidecar network request in JS ([#3559](https://github.com/getsentry/sentry-react-native/pull/3559))

## 5.17.0

### Features

- New Sentry Metro configuration function `withSentryConfig` ([#3478](https://github.com/getsentry/sentry-react-native/pull/3478))
  - Ensures all Sentry configuration is added to your Metro config
  - Includes `createSentryMetroSerializer`
  - Collapses Sentry internal frames from the stack trace view in LogBox

  ```javascript
  const { getDefaultConfig } = require('@react-native/metro-config');
  const { withSentryConfig } = require('@sentry/react-native/metro');

  const config = getDefaultConfig(__dirname);
  module.exports = withSentryConfig(config);
  ```

- Add experimental visionOS support ([#3467](https://github.com/getsentry/sentry-react-native/pull/3467))
  - To set up [`react-native-visionos`](https://github.com/callstack/react-native-visionos) with the Sentry React Native SDK follow [the standard `iOS` guides](https://docs.sentry.io/platforms/react-native/manual-setup/manual-setup/#ios).
  - Xcode project is located in `visionos` folder instead of `ios`.

### Fixes

- Fix `WITH_ENVIRONMENT` overwrite in `sentry-xcode-debug-files.sh` ([#3525](https://github.com/getsentry/sentry-react-native/pull/3525))
- Sentry CLI 2.25.1 fixes background debug files uploads during Xcode builds ([#3486](https://github.com/getsentry/sentry-react-native/pull/3486))
- Performance Tracing should be disabled by default ([#3533](https://github.com/getsentry/sentry-react-native/pull/3533))
- Use `$NODE_BINARY` to execute Sentry CLI in Xcode scripts ([#3493](https://github.com/getsentry/sentry-react-native/pull/3493))
- Return auto Release and Dist to source maps auto upload ([#3540](https://github.com/getsentry/sentry-react-native/pull/3540))
- Linked errors processed before other integrations ([#3535](https://github.com/getsentry/sentry-react-native/pull/3535))
  - This ensure their frames are correctly symbolicated

### Dependencies

- Bump CLI from v2.23.0 to v2.25.2 ([#3486](https://github.com/getsentry/sentry-react-native/pull/3486))
  - [changelog](https://github.com/getsentry/sentry-cli/blob/master/CHANGELOG.md#2252)
  - [diff](https://github.com/getsentry/sentry-cli/compare/2.23.0...2.25.2)

## 5.16.0

This release ships with a beta version of our new built-in Expo SDK 50 support,
which replaces the deprecated `sentry-expo` package. To learn more,
see [the Expo guide](https://docs.sentry.io/platforms/react-native/manual-setup/expo/).

### Features

- New `@sentry/react-native/expo` Expo config plugin ([#3429](https://github.com/getsentry/sentry-react-native/pull/3429))

  ```js
  const { withSentry } = require('@sentry/react-native/expo');

  const config = {...};

  module.exports = withSentry(config, {
    url: 'https://www.sentry.io/',
    project: 'project-slug', // Or use SENTRY_PROJECT env
    organization: 'org-slug', // Or use SENTRY_ORG env
  });
  ```

  - And `Sentry.init` in `App.js`

  ```js
  import * as Sentry from '@sentry/react-native';

  Sentry.init({
    dsn: '__DSN__',
  });
  ```

- New `getSentryExpoConfig` for simple Metro configuration ([#3454](https://github.com/getsentry/sentry-react-native/pull/3454), [#3501](https://github.com/getsentry/sentry-react-native/pull/3501), [#3514](https://github.com/getsentry/sentry-react-native/pull/3514))
  - This function is a drop in replacement for `getDefaultConfig` from `expo/metro-config`

  ```js
  // const { getDefaultConfig } = require("expo/metro-config");
  const { getSentryExpoConfig } = require("@sentry/react-native/metro");

  // const config = getDefaultConfig(__dirname);
  const config = getSentryExpoConfig(__dirname);
  ```

- New `npx sentry-expo-upload-sourcemaps` for simple EAS Update (`npx expo export`) source maps upload ([#3491](https://github.com/getsentry/sentry-react-native/pull/3491), [#3510](https://github.com/getsentry/sentry-react-native/pull/3510), [#3515](https://github.com/getsentry/sentry-react-native/pull/3515), [#3507](https://github.com/getsentry/sentry-react-native/pull/3507))

  ```bash
  SENTRY_PROJECT=project-slug \
  SENTRY_ORG=org-slug \
  SENTRY_AUTH_TOKEN=super-secret-token \
  npx sentry-expo-upload-sourcemaps dist
  ```

### Others

- Update `sentry-xcode.sh` scripts with Node modules resolution ([#3450](https://github.com/getsentry/sentry-react-native/pull/3450))
  - RN SDK and Sentry CLI are dynamically resolved if override is not supplied
- Resolve Default Integrations based on current platform ([#3465](https://github.com/getsentry/sentry-react-native/pull/3465))
  - Native Integrations are only added if Native Module is available
  - Web Integrations only for React Native Web builds
- Remove Native Modules warning from platform where the absence is expected ([#3466](https://github.com/getsentry/sentry-react-native/pull/3466))
- Add Expo Context information using Expo Native Modules ([#3466](https://github.com/getsentry/sentry-react-native/pull/3466))
- Errors from InternalBytecode.js are no longer marked as in_app ([#3518](https://github.com/getsentry/sentry-react-native/pull/3518))
- Fix system node can't be overwritten in `sentry-xcode-debug-files.sh` ([#3523](https://github.com/getsentry/sentry-react-native/pull/3523))

## 5.16.0-alpha.4

### Fixes

- Make `getSentryExpoConfig` options parameter optional ([#3514](https://github.com/getsentry/sentry-react-native/pull/3514))
- Use `@sentry/react-native/expo` as plugin name in `expo-upload-sourcemaps.js` ([#3515](https://github.com/getsentry/sentry-react-native/pull/3515))

## 5.16.0-alpha.3

This release is compatible with `expo@50.0.0-preview.6` and newer.

### Features

- `withSentryExpoSerializers` changes to `getSentryExpoConfig` ([#3501](https://github.com/getsentry/sentry-react-native/pull/3501))
  - `getSentryExpoConfig` accepts the same parameters as `getDefaultConfig` from `expo/metro-config` and returns Metro configuration
  - This also works for EAS Updates (and expo export). Debug ID is generated by `expo/metro-config` and used by Sentry.

  ```js
  const { getSentryExpoConfig } = require("@sentry/react-native/metro");
  const config = getSentryExpoConfig(config, {});
  ```

- Add `npx sentry-expo-upload-sourcemaps` for simple EAS Update (expo export) source maps upload to Sentry ([#3491](https://github.com/getsentry/sentry-react-native/pull/3491), [#3510](https://github.com/getsentry/sentry-react-native/pull/3510))

  ```bash
  SENTRY_PROJECT=project-slug \
  SENTRY_ORG=org-slug \
  SENTRY_AUTH_TOKEN=super-secret-token \
  npx sentry-expo-upload-sourcemaps dist
  ```

- Sentry CLI binary path in `scripts/expo-upload-sourcemaps.js` is resolved dynamically ([#3507](https://github.com/getsentry/sentry-react-native/pull/3507))
  - Or can be overwritten by `SENTRY_CLI_EXECUTABLE` env

- Resolve Default Integrations based on current platform ([#3465](https://github.com/getsentry/sentry-react-native/pull/3465))
  - Native Integrations are only added if Native Module is available
  - Web Integrations only for React Native Web builds
- Remove Native Modules warning from platform where the absence is expected ([#3466](https://github.com/getsentry/sentry-react-native/pull/3466))
- Add Expo Context information using Expo Native Modules ([#3466](https://github.com/getsentry/sentry-react-native/pull/3466))

### Fixes

- Includes fixes from version 5.15.2

## 5.15.2

### Fixes

- Stop sending navigation route params for auto-generated transactions, as they may contain PII or other sensitive data ([#3487](https://github.com/getsentry/sentry-react-native/pull/3487))
  - Further details and other strategies to mitigate this issue can be found on our [trouble shooting guide page](https://docs.sentry.io/platforms/react-native/troubleshooting/#routing-transaction-data-contains-sensitive-information)

## 5.16.0-alpha.2

### Features

- Add `withSentryExpoSerializers` for easy configurable `metro.config.js` ([#3454](https://github.com/getsentry/sentry-react-native/pull/3454))

  This Serializer doesn't support EAS Updates (and expo export) commands yet. Debug IDs needed for source maps resolution in Sentry
  are generated only during native builds.

  ```js
  const { getDefaultConfig } = require('expo/metro-config');
  const { withSentryExpoSerializers } = require("@sentry/react-native/metro");

  const config = getDefaultConfig(__dirname);
  module.exports = withSentryExpoSerializers(config);
  ```

  Note that this will remove any existing `customSerializer`. Guide for advanced setups [can be found here](https://docs.sentry.io/platforms/react-native/manual-setup/metro).

### Fixes

- Expo SDK minimum version is 49 ([#3453](https://github.com/getsentry/sentry-react-native/pull/3453))
- Remove RN Internal imports for RN Web builds ([#3462](https://github.com/getsentry/sentry-react-native/pull/3462))
- Remove circular dependencies inside of the SDK ([#3464](https://github.com/getsentry/sentry-react-native/pull/3464))
- Includes fixes from version 5.15.1

## 5.15.1

### Fixes

- Sentry CLI upgrade resolves Xcode Could timeout during source maps upload [#3390](https://github.com/getsentry/sentry-react-native/pull/3390)

### Dependencies

- Bump CLI from v2.21.3 to v2.23.0 ([#3390](https://github.com/getsentry/sentry-react-native/pull/3390))
  - [changelog](https://github.com/getsentry/sentry-cli/blob/master/CHANGELOG.md#2230)
  - [diff](https://github.com/getsentry/sentry-cli/compare/2.21.3...2.23.0)

## 5.16.0-alpha.1

### Features

- Add `@sentry/react-native/expo` Expo config plugin ([#3429](https://github.com/getsentry/sentry-react-native/pull/3429))

  This Release introduces the first alpha version of our new SDK for Expo.
  At this time, the SDK is considered experimental and things might break and change in future versions.

  The core of the SDK is Expo plugin which you can easily add to your App config:

  ```js
  const { withSentry } = require('@sentry/react-native/expo');

  const config = {...};

  module.exports = withSentry(config, {
    url: 'https://www.sentry.io/',
    authToken: 'example-token', // Or use SENTRY_AUTH_TOKEN env
    project: 'project-slug', // Or use SENTRY_PROJECT env
    organization: 'org-slug', // Or use SENTRY_ORG env
  });
  ```

  - And `Sentry.init` in `App.js`

  ```js
  import * as Sentry from '@sentry/react-native';

  Sentry.init({
    dsn: '__DSN__',
  });
  ```

- Update `sentry-xcode.sh` scripts with Node modules resolution ([#3450](https://github.com/getsentry/sentry-react-native/pull/3450))
  - RN SDK and Sentry CLI are dynamically resolved if override is not supplied

### Fixes

- Transform shipped JSX for both react-native and web ([#3428](https://github.com/getsentry/sentry-react-native/pull/3428))
  - Removes builds errors when using react-native-web with Webpack

## 5.15.0

### Features

- New simplified Sentry Metro Serializer export ([#3450](https://github.com/getsentry/sentry-react-native/pull/3450))

  ```js
  const { createSentryMetroSerializer } = require('@sentry/react-native/metro');
  ```

### Fixes

- Encode envelopes using Base64, fix array length limit when transferring over Bridge. ([#2852](https://github.com/getsentry/sentry-react-native/pull/2852))
  - This fix requires a rebuild of the native app
- Symbolicate message and non-Error stacktraces locally in debug mode ([#3420](https://github.com/getsentry/sentry-react-native/pull/3420))
- Remove Sentry SDK frames from rejected promise SyntheticError stack ([#3423](https://github.com/getsentry/sentry-react-native/pull/3423))
- Fix path from Xcode scripts to Collect Modules ([#3451](https://github.com/getsentry/sentry-react-native/pull/3451))

### Dependencies

- Bump Cocoa SDK from v8.15.2 to v8.17.1 ([#3412](https://github.com/getsentry/sentry-react-native/pull/3412))
  - [changelog](https://github.com/getsentry/sentry-cocoa/blob/main/CHANGELOG.md#8171)
  - [diff](https://github.com/getsentry/sentry-cocoa/compare/8.15.2...8.17.1)

## 5.14.1

### Fixes

- Add hermes to Pod dependencies to fix profiling with `use_frameworks` ([#3416](https://github.com/getsentry/sentry-react-native/pull/3416))
- Define SentryCurrentDateProvider in RNSentry ([#3418](https://github.com/getsentry/sentry-react-native/pull/3418))

## 5.14.0

### Features

- Add iOS profiles to React Native Profiling ([#3349](https://github.com/getsentry/sentry-react-native/pull/3349))

### Fixes

- Conditionally use Set or CountingSet in Sentry Metro plugin ([#3409](https://github.com/getsentry/sentry-react-native/pull/3409))
  - This makes sentryMetroSerializer compatible with Metro 0.66.2 and newer
- Fix SIGSEV, SIGABRT and SIGBUS crashes happening after/around the August Google Play System update, see [#2955](https://github.com/getsentry/sentry-java/issues/2955) for more details

### Dependencies

- Bump Android SDK from v6.33.1 to v6.34.0 ([#3408](https://github.com/getsentry/sentry-react-native/pull/3408))
  - [changelog](https://github.com/getsentry/sentry-java/blob/main/CHANGELOG.md#6340)
  - [diff](https://github.com/getsentry/sentry-java/compare/6.33.1...6.34.0)
- Bump JavaScript SDK from v7.80.0 to v7.81.1 ([#3396](https://github.com/getsentry/sentry-react-native/pull/3396))
  - [changelog](https://github.com/getsentry/sentry-javascript/blob/develop/CHANGELOG.md#7811)
  - [diff](https://github.com/getsentry/sentry-javascript/compare/7.80.0...7.81.1)

## 5.13.1-beta.1

### Fixes

- Fix SIGSEV, SIGABRT and SIGBUS crashes happening after/around the August Google Play System update, see [#2955](https://github.com/getsentry/sentry-java/issues/2955) for more details

### Dependencies

- Bump Android SDK from v6.33.1 to v6.33.2-beta.1 ([#3385](https://github.com/getsentry/sentry-react-native/pull/3385))
  - [changelog](https://github.com/getsentry/sentry-java/blob/6.33.2-beta.1/CHANGELOG.md#6332-beta1)
  - [diff](https://github.com/getsentry/sentry-java/compare/6.33.1...6.33.2-beta.1)

## 5.13.0

### Features

- Export New JS Performance API ([#3371](https://github.com/getsentry/sentry-react-native/pull/3371))

  ```js
  // Start a span that tracks the duration of expensiveFunction
  const result = Sentry.startSpan({ name: 'important function' }, () => {
    return expensiveFunction();
  });
  ```

  Read more at <https://github.com/getsentry/sentry-javascript/blob/develop/CHANGELOG.md#7690>

- Report current screen in `contexts.app.view_names` ([#3339](https://github.com/getsentry/sentry-react-native/pull/3339))

### Fixes

- Remove `platform: node` from Debug Builds Events ([#3377](https://github.com/getsentry/sentry-react-native/pull/3377))

### Dependencies

- Bump Android SDK from v6.32.0 to v6.33.1 ([#3374](https://github.com/getsentry/sentry-react-native/pull/3374))
  - [changelog](https://github.com/getsentry/sentry-java/blob/main/CHANGELOG.md#6331)
  - [diff](https://github.com/getsentry/sentry-java/compare/6.32.0...6.33.1)
- Bump Cocoa SDK from v8.14.2 to v8.15.2 ([#3376](https://github.com/getsentry/sentry-react-native/pull/3376))
  - [changelog](https://github.com/getsentry/sentry-cocoa/blob/main/CHANGELOG.md#8152)
  - [diff](https://github.com/getsentry/sentry-cocoa/compare/8.14.2...8.15.2)
- Bump CLI from v2.21.2 to v2.21.3 ([#3381](https://github.com/getsentry/sentry-react-native/pull/3381))
  - [changelog](https://github.com/getsentry/sentry-cli/blob/master/CHANGELOG.md#2213)
  - [diff](https://github.com/getsentry/sentry-cli/compare/2.21.2...2.21.3)
- Bump JavaScript SDK from v7.76.0 to v7.80.0 ([#3372](https://github.com/getsentry/sentry-react-native/pull/3372))
  - [changelog](https://github.com/getsentry/sentry-javascript/blob/develop/CHANGELOG.md#7800)
  - [diff](https://github.com/getsentry/sentry-javascript/compare/7.76.0...7.80.0)

## 5.12.0

### Features

- Automatically detect environment if not set ([#3362](https://github.com/getsentry/sentry-react-native/pull/3362))
- Send Source Maps Debug ID for symbolicated Profiles ([#3343](https://github.com/getsentry/sentry-react-native/pull/3343))

### Fixes

- Add actual `activeThreadId` to Profiles ([#3338](https://github.com/getsentry/sentry-react-native/pull/3338))
- Parse Hermes Profiling Bytecode Frames ([#3342](https://github.com/getsentry/sentry-react-native/pull/3342))

### Dependencies

- Bump JavaScript SDK from v7.73.0 to v7.76.0 ([#3344](https://github.com/getsentry/sentry-react-native/pull/3344), [#3365](https://github.com/getsentry/sentry-react-native/pull/3365))
  - [changelog](https://github.com/getsentry/sentry-javascript/blob/develop/CHANGELOG.md#7760)
  - [diff](https://github.com/getsentry/sentry-javascript/compare/7.73.0...7.76.0)
- Bump Cocoa SDK from v8.13.0 to v8.14.2 ([#3340](https://github.com/getsentry/sentry-react-native/pull/3340))
  - [changelog](https://github.com/getsentry/sentry-cocoa/blob/main/CHANGELOG.md#8142)
  - [diff](https://github.com/getsentry/sentry-cocoa/compare/8.13.0...8.14.2)
- Bump Android SDK from v6.30.0 to v6.32.0 ([#3341](https://github.com/getsentry/sentry-react-native/pull/3341))
  - [changelog](https://github.com/getsentry/sentry-java/blob/main/CHANGELOG.md#6320)
  - [diff](https://github.com/getsentry/sentry-java/compare/6.30.0...6.32.0)

## 5.11.1

### Fixes

- Waif for `has-sourcemap-debugid` process to exit ([#3336](https://github.com/getsentry/sentry-react-native/pull/3336))

## 5.11.0

### Features

- Add `buildFeatures.buildConfig=true` to support AGP 8 ([#3298](https://github.com/getsentry/sentry-react-native/pull/3298))
- Add Debug ID support ([#3164](https://github.com/getsentry/sentry-react-native/pull/3164))

  This is optional to use Debug IDs. Your current setup will keep working as is.

  Add Sentry Metro Serializer to `metro.config.js` to generate Debug ID for the application bundle and source map.

  ```javascript
    const {createSentryMetroSerializer} = require('@sentry/react-native/dist/js/tools/sentryMetroSerializer');
    const config = {serializer: createSentryMetroSerializer()};
  ```

  On iOS update `Bundle React Native Code and Images` and `Upload Debug Symbols to Sentry` build phases.

  ```bash
    set -e
    WITH_ENVIRONMENT="../node_modules/react-native/scripts/xcode/with-environment.sh"
    REACT_NATIVE_XCODE="../node_modules/react-native/scripts/react-native-xcode.sh"

    /bin/sh -c "$WITH_ENVIRONMENT \"/bin/sh ../scripts/sentry-xcode.sh $REACT_NATIVE_XCODE\""
  ```

  ```bash
    /bin/sh ../../scripts/sentry-xcode-debug-files.sh
  ```

  More information about the new setup [can be found here](https://docs.sentry.io/platforms/react-native/manual-setup/manual-setup/).
- Add `SENTRY_DISABLE_AUTO_UPLOAD` flag ([#3323](https://github.com/getsentry/sentry-react-native/pull/3323))

  How to use in Android project? It works by default, just set `export SENTRY_DISABLE_AUTO_UPLOAD=true` in your build environment. For Sentry Android Gradle Plugin add the following to your `android/app/build.gradle`.

  ```gradle
  apply from: "../../../sentry.gradle"

  sentry {
      autoUploadProguardMapping = shouldSentryAutoUpload()
      uploadNativeSymbols = shouldSentryAutoUpload()
  }
  ```

  How to use in Xcode? Make sure you are using `scripts/sentry-xcode.sh` and `scripts/sentry-xcode-debug-files.sh` in your
  build phases. And add the following to your `ios/.xcode.env.local` file.

  ```bash
  export SENTRY_DISABLE_AUTO_UPLOAD=true
  ```

### Fixes

- App start time span no longer created if too long ([#3299](https://github.com/getsentry/sentry-react-native/pull/3299))
- Change log output to show what paths are considered when collecting modules ([#3316](https://github.com/getsentry/sentry-react-native/pull/3316))
- `Sentry.wrap` doesn't enforce any keys on the wrapped component props ([#3332](https://github.com/getsentry/sentry-react-native/pull/3332))
- Ignore defaults when warning about duplicate definition of trace propagation targets ([#3327](https://github.com/getsentry/sentry-react-native/pull/3327))
- Screenshots are not taken when the SDK is disabled ([#3333](https://github.com/getsentry/sentry-react-native/pull/3333))
- Use deprecated `ReactNativeTracingOptions.tracingOrigins` if set in the options ([#3331](https://github.com/getsentry/sentry-react-native/pull/3331))
- Cancel auto instrumentation transaction when app goes to background ([#3307](https://github.com/getsentry/sentry-react-native/pull/3307))

### Dependencies

- Bump CLI from v2.20.7 to v2.21.2 ([#3301](https://github.com/getsentry/sentry-react-native/pull/3301))
  - [changelog](https://github.com/getsentry/sentry-cli/blob/master/CHANGELOG.md#2212)
  - [diff](https://github.com/getsentry/sentry-cli/compare/2.20.7...2.21.2)
- Bump Android SDK from v6.29.0 to v6.30.0 ([#3309](https://github.com/getsentry/sentry-react-native/pull/3309))
  - [changelog](https://github.com/getsentry/sentry-java/blob/main/CHANGELOG.md#6300)
  - [diff](https://github.com/getsentry/sentry-java/compare/6.29.0...6.30.0)
- Bump JavaScript SDK from v7.69.0 to v7.73.0 ([#3297](https://github.com/getsentry/sentry-react-native/pull/3297))
  - [changelog](https://github.com/getsentry/sentry-javascript/blob/develop/CHANGELOG.md#7730)
  - [diff](https://github.com/getsentry/sentry-javascript/compare/7.69.0...7.73.0)
- Bump Cocoa SDK from v8.11.0 to v8.13.0 ([#3292](https://github.com/getsentry/sentry-react-native/pull/3292))
  - [changelog](https://github.com/getsentry/sentry-cocoa/blob/main/CHANGELOG.md#8130)
  - [diff](https://github.com/getsentry/sentry-cocoa/compare/8.11.0...8.13.0)

## 5.10.0

### Features

- Add Hermes Debug Info flag to React Native Context ([#3290](https://github.com/getsentry/sentry-react-native/pull/3290))
  - This flag equals `true` when Hermes Bundle contains Debug Info (Hermes Source Map was not emitted)
- Add `enableNdk` property to ReactNativeOptions for Android. ([#3304](https://github.com/getsentry/sentry-react-native/pull/3304))

## 5.9.2

### Fixes

- Create profiles for start up transactions ([#3281](https://github.com/getsentry/sentry-react-native/pull/3281))
- Fix Hermes Bytecode Symbolication one line off ([#3283](https://github.com/getsentry/sentry-react-native/pull/3283))

### Dependencies

- Bump CLI from v2.20.5 to v2.20.7 ([#3265](https://github.com/getsentry/sentry-react-native/pull/3265), [#3273](https://github.com/getsentry/sentry-react-native/pull/3273))
  - [changelog](https://github.com/getsentry/sentry-cli/blob/master/CHANGELOG.md#2207)
  - [diff](https://github.com/getsentry/sentry-cli/compare/2.20.5...2.20.7)
- Bump Cocoa SDK from v8.10.0 to v8.11.0 ([#3245](https://github.com/getsentry/sentry-react-native/pull/3245))
  - [changelog](https://github.com/getsentry/sentry-cocoa/blob/main/CHANGELOG.md#8110)
  - [diff](https://github.com/getsentry/sentry-cocoa/compare/8.10.0...8.11.0)
- Bump JavaScript SDK from v7.63.0 to v7.69.0 ([#3277](https://github.com/getsentry/sentry-react-native/pull/3277), [#3247](https://github.com/getsentry/sentry-react-native/pull/3247))
  - [changelog](https://github.com/getsentry/sentry-javascript/blob/develop/CHANGELOG.md#7690)
  - [diff](https://github.com/getsentry/sentry-javascript/compare/7.63.0...7.69.0)
- Bump Android SDK from v6.28.0 to v6.29.0 ([#3271](https://github.com/getsentry/sentry-react-native/pull/3271))
  - [changelog](https://github.com/getsentry/sentry-java/blob/main/CHANGELOG.md#6290)
  - [diff](https://github.com/getsentry/sentry-java/compare/6.28.0...6.29.0)

## 5.9.1

- Bump Cocoa SDK from v8.9.4 to v8.10.0 ([#3250](https://github.com/getsentry/sentry-react-native/pull/3250))
  - This fixes a compile error for projects that use CocoaPods with `use_frameworks!` option.
  - [changelog](https://github.com/getsentry/sentry-cocoa/blob/main/CHANGELOG.md#8100)
  - [diff](https://github.com/getsentry/sentry-cocoa/compare/8.9.4...8.10.0)

## 5.9.0

## Important Note

**Do not use this version** if you use CocoaPods with `use_frameworks!` option. It introduces a bug where the project won't compile.
This has been fixed in [version `5.9.1`](https://github.com/getsentry/sentry-react-native/releases/tag/5.9.1).

### Features

- Add support for React Native mixed stacktraces ([#3201](https://github.com/getsentry/sentry-react-native/pull/3201))

  In the current `react-native@nightly` (`0.73.0-nightly-20230809-cb60e5c67`) JS errors from native modules can
  contain native JVM or Objective-C exception stack trace. Both JS and native stack trace
  are processed by default no configuration needed.

- Add `tracePropagationTargets` option ([#3230](https://github.com/getsentry/sentry-react-native/pull/3230))

  This release adds support for [distributed tracing](https://docs.sentry.io/platforms/react-native/usage/distributed-tracing/)
  without requiring performance monitoring to be active on the React Native SDK.
  This means even if there is no sampled transaction/span, the SDK will still propagate traces to downstream services.
  Distributed Tracing can be configured with the `tracePropagationTargets` option,
  which controls what requests to attach the `sentry-trace` and `baggage` HTTP headers to (which is what propagates tracing information).

  ```javascript
    Sentry.init({
      tracePropagationTargets: ["third-party-site.com", /^https:\/\/yourserver\.io\/api/],
    });
  ```

### Fixes

- `Sentry.init` must be called before `Sentry.wrap`([#3227](https://github.com/getsentry/sentry-react-native/pull/3227))
  - The SDK now shows warning if incorrect order is detected
- Stall Time is no longer counted when App is in Background. ([#3211](https://github.com/getsentry/sentry-react-native/pull/3211))
- Use application variant instead of variant output to hook to correct package task for modules cleanup ([#3161](https://github.com/getsentry/sentry-react-native/pull/3161))
- Fix `isNativeAvailable` after SDK reinitialization ([#3200](https://github.com/getsentry/sentry-react-native/pull/3200))

### Dependencies

- Bump Android SDK from v6.27.0 to v6.28.0 ([#3192](https://github.com/getsentry/sentry-react-native/pull/3192))
  - [changelog](https://github.com/getsentry/sentry-java/blob/main/CHANGELOG.md#6280)
  - [diff](https://github.com/getsentry/sentry-java/compare/6.27.0...6.28.0)
- Bump Cocoa SDK from v8.9.3 to v8.9.4 ([#3225](https://github.com/getsentry/sentry-react-native/pull/3225))
  - [changelog](https://github.com/getsentry/sentry-cocoa/blob/main/CHANGELOG.md#894)
  - [diff](https://github.com/getsentry/sentry-cocoa/compare/8.9.3...8.9.4)
- Bump JavaScript SDK from v7.61.0 to v7.63.0 ([#3226](https://github.com/getsentry/sentry-react-native/pull/3226), [#3235](https://github.com/getsentry/sentry-react-native/pull/3235))
  - [changelog](https://github.com/getsentry/sentry-javascript/blob/develop/CHANGELOG.md#7630)
  - [diff](https://github.com/getsentry/sentry-javascript/compare/7.61.0...7.63.0)
- Bump CLI from v2.19.4 to v2.20.5 ([#3212](https://github.com/getsentry/sentry-react-native/pull/3212), [#3233](https://github.com/getsentry/sentry-react-native/pull/3233))
  - [changelog](https://github.com/getsentry/sentry-cli/blob/master/CHANGELOG.md#2205)
  - [diff](https://github.com/getsentry/sentry-cli/compare/2.19.4...2.20.5)

## 5.8.1

### Dependencies

- Bump JavaScript SDK from v7.60.1 to v7.61.0 ([#3222](https://github.com/getsentry/sentry-react-native/pull/3222))
  - [changelog](https://github.com/getsentry/sentry-javascript/blob/develop/CHANGELOG.md#7610)
  - [diff](https://github.com/getsentry/sentry-javascript/compare/7.60.1...7.61.0)

## 5.8.0

### Features

- Alpha support for Hermes JavaScript Profiling ([#3057](https://github.com/getsentry/sentry-react-native/pull/3057))

  Profiling is disabled by default. To enable it, configure both
  `tracesSampleRate` and `profilesSampleRate` when initializing the SDK:

  ```javascript
    Sentry.init({
      dsn: '__DSN__',
      tracesSampleRate: 1.0,
      _experiments: {
        // The sampling rate for profiling is relative to TracesSampleRate.
        // In this case, we'll capture profiles for 100% of transactions.
        profilesSampleRate: 1.0,
      },
    });
  ```

  More documentation on profiling and current limitations [can be found here](https://docs.sentry.io/platforms/react-native/profiling/).

### Fixes

- Warn users about multiple versions of `promise` package which can cause unexpected behavior like undefined `Promise.allSettled` ([#3162](https://github.com/getsentry/sentry-react-native/pull/3162))
- Event is enriched with all the Android context on the JS layer and you can filter/modify all the data in the `beforeSend` callback similarly to iOS. ([#3170](https://github.com/getsentry/sentry-react-native/pull/3170))

### Dependencies

- Bump JavaScript SDK from v7.57.0 to v7.60.1 ([#3184](https://github.com/getsentry/sentry-react-native/pull/3184), [#3199](https://github.com/getsentry/sentry-react-native/pull/3199))
  - [changelog](https://github.com/getsentry/sentry-javascript/blob/develop/CHANGELOG.md#7601)
  - [diff](https://github.com/getsentry/sentry-javascript/compare/7.57.0...7.60.1)
- Bump Cocoa SDK from v8.8.0 to v8.9.3 ([#3188](https://github.com/getsentry/sentry-react-native/pull/3188), [#3206](https://github.com/getsentry/sentry-react-native/pull/3206))
  - [changelog](https://github.com/getsentry/sentry-cocoa/blob/main/CHANGELOG.md#893)
  - [diff](https://github.com/getsentry/sentry-cocoa/compare/8.8.0...8.9.3)
- Bump Android SDK from v6.25.1 to v6.27.0 ([#3170](https://github.com/getsentry/sentry-react-native/pull/3170))
  - [changelog](https://github.com/getsentry/sentry-java/blob/main/CHANGELOG.md#6270)
  - [diff](https://github.com/getsentry/sentry-java/compare/6.25.1...6.27.0)

## 5.7.1

### Dependencies

- Bump Android SDK from v6.25.0 to v6.25.1 ([#3179](https://github.com/getsentry/sentry-react-native/pull/3179))
  - [changelog](https://github.com/getsentry/sentry-java/blob/main/CHANGELOG.md#6251)
  - [diff](https://github.com/getsentry/sentry-java/compare/6.25.0...6.25.1)

## 5.7.0

### Fixes

- Filter beforeSendTransaction from the Native SDK ([#3140](https://github.com/getsentry/sentry-react-native/pull/3140))

### Features

- Use `android.namespace` for AGP 8 and RN 0.73 ([#3133](https://github.com/getsentry/sentry-react-native/pull/3133))

### Dependencies

- Bump JavaScript SDK from v7.54.0 to v7.57.0 ([#3119](https://github.com/getsentry/sentry-react-native/pull/3119), [#3153](https://github.com/getsentry/sentry-react-native/pull/3153))
  - [changelog](https://github.com/getsentry/sentry-javascript/blob/develop/CHANGELOG.md#7570)
  - [diff](https://github.com/getsentry/sentry-javascript/compare/7.54.0...7.57.0)
- Bump CLI from v2.18.1 to v2.19.4 ([#3124](https://github.com/getsentry/sentry-react-native/pull/3124), [#3151](https://github.com/getsentry/sentry-react-native/pull/3151))
  - [changelog](https://github.com/getsentry/sentry-cli/blob/master/CHANGELOG.md#2194)
  - [diff](https://github.com/getsentry/sentry-cli/compare/2.18.1...2.19.4)
- Bump Android SDK from v6.22.0 to v6.25.0 ([#3127](https://github.com/getsentry/sentry-react-native/pull/3127), [#3163](https://github.com/getsentry/sentry-react-native/pull/3163))
  - [changelog](https://github.com/getsentry/sentry-java/blob/main/CHANGELOG.md#6250)
  - [diff](https://github.com/getsentry/sentry-java/compare/6.22.0...6.25.0)
- Bump Cocoa SDK from v8.7.3 to v8.8.0 ([#3123](https://github.com/getsentry/sentry-react-native/pull/3123))
  - [changelog](https://github.com/getsentry/sentry-cocoa/blob/main/CHANGELOG.md#880)
  - [diff](https://github.com/getsentry/sentry-cocoa/compare/8.7.3...8.8.0)

## 5.6.0

### Features

- Overwrite Expo bundle names in stack frames ([#3115](https://github.com/getsentry/sentry-react-native/pull/3115))
  - This enables source maps to resolve correctly without using `sentry-expo` package

### Fixes

- Disable `enableNative` if Native SDK is not available ([#3099](https://github.com/getsentry/sentry-react-native/pull/3099))
- Dynamically resolve `collectModulesScript` path to support monorepos ([#3092](https://github.com/getsentry/sentry-react-native/pull/3092))
- Native wrapper methods don't throw disabled error after re-initializing ([#3093](https://github.com/getsentry/sentry-react-native/pull/3093))

### Dependencies

- Bump JavaScript SDK from v7.52.0 to v7.54.0 ([#3071](https://github.com/getsentry/sentry-react-native/pull/3071), [#3088](https://github.com/getsentry/sentry-react-native/pull/3088), [#3094](https://github.com/getsentry/sentry-react-native/pull/3094))
  - [changelog](https://github.com/getsentry/sentry-javascript/blob/develop/CHANGELOG.md#7540)
  - [diff](https://github.com/getsentry/sentry-javascript/compare/7.52.0...7.54.0)
- Bump Android SDK from v6.18.1 to v6.22.0 ([#3086](https://github.com/getsentry/sentry-react-native/pull/3086), [#3075](https://github.com/getsentry/sentry-react-native/pull/3075))
  - [changelog](https://github.com/getsentry/sentry-java/blob/main/CHANGELOG.md#6220)
  - [diff](https://github.com/getsentry/sentry-java/compare/6.18.1...6.22.0)
- Bump Cocoa SDK from v8.7.1 to v8.7.3 ([#3076](https://github.com/getsentry/sentry-react-native/pull/3076))
  - [changelog](https://github.com/getsentry/sentry-cocoa/blob/main/CHANGELOG.md#873)
  - [diff](https://github.com/getsentry/sentry-cocoa/compare/8.7.1...8.7.3)
- Bump CLI from v2.17.5 to v2.18.1 ([#3082](https://github.com/getsentry/sentry-react-native/pull/3082))
  - [changelog](https://github.com/getsentry/sentry-cli/blob/master/CHANGELOG.md#2181)
  - [diff](https://github.com/getsentry/sentry-cli/compare/2.17.5...2.18.1)

## 5.5.0

### Features

- Add `expo`, `react_native_version` and `hermes_version` to React Native Context ([#3050](https://github.com/getsentry/sentry-react-native/pull/3050))

### Dependencies

- Bump JavaScript SDK from v7.51.1 to v7.52.0 ([#3054](https://github.com/getsentry/sentry-react-native/pull/3054), [#3068](https://github.com/getsentry/sentry-react-native/pull/3068))
  - [changelog](https://github.com/getsentry/sentry-javascript/blob/develop/CHANGELOG.md#7520)
  - [diff](https://github.com/getsentry/sentry-javascript/compare/7.51.1...7.52.0)
- Bump Cocoa SDK from v8.6.0 to v8.7.1 ([#3056](https://github.com/getsentry/sentry-react-native/pull/3056), [#3067](https://github.com/getsentry/sentry-react-native/pull/3067))
  - [changelog](https://github.com/getsentry/sentry-cocoa/blob/main/CHANGELOG.md#871)
  - [diff](https://github.com/getsentry/sentry-cocoa/compare/8.6.0...8.7.1)

## 5.4.2

### Fixes

- Fix `event.origin` and `event.environment` on unhandled exception ([#3041](https://github.com/getsentry/sentry-react-native/pull/3041))
- Don't pass `enableTracing` from RN to `sentry-cocoa` options ([#3042](https://github.com/getsentry/sentry-react-native/pull/3042))
- Only store envelopes of fatal crashes on iOS ([#3051](https://github.com/getsentry/sentry-react-native/pull/3051))

### Dependencies

- Bump JavaScript SDK from v7.50.0 to v7.51.1 ([#3043](https://github.com/getsentry/sentry-react-native/pull/3043), [#3053](https://github.com/getsentry/sentry-react-native/pull/3053))
  - [changelog](https://github.com/getsentry/sentry-javascript/blob/develop/CHANGELOG.md#7511)
  - [diff](https://github.com/getsentry/sentry-javascript/compare/7.50.0...7.51.1)

## 4.15.2

- Only store envelopes of fatal crashes on iOS ([#3051](https://github.com/getsentry/sentry-react-native/pull/3051))

## 5.4.1

### Fixes

- Store envelopes immediately during a fatal crash on iOS ([#3031](https://github.com/getsentry/sentry-react-native/pull/3031))
- Do not overwrite `_metadata` option by default `sdkInfo` ([#3036](https://github.com/getsentry/sentry-react-native/pull/3036))

### Dependencies

- Bump JavaScript SDK from v7.49.0 to v7.50.0 ([#3035](https://github.com/getsentry/sentry-react-native/pull/3035))
  - [changelog](https://github.com/getsentry/sentry-javascript/blob/develop/CHANGELOG.md#7500)
  - [diff](https://github.com/getsentry/sentry-javascript/compare/7.49.0...7.50.0)
- Bump Cocoa SDK from v8.5.0 to v8.6.0 ([#3023](https://github.com/getsentry/sentry-react-native/pull/3023))
  - [changelog](https://github.com/getsentry/sentry-cocoa/blob/main/CHANGELOG.md#860)
  - [diff](https://github.com/getsentry/sentry-cocoa/compare/8.5.0...8.6.0)
- Bump Android SDK from v6.17.0 to v6.18.1 ([#3017](https://github.com/getsentry/sentry-react-native/pull/3017))
  - [changelog](https://github.com/getsentry/sentry-java/blob/main/CHANGELOG.md#6181)
  - [diff](https://github.com/getsentry/sentry-java/compare/6.17.0...6.18.1)
- Bump CLI from v2.17.4 to v2.17.5 ([#3024](https://github.com/getsentry/sentry-react-native/pull/3024))
  - [changelog](https://github.com/getsentry/sentry-cli/blob/master/CHANGELOG.md#2175)
  - [diff](https://github.com/getsentry/sentry-cli/compare/2.17.4...2.17.5)

## 4.15.1

### Fixes

- Store envelopes immediately during a fatal crash on iOS ([#3030](https://github.com/getsentry/sentry-react-native/pull/3030))

## 5.4.0

### Features

- Add TS 4.1 typings ([#2995](https://github.com/getsentry/sentry-react-native/pull/2995))
  - TS 3.8 are present and work automatically with older projects
- Add CPU Info to Device Context ([#2984](https://github.com/getsentry/sentry-react-native/pull/2984))

### Fixes

- Allow disabling native on RNNA ([#2978](https://github.com/getsentry/sentry-react-native/pull/2978))
- iOS Autolinking for RN 0.68 and older ([#2980](https://github.com/getsentry/sentry-react-native/pull/2980))
- Clean up `modules.json` when building bundles ([#3008](https://github.com/getsentry/sentry-react-native/pull/3008))
- Only include Screenshots and View Hierarchy for iOS and Mac Catalyst builds ([#3007](https://github.com/getsentry/sentry-react-native/pull/3007))
- Breadcrumbs from Native SDKs are created with timestamps in seconds ([#2997](https://github.com/getsentry/sentry-react-native/pull/2997))
- `addBreadcrumb` converts converts non object data to `{ value: data }` ([#2997](https://github.com/getsentry/sentry-react-native/pull/2997))

### Dependencies

- Bump JavaScript SDK from v7.47.0 to v7.49.0 ([#2975](https://github.com/getsentry/sentry-react-native/pull/2975), [#2988](https://github.com/getsentry/sentry-react-native/pull/2988))
  - [changelog](https://github.com/getsentry/sentry-javascript/blob/develop/CHANGELOG.md#7490)
  - [diff](https://github.com/getsentry/sentry-javascript/compare/7.47.0...7.49.0)
- Bump Cocoa SDK from v8.4.0 to v8.5.0 ([#2977](https://github.com/getsentry/sentry-react-native/pull/2977))
  - [changelog](https://github.com/getsentry/sentry-cocoa/blob/main/CHANGELOG.md#850)
  - [diff](https://github.com/getsentry/sentry-cocoa/compare/8.4.0...8.5.0)
- Bump CLI from v2.17.1 to v2.17.4 ([#2966](https://github.com/getsentry/sentry-react-native/pull/2966), [#2982](https://github.com/getsentry/sentry-react-native/pull/2982), [#2987](https://github.com/getsentry/sentry-react-native/pull/2987))
  - [changelog](https://github.com/getsentry/sentry-cli/blob/master/CHANGELOG.md#2174)
  - [diff](https://github.com/getsentry/sentry-cli/compare/2.17.1...2.17.4)

## 5.3.1

### Fixes

- Disable `enableNativeCrashHandling` and `enableAutoPerformanceTracing` on Apple ([#2936](https://github.com/getsentry/sentry-react-native/pull/))
  - Mac Catalyst builds successfully
- `sentry.gradle` Gracefully skip modules collecting if the script doesn't exist ([#2952](https://github.com/getsentry/sentry-react-native/pull/2952))

### Dependencies

- Bump JavaScript SDK from v7.45.0 to v7.47.0 ([#2946](https://github.com/getsentry/sentry-react-native/pull/2946), [#2958](https://github.com/getsentry/sentry-react-native/pull/2958))
  - [changelog](https://github.com/getsentry/sentry-javascript/blob/develop/CHANGELOG.md#7470)
  - [diff](https://github.com/getsentry/sentry-javascript/compare/7.45.0...7.47.0)
- Bump Android SDK from v6.16.0 to v6.17.0 ([#2948](https://github.com/getsentry/sentry-react-native/pull/2948))
  - [changelog](https://github.com/getsentry/sentry-java/blob/main/CHANGELOG.md#6170)
  - [diff](https://github.com/getsentry/sentry-java/compare/6.16.0...6.17.0)
- Bump Cocoa SDK from v8.3.3 to v8.4.0 ([#2954](https://github.com/getsentry/sentry-react-native/pull/2954))
  - [changelog](https://github.com/getsentry/sentry-cocoa/blob/main/CHANGELOG.md#840)
  - [diff](https://github.com/getsentry/sentry-cocoa/compare/8.3.3...8.4.0)
- Bump CLI from v2.16.1 to v2.17.1 ([#2957](https://github.com/getsentry/sentry-react-native/pull/2957), [#2964](https://github.com/getsentry/sentry-react-native/pull/2964))
  - [changelog](https://github.com/getsentry/sentry-cli/blob/master/CHANGELOG.md#2171)
  - [diff](https://github.com/getsentry/sentry-cli/compare/2.16.1...2.17.1)

## 5.3.0

### Features

- Add `enableTracing` option ([#2933](https://github.com/getsentry/sentry-react-native/pull/2933))
- Add Tabs auto instrumentation for React Native Navigation ([#2932](https://github.com/getsentry/sentry-react-native/pull/2932))
  - This is enabled by default, if you want to disable tabs instrumentation see the example below.

```js
const routingInstrumentation = new Sentry.ReactNativeNavigationInstrumentation(Navigation, { enableTabsInstrumentation: false })
```

### Fixes

- Disable HTTP Client Errors by default on all platform ([#2931](https://github.com/getsentry/sentry-react-native/pull/2931))
  - See [HttpClient](https://docs.sentry.io/platforms/javascript/configuration/integrations/plugin/#httpclient) for configuration details.
  - Use `enableCaptureFailedRequests` to enable the feature.

```js
Sentry.init({ enableCaptureFailedRequests: true })
```

### Dependencies

- Bump JavaScript SDK from v7.44.2 to v7.45.0 ([#2927](https://github.com/getsentry/sentry-react-native/pull/2927))
  - [changelog](https://github.com/getsentry/sentry-javascript/blob/develop/CHANGELOG.md#7450)
  - [diff](https://github.com/getsentry/sentry-javascript/compare/7.44.2...7.45.0)
- Bump CLI from v2.15.2 to v2.16.1 ([#2926](https://github.com/getsentry/sentry-react-native/pull/2926))
  - [changelog](https://github.com/getsentry/sentry-cli/blob/master/CHANGELOG.md#2161)
  - [diff](https://github.com/getsentry/sentry-cli/compare/2.15.2...2.16.1)
- Bump Cocoa SDK from v8.3.2 to v8.3.3 ([#2925](https://github.com/getsentry/sentry-react-native/pull/2925))
  - [changelog](https://github.com/getsentry/sentry-cocoa/blob/main/CHANGELOG.md#833)
  - [diff](https://github.com/getsentry/sentry-cocoa/compare/8.3.2...8.3.3)

## 5.2.0

### Features

- Add User Interaction Tracing for Touch events ([#2835](https://github.com/getsentry/sentry-react-native/pull/2835))
- Add Gesture Tracing for React Native Gesture Handler API v2 ([#2865](https://github.com/getsentry/sentry-react-native/pull/2865))

### Fixes

- Fix use Fetch transport when option `enableNative` is `false` ([#2897](https://github.com/getsentry/sentry-react-native/pull/2897))
- Improve logs when `enableNative` is `false` ([#2897](https://github.com/getsentry/sentry-react-native/pull/2897))

### Dependencies

- Bump JavaScript SDK from v7.40.0 to v7.44.2 ([#2874](https://github.com/getsentry/sentry-react-native/pull/2874), [#2908](https://github.com/getsentry/sentry-react-native/pull/2908), [#2909](https://github.com/getsentry/sentry-react-native/pull/2909))
  - [changelog](https://github.com/getsentry/sentry-javascript/blob/develop/CHANGELOG.md#7442)
  - [diff](https://github.com/getsentry/sentry-javascript/compare/7.40.0...7.44.2)
- Bump Android SDK from v6.15.0 to v6.16.0 ([#2903](https://github.com/getsentry/sentry-react-native/pull/2903))
  - [changelog](https://github.com/getsentry/sentry-java/blob/main/CHANGELOG.md#6160)
  - [diff](https://github.com/getsentry/sentry-java/compare/6.15.0...6.16.0)
- Bump Cocoa SDK from v8.3.0 to v8.3.2 ([#2895](https://github.com/getsentry/sentry-react-native/pull/2895))
  - [changelog](https://github.com/getsentry/sentry-cocoa/blob/main/CHANGELOG.md#832)
  - [diff](https://github.com/getsentry/sentry-cocoa/compare/8.3.0...8.3.2)
- Bump CLI from v2.14.4 to v2.15.2 ([#2898](https://github.com/getsentry/sentry-react-native/pull/2898))
  - [changelog](https://github.com/getsentry/sentry-cli/blob/master/CHANGELOG.md#2152)
  - [diff](https://github.com/getsentry/sentry-cli/compare/2.14.4...2.15.2)

## 5.1.1

### Fixes

- Remove non URL `frame.abs_path` which was causing source maps to fail ([#2891](https://github.com/getsentry/sentry-react-native/pull/2891))

### Dependencies

- Bump Cocoa SDK from v8.2.0 to v8.3.0 ([#2876](https://github.com/getsentry/sentry-react-native/pull/2876))
  - [changelog](https://github.com/getsentry/sentry-cocoa/blob/main/CHANGELOG.md#830)
  - [diff](https://github.com/getsentry/sentry-cocoa/compare/8.2.0...8.3.0)
- Bump CLI from v2.14.3 to v2.14.4 ([#2873](https://github.com/getsentry/sentry-react-native/pull/2873))
  - [changelog](https://github.com/getsentry/sentry-cli/blob/master/CHANGELOG.md#2144)
  - [diff](https://github.com/getsentry/sentry-cli/compare/2.14.3...2.14.4)

## 5.1.0

### Features

- Add App Context `in_foreground` ([#2826](https://github.com/getsentry/sentry-react-native/pull/2826))

### Fixes

- Match app start measurements naming with other SDKs ([#2855](https://github.com/getsentry/sentry-react-native/pull/2855))
  - `app.start.cold` to `app_start_cold`
  - `app.start.warm` to `app_start_warm`

### Dependencies

- Bump Cocoa SDK from v8.0.0 to v8.2.0 ([#2776](https://github.com/getsentry/sentry-react-native/pull/2776))
  - [changelog](https://github.com/getsentry/sentry-cocoa/blob/main/CHANGELOG.md#820)
  - [diff](https://github.com/getsentry/sentry-cocoa/compare/8.0.0...8.2.0)
- Bump JavaScript SDK from v7.37.2 to v7.40.0 ([#2836](https://github.com/getsentry/sentry-react-native/pull/2836), [#2864](https://github.com/getsentry/sentry-react-native/pull/2864))
  - [changelog](https://github.com/getsentry/sentry-javascript/blob/develop/CHANGELOG.md#7400)
  - [diff](https://github.com/getsentry/sentry-javascript/compare/7.37.2...7.40.0)
- Bump CLI from v2.10.0 to v2.14.3 ([#2848](https://github.com/getsentry/sentry-react-native/pull/2848), [#2869](https://github.com/getsentry/sentry-react-native/pull/2869))
  - [changelog](https://github.com/getsentry/sentry-cli/blob/master/CHANGELOG.md#2143)
  - [diff](https://github.com/getsentry/sentry-cli/compare/2.10.0...2.14.3)
- Bump Android SDK from v6.14.0 to v6.15.0 ([#2868](https://github.com/getsentry/sentry-react-native/pull/2868))
  - [changelog](https://github.com/getsentry/sentry-java/blob/main/CHANGELOG.md#6150)
  - [diff](https://github.com/getsentry/sentry-java/compare/6.14.0...6.15.0)

## 5.0.0

The React Native SDK version 5 supports both Legacy (from RN 0.65 and above) and New Architecture (from RN 0.69 and above) as well as the new React Native Gradle Plugin (introduced in RN 0.71). For detailed [migration guide visit our docs](https://docs.sentry.io/platforms/react-native/migration/#from-4x-to-5x).

### Features

- Add support for the RN New Architecture, backwards compatible RNSentry Turbo Module ([#2522](https://github.com/getsentry/sentry-react-native/pull/2522))
- Add View Hierarchy to the crashed/errored events ([#2708](https://github.com/getsentry/sentry-react-native/pull/2708))
- Send react native js engine, turbo module, fabric flags and component stack in Event contexts ([#2552](https://github.com/getsentry/sentry-react-native/pull/2552))
- Sync `tags`, `extra`, `fingerprint`, `level`, `environment` and `breadcrumbs` from `sentry-cocoa` during event processing. ([#2713](https://github.com/getsentry/sentry-react-native/pull/2713))
  - `breadcrumb.level` value `log` is transformed to `debug` when syncing with native layers.
  - Remove `breadcrumb.level` value `critical` transformation to `fatal`.
  - Default `breadcrumb.level` is `info`

### Breaking changes

- Option `enableAutoPerformanceTracking` renamed to `enableAutoPerformanceTracing`
- Option `enableOutOfMemoryTracking` renamed to `enableWatchdogTerminationTracking`
- Remove link hooks (RN 0.68 and older) ([#2332](https://github.com/getsentry/sentry-react-native/pull/2332))
- iOS min target 11, Android API min 21, min React Native version 0.65 ([#2522](https://github.com/getsentry/sentry-react-native/pull/2522), [#2687](https://github.com/getsentry/sentry-react-native/pull/2687))
- New ReactNativeTracingOptions ([#2481](https://github.com/getsentry/sentry-react-native/pull/2481))
  - `idleTimeout` renamed to `idleTimeoutMs`
  - `maxTransactionDuration` renamed to `finalTimeoutMs`
- `touchEventBoundaryProps.labelName` property instead of default `accessibilityLabel` fallback ([#2712](https://github.com/getsentry/sentry-react-native/pull/2712))
- Message event current stack trace moved from `exception` to `threads` ([#2694](https://github.com/getsentry/sentry-react-native/pull/2694))

### Fixes

- Unreachable fallback to fetch transport if native is not available ([#2695](https://github.com/getsentry/sentry-react-native/pull/2695))

### Dependencies

- Bump Cocoa SDK from v7.31.5 to v8.0.0 ([#2756](https://github.com/getsentry/sentry-react-native/pull/2756))
  - [changelog](https://github.com/getsentry/sentry-cocoa/blob/main/CHANGELOG.md#800)
  - [diff](https://github.com/getsentry/sentry-cocoa/compare/7.31.5...8.0.0)
- Bump CLI from v1.74.4 to v2.10.0 ([#2669](https://github.com/getsentry/sentry-react-native/pull/2669))
  - [changelog](https://github.com/getsentry/sentry-cli/blob/master/CHANGELOG.md#2100)
  - [diff](https://github.com/getsentry/sentry-cli/compare/1.74.4...2.10.0)

## 4.15.0

### Features

- Collect modules script for XCode builds supports NODE_BINARY to set path to node executable ([#2805](https://github.com/getsentry/sentry-react-native/pull/2805))

### Fixes

- React Native Error Handlers Integration doesn't crash if ErrorUtils are not available ([#2808](https://github.com/getsentry/sentry-react-native/pull/2808))

### Dependencies

- Bump Android SDK from v6.12.1 to v6.14.0 ([#2790](https://github.com/getsentry/sentry-react-native/pull/2790), [#2809](https://github.com/getsentry/sentry-react-native/pull/2809), [#2828](https://github.com/getsentry/sentry-react-native/pull/2828))
  - [changelog](https://github.com/getsentry/sentry-java/blob/main/CHANGELOG.md#6140)
  - [diff](https://github.com/getsentry/sentry-java/compare/6.12.1...6.14.0)
- Bump Sample React Native from v0.71.0 to v0.71.1 ([#2767](https://github.com/getsentry/sentry-react-native/pull/2767))
  - [changelog](https://github.com/facebook/react-native/blob/main/CHANGELOG.md#v0711)
  - [diff](https://github.com/facebook/react-native/compare/v0.71.0...v0.71.1)
- Bump JavaScript SDK from v7.32.1 to v7.37.2 ([#2785](https://github.com/getsentry/sentry-react-native/pull/2785), [#2799](https://github.com/getsentry/sentry-react-native/pull/2799), [#2818](https://github.com/getsentry/sentry-react-native/pull/2818))
  - [changelog](https://github.com/getsentry/sentry-javascript/blob/master/CHANGELOG.md#7372)
  - [diff](https://github.com/getsentry/sentry-javascript/compare/7.32.1...7.37.2)

## 5.0.0-rc.1

### Fixes

- React Native Error Handlers Integration doesn't crash if ErrorUtils are not available ([#2808](https://github.com/getsentry/sentry-react-native/pull/2808))

## 5.0.0-beta.2

### Features

- Add View Hierarchy to the crashed/errored events ([#2708](https://github.com/getsentry/sentry-react-native/pull/2708))
- Collect modules script for XCode builds supports NODE_BINARY to set path to node executable ([#2805](https://github.com/getsentry/sentry-react-native/pull/2805))

### Dependencies

- Bump Android SDK from v6.12.1 to v6.14.0 ([#2790](https://github.com/getsentry/sentry-react-native/pull/2790), [#2809](https://github.com/getsentry/sentry-react-native/pull/2809), [#2828](https://github.com/getsentry/sentry-react-native/pull/2828))
  - [changelog](https://github.com/getsentry/sentry-java/blob/main/CHANGELOG.md#6140)
  - [diff](https://github.com/getsentry/sentry-java/compare/6.12.1...6.14.0)
- Bump Sample React Native from v0.71.0 to v0.71.1 ([#2767](https://github.com/getsentry/sentry-react-native/pull/2767))
  - [changelog](https://github.com/facebook/react-native/blob/main/CHANGELOG.md#v0711)
  - [diff](https://github.com/facebook/react-native/compare/v0.71.0...v0.71.1)
- Bump JavaScript SDK from v7.32.1 to v7.37.2 ([#2785](https://github.com/getsentry/sentry-react-native/pull/2785), [#2799](https://github.com/getsentry/sentry-react-native/pull/2799), [#2818](https://github.com/getsentry/sentry-react-native/pull/2818))
  - [changelog](https://github.com/getsentry/sentry-javascript/blob/master/CHANGELOG.md#7372)
  - [diff](https://github.com/getsentry/sentry-javascript/compare/7.32.1...7.37.2)

## 5.0.0-beta.1

- Latest changes from 4.14.0

### Breaking changes

- Option `enableAutoPerformanceTracking` renamed to `enableAutoPerformanceTracing`
- Option `enableOutOfMemoryTracking` renamed to `enableWatchdogTerminationTracking`

### Features

- Sync `tags`, `extra`, `fingerprint`, `level`, `environment` and `breadcrumbs` from `sentry-cocoa` during event processing. ([#2713](https://github.com/getsentry/sentry-react-native/pull/2713))
  - `breadcrumb.level` value `log` is transformed to `debug` when syncing with native layers.
  - Remove `breadcrumb.level` value `critical` transformation to `fatal`.
  - Default `breadcrumb.level` is `info`

### Dependencies

- Bump Cocoa SDK from v7.31.5 to v8.0.0 ([#2756](https://github.com/getsentry/sentry-react-native/pull/2756))
  - [changelog](https://github.com/getsentry/sentry-cocoa/blob/main/CHANGELOG.md#800)
  - [diff](https://github.com/getsentry/sentry-cocoa/compare/7.31.5...8.0.0)
- Bump Android SDK from v6.12.1 to v6.13.0 ([#2790](https://github.com/getsentry/sentry-react-native/pull/2790))
  - [changelog](https://github.com/getsentry/sentry-java/blob/main/CHANGELOG.md#6130)
  - [diff](https://github.com/getsentry/sentry-java/compare/6.12.1...6.13.0)

## 4.14.0

### Features

- Add support for RNGP introduced in React Native 0.71.0 ([#2759](https://github.com/getsentry/sentry-react-native/pull/2759))

### Fixes

- Take screenshot runs on UI thread on Android ([#2743](https://github.com/getsentry/sentry-react-native/pull/2743))

### Dependencies

- Bump Android SDK from v6.11.0 to v6.12.1 ([#2755](https://github.com/getsentry/sentry-react-native/pull/2755))
  - [changelog](https://github.com/getsentry/sentry-java/blob/main/CHANGELOG.md#6121)
  - [diff](https://github.com/getsentry/sentry-java/compare/6.11.0...6.12.1)
- Bump JavaScript SDK from v7.29.0 to v7.32.1 ([#2738](https://github.com/getsentry/sentry-react-native/pull/2738), [#2777](https://github.com/getsentry/sentry-react-native/pull/2777))
  - [changelog](https://github.com/getsentry/sentry-javascript/blob/master/CHANGELOG.md#7321)
  - [diff](https://github.com/getsentry/sentry-javascript/compare/7.29.0...7.32.1)

## 5.0.0-alpha.11

- Latest changes from 4.13.0

### Breaking changes

- Message event current stack trace moved from exception to threads ([#2694](https://github.com/getsentry/sentry-react-native/pull/2694))
- `touchEventBoundaryProps.labelName` property instead of default `accessibilityLabel` fallback ([#2712](https://github.com/getsentry/sentry-react-native/pull/2712))

### Fixes

- Unreachable fallback to fetch transport if native is not available ([#2695](https://github.com/getsentry/sentry-react-native/pull/2695))

## 4.13.0

### Fixes

- Missing `originalException` in `beforeSend` for events from react native error handler ([#2706](https://github.com/getsentry/sentry-react-native/pull/2706))
- ModulesLoader integration returns original event if native is not available and event modules overwrite native modules ([#2730](https://github.com/getsentry/sentry-react-native/pull/2730))

### Dependencies

- Bump Cocoa SDK from v7.31.3 to v7.31.5 ([#2699](https://github.com/getsentry/sentry-react-native/pull/2699), [#2714](https://github.com/getsentry/sentry-react-native/pull/2714))
  - [changelog](https://github.com/getsentry/sentry-cocoa/blob/8.0.0/CHANGELOG.md#7315)
  - [diff](https://github.com/getsentry/sentry-cocoa/compare/7.31.3...7.31.5)
- Bump JavaScript SDK from v7.26.0 to v7.29.0 ([#2705](https://github.com/getsentry/sentry-react-native/pull/2705), [#2709](https://github.com/getsentry/sentry-react-native/pull/2709), [#2715](https://github.com/getsentry/sentry-react-native/pull/2715), [#2736](https://github.com/getsentry/sentry-react-native/pull/2736))
  - [changelog](https://github.com/getsentry/sentry-javascript/blob/master/CHANGELOG.md#7290)
  - [diff](https://github.com/getsentry/sentry-javascript/compare/7.26.0...7.29.0)
- Bump Android SDK from v6.9.2 to v6.11.0 ([#2704](https://github.com/getsentry/sentry-react-native/pull/2704), [#2724](https://github.com/getsentry/sentry-react-native/pull/2724))
  - [changelog](https://github.com/getsentry/sentry-java/blob/main/CHANGELOG.md#6110)
  - [diff](https://github.com/getsentry/sentry-java/compare/6.9.2...6.11.0)

## 4.12.0

### Features

- Add `lastEventId` method to the API ([#2675](https://github.com/getsentry/sentry-react-native/pull/2675))

### Fix

- `Sentry.startTransaction` doesn't require `op` ([#2691](https://github.com/getsentry/sentry-react-native/pull/2691))

### Dependencies

- Bump Cocoa SDK from v7.31.2 to v7.31.3 ([#2647](https://github.com/getsentry/sentry-react-native/pull/2647))
  - [changelog](https://github.com/getsentry/sentry-cocoa/blob/8.0.0/CHANGELOG.md#7313)
  - [diff](https://github.com/getsentry/sentry-cocoa/compare/7.31.2...7.31.3)
- Bump JavaScript SDK from v7.21.1 to v7.26.0 ([#2672](https://github.com/getsentry/sentry-react-native/pull/2672), [#2648](https://github.com/getsentry/sentry-react-native/pull/2648), [#2692](https://github.com/getsentry/sentry-react-native/pull/2692))
  - [changelog](https://github.com/getsentry/sentry-javascript/blob/master/CHANGELOG.md#7260)
  - [diff](https://github.com/getsentry/sentry-javascript/compare/7.21.1...7.26.0)
- Bump Android SDK from v6.9.1 to v6.9.2 ([#2677](https://github.com/getsentry/sentry-react-native/pull/2677))
  - [changelog](https://github.com/getsentry/sentry-java/blob/main/CHANGELOG.md#692)
  - [diff](https://github.com/getsentry/sentry-java/compare/6.9.1...6.9.2)

## 5.0.0-alpha.10

- Latest changes from 4.11.0

### Dependencies

- Bump CLI from v1.74.4 to v2.10.0 ([#2669](https://github.com/getsentry/sentry-react-native/pull/2669))
  - [changelog](https://github.com/getsentry/sentry-cli/blob/master/CHANGELOG.md#2100)
  - [diff](https://github.com/getsentry/sentry-cli/compare/1.74.4...2.10.0)

## 4.11.0

### Features

- Screenshots ([#2610](https://github.com/getsentry/sentry-react-native/pull/2610))

## 4.10.1

### Fixes

- Bump Wizard from v1.2.17 to v1.4.0 ([#2645](https://github.com/getsentry/sentry-react-native/pull/2645))
  - [changelog](https://github.com/getsentry/sentry-wizard/blob/master/CHANGELOG.md#140)
  - [diff](https://github.com/getsentry/sentry-wizard/compare/v1.2.17...v1.4.0)
- Android builds without ext config, auto create assets dir for modules ([#2652](https://github.com/getsentry/sentry-react-native/pull/2652))
- Exit gracefully if source map file for collecting modules doesn't exist ([#2655](https://github.com/getsentry/sentry-react-native/pull/2655))
- Create only one clean-up tasks for modules collection ([#2657](https://github.com/getsentry/sentry-react-native/pull/2657))

### Dependencies

- Bump Android SDK from v6.8.0 to v6.9.1 ([#2653](https://github.com/getsentry/sentry-react-native/pull/2653))
  - [changelog](https://github.com/getsentry/sentry-java/blob/main/CHANGELOG.md#691)
  - [diff](https://github.com/getsentry/sentry-java/compare/6.8.0...6.9.1)

## 5.0.0-alpha.9

- Latest changes from 4.10.0

### Fixes

- Add missing source Spec for RNSentry Codegen. ([#2639](https://github.com/getsentry/sentry-react-native/pull/2639))

## 4.10.0

### Features

- JS Runtime dependencies are sent in Events ([#2606](https://github.com/getsentry/sentry-react-native/pull/2606))
  - To collect JS dependencies on iOS add `../node_modules/@sentry/react-native/scripts/collect-modules.sh` at the end of the `Bundle React Native code and images` build phase. The collection only works on Release builds. Android builds have a new step in `sentry.gradle` plugin. More in [the migration documentation](https://docs.sentry.io/platforms/react-native/migration#from-48x-to-49x).

### Dependencies

- Bump JavaScript SDK from v7.20.1 to v7.21.1 ([#2636](https://github.com/getsentry/sentry-react-native/pull/2636))
  - [changelog](https://github.com/getsentry/sentry-javascript/blob/master/CHANGELOG.md#7211)
  - [diff](https://github.com/getsentry/sentry-javascript/compare/7.20.1...7.21.1)

## 5.0.0-alpha.8

- Latest changes from 4.9.0

## 4.9.0

### Features

- Add `maxQueueSize` option ([#2578](https://github.com/getsentry/sentry-react-native/pull/2578))

### Fixes

- Use `Scope` class rather than `Scope` type for top-level functions ([#2627](https://github.com/getsentry/sentry-react-native/pull/2627))

### Dependencies

- Bump JavaScript SDK from v7.16.0 to v7.20.1 ([#2582](https://github.com/getsentry/sentry-react-native/pull/2582), [#2598](https://github.com/getsentry/sentry-react-native/pull/2598), [#2632](https://github.com/getsentry/sentry-react-native/pull/2632), [#2607](https://github.com/getsentry/sentry-react-native/pull/2607))
  - [changelog](https://github.com/getsentry/sentry-javascript/blob/master/CHANGELOG.md#7201)
  - [diff](https://github.com/getsentry/sentry-javascript/compare/7.16.0...7.20.1)
- Bump Cocoa SDK from v7.29.0 to v7.31.2 ([#2592](https://github.com/getsentry/sentry-react-native/pull/2592), [#2601](https://github.com/getsentry/sentry-react-native/pull/2601), [#2629](https://github.com/getsentry/sentry-react-native/pull/2629))
  - [changelog](https://github.com/getsentry/sentry-cocoa/blob/master/CHANGELOG.md#7312)
  - [diff](https://github.com/getsentry/sentry-cocoa/compare/7.29.0...7.31.2)
- Bump Android SDK from v6.6.0 to v6.8.0 ([#2600](https://github.com/getsentry/sentry-react-native/pull/2600), [#2628](https://github.com/getsentry/sentry-react-native/pull/2628))
  - [changelog](https://github.com/getsentry/sentry-java/blob/main/CHANGELOG.md#680)
  - [diff](https://github.com/getsentry/sentry-java/compare/6.6.0...6.8.0)

## 4.8.0

### Fixes

- Message event can have attached stacktrace ([#2577](https://github.com/getsentry/sentry-react-native/pull/2577))
- Fixed maximum call stack exceeded error resulting from large payloads ([#2579](https://github.com/getsentry/sentry-react-native/pull/2579))

### Dependencies

- Bump Android SDK from v6.5.0 to v6.6.0 ([#2572](https://github.com/getsentry/sentry-react-native/pull/2572))
  - [changelog](https://github.com/getsentry/sentry-java/blob/main/CHANGELOG.md#660)
  - [diff](https://github.com/getsentry/sentry-java/compare/6.5.0...6.6.0)
- Bump Cocoa SDK from v7.28.0 to v7.29.0 ([#2571](https://github.com/getsentry/sentry-react-native/pull/2571))
  - [changelog](https://github.com/getsentry/sentry-cocoa/blob/master/CHANGELOG.md#7290)
  - [diff](https://github.com/getsentry/sentry-cocoa/compare/7.28.0...7.29.0)

## 5.0.0-alpha.7

- Latest changes from 4.7.1

### Fixes

- Remove hardcoded Folly version ([#2558](https://github.com/getsentry/sentry-react-native/pull/2558))

### Features

- Send react native js engine, turbo module, fabric flags and component stack in Event contexts ([#2552](https://github.com/getsentry/sentry-react-native/pull/2552))

### Dependencies

- Bump CLI from v1.74.4 to v2.7.0 ([#2457](https://github.com/getsentry/sentry-react-native/pull/2457))
  - [changelog](https://github.com/getsentry/sentry-cli/blob/master/CHANGELOG.md#270)
  - [diff](https://github.com/getsentry/sentry-cli/compare/1.74.4...2.7.0)
- Bump Android SDK from v6.5.0 to v6.6.0 ([#2572](https://github.com/getsentry/sentry-react-native/pull/2572))
  - [changelog](https://github.com/getsentry/sentry-java/blob/main/CHANGELOG.md#660)
  - [diff](https://github.com/getsentry/sentry-java/compare/6.5.0...6.6.0)
- Bump Cocoa SDK from v7.28.0 to v7.29.0 ([#2571](https://github.com/getsentry/sentry-react-native/pull/2571))
  - [changelog](https://github.com/getsentry/sentry-cocoa/blob/master/CHANGELOG.md#7290)
  - [diff](https://github.com/getsentry/sentry-cocoa/compare/7.28.0...7.29.0)

## 4.7.1

### Fixes

- Remove duplicate sdk package record from envelope ([#2570](https://github.com/getsentry/sentry-react-native/pull/2570))
- Fix `appHangsTimeoutInterval` -> `appHangTimeoutInterval` option name ([#2574](https://github.com/getsentry/sentry-react-native/pull/2574))

## 4.7.0

### Dependencies

- Bump Android SDK from v6.4.3 to v6.5.0 ([#2535](https://github.com/getsentry/sentry-react-native/pull/2535))
  - [changelog](https://github.com/getsentry/sentry-java/blob/main/CHANGELOG.md#650)
  - [diff](https://github.com/getsentry/sentry-java/compare/6.4.3...6.5.0)
- Bump JavaScript SDK from v7.14.2 to v7.16.0 ([#2536](https://github.com/getsentry/sentry-react-native/pull/2536), [#2561](https://github.com/getsentry/sentry-react-native/pull/2561))
  - [changelog](https://github.com/getsentry/sentry-javascript/blob/master/CHANGELOG.md#7160)
  - [diff](https://github.com/getsentry/sentry-javascript/compare/7.14.2...7.16.0)
- Bump Cocoa SDK from v7.27.1 to v7.28.0 ([#2548](https://github.com/getsentry/sentry-react-native/pull/2548))
  - [changelog](https://github.com/getsentry/sentry-cocoa/blob/master/CHANGELOG.md#7280)
  - [diff](https://github.com/getsentry/sentry-cocoa/compare/7.27.1...7.28.0)

## 5.0.0-alpha.6

- Latest changes from 4.6.1

### Features

- Add initial support for the RN New Architecture, backwards compatible RNSentry Turbo Module ([#2522](https://github.com/getsentry/sentry-react-native/pull/2522))

### Breaking changes

- New ReactNativeTracingOptions idleTimeoutMs and finalTimeoutMs replacing idleTimeout and maxTransactionDuration respectively ([#2481](https://github.com/getsentry/sentry-react-native/pull/2481))
- iOS min target 12.4, Android API min 21, min React Native version 0.70 ([#2522](https://github.com/getsentry/sentry-react-native/pull/2522))

### Dependencies

- Bump Android SDK from v6.4.3 to v6.5.0 ([#2535](https://github.com/getsentry/sentry-react-native/pull/2535))
  - [changelog](https://github.com/getsentry/sentry-java/blob/main/CHANGELOG.md#650)
  - [diff](https://github.com/getsentry/sentry-java/compare/6.4.3...6.5.0)
- Bump JavaScript SDK from v7.14.2 to v7.15.0 ([#2536](https://github.com/getsentry/sentry-react-native/pull/2536))
  - [changelog](https://github.com/getsentry/sentry-javascript/blob/master/CHANGELOG.md#7150)
  - [diff](https://github.com/getsentry/sentry-javascript/compare/7.14.2...7.15.0)

## 4.6.1

### Fixes

- Make `configureScope` callback safe [#2510](https://github.com/getsentry/sentry-react-native/pull/2510)
- Allows collecting app start and slow/frozen frames if Native SDK is inited manually [#2517](https://github.com/getsentry/sentry-react-native/pull/2517)
- Nested breadcrumb data on android was not treated correctly [#2519](https://github.com/getsentry/sentry-react-native/pull/2519)

### Dependencies

- Bump JavaScript SDK from v7.14.0 to v7.14.2 ([#2511](https://github.com/getsentry/sentry-react-native/pull/2511), [#2526](https://github.com/getsentry/sentry-react-native/pull/2526))
  - [changelog](https://github.com/getsentry/sentry-javascript/blob/master/CHANGELOG.md#7142)
  - [diff](https://github.com/getsentry/sentry-javascript/compare/7.14.0...7.14.2)
- Bump Cocoa SDK from v7.27.0 to v7.27.1 ([#2521](https://github.com/getsentry/sentry-react-native/pull/2521))
  - [changelog](https://github.com/getsentry/sentry-cocoa/blob/master/CHANGELOG.md#7271)
  - [diff](https://github.com/getsentry/sentry-cocoa/compare/7.27.0...7.27.1)
- Bump Android SDK from v6.4.2 to v6.4.3 ([#2520](https://github.com/getsentry/sentry-react-native/pull/2520))
  - [changelog](https://github.com/getsentry/sentry-java/blob/main/CHANGELOG.md#643)
  - [diff](https://github.com/getsentry/sentry-java/compare/6.4.2...6.4.3)

## 5.0.0-alpha.5

### Fixes

- Make `configureScope` callback safe [#2510](https://github.com/getsentry/sentry-react-native/pull/2510)

### Dependencies

- Bump JavaScript SDK from v7.14.0 to v7.14.1 ([#2511](https://github.com/getsentry/sentry-react-native/pull/2511))
  - [changelog](https://github.com/getsentry/sentry-javascript/blob/master/CHANGELOG.md#7141)
  - [diff](https://github.com/getsentry/sentry-javascript/compare/7.14.0...7.14.1)
- Bump Cocoa SDK from v7.27.0 to v7.27.1 ([#2521](https://github.com/getsentry/sentry-react-native/pull/2521))
  - [changelog](https://github.com/getsentry/sentry-cocoa/blob/master/CHANGELOG.md#7271)
  - [diff](https://github.com/getsentry/sentry-cocoa/compare/7.27.0...7.27.1)
- Bump Android SDK from v6.4.2 to v6.4.3 ([#2520](https://github.com/getsentry/sentry-react-native/pull/2520))
  - [changelog](https://github.com/getsentry/sentry-java/blob/main/CHANGELOG.md#643)
  - [diff](https://github.com/getsentry/sentry-java/compare/6.4.2...6.4.3)

## 4.6.0

### Fixes

- SDK Gracefully downgrades when callback throws an error ([#2502](https://github.com/getsentry/sentry-react-native/pull/2502))
- React Navigation v5 ignores when current route is undefined after state changed. ([#2484](https://github.com/getsentry/sentry-react-native/pull/2484))

### Features

- Add ClientReports ([#2496](https://github.com/getsentry/sentry-react-native/pull/2496))

### Sentry Self-hosted Compatibility

- Starting with version `4.6.0` of the `@sentry/react-native` package, [Sentry's self hosted version >= v21.9.0](https://github.com/getsentry/self-hosted/releases) is required or you have to manually disable sending client reports via the `sendClientReports` option. This only applies to self-hosted Sentry. If you are using [sentry.io](https://sentry.io), no action is needed.

### Dependencies

- Bump Cocoa SDK from v7.25.1 to v7.27.0 ([#2500](https://github.com/getsentry/sentry-react-native/pull/2500), [#2506](https://github.com/getsentry/sentry-react-native/pull/2506))
  - [changelog](https://github.com/getsentry/sentry-cocoa/blob/master/CHANGELOG.md#7270)
  - [diff](https://github.com/getsentry/sentry-cocoa/compare/7.25.1...7.27.0)
- Bump JavaScript SDK from v7.13.0 to v7.14.0 ([#2504](https://github.com/getsentry/sentry-react-native/pull/2504))
  - [changelog](https://github.com/getsentry/sentry-javascript/blob/master/CHANGELOG.md#7140)
  - [diff](https://github.com/getsentry/sentry-javascript/compare/7.13.0...7.14.0)

## 5.0.0-alpha.4

- Latest changes from 4.5.0

### Breaking changes

- New ReactNativeTracingOptions idleTimeoutMs and finalTimeoutMs replacing idleTimeout and maxTransactionDuration respectively ([#2481](https://github.com/getsentry/sentry-react-native/pull/2481))

## 4.5.0

### Features

- Add user feedback ([#2486](https://github.com/getsentry/sentry-react-native/pull/2486))
- Add typings for app hang functionality ([#2479](https://github.com/getsentry/sentry-react-native/pull/2479))

### Fixes

- Update warm/cold start span ops ([#2487](https://github.com/getsentry/sentry-react-native/pull/2487))
- Detect hard crash the same as native sdks ([#2480](https://github.com/getsentry/sentry-react-native/pull/2480))
- Integrations factory receives default integrations ([#2494](https://github.com/getsentry/sentry-react-native/pull/2494))

### Dependencies

- Bump Android SDK from v6.4.1 to v6.4.2 ([#2485](https://github.com/getsentry/sentry-react-native/pull/2485))
  - [changelog](https://github.com/getsentry/sentry-java/blob/main/CHANGELOG.md#642)
  - [diff](https://github.com/getsentry/sentry-java/compare/6.4.1...6.4.2)
- Bump JavaScript SDK from v7.12.1 to v7.13.0 ([#2478](https://github.com/getsentry/sentry-react-native/pull/2478))
  - [changelog](https://github.com/getsentry/sentry-javascript/blob/master/CHANGELOG.md#7130)
  - [diff](https://github.com/getsentry/sentry-javascript/compare/7.12.1...7.13.0)

## 4.4.0

### Features

- Add attachments support ([#2463](https://github.com/getsentry/sentry-react-native/pull/2463))

## 4.3.1

### Fixes

- ReactNativeTracingOptions maxTransactionDuration is in seconds ([#2469](https://github.com/getsentry/sentry-react-native/pull/2469))

### Dependencies

- Bump Cocoa SDK from v7.24.1 to v7.25.1 ([#2465](https://github.com/getsentry/sentry-react-native/pull/2465))
  - [changelog](https://github.com/getsentry/sentry-cocoa/blob/master/CHANGELOG.md#7251)
  - [diff](https://github.com/getsentry/sentry-cocoa/compare/7.24.1...7.25.1)

## 5.0.0-alpha.3

- Latest changes from 4.3.x

### Dependencies

- Bump Wizard from v2.0.0 to v2.2.0 ([#2460](https://github.com/getsentry/sentry-react-native/pull/2460))
  - [changelog](https://github.com/getsentry/sentry-wizard/blob/master/CHANGELOG.md#v220)
  - [diff](https://github.com/getsentry/sentry-wizard/compare/v2.0.0...v2.2.0)

## 4.3.0

### Features

- Add Transaction Source for Dynamic Sampling Context ([#2454](https://github.com/getsentry/sentry-react-native/pull/2454))

### Dependencies

- Bump Cocoa SDK from v7.23.0 to v7.24.1 ([#2456](https://github.com/getsentry/sentry-react-native/pull/2456))
  - [changelog](https://github.com/getsentry/sentry-cocoa/blob/master/CHANGELOG.md#7241)
  - [diff](https://github.com/getsentry/sentry-cocoa/compare/7.23.0...7.24.1)
- Bump Android SDK from v6.3.1 to v6.4.1 ([#2437](https://github.com/getsentry/sentry-react-native/pull/2437))
  - [changelog](https://github.com/getsentry/sentry-java/blob/main/CHANGELOG.md#641)
  - [diff](https://github.com/getsentry/sentry-java/compare/6.3.1...6.4.1)
- Bump JavaScript SDK from v7.9.0 to v7.12.1 ([#2451](https://github.com/getsentry/sentry-react-native/pull/2451))
  - [changelog](https://github.com/getsentry/sentry-javascript/blob/master/CHANGELOG.md#7121)
  - [diff](https://github.com/getsentry/sentry-javascript/compare/7.9.0...7.12.1)

## 4.2.4

### Fixes

- ReactNativeTracing wrongly marks transactions as deadline_exceeded when it reaches the idleTimeout ([#2427](https://github.com/getsentry/sentry-react-native/pull/2427))

## 5.0.0-alpha.2

- Latest changes from 4.2.x

## 5.0.0-alpha.1

### Fixes

- Auto linking for RN >= 0.69 ([#2332](https://github.com/getsentry/sentry-react-native/pull/2332))

## 4.2.3

### Fixes

- Bump Cocoa SDK to v7.23.0 ([#2401](https://github.com/getsentry/sentry-react-native/pull/2401))
  - [changelog](https://github.com/getsentry/sentry-cocoa/blob/master/CHANGELOG.md#7230)
  - [diff](https://github.com/getsentry/sentry-cocoa/compare/7.22.0...7.23.0)
- Bump Android SDK to v6.3.1 ([#2410](https://github.com/getsentry/sentry-react-native/pull/2410))
  - [changelog](https://github.com/getsentry/sentry-java/blob/main/CHANGELOG.md#631)
  - [diff](https://github.com/getsentry/sentry-java/compare/6.3.0...6.3.1)
- Bump JavaScript SDK to v7.9.0 ([#2412](https://github.com/getsentry/sentry-react-native/pull/2412))
  - [changelog](https://github.com/getsentry/sentry-javascript/blob/master/CHANGELOG.md#790)
  - [diff](https://github.com/getsentry/sentry-javascript/compare/7.7.0...7.9.0)

## 4.2.2

### Fixes

- Should not ignore `options.transport` function provided in `Sentry.init(...)` ([#2398](https://github.com/getsentry/sentry-react-native/pull/2398))

## 4.2.1

### Fixes

- SENTRY_DIST accepts non-number values on Android ([#2395](https://github.com/getsentry/sentry-react-native/pull/2395))

### Features

- Bump Cocoa SDK to v7.22.0 ([#2392](https://github.com/getsentry/sentry-react-native/pull/2392))
  - [changelog](https://github.com/getsentry/sentry-cocoa/blob/master/CHANGELOG.md#7220)
  - [diff](https://github.com/getsentry/sentry-cocoa/compare/7.21.0...7.22.0)

## 4.2.0

### Features

- Bump Cocoa SDK to v7.21.0 ([#2374](https://github.com/getsentry/sentry-react-native/pull/2374))
  - [changelog](https://github.com/getsentry/sentry-cocoa/blob/master/CHANGELOG.md#7210)
  - [diff](https://github.com/getsentry/sentry-cocoa/compare/7.20.0...7.21.0)
- Bump Android SDK to v6.3.0 ([#2380](https://github.com/getsentry/sentry-react-native/pull/2380))
  - [changelog](https://github.com/getsentry/sentry-java/blob/main/CHANGELOG.md#630)
  - [diff](https://github.com/getsentry/sentry-java/compare/6.1.4...6.3.0)
- Bump JavaScript SDK to v7.7.0 ([#2375](https://github.com/getsentry/sentry-react-native/pull/2375))
  - [changelog](https://github.com/getsentry/sentry-javascript/blob/master/CHANGELOG.md#770)
  - [diff](https://github.com/getsentry/sentry-javascript/compare/7.6.0...7.7.0)

## 4.1.3

### Fixes

- Solve reference to private cocoa SDK class ([#2369](https://github.com/getsentry/sentry-react-native/pull/2369))

## 4.1.2

### Fixes

- Set default unit for measurements ([#2360](https://github.com/getsentry/sentry-react-native/pull/2360))
- When using SENTRY_DIST env. var. on Android, SDK fails to convert to an Integer ([#2365](https://github.com/getsentry/sentry-react-native/pull/2365))

### Features

- Bump JavaScript SDK to v7.6.0 ([#2361](https://github.com/getsentry/sentry-react-native/pull/2361))
  - [changelog](https://github.com/getsentry/sentry-javascript/blob/master/CHANGELOG.md#760)
  - [diff](https://github.com/getsentry/sentry-javascript/compare/7.5.1...7.6.0)

## 4.1.1

### Features

- Bump Cocoa SDK to v7.20.0 ([#2341](https://github.com/getsentry/sentry-react-native/pull/2341), [#2356](https://github.com/getsentry/sentry-react-native/pull/2356))
  - [changelog](https://github.com/getsentry/sentry-cocoa/blob/master/CHANGELOG.md#7200)
  - [diff](https://github.com/getsentry/sentry-cocoa/compare/7.18.1...7.20.0)
- Bump JavaScript SDK to v7.5.1 ([#2342](https://github.com/getsentry/sentry-react-native/pull/2342), [#2350](https://github.com/getsentry/sentry-react-native/pull/2350))
  - [changelog](https://github.com/getsentry/sentry-javascript/blob/master/CHANGELOG.md#751)
  - [diff](https://github.com/getsentry/sentry-javascript/compare/7.3.1...7.5.1)

## 4.1.0

- Fix: Send DidBecomeActiveNotification when OOM enabled ([#2326](https://github.com/getsentry/sentry-react-native/pull/2326))
- Fix: SDK overwrites the user defined ReactNativeTracing ([#2319](https://github.com/getsentry/sentry-react-native/pull/2319))
- Bump Sentry JavaScript 7.3.1 ([#2306](https://github.com/getsentry/sentry-react-native/pull/2306))
  - [changelog](https://github.com/getsentry/sentry-javascript/blob/7.3.1/CHANGELOG.md)
  - [diff](https://github.com/getsentry/sentry-javascript/compare/7.1.1...7.3.1)
- Bump Sentry Cocoa 7.18.1 ([#2320](https://github.com/getsentry/sentry-react-native/pull/2320))
  - [changelog](https://github.com/getsentry/sentry-cocoa/blob/7.18.1/CHANGELOG.md)
  - [diff](https://github.com/getsentry/sentry-cocoa/compare/7.18.0...7.18.1)
- Bump Sentry Android 6.1.4 ([#2320](https://github.com/getsentry/sentry-react-native/pull/2320))
  - [changelog](https://github.com/getsentry/sentry-java/blob/6.1.4/CHANGELOG.md)
  - [diff](https://github.com/getsentry/sentry-java/compare/6.1.2...6.1.4)

## 4.0.2

- Fix Calculate the absolute number of Android versionCode ([#2313](https://github.com/getsentry/sentry-react-native/pull/2313))

## 4.0.1

- Filter out app start with more than 60s ([#2303](https://github.com/getsentry/sentry-react-native/pull/2303))

## 4.0.0

- Bump Sentry JavaScript 7.1.1 ([#2279](https://github.com/getsentry/sentry-react-native/pull/2279))
  - [changelog](https://github.com/getsentry/sentry-javascript/blob/7.1.1/CHANGELOG.md)
  - [diff](https://github.com/getsentry/sentry-javascript/compare/6.19.2...7.1.1)
- Bump Sentry Cocoa 7.18.0 ([#2303](https://github.com/getsentry/sentry-react-native/pull/2303))
  - [changelog](https://github.com/getsentry/sentry-cocoa/blob/7.18.0/CHANGELOG.md)
  - [diff](https://github.com/getsentry/sentry-cocoa/compare/7.11.0...7.18.0)
- Bump Sentry Android 6.1.2 ([#2303](https://github.com/getsentry/sentry-react-native/pull/2303))
  - [changelog](https://github.com/getsentry/sentry-java/blob/6.1.2/CHANGELOG.md)
  - [diff](https://github.com/getsentry/sentry-java/compare/5.7.0...6.1.2)

## Breaking changes

By bumping Sentry Javascript, new breaking changes were introduced, to know more what was changed, check the [breaking changes changelog](https://github.com/getsentry/sentry-javascript/blob/7.0.0/CHANGELOG.md#breaking-changes) from Sentry Javascript.

## 4.0.0-beta.5

- Fix warning missing DSN on BrowserClient. ([#2294](https://github.com/getsentry/sentry-react-native/pull/2294))

## 4.0.0-beta.4

- Bump Sentry Cocoa 7.17.0 ([#2300](https://github.com/getsentry/sentry-react-native/pull/2300))
  - [changelog](https://github.com/getsentry/sentry-cocoa/blob/7.17.0/CHANGELOG.md)
  - [diff](https://github.com/getsentry/sentry-cocoa/compare/7.16.1...7.17.0)
- Bump Sentry Android 6.1.1 ([#2300](https://github.com/getsentry/sentry-react-native/pull/2300))
  - [changelog](https://github.com/getsentry/sentry-java/blob/6.1.1/CHANGELOG.md)
  - [diff](https://github.com/getsentry/sentry-java/compare/6.0.0...6.1.1)

## 4.0.0-beta.3

- Bump Sentry Cocoa 7.16.1 ([#2279](https://github.com/getsentry/sentry-react-native/pull/2283))
  - [changelog](https://github.com/getsentry/sentry-cocoa/blob/7.16.1/CHANGELOG.md)
  - [diff](https://github.com/getsentry/sentry-cocoa/compare/7.11.0...7.16.1)

## 4.0.0-beta.2

- Bump Sentry JavaScript 7.1.1 ([#2279](https://github.com/getsentry/sentry-react-native/pull/2279))
  - [changelog](https://github.com/getsentry/sentry-javascript/blob/7.1.1/CHANGELOG.md)
  - [diff](https://github.com/getsentry/sentry-javascript/compare/7.0.0...7.1.1)
- Bump Sentry Android 6.0.0 ([#2281](https://github.com/getsentry/sentry-react-native/pull/2281))
  - [changelog](https://github.com/getsentry/sentry-java/blob/6.0.0/CHANGELOG.md)
  - [diff](https://github.com/getsentry/sentry-java/compare/5.7.0...6.0.0)

## 4.0.0-beta.1

- Bump Sentry JavaScript 7.0.0 ([#2250](https://github.com/getsentry/sentry-react-native/pull/2250))
  - [changelog](https://github.com/getsentry/sentry-javascript/blob/7.0.0/CHANGELOG.md)
  - [diff](https://github.com/getsentry/sentry-javascript/compare/6.19.2...7.0.0)

## Breaking changes

By bumping Sentry Javascript, new breaking changes were introduced, to know more what was changed, check the [breaking changes changelog](https://github.com/getsentry/sentry-javascript/blob/7.0.0/CHANGELOG.md#breaking-changes) from Sentry Javascript.

## 3.4.3

- feat: Support macOS (#2240) by @ospfranco

## 3.4.2

- fix: Fix cold start appearing again after js bundle reload on Android. #2229

## 3.4.1

- fix: Make withTouchEventBoundary options optional #2196

## 3.4.0

### Various fixes & improvements

- Bump: @sentry/javascript dependencies to 6.19.2 (#2175) by @marandaneto

## 3.3.6

- fix: Respect given release if no dist is given during SDK init (#2163)
- Bump: @sentry/javascript dependencies to 6.19.2 (#2175)

## 3.3.5

- Bump: Sentry Cocoa to 7.11.0 and Sentry Android to 5.7.0 (#2160)

## 3.3.4

- fix(android): setContext serializes as context for Android instead of extra (#2155)
- fix(android): Duplicate Breadcrumbs when captuing messages #2153

## 3.3.3

- Bump: Sentry Cocoa to 7.10.2 and Sentry Android to 5.6.3 (#2145)
- fix(android): Upload source maps correctly regardless of version codes #2144

## 3.3.2

- fix: Do not report empty measurements #1983
- fix(iOS): Bump Sentry Cocoa to 7.10.1 and report slow and frozen measurements (#2132)
- fix(iOS): Missing userId on iOS when the user is not set in the Scope (#2133)

## 3.3.1

- feat: Support setting maxCacheItems #2102
- fix: Clear transaction on route change for React Native Navigation #2119

## 3.3.0

- feat: Support enableNativeCrashHandling for iOS #2101
- Bump: Sentry Cocoa 7.10.0 #2100
- feat: Touch events now track components with `sentry-label` prop, falls back to `accessibilityLabel` and then finally `displayName`. #2068
- fix: Respect sentryOption.debug setting instead of #DEBUG build flag for outputting logs #2039
- fix: Passing correct mutableOptions to iOS SDK (#2037)
- Bump: Bump @sentry/javascript dependencies to 6.17.9 #2082
- fix: Discard prior transactions on react navigation dispatch #2053

## 3.2.14-beta.2

- feat: Touch events now track components with `sentry-label` prop, falls back to `accessibilityLabel` and then finally `displayName`. #2068
- fix: Respect sentryOption.debug setting instead of #DEBUG build flag for outputting logs #2039
- fix: Passing correct mutableOptions to iOS SDK (#2037)
- Bump: Bump @sentry/javascript dependencies to 6.17.9 #2082

## 3.2.14-beta.1

- fix: Discard prior transactions on react navigation dispatch #2053

## 3.2.13

- fix(deps): Add `@sentry/wizard` back in as a dependency to avoid missing dependency when running react-native link. #2015
- Bump: sentry-cli to 1.72.0 #2016

## 3.2.12

- fix: fetchNativeDeviceContexts returns an empty Array if no Device Context available #2002
- Bump: Sentry Cocoa 7.9.0 #2011

## 3.2.11

- fix: Polyfill the promise library to permanently fix unhandled rejections #1984

## 3.2.10

- fix: Do not crash if androidx.core isn't available on Android #1981
- fix: App start measurement on Android #1985
- Bump: Sentry Android to 5.5.2 #1985

## 3.2.9

- Deprecate initialScope in favor of configureScope #1963
- Bump: Sentry Android to 5.5.1 and Sentry Cocoa to 7.7.0 #1965

## 3.2.8

### Various fixes & improvements

- replace usage of master to main (30b44232) by @marandaneto

## 3.2.7

- fix: ReactNavigationV4Instrumentation null when evaluating 'state.routes' #1940
- fix: ConcurrentModification exception for frameMetricsAggregator #1939

## 3.2.6

- feat(android): Support monorepo in gradle plugin #1917
- fix: Remove dependency on promiseRejectionTrackingOptions #1928

## 3.2.5

- fix: Fix dynamic require for promise options bypassing try catch block and crashing apps #1923

## 3.2.4

- fix: Warn when promise rejections won't be caught #1886
- Bump: Sentry Android to 5.4.3 and Sentry Cocoa to 7.5.4 #1920

## 3.2.3

### Various fixes & improvements

- fix(ios): tracesSampler becomes NSNull in iOS and the app cannot be started (#1872) by @marandaneto

## 3.2.2

- Bump Sentry Android SDK to 5.3.0 #1860

## 3.2.1

### Various fixes & improvements

- feat(ios): Missing config `enableOutOfMemoryTracking` on iOS/Mac (#1858) by @marandaneto

## 3.2.0

- feat: Routing instrumentation will emit breadcrumbs on route change and set route tag #1837
- Bump Sentry Android SDK to 5.2.4 ([#1844](https://github.com/getsentry/sentry-react-native/pull/1844))

  - [changelog](https://github.com/getsentry/sentry-java/blob/5.2.4/CHANGELOG.md)
  - [diff](https://github.com/getsentry/sentry-java/compare/5.2.0...5.2.4)

- Bump Sentry Cocoa SDK to 7.4.8 ([#1856](https://github.com/getsentry/sentry-react-native/pull/1856))
  - [changelog](https://github.com/getsentry/sentry-cocoa/blob/7.4.8/CHANGELOG.md)
  - [diff](https://github.com/getsentry/sentry-cocoa/compare/7.3.0...7.4.8)

## 3.2.0-beta.2

- fix: Type React Native Navigation instrumentation constructor argument as unknown to avoid typescript errors #1817

## 3.2.0-beta.1

- feat: Routing instrumentation for React Native Navigation #1774

## 3.1.1

- Bump Sentry Android SDK to 5.2.0 ([#1785](https://github.com/getsentry/sentry-react-native/pull/1785))

  - [changelog](https://github.com/getsentry/sentry-java/blob/5.2.0/CHANGELOG.md)
  - [diff](https://github.com/getsentry/sentry-java/compare/5.1.2...5.2.0)

- Bump Sentry Cocoa SDK to 7.3.0 ([#1785](https://github.com/getsentry/sentry-react-native/pull/1785))
  - [changelog](https://github.com/getsentry/sentry-cocoa/blob/7.3.0/CHANGELOG.md)
  - [diff](https://github.com/getsentry/sentry-cocoa/compare/7.2.6...7.3.0)

## 3.1.0

- Feat: Allow custom release for source map upload scripts #1548
- ref: Remove v5 prefix from react navigation instrumentation to support v6 #1768

## 3.0.3

- Fix: Set Java 8 for source and target compatibility if not using AGP >= 4.2.x (#1763)

## 3.0.2

- Bump: Android tooling API 30 (#1761)

## 3.0.1

- fix: Add sentry-cli as a dependency #1755

## 3.0.0

- feat: Align `event.origin`, `event.environment` with other hybrid sdks #1749
- feat: Add native sdk package info onto events #1749
- build(js): Bump sentry-javascript dependencies to 6.12.0 #1750
- fix: Fix native frames not being added to transactions #1752
- build(android): Bump sentry-android to 5.1.2 #1753
- build(ios): Bump sentry-cocoa to 7.2.6 #1753
- fix: Move @sentry/wizard dependency to devDependencies #1751

## 3.0.0-beta.3

- feat: Add `wrap` wrapper method with profiler and touch event boundary #1728
- feat: App-start measurements, if using the `wrap` wrapper, will now finish on the root component mount #1728

## 3.0.0-beta.2

- feat: Native slow/frozen frames measurements #1711

## 3.0.0-beta.1

- build(ios): Bump sentry-cocoa to 7.2.0-beta.9 #1704
- build(android): Bump sentry-android to 5.1.0-beta.9 #1704
- feat: Add app start measurements to the first transaction #1704
- feat: Create an initial initial ui.load transaction by default #1704
- feat: Add `enableAutoPerformanceTracking` flag that enables auto performance when tracing is enabled #1704

## 2.7.0-beta.1

- feat: Track stalls in the JavaScript event loop as measurements #1542

## 2.6.2

- fix: Fix the error handler (error dialog) not called in dev #1712

## 2.6.1

- build(ios): Bump sentry-cocoa to 7.1.4 #1700

## 2.6.0

- feat: Support the `sendDefaultPii` option. #1634
- build(android): Bump sentry-android to 5.1.0-beta.2 #1645
- fix: Fix transactions on Android having clock drift and missing span data #1645

## 2.5.2

- fix: Fix `Sentry.close()` not correctly resolving the promise on iOS. #1617
- build(js): Bump sentry-javascript dependencies to 6.7.1 #1618

## 2.5.1

- fix: Fatal uncaught events should be tagged handled:false #1597
- fix: Fix duplicate breadcrumbs on Android #1598

## 2.5.0

### Dependencies

- build(js): Bump sentry-javascript dependencies to 6.5.1 #1588
- build(ios): Bump sentry-cocoa to 7.0.0 and remove setLogLevel #1459
- build(android): Bump sentry-android to 5.0.1 #1576

### Features

- feat: `Sentry.flush()` to flush events to disk and returns a promise #1547
- feat: `Sentry.close()` method to fully disable the SDK on all layers and returns a promise #1457

### Fixes

- fix: Process "log" levels in breadcrumbs before sending to native #1565

## 2.5.0-beta.1

- build(ios): Bump sentry-cocoa to 7.0.0 and remove setLogLevel #1459
- feat: Close method to fully disable the SDK on all layers #1457
- build(android): Bump Android SDK to 5.0.0-beta.1 #1476

## 2.4.3

- fix: Use the latest outbox path from hub options instead of private options #1529

## 2.4.2

- fix: enableNative: false should take precedence over autoInitializeNativeSdk: false #1462

## 2.4.1

- fix: Type navigation container ref arguments as any to avoid TypeScript errors #1453

## 2.4.0

- fix: Don't call `NATIVE.fetchRelease` if release and dist already exists on the event #1388
- feat: Add onReady callback that gets called after Native SDK init is called #1406

## 2.3.0

- feat: Re-export Profiler and useProfiler from @sentry/react #1372
- fix(performance): Handle edge cases in React Navigation routing instrumentation. #1365
- build(android): Bump sentry-android to 4.3.0 #1373
- build(devtools): Bump @sentry/wizard to 1.2.2 #1383
- build(js): Bump sentry-javascript dependencies to 6.2.1 #1384
- feat(performance): Option to set route change timeout in routing instrumentation #1370

## 2.2.2

- fix: Fix unhandled promise rejections not being tracked #1367

## 2.2.1

- build(js): Bump @sentry/\* dependencies on javascript to 6.2.0 #1354
- fix: Fix react-dom dependency issue. #1354
- build(android): Bump sentry-android to 4.1.0 #1334

## 2.2.0

- Bump: sentry-android to v4.0.0 #1309
- build(ios): Bump sentry-cocoa to 6.1.4 #1308
- fix: Handle auto session tracking start on iOS #1308
- feat: Use beforeNavigate in routing instrumentation to match behavior on JS #1313
- fix: React Navigation Instrumentation starts initial transaction before navigator mount #1315

## 2.2.0-beta.0

- build(ios): Bump sentry-cocoa to 6.1.3 #1293
- fix: pass maxBreadcrumbs to Android init
- feat: Allow disabling native SDK initialization but still use it #1259
- ref: Rename shouldInitializeNativeSdk to autoInitializeNativeSdk #1275
- fix: Fix parseErrorStack that only takes string in DebugSymbolicator event processor #1274
- fix: Only set "event" type in envelope item and not the payload #1271
- build: Bump JS dependencies to 5.30.0 #1282
- fix: Add fallback envelope item type to iOS. #1283
- feat: Auto performance tracing with XHR/fetch, and routing instrumentation #1230

## 2.1.1

- build(android): Bump `sentry-android` to 3.2.1 #1296

## 2.1.0

- feat: Include @sentry/tracing and expose startTransaction #1167
- feat: A better sample app to showcase the SDK and especially tracing #1168
- build(js): Bump @sentry/javascript dependencies to 5.28.0. #1228
- build(android): Bump `sentry-android` to 3.2.0 #1208

## 2.0.2

- build(ios): Bump `sentry-cocoa` to 6.0.9 #1200

## 2.0.1

- build(ios): Bump `sentry-cocoa` to 6.0.8. #1188
- fix(ios): Remove private imports and call `storeEnvelope` on the client. #1188
- fix(ios): Lock specific version in podspec. #1188
- build(android): Bump `sentry-android` to 3.1.3. #1177
- build(deps): Bump @sentry/javascript deps to version-locked 5.27.4 #1199

## 2.0.0

- build(android): Changes android package name from `io.sentry.RNSentryPackage` to `io.sentry.react.RNSentryPackage` (Breaking). #1131
- fix: As auto session tracking is now on by default, allow user to pass `false` to disable it. #1131
- build: Bump `sentry-android` to 3.1.0. #1131
- build: Bump `sentry-cocoa` to 6.0.3. #1131
- feat(ios): Use `captureEnvelope` on iOS/Mac. #1131
- feat: Support envelopes with type other than `event`. #1131
- feat(android): Add enableNdkScopeSync property to ReactNativeOptions. #1131
- feat(android): Pass attachStacktrace option property down to android SDK. #1131
- build(js): Bump @sentry/javascript dependencies to 5.27.1. #1156

## 1.9.0

- fix: Only show the "Native Sentry SDK is disabled" warning when `enableNative` is false and `enableNativeNagger` is true. #1084
- build: Bump @sentry/javascript dependencies to 5.25.0. #1118

## 1.8.2

- build: Bump @sentry/javascript dependencies to 5.24.2 #1091
- fix: Add a check that `performance` exists before using it. #1091

## 1.8.1

- build: Bump @sentry/javascript dependencies to 5.24.1 #1088
- fix: Fix timestamp offset issues due to issues with `performance.now()` introduced in React Native 0.63. #1088

## 1.8.0

- feat: Support MacOS #1068
- build: Bump @sentry/javascript dependencies to 5.23.0 #1079
- fix: Only call native deviceContexts on iOS #1061
- fix: Don't send over Log and Critical levels over native bridge #1063

## 1.7.2

- meta: Move from Travis CI to Github Actions #1019
- ref: Drop TSLint in favor of ESLint #1023
- test: Add basic end-to-end tests workflow #945
- Bump: sentry-android to v2.3.1

## 1.7.1

- build: Bump sentry-cocoa to 5.2 #1011
- fix: App Store submission for Mac apps getsentry/sentry-cocoa#635
- fix: Use the release and dist set in init options over native release #1009
- fix: assign default options before enableNative check #1007

## 1.7.0

- fix: Use `LogBox` instead of `YellowBox` if possible. #989
- fix: Don't add `DeviceContext` default integration if `enableNative` is set to `false`. #993
- fix: Don't log "Native Sentry SDK is disabled" if `enableNativeNagger` is set to `false`. #993
- feat: Migrate to `@sentry/react` from `@sentry/browser` and expose `ErrorBoundary` & the redux enhancer. #1005

## 1.6.3

- feat: Touch events take Regex for ignoreNames & add tests #973

## 1.6.2

- fix: Don't prefix app:/// to "native" filename as well #957
- feat: Add sdk_info to envelope header on Android. #958

## 1.6.1

- Bump `sentry-cocoa` `5.1.8`

## 1.6.0

- feat: Log component tree with all touch events #952
- fix: Fix appending app:/// prefix to [native code] #946
- Bump `@sentry/*` to `^5.19.0`
- Bump `sentry-cocoa` `5.1.6`

## 1.5.0

- feat: Track touch events as breadcrumbs #939
- fix: Serialize the default user keys in setUser #926
- Bump android 2.2.0 #942
- fix(android): Fix unmapped context keys being overwritten on Android.

## 1.4.5

- fix: Fix Native Wrapper not checking enableNative setting #919

## 1.4.4

- Bump cocoa 5.1.4
- fix(ios): We only store the event in release mode #917

## 1.4.3

- Extend Scope methods to set native scope too. #902
- Bump android 2.1.6
- Bump `@sentry/*` to `^5.16.1`
- Bump cocoa 5.1.3

## 1.4.2

- Bump android 2.1.4 #891
- Expose session timeout. #887
- Added `event.origin` and `event.environment` tags to determine where events originate from. #890

## 1.4.1

- Filtered out `options` keys passed to `init` that would crash native. #885

## 1.4.0

- Remove usages of RNSentry to a native wrapper (#857)
- Bump android 2.1.3 (#858)
- Bump cocoa 5.1.0 (#870)
- Accept enableAutoSessionTracking (#870)
- Don't attach Android Threads (#866)
- Refactored startWithDsnString to be startWithOptions. (#860)

## 1.3.9

- Bump `@sentry/wizard` to `1.1.4`

## 1.3.8

- Fixes a bug in `DebugSymbolicator`

## 1.3.7

- Bump `@sentry/wizard` to `1.1.2`

## 1.3.6

- Bump `@sentry/*` to `^5.15.4`

## 1.3.5

- Bump `@sentry/*` to `^5.15.2`

## 1.3.4

- Bump `@sentry/*` to `^5.15.1`
- Fix a bug in DebugSymbolicator to fetch the correct file
- Bump to `io.sentry:sentry-android:2.0.2`

## 1.3.3

- Fix sourcemap path for Android and `react-native` version `< 0.61`
- Expose Android SDK in Java

## 1.3.2

- Bump `io.sentry:sentry-android:2.0.0`
- Fixes a bug on Android when sending events with wrong envelope size

## 1.3.1

- Bump `@sentry/wizard` to `1.1.1` fixing iOS release identifiers
- console.warn und unhandled rejections in DEV

## 1.3.0

- Bump `io.sentry:sentry-android:2.0.0-rc04`
- Added support for Hermes runtime!!
- Fixed a lot of issues on Android
- NDK support

## 1.2.2

- fix(android): Crash if stacktrace.frames is empty (#742)

## 1.2.1

- Bump `io.sentry:sentry-android:1.7.29`

## 1.2.0

- Bump `@sentry/*` to `^5.10.0`
- Allow overriding sentry.properties location (#722)

## 1.1.0

- Bump `@sentry/*` to `^5.9.0`
- fix(android): Feedback not working (#706)
- fix(types): Fix type mismatch when copying breadcrumb `type` (#693)

## 1.0.9

- Fixed an issue where breadcrumbs failed to be copied correctly

## 1.0.8

- Fix missing `type`, miscast `status_code` entries in Android breadcrumbs

## 1.0.7

- Store `environment`, `release` & `dist` on native iOS and Android clients in case of an native crash

## 1.0.6

- Fix error message to guide towards correct docs page

## 1.0.5

- Convert `message` in Java to string if it's a map (#653)

## 1.0.4

- Also catch `ClassCastException` to support react-native versions < 0.60 (#651)

## 1.0.3

- Expose `BrowserIntegrations` to change browser integrations (#639)

## 1.0.2

- Fixes `breadcrumb.data` cast if it's not a hashmap (#651)

## 1.0.1

- Fixed typo in `RNSentry.m` (#658)

## 1.0.0

This is a new major release of the Sentry's React Native SDK rewritten in TypeScript.
This SDK is now unified with the rest of our JavaScript SDKs and published under a new name `@sentry/react-native`.
It uses `@sentry/browser` and both `sentry-cocoa` and `sentry-android` for native handling.

This release is a breaking change an code changes are necessary.

New way to import and init the SDK:

```js
import * as Sentry from '@sentry/react-native';

Sentry.init({
  dsn: 'DSN',
});
```

## 0.43.2

- Add a check for an empty stacktrace on Android (#594)

## 0.43.1

- Bump `raven-js` `3.27.1`

## 0.43.0

- Bump `sentry-wizard` `0.13.0`

## 0.42.0

- Bump `sentry-cocoa` `4.2.1`
- Fix a bug where environment was correctly set
- Only upload source maps in gradle if non debug build

## 0.41.1

- Fix bump version script

## 0.41.0

- Update android build tools and gradle scripts to be compatible with latest version
- Fix support to build on windows

## 0.40.3

- Bump `sentry-cocoa` `4.1.3`

## 0.40.2

- Fix import for ArrayList and ReadableArray on Android, Fixes #511

## 0.40.1

- Use `buildToolsVersion` in build.gradle

## 0.40.0

- Add fingerprint support for iOS/Android, Fixes #407
- Add support for tvOS

## v0.39.1

- Bump `@sentry/wizard` `0.12.1`
- Add constructor for `RNSentryPackage.java`, Fixes #490

## v0.39.0

- `react-native-sentry >= 0.39.0` requires `react-native >= 0.56.0`
- [Android] Bumping of gradle deps

```
compileSdkVersion 26
buildToolsVersion '26.0.3'
...
targetSdkVersion 26
```

- [Android] Use `sentry-android` `1.7.5`
- Bump `@sentry/wizard` `0.11.0`
- Bump `sentry-cocoa` `4.1.0`
- Use new SDK identifier `sentry.javascript.react-native`

## v0.38.3

- Bump `@sentry/wizard` `0.10.2`

## v0.38.2

- [Android] Use `sentry-android` `1.7.4`

## v0.38.1

- [Android] set empty message to prevent breadcrumb exception

## v0.38.0

- [Android] Remove requirement to pass in `MainApplication` `new RNSentryPackage(MainApplication.this)`

## v0.37.1

- [Android] Call event callbacks even on failure to trigger crashes when device is offline

## v0.37.0

- Revert change to podspec file
- Add support for transaction instead of culprit
- Add equalsIgnoreCase to gradle release name compare
- Bump sentry-java to 1.7.3

## v0.36.0

- Bump raven-js to 3.24.2
- Fixed #391

## v0.35.4

- Bump sentry-cocoa to 3.12.4

## v0.35.3

- Fix wizard command

## v0.35.2

- Fixed #374

## v0.35.1

- Bump sentry-cocoa to 3.12.0

## v0.35.0

- Fixes an issue where error will not be reported to Sentry.

## v0.34.1

- Fixed #354

## v0.34.0

- Fixed #353
- Fixed #347
- Fixed #346
- Fixed #342

## v0.33.0

- Add pro guard default rule @kazy1991
- Exposed crashedLastLaunch for iOS @monotkate
- Fixed #337
- Fixed #333
- Fixed #331
- Fixed #322

## v0.32.1

- Update sentry-wizard

## v0.32.0

### Breaking changes

### Migration guide upgrading from < 0.32.0

Since we now use `@sentry/wizard` for linking with out new `@sentry/cli` package, the old
`sentry-cli-bin` package has been deprecated.
You have to search your codebase for `sentry-cli-binary` and replace it with `@sentry/cli`.
There are few places where we put it during the link process:

- In both `sentry.properties` files in `ios`/`android` folder
- In your Xcode build scripts once in `Bundle React Native code and images` and once in `Upload Debug Symbols to Sentry`

So e.g.:

The `Upload Debug Symbols to Sentry` build script looks like this:

```
export SENTRY_PROPERTIES=sentry.properties
../node_modules/sentry-cli-binary/bin/sentry-cli upload-dsym
```

should be changed to this:

```
export SENTRY_PROPERTIES=sentry.properties
../node_modules/@sentry/cli/bin/sentry-cli upload-dsym
```

### General

- Bump `@sentry/wizard` to `0.7.3`
- Bump `sentry-cocoa` to `3.10.0`
- Fixed #169

## v0.31.0

- Use <https://github.com/getsentry/sentry-wizard> for setup process

## v0.30.3

- Fix podspec file
- Fix gradle regex to allow number in projectname

## v0.30.2

Updated npm dependencies

## v0.30.1

Deploy and release over Probot

## v0.30.0

Refactored iOS to use shared component from sentry-cocoa.
Also squashed many little bugs on iOS.

- Fixed #281
- Fixed #280

## v0.29.0

- Fixed #275
- Fixed #274
- Fixed #272
- Fixed #253

## v0.28.0

We had to rename `project.ext.sentry` to `project.ext.sentryCli` because our own proguard gradle plugin was conflicting with the name.
The docs already reflect this change.

- #257

We now use the `mainThread` to report errors to `RNSentry`. This change is necessary in order for react-native to export constants.
This change shouldn't impact anyone using `react-native-sentry` since most of the "heavy" load was handled by `sentry-cocoa` in its own background queue anyway.

- #259
- #244

Bump `sentry-cocoa` to `3.8.3`

## v0.27.0

We decided to deactivate stack trace merging by default on iOS since it seems to unstable right now.
To activate it set:

```js
Sentry.config('___DSN___', {
  deactivateStacktraceMerging: false,
});
```

We are looking into ways making this more stable and plan to re-enable it again in the future.

## v0.26.0

- Added `setShouldSendCallback` #250

## v0.25.0

- Fix a bug in gradle script that trigged the sourcemap upload twice
- Fixed #245
- Fixed #234

## v0.24.2

- Fixed <https://github.com/getsentry/react-native-sentry/issues/241>

## v0.24.1

- Bump `sentry-cli` version to `1.20.0`

## v0.24.0

- Fix frame urls when only using `raven-js`
- Upgrade `sentry-java` to `1.5.3`
- Upgrade `sentry-cocoa` to `3.8.1`
- Added support for `sampleRate` option

## v0.23.2

- Fixed #228 again ¯\\*(ツ)*/¯

## v0.23.1

- Fixed #228

## v0.23.0

- Add more event properties for `setEventSentSuccessfully` callback on Android

## v0.22.0

- Fixed #158
- Add

```groovy
project.ext.sentry = [
    logLevel: "debug",
    flavorAware: true
]
```

should be before:
`apply from: "../../node_modules/react-native-sentry/sentry.gradle"`
This enables `sentry-cli` debug output on android builds, also adds flavor aware `sentry.properties` files.

## v0.21.2

- Fixing device farm tests

## v0.21.1

- Store event on release and send on next startup.

## v0.21.0

- Fixed an issue where javascript error wasn't sent everytime

## v0.20.0

- Bump `sentry-cocoa` to `3.6.0`

## v0.19.0

- Make `userId` optional for user context
- Bump `sentry-cocoa` to `3.5.0`

## v0.18.0

- Bump `sentry-java` to `1.5.1`
- Fix linking step
- Bump `raven-js` to `3.17.0`

## v0.17.1

- Fixed #190

## v0.17.0

- Fix `disableNativeIntegration` proptery to use right transport

## v0.16.2

- Remove send callback when native integration isn't available.

## v0.16.1

- Removed strange submodule

## v0.16.0

- Bump `sentry-java` to `1.4.0`
- Bump `sentry-cocoa` to `3.4.2`
- Fixed #182
- Fixed path detection of sentry-cli

## v0.15.1

- Fixed last release

## v0.15.0

- Added compatiblity for react-native `0.47.0`
- Fixed #169
- Fixed #106
- Bumped `sentry-cocoa` to `3.3.3`

Also added integration tests running on AWS Device Farm.

## v0.14.16

- Fixed #124

## v0.14.12

- Updated to `sentry-cocoa` `3.1.2`
- Fixed #156

## v0.14.11

- Fixed #166

## v0.14.10

- Fixed #161

## v0.14.9

Fixed #163

## v0.14.8

- Fixed #159
- Fixes breadcrumb tracking on android

## v0.14.7

- Improve performance for `react-native >= 0.46`

## v0.14.6

- Bump `sentry-cocoa` and `KSCrash`

## v0.14.5

- Push Podspec to `sentry-cocoa` `3.1.2`

## v0.14.4

- Removed example project from repo
- Make sure native client is only initialized once

## v0.14.3

- Revert to `23.0.1` android build tools

## v0.14.2

- Fixes #131

## v0.14.1

- Bump `raven-js` `3.16.1`
- Fixes #136

## v0.14.0

- Allowing calls to Sentry without calling `install()`
- Add internal logging if `logLevel >= SentryLog.Debug`
- Use `sentry-cocoa` `3.1.2`

## v0.13.3

- Fixes #67

## v0.13.2

- Fixes #116
- Fixes #51

## v0.13.1

- Fixed Android version dependency

## v0.13.0

- Overhauled internal handling of exceptions
- Updated iOS and Android native dependencies

## v0.12.12

- Fixes #105
- Added option `disableNativeIntegration`

## v0.12.11

- Use sentry-cocoa `3.0.9`
- Fixes #100

## v0.12.10

- Update `raven-js` to `3.16.0`
- Update `sentry-cocoa` to `3.0.8`
- Fixes #64
- Fixes #57

## v0.12.8

- Fix typo

## v0.12.9

- Add support on iOS for stacktrace merging and `react-native 0.45`

## v0.12.7

- Fixes #92

## v0.12.6

- Fixes #95

## v0.12.5

- Fixes #91 #87 #82 #63 #54 #48

## v0.12.3

- Fixed #90

## v0.12.2

- Fixed #90

## v0.12.4

- Fixed #94

## v0.12.1

- Use `3.0.7` `sentry-cocoa` in Podspec

## v0.12.0

- Removed `RSSwizzle` use `SentrySwizzle` instead

## v0.11.8

Update Podspec to use `Sentry/KSCrash`

## v0.11.7

- Fix `duplicate symbol` `RSSwizzle` when using CocoaPods

## v0.11.6

- Use `sentry-cocoa` `3.0.1`

## v0.11.5

- Fix <https://github.com/getsentry/react-native-sentry/issues/77>

## v0.11.4

- Use android buildToolsVersion 23.0.1

## v0.11.3

- Fix Xcode archive to not build generic archive

## v0.11.2

- Fix Xcode archiving

## v0.11.1

- Using latest version of `sentry-cocoa`

## v0.11.0

This is a big release because we switched our internal iOS client from swift to objc which drastically improve the setup experience and compatibility.

We also added support for codepush, please check the docs <https://docs.sentry.io/clients/react-native/codepush/> for more information.

After updating run `react-native unlink react-native-sentry` and `react-native link react-native-sentry` again in order to setup everything correctly.

## v0.10.0

- Greatly improved the linking process. Check out our docs for more information <https://docs.sentry.io/clients/react-native/>

## v0.9.1

- Update to sentry 2.1.11 which fixes a critical bug regarding sending requests on iOS

## v0.9.0

- Improve link and unlink scripts

## v0.8.5

- Fixed: bad operand types for binary operator

## v0.8.4

- Put execution on iOS into a background thread
- Add parameter checks on android

## v0.8.3

- Bump sentry version to 2.1.10 to fix releases

## v0.8.2

- Updated podspec thx @alloy

## v0.8.1

- Added command to package json to inject MainApplication.java into RNSentryPackage

## v0.8.0

- Added native android support
- raven-js is always used we use the native clients for sending events and add more context to them

## v0.7.0

- Bump KSCrash and Sentry version

## v0.6.0

Use `raven-js` internally instead switching between native and raven-js.

Native client will be used when available.

Alot of API changes to more like `raven-js`

## v0.5.3

- Fix import for

```objc
#if __has_include(<React/RNSentry.h>)
#import <React/RNSentry.h> // This is used for versions of react >= 0.40
#else
#import "RNSentry.h" // This is used for versions of react < 0.40
#endif
```

## v0.5.2

- Prefix filepath with `app://` if RavenClient is used

## v0.5.1

- Fix `npm test`
- Added `forceRavenClient` option which forces to use RavenClient instead of the NativeClient

## v0.5.0

- Added support for installation with cocoapods see <https://docs.sentry.io/clients/react-native/#setup-with-cocoapods>
- Lowered minimum version requirement for `react-native` to `0.38.0`

## v0.4.0

- Added `ignoreModulesExclude` to exclude modules that are ignored by default for stacktrace merging
- Added `ignoreModulesInclude` to add additional modules that should be ignored for stacktrace merging<|MERGE_RESOLUTION|>--- conflicted
+++ resolved
@@ -2,7 +2,22 @@
 
 ## Unreleased
 
-<<<<<<< HEAD
+### Features
+
+- Exclude Sentry Web Replay by default, reducing the code in 130KB. ([#4006](https://github.com/getsentry/sentry-react-native/pull/4006))
+  - You can keep Sentry Web Replay by setting `includeWebReplay` to `true` in your metro config as shown in the snippet:
+
+  ```js
+  // For Expo
+  const { getSentryExpoConfig } = require("@sentry/react-native/metro");
+  const config = getSentryExpoConfig(__dirname, { includeWebReplay: true });
+
+  // For RN
+  const { getDefaultConfig } = require('@react-native/metro-config');
+  const { withSentryConfig } = require('@sentry/react-native/metro');
+  module.exports = withSentryConfig(getDefaultConfig(__dirname), { includeWebReplay: true });
+  ```
+
 ### Changes
 
 - Move `_experiments.profilesSampleRate` to `profilesSampleRate` root options object [#3851](https://github.com/getsentry/sentry-react-native/pull/3851))
@@ -114,24 +129,6 @@
   - [changelog](https://github.com/getsentry/sentry-javascript/blob/develop/CHANGELOG.md#8270)
   - [diff](https://github.com/getsentry/sentry-javascript/compare/8.11.0...8.27.0)
 
-=======
-### Features
-
-- Exclude Sentry Web Replay by default, reducing the code in 130KB. ([#4006](https://github.com/getsentry/sentry-react-native/pull/4006))
-  - You can keep Sentry Web Replay by setting `includeWebReplay` to `true` in your metro config as shown in the snippet:
-
-  ```js
-  // For Expo
-  const { getSentryExpoConfig } = require("@sentry/react-native/metro");
-  const config = getSentryExpoConfig(__dirname, { includeWebReplay: true });
-
-  // For RN
-  const { getDefaultConfig } = require('@react-native/metro-config');
-  const { withSentryConfig } = require('@sentry/react-native/metro');
-  module.exports = withSentryConfig(getDefaultConfig(__dirname), { includeWebReplay: true });
-  ```
-
->>>>>>> 37edf26f
 ## 5.31.1
 
 ### Fixes
