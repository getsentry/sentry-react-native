# Changelog

<!-- prettier-ignore-start -->
> [!IMPORTANT]
> If you are upgrading to the `7.x` versions of the Sentry React Native SDK from `6.x` or below,
> make sure you follow our [migration guide](https://docs.sentry.io/platforms/react-native/migration/) first.
<!-- prettier-ignore-end -->

## Unreleased

### Upgrading from 6.x to 7.0

Version 7 of the Sentry React Native SDK primarily introduces API cleanup and version support changes based on the Sentry Javascript SDK version 9. This update contains behavioral changes that will not be caught by type checkers, linters, or tests, so we recommend carefully reading through the entire migration guide instead of relying on automatic tooling.

Version 7 of the SDK is compatible with Sentry self-hosted versions 24.4.2 or higher (unchanged from v6). Lower versions may continue to work, but may not support all features.

### Major Changes

- Set `{{auto}}` if `user.ip_address` is `undefined` and `sendDefaultPii: true` ([#4466](https://github.com/getsentry/sentry-react-native/pull/4466))
- `Sentry.captureUserFeedback` removed, use `Sentry.captureFeedback` instead ([#4855](https://github.com/getsentry/sentry-react-native/pull/4855))

### Major Changes from Sentry JS SDK v9

- Exceptions from `captureConsoleIntegration` are now marked as handled: true by default
- `shutdownTimeout` moved from `core` to `@sentry/react-native`
- `hasTracingEnabled` was renamed to `hasSpansEnabled`
- You can no longer drop spans or return null on `beforeSendSpan` hook
- Fork `scope` if custom scope is passed to `startSpanManual` or `startSpan`

#### Removed types

- TransactionNamingScheme
- Request
- Scope (prefer using the Scope class)

#### Other removed items.

- `autoSessionTracking` from options.
  To enable session tracking, ensure that `enableAutoSessionTracking` is enabled.
- `enableTracing`. Instead, set `tracesSampleRate` to a value greater than `zero` to `enable tracing`, `0` to keep tracing integrations active without sampling, or `undefined` to disable the performance integration.
- `getCurrentHub()`, `Hub`, and `getCurrentHubShim()`
- `spanId` from propagation `context`
- metrics API
- `transactionContext` from `samplingContext`
- `@sentry/utils` package, the exports were moved to `@sentry/core`
- Standalone `Client` interface & deprecate `BaseClient`

### Changes

- Use `Replay` interface for `browserReplayIntegration` return type ([#4858](https://github.com/getsentry/sentry-react-native/pull/4858))
- Allow using `browserReplayIntegration` without `isWeb` guard ([#4858](https://github.com/getsentry/sentry-react-native/pull/4858))
  - The integration returns noop in non-browser environments
- Use single `encodeUTF8` implementation through the SDK ([#4885](https://github.com/getsentry/sentry-react-native/pull/4885))
- Use global `TextEncoder` (available with Hermes in React Native 0.74 or higher) to improve envelope encoding performance. ([#4874](https://github.com/getsentry/sentry-react-native/pull/4874))
- `breadcrumbsIntegration` disables React Native incompatible options automatically ([#4886](https://github.com/getsentry/sentry-react-native/pull/4886))
- On React Native Web, `browserSessionIntegration` is added when `enableAutoSessionTracking` is set to `True` ([#4732](https://github.com/getsentry/sentry-react-native/pull/4732))
- Change `Cold/Warm App Start` span description to `Cold/Warm Start` ([#4636](https://github.com/getsentry/sentry-react-native/pull/4636))

### Dependencies

- Bump JavaScript SDK from v8.54.0 to v9.22.0 ([#4568](https://github.com/getsentry/sentry-react-native/pull/4568), [#4752](https://github.com/getsentry/sentry-react-native/pull/4752), [#4860](https://github.com/getsentry/sentry-react-native/pull/4860))
  - [changelog](https://github.com/getsentry/sentry-javascript/blob/9.22.0/CHANGELOG.md)
  - [diff](https://github.com/getsentry/sentry-javascript/compare/8.54.0...9.22.0)
- Bump Android SDK from v7.20.1 to v8.13.2 ([#4490](https://github.com/getsentry/sentry-react-native/pull/4490), [#4847](https://github.com/getsentry/sentry-react-native/pull/4847))
  - [changelog](https://github.com/getsentry/sentry-java/blob/main/CHANGELOG.md#8132)
  - [diff](https://github.com/getsentry/sentry-java/compare/7.20.1...8.13.2)

## 6.15.0

### Features

- User Feedback Widget Updates
  - `FeedbackButton` for easy access to the widget ([#4378](https://github.com/getsentry/sentry-react-native/pull/4378))
  - `ScreenshotButton` for capturing the application visuals ([#4714](https://github.com/getsentry/sentry-react-native/issues/4714))
  - Theming support to better align with the application styles ([#4677](https://github.com/getsentry/sentry-react-native/pull/4677))

  ```js
  Sentry.init({
    integrations: [
      Sentry.feedbackIntegration({
        enableTakeScreenshot: true, // Enables `ScreenshotButton`
        themeDark: {
          // Add dark theme styles here
        },
        themeLight: {
          // Add light theme styles here
        },
      }),
    ],
  });

  Sentry.showFeedbackButton();
  Sentry.hideFeedbackButton();
  ```

  To learn more visit [the documentation](https://docs.sentry.io/platforms/react-native/user-feedback).

- Re-export `ErrorEvent` and `TransactionEvent` types ([#4859](https://github.com/getsentry/sentry-react-native/pull/4859))
- Add experimental support for Log tracing ([#4827](https://github.com/getsentry/sentry-react-native/pull/4827))

To enable it add the following code to your Sentry Options:

```typescript
  _experiments: {
    enableLogs: true,
  },
```

You can also filter the logs being collected by adding beforeSendLogs into `_experiments`

```typescript
  _experiments: {
    enableLogs: true,
    beforeSendLog: (log) => {
      return log;
    },
  },
  ```

<<<<<<< HEAD
### Major Changes

- `Sentry.captureUserFeedback` removed, use `Sentry.captureFeedback` instead ([#4855](https://github.com/getsentry/sentry-react-native/pull/4855))
- Use global `TextEncoder` (available with Hermes in React Native 0.74 or higher) to greatly improve envelope encoding performance. ([#4874](https://github.com/getsentry/sentry-react-native/pull/4874))

### Self Hosted

- It is recommended to use Sentry Self Hosted version `25.2.0` or new for React Native V7 or newer

### Changes

- Use `Replay` interface for `browserReplayIntegration` return type ([#4858](https://github.com/getsentry/sentry-react-native/pull/4858))
- Allow using `browserReplayIntegration` without `isWeb` guard ([#4858](https://github.com/getsentry/sentry-react-native/pull/4858))
  - The integration returns noop in non-browser environments

=======
>>>>>>> 513afd60
### Fixes

- crashedLastRun now returns the correct value ([#4829](https://github.com/getsentry/sentry-react-native/pull/4829))
- Use engine-specific promise rejection tracking ([#4826](https://github.com/getsentry/sentry-react-native/pull/4826))
- Fixes Feedback Widget accessibility issue on iOS ([#4739](https://github.com/getsentry/sentry-react-native/pull/4739))
- Measuring TTID or TTFD could cause a crash when `parentSpanId` was removed ([#4881](https://github.com/getsentry/sentry-react-native/pull/4881))

### Dependencies

- Bump Bundler Plugins from v3.4.0 to v3.5.0 ([#4850](https://github.com/getsentry/sentry-react-native/pull/4850))
  - [changelog](https://github.com/getsentry/sentry-javascript-bundler-plugins/blob/main/CHANGELOG.md#350)
  - [diff](https://github.com/getsentry/sentry-javascript-bundler-plugins/compare/3.4.0...3.5.0)
- Bump Cocoa SDK from v8.50.2 to v8.52.0 ([#4839](https://github.com/getsentry/sentry-react-native/pull/4839), [#4887](https://github.com/getsentry/sentry-react-native/pull/4887))
  - [changelog](https://github.com/getsentry/sentry-cocoa/blob/main/CHANGELOG.md#8520)
  - [diff](https://github.com/getsentry/sentry-cocoa/compare/8.50.2...8.52.0)
- Bump CLI from v2.45.0 to v2.46.0 ([#4866](https://github.com/getsentry/sentry-react-native/pull/4866))
  - [changelog](https://github.com/getsentry/sentry-cli/blob/master/CHANGELOG.md#2460)
  - [diff](https://github.com/getsentry/sentry-cli/compare/2.45.0...2.46.0)

## 7.0.0-alpha.0

### Upgrading from 6.x to 7.0

Version 7 of the Sentry React Native SDK primarily introduces API cleanup and version support changes based on the Sentry Javascript SDK version 9. This update contains behavioral changes that will not be caught by type checkers, linters, or tests, so we recommend carefully reading through the entire migration guide instead of relying on automatic tooling.

Version 7 of the SDK is compatible with Sentry self-hosted versions 24.4.2 or higher (unchanged from v6). Lower versions may continue to work, but may not support all features.

### Fixes

- Expo Updates Context is passed to native after native init to be available for crashes ([#4808](https://github.com/getsentry/sentry-react-native/pull/4808))
- Expo Updates Context values should all be lowercase ([#4809](https://github.com/getsentry/sentry-react-native/pull/4809))
- Avoid duplicate network requests (fetch, xhr) by default ([#4816](https://github.com/getsentry/sentry-react-native/pull/4816))
  - `traceFetch` is disabled by default on mobile as RN uses a polyfill which will be traced by `traceXHR`

### Major Changes

- Set `{{auto}}` if `user.ip_address` is `undefined` and `sendDefaultPii: true` ([#4466](https://github.com/getsentry/sentry-react-native/pull/4466))
- Exceptions from `captureConsoleIntegration` are now marked as handled: true by default
- `shutdownTimeout` moved from `core` to `@sentry/react-native`
- `hasTracingEnabled` was renamed to `hasSpansEnabled`
- You can no longer drop spans or return null on `beforeSendSpan` hook

### Removed types

- TransactionNamingScheme
- Request
- Scope (prefer using the Scope class)

### Other removed items.

- `autoSessionTracking` from options.
  To enable session tracking, ensure that `enableAutoSessionTracking` is enabled.
- `enableTracing`. Instead, set `tracesSampleRate` to a value greater than `zero` to `enable tracing`, `0` to keep tracing integrations active without sampling, or `undefined` to disable the performance integration.
- `getCurrentHub()`, `Hub`, and `getCurrentHubShim()`
- `spanId` from propagation `context`
- metrics API
- `transactionContext` from `samplingContext`
- `@sentry/utils` package, the exports were moved to `@sentry/core`
- Standalone `Client` interface & deprecate `BaseClient`

### Other Changes

- Fork `scope` if custom scope is passed to `startSpanManual` or `startSpan`
- On React Native Web, `browserSessionIntegration` is added when `enableAutoSessionTracking` is set to `True` ([#4732](https://github.com/getsentry/sentry-react-native/pull/4732))
- Change `Cold/Warm App Start` span description to `Cold/Warm Start` ([#4636](https://github.com/getsentry/sentry-react-native/pull/4636))

### Dependencies

- Bump JavaScript SDK from v8.54.0 to v9.12.0 ([#4568](https://github.com/getsentry/sentry-react-native/pull/4568), [#4752](https://github.com/getsentry/sentry-react-native/pull/4752))
  - [changelog](https://github.com/getsentry/sentry-javascript/blob/9.12.0/CHANGELOG.md)
  - [diff](https://github.com/getsentry/sentry-javascript/compare/8.54.0...9.12.0)
- Bump Android SDK from v7.20.1 to v8.11.1 ([#4490](https://github.com/getsentry/sentry-react-native/pull/4490))
  - [changelog](https://github.com/getsentry/sentry-java/blob/main/CHANGELOG.md#8111)
  - [diff](https://github.com/getsentry/sentry-java/compare/7.20.1...8.11.1)
- Bump CLI from v2.43.1 to v2.45.0 ([#4804](https://github.com/getsentry/sentry-react-native/pull/4804), [#4818](https://github.com/getsentry/sentry-react-native/pull/4818))
  - [changelog](https://github.com/getsentry/sentry-cli/blob/master/CHANGELOG.md#2450)
  - [diff](https://github.com/getsentry/sentry-cli/compare/2.43.1...2.45.0)
- Bump Bundler Plugins from v3.3.1 to v3.4.0 ([#4805](https://github.com/getsentry/sentry-react-native/pull/4805))
  - [changelog](https://github.com/getsentry/sentry-javascript-bundler-plugins/blob/main/CHANGELOG.md#340)
  - [diff](https://github.com/getsentry/sentry-javascript-bundler-plugins/compare/3.3.1...3.4.0)
- Bump Cocoa SDK from v8.49.2 to v8.50.0 ([#4807](https://github.com/getsentry/sentry-react-native/pull/4807))
  - [changelog](https://github.com/getsentry/sentry-cocoa/blob/main/CHANGELOG.md#8500)
  - [diff](https://github.com/getsentry/sentry-cocoa/compare/8.49.2...8.50.0)

## 6.14.0

### Fixes

- Expo Updates Context is passed to native after native init to be available for crashes ([#4808](https://github.com/getsentry/sentry-react-native/pull/4808))
- Expo Updates Context values should all be lowercase ([#4809](https://github.com/getsentry/sentry-react-native/pull/4809))
- Avoid duplicate network requests (fetch, xhr) by default ([#4816](https://github.com/getsentry/sentry-react-native/pull/4816))
  - `traceFetch` is disabled by default on mobile as RN uses a polyfill which will be traced by `traceXHR`

### Changes

- Renames `enableExperimentalViewRenderer` to `enableViewRendererV2` which is enabled by default for up to 5x times more performance in Session Replay on iOS ([#4815](https://github.com/getsentry/sentry-react-native/pull/4815))

### Dependencies

- Bump CLI from v2.43.1 to v2.45.0 ([#4804](https://github.com/getsentry/sentry-react-native/pull/4804), [#4818](https://github.com/getsentry/sentry-react-native/pull/4818))
  - [changelog](https://github.com/getsentry/sentry-cli/blob/master/CHANGELOG.md#2450)
  - [diff](https://github.com/getsentry/sentry-cli/compare/2.43.1...2.45.0)
- Bump Bundler Plugins from v3.3.1 to v3.4.0 ([#4805](https://github.com/getsentry/sentry-react-native/pull/4805))
  - [changelog](https://github.com/getsentry/sentry-javascript-bundler-plugins/blob/main/CHANGELOG.md#340)
  - [diff](https://github.com/getsentry/sentry-javascript-bundler-plugins/compare/3.3.1...3.4.0)
- Bump Cocoa SDK from v8.49.2 to v8.50.2 ([#4807](https://github.com/getsentry/sentry-react-native/pull/4807), [#4821](https://github.com/getsentry/sentry-react-native/pull/4821), [#4830](https://github.com/getsentry/sentry-react-native/pull/4830))
  - [changelog](https://github.com/getsentry/sentry-cocoa/blob/main/CHANGELOG.md#8502)
  - [diff](https://github.com/getsentry/sentry-cocoa/compare/8.49.2...8.50.2)

## 6.13.1

### Fixes

- Disable native driver for Feedback Widget `backgroundColor` animation in unsupported React Native versions ([#4794](https://github.com/getsentry/sentry-react-native/pull/4794))
- Fix Debug Symbolicator for local development builds (use RN 0.79 default exports) ([#4801](https://github.com/getsentry/sentry-react-native/pull/4801))

## 6.13.0

### Changes

- Fallback to Current Activity Holder when React Context Activity is not present ([#4779](https://github.com/getsentry/sentry-react-native/pull/4779))
- Support `REACT_NATIVE_PATH` env in Xcode Debug Files upload scripts ([#4789](https://github.com/getsentry/sentry-react-native/pull/4789))

### Fixes

- Initialize Sentry Android with ApplicationContext if available ([#4780](https://github.com/getsentry/sentry-react-native/pull/4780))

### Dependencies

- Bump Cocoa SDK from v8.49.1 to v8.49.2 ([#4792](https://github.com/getsentry/sentry-react-native/pull/4792))
  - [changelog](https://github.com/getsentry/sentry-cocoa/blob/main/CHANGELOG.md#8492)
  - [diff](https://github.com/getsentry/sentry-cocoa/compare/8.49.1...8.49.2)

## 6.12.0

### Features

- Add Expo Updates Event Context ([#4767](https://github.com/getsentry/sentry-react-native/pull/4767), [#4786](https://github.com/getsentry/sentry-react-native/pull/4786))
  - Automatically collects `updateId`, `channel`, Emergency Launch Reason and other Expo Updates constants

### Fixes

- Export `extraErrorDataIntegration` from `@sentry/core` ([#4762](https://github.com/getsentry/sentry-react-native/pull/4762))
- Remove `@sentry-internal/replay` when `includeWebReplay: false` ([#4774](https://github.com/getsentry/sentry-react-native/pull/4774))

### Dependencies

- Bump Cocoa SDK from v8.49.0 to v8.49.1 ([#4771](https://github.com/getsentry/sentry-react-native/pull/4771))
  - [changelog](https://github.com/getsentry/sentry-cocoa/blob/main/CHANGELOG.md#8491)
  - [diff](https://github.com/getsentry/sentry-cocoa/compare/8.49.0...8.49.1)
- Bump CLI from v2.43.0 to v2.43.1 ([#4787](https://github.com/getsentry/sentry-react-native/pull/4787))
  - [changelog](https://github.com/getsentry/sentry-cli/blob/master/CHANGELOG.md#2431)
  - [diff](https://github.com/getsentry/sentry-cli/compare/2.43.0...2.43.1)

## 6.11.0

### Features

- Improve Warm App Start reporting on Android ([#4641](https://github.com/getsentry/sentry-react-native/pull/4641), [#4695](https://github.com/getsentry/sentry-react-native/pull/4695))
- Add `createTimeToInitialDisplay({useFocusEffect})` and `createTimeToFullDisplay({useFocusEffect})` to allow record full display on screen focus ([#4665](https://github.com/getsentry/sentry-react-native/pull/4665))
- Add support for measuring Time to Initial Display for already seen routes ([#4661](https://github.com/getsentry/sentry-react-native/pull/4661))
  - Introduce `enableTimeToInitialDisplayForPreloadedRoutes` option to the React Navigation integration.

  ```js
  Sentry.reactNavigationIntegration({
    enableTimeToInitialDisplayForPreloadedRoutes: true,
  });
  ```

- Add `useDispatchedActionData` option to the React Navigation integration to filter out navigation actions that should not create spans ([#4684](https://github.com/getsentry/sentry-react-native/pull/4684))
  - For example `PRELOAD`, `SET_PARAMS`, `TOGGLE_DRAWER` and others.

  ```js
  Sentry.reactNavigationIntegration({
    useDispatchedActionData: true,
  });
  ```

### Fixes

- Equalize TTID and TTFD duration when TTFD manual API is called and resolved before auto TTID ([#4680](https://github.com/getsentry/sentry-react-native/pull/4680))
- Avoid loading Sentry native components in Expo Go ([#4696](https://github.com/getsentry/sentry-react-native/pull/4696))
- Avoid silent failure when JS bundle was not created due to Sentry Xcode scripts failure ([#4690](https://github.com/getsentry/sentry-react-native/pull/4690))
- Prevent crash on iOS during profiling stop when debug images are missing ([#4738](https://github.com/getsentry/sentry-react-native/pull/4738))
- Attach only App Starts within the 60s threshold (fixed comparison units, use ms) ([#4746](https://github.com/getsentry/sentry-react-native/pull/4746))
- Add missing `popTimeToDisplayFor` in to the Android Old Arch Native interface([#4751](https://github.com/getsentry/sentry-react-native/pull/4751))

### Changes

- Change `gradle.projectsEvaluated` to `project.afterEvaluate` in the Sentry Gradle Plugin to fix tasks not being created when using `--configure-on-demand` ([#4687](https://github.com/getsentry/sentry-react-native/pull/4687))
- Remove `SENTRY_FORCE_FOREGROUND` from Xcode Scripts as the underlying `--force-foreground` Sentry CLI is no-op since v2.37.0 ([#4689](https://github.com/getsentry/sentry-react-native/pull/4689))
- TTID and TTFD use native getters instead od events to pass timestamps to the JS layer ([#4669](https://github.com/getsentry/sentry-react-native/pull/4669), [#4681](https://github.com/getsentry/sentry-react-native/pull/4681))

### Dependencies

- Bump Bundler Plugins from v3.2.2 to v3.3.1 ([#4693](https://github.com/getsentry/sentry-react-native/pull/4693), [#4707](https://github.com/getsentry/sentry-react-native/pull/4707), [#4720](https://github.com/getsentry/sentry-react-native/pull/4720), [#4721](https://github.com/getsentry/sentry-react-native/pull/4721))
  - [changelog](https://github.com/getsentry/sentry-javascript-bundler-plugins/blob/main/CHANGELOG.md#331)
  - [diff](https://github.com/getsentry/sentry-javascript-bundler-plugins/compare/3.2.2...3.3.1)
- Bump CLI from v2.42.4 to v2.43.0 ([#4692](https://github.com/getsentry/sentry-react-native/pull/4692))
  - [changelog](https://github.com/getsentry/sentry-cli/blob/master/CHANGELOG.md#2430)
  - [diff](https://github.com/getsentry/sentry-cli/compare/2.42.4...2.43.0)
- Bump Cocoa SDK from v8.48.0 to v8.49.0 ([#4742](https://github.com/getsentry/sentry-react-native/pull/4742))
  - [changelog](https://github.com/getsentry/sentry-cocoa/blob/main/CHANGELOG.md#8490)
  - [diff](https://github.com/getsentry/sentry-cocoa/compare/8.48.0...8.49.0)

## 6.11.0-beta.0

### Features

- Improve Warm App Start reporting on Android ([#4641](https://github.com/getsentry/sentry-react-native/pull/4641), [#4695](https://github.com/getsentry/sentry-react-native/pull/4695))
- Add `createTimeToInitialDisplay({useFocusEffect})` and `createTimeToFullDisplay({useFocusEffect})` to allow record full display on screen focus ([#4665](https://github.com/getsentry/sentry-react-native/pull/4665))
- Add support for measuring Time to Initial Display for already seen routes ([#4661](https://github.com/getsentry/sentry-react-native/pull/4661))
  - Introduce `enableTimeToInitialDisplayForPreloadedRoutes` option to the React Navigation integration.

  ```js
  Sentry.reactNavigationIntegration({
    enableTimeToInitialDisplayForPreloadedRoutes: true,
  });
  ```

- Add `useDispatchedActionData` option to the React Navigation integration to filter out navigation actions that should not create spans ([#4684](https://github.com/getsentry/sentry-react-native/pull/4684))
  - For example `PRELOAD`, `SET_PARAMS`, `TOGGLE_DRAWER` and others.

  ```js
  Sentry.reactNavigationIntegration({
    useDispatchedActionData: true,
  });
  ```

### Fixes

- Equalize TTID and TTFD duration when TTFD manual API is called and resolved before auto TTID ([#4680](https://github.com/getsentry/sentry-react-native/pull/4680))
- Avoid loading Sentry native components in Expo Go ([#4696](https://github.com/getsentry/sentry-react-native/pull/4696))

### Changes

- Change `gradle.projectsEvaluated` to `project.afterEvaluate` in the Sentry Gradle Plugin to fix tasks not being created when using `--configure-on-demand` ([#4687](https://github.com/getsentry/sentry-react-native/pull/4687))
- Remove `SENTRY_FORCE_FOREGROUND` from Xcode Scripts as the underlying `--force-foreground` Sentry CLI is no-op since v2.37.0 ([#4689](https://github.com/getsentry/sentry-react-native/pull/4689))
- TTID and TTFD use native getters instead od events to pass timestamps to the JS layer ([#4669](https://github.com/getsentry/sentry-react-native/pull/4669), [#4681](https://github.com/getsentry/sentry-react-native/pull/4681))

## 6.10.0

### Features

- Add thread information to spans ([#4579](https://github.com/getsentry/sentry-react-native/pull/4579))
- Exposed `getDataFromUri` as a public API to retrieve data from a URI ([#4638](https://github.com/getsentry/sentry-react-native/pull/4638))
- Add `enableExperimentalViewRenderer` to enable up to 5x times more performance in Session Replay on iOS ([#4660](https://github.com/getsentry/sentry-react-native/pull/4660))

  ```js
  import * as Sentry from '@sentry/react-native';

  Sentry.init({
    integrations: [
      Sentry.mobileReplayIntegration({
        enableExperimentalViewRenderer: true,
      }),
    ],
  });
  ```

### Fixes

- Considers the `SENTRY_DISABLE_AUTO_UPLOAD` and `SENTRY_DISABLE_NATIVE_DEBUG_UPLOAD` environment variables in the configuration of the Sentry Android Gradle Plugin for Expo plugin ([#4583](https://github.com/getsentry/sentry-react-native/pull/4583))
- Handle non-string category in getCurrentScreen on iOS ([#4629](https://github.com/getsentry/sentry-react-native/pull/4629))
- Use route name instead of route key for current route tracking ([#4650](https://github.com/getsentry/sentry-react-native/pull/4650))
  - Using key caused user interaction transaction names to contain route hash in the name.

### Dependencies

- Bump Bundler Plugins from v3.2.0 to v3.2.2 ([#4585](https://github.com/getsentry/sentry-react-native/pull/4585), [#4620](https://github.com/getsentry/sentry-react-native/pull/4620))
  - [changelog](https://github.com/getsentry/sentry-javascript-bundler-plugins/blob/main/CHANGELOG.md#322)
  - [diff](https://github.com/getsentry/sentry-javascript-bundler-plugins/compare/3.2.0...3.2.2)
- Bump CLI from v2.42.1 to v2.42.4 ([#4586](https://github.com/getsentry/sentry-react-native/pull/4586), [#4655](https://github.com/getsentry/sentry-react-native/pull/4655), [#4671](https://github.com/getsentry/sentry-react-native/pull/4671))
  - [changelog](https://github.com/getsentry/sentry-cli/blob/master/CHANGELOG.md#2424)
  - [diff](https://github.com/getsentry/sentry-cli/compare/2.42.1...2.42.4)
- Bump Cocoa SDK from v8.45.0 to v8.48.0 ([#4621](https://github.com/getsentry/sentry-react-native/pull/4621), [#4651](https://github.com/getsentry/sentry-react-native/pull/4651), [#4662](https://github.com/getsentry/sentry-react-native/pull/4662))
  - [changelog](https://github.com/getsentry/sentry-cocoa/blob/main/CHANGELOG.md#8480)
  - [diff](https://github.com/getsentry/sentry-cocoa/compare/8.45.0...8.48.0)
- Bump Android SDK from v7.22.1 to v7.22.5 ([#4675](https://github.com/getsentry/sentry-react-native/pull/4675), [#4683](https://github.com/getsentry/sentry-react-native/pull/4683))
  - [changelog](https://github.com/getsentry/sentry-java/blob/main/CHANGELOG.md#7225)
  - [diff](https://github.com/getsentry/sentry-java/compare/7.22.1...7.22.5)

## 6.9.1

### Fixes

- Fixes missing Cold Start measurements by bumping the Android SDK version to v7.22.1 ([#4643](https://github.com/getsentry/sentry-react-native/pull/4643))
- Attach App Start spans to the first created not the first processed root span ([#4618](https://github.com/getsentry/sentry-react-native/pull/4618), [#4644](https://github.com/getsentry/sentry-react-native/pull/4644))

### Dependencies

- Bump Android SDK from v7.22.0 to v7.22.1 ([#4643](https://github.com/getsentry/sentry-react-native/pull/4643))
  - [changelog](https://github.com/getsentry/sentry-java/blob/7.x.x/CHANGELOG.md#7221)
  - [diff](https://github.com/getsentry/sentry-java/compare/7.22.0...7.22.1)

## 6.9.0

> [!WARNING]
> This release contains an issue where Cold starts can be incorrectly reported as Warm starts on Android. We recommend staying on version 6.4.0 if you use this feature on Android.
> See issue [#4598](https://github.com/getsentry/sentry-react-native/issues/4598) for more details.

### Features

- User Feedback Widget Beta ([#4435](https://github.com/getsentry/sentry-react-native/pull/4435))

  To collect user feedback from inside your application call `Sentry.showFeedbackWidget()`.

  ```js
  import Sentry from "@sentry/react-native";

  Sentry.showFeedbackWidget();

  Sentry.wrap(RootComponent);
  ```

  To change the default options add `Sentry.feedbackIntegration()`.

  ```js
  import Sentry from "@sentry/react-native";
  import * as ImagePicker from 'expo-image-picker';

  Sentry.init({
    integrations: [
      Sentry.feedbackIntegration({
        imagePicker: ImagePicker,
        showName: true,
        showEmail: true,
      }),
    ],
  });
  ```

  To learn more about the available configuration options visit [the documentation](https://docs.sentry.io/platforms/react-native/user-feedback/configuration).

## 6.8.0

> [!WARNING]
> This release contains an issue where Cold starts can be incorrectly reported as Warm starts on Android. We recommend staying on version 6.4.0 if you use this feature on Android.
> See issue [#4598](https://github.com/getsentry/sentry-react-native/issues/4598) for more details.

### Features

- Adds Sentry Android Gradle Plugin as an experimental Expo plugin feature ([#4440](https://github.com/getsentry/sentry-react-native/pull/4440))

  To enable the plugin add the `enableAndroidGradlePlugin` in the `@sentry/react-native/expo` of the Expo application configuration.

  ```js
  "plugins": [
    [
      "@sentry/react-native/expo",
      {
        "experimental_android": {
          "enableAndroidGradlePlugin": true,
        }
      }
    ],
  ```

  To learn more about the available configuration options visit [the documentation](https://docs.sentry.io/platforms/react-native/manual-setup/expo/gradle).

### Fixes

- Remove `error:` prefix from `collect-modules.sh` to avoid failing iOS builds ([#4570](https://github.com/getsentry/sentry-react-native/pull/4570))
- Sentry Module Collection Script Fails with Spaces in Node Path on iOS ([#4559](https://github.com/getsentry/sentry-react-native/pull/4559))
- Various crashes and issues of Session Replay on Android. See the Android SDK version bump for more details. ([#4529](https://github.com/getsentry/sentry-react-native/pull/4529))
- `Sentry.setUser(null)` doesn't crash on iOS with RN 0.77.1 ([#4567](https://github.com/getsentry/sentry-react-native/pull/4567))
- Avoid importing `tslib` in Sentry Metro Plugin ([#4573](https://github.com/getsentry/sentry-react-native/pull/4573))

### Dependencies

- Bump Android SDK from v7.20.1 to v7.22.0 ([#4529](https://github.com/getsentry/sentry-react-native/pull/4529))
  - [changelog](https://github.com/getsentry/sentry-java/blob/7.x.x/CHANGELOG.md#7220)
  - [diff](https://github.com/getsentry/sentry-java/compare/7.20.1...7.22.0)
- Bump Cocoa SDK from v8.44.0 to v8.45.0 ([#4537](https://github.com/getsentry/sentry-react-native/pull/4537))
  - [changelog](https://github.com/getsentry/sentry-cocoa/blob/main/CHANGELOG.md#8450)
  - [diff](https://github.com/getsentry/sentry-cocoa/compare/8.44.0...8.45.0)
- Bump CLI from v2.41.1 to v2.42.1 ([#4563](https://github.com/getsentry/sentry-react-native/pull/4563))
  - [changelog](https://github.com/getsentry/sentry-cli/blob/master/CHANGELOG.md#2421)
  - [diff](https://github.com/getsentry/sentry-cli/compare/2.41.1...2.42.1)
- Bump Bundler Plugins from v3.1.2 to v3.2.0 ([#4565](https://github.com/getsentry/sentry-react-native/pull/4565))
  - [changelog](https://github.com/getsentry/sentry-javascript-bundler-plugins/blob/main/CHANGELOG.md#320)
  - [diff](https://github.com/getsentry/sentry-javascript-bundler-plugins/compare/3.1.2...3.2.0)

## 6.7.0

> [!WARNING]
> This release contains an issue where Cold starts can be incorrectly reported as Warm starts on Android. We recommend staying on version 6.4.0 if you use this feature on Android.
> See issue [#4598](https://github.com/getsentry/sentry-react-native/issues/4598) for more details.

### Features

- Add `ignoredComponents` option to `annotateReactComponents` to exclude specific components from React component annotations ([#4517](https://github.com/getsentry/sentry-react-native/pull/4517))

  ```js
  // metro.config.js
  // for React Native
  const config = withSentryConfig(mergedConfig, {
    annotateReactComponents: {
      ignoredComponents: ['MyCustomComponent']
    }
  });

  // for Expo
  const config = getSentryExpoConfig(__dirname, {
    annotateReactComponents: {
      ignoredComponents: ['MyCustomComponent'],
    },
  });
  ```

### Dependencies

- Bump JavaScript SDK from v8.53.0 to v8.54.0 ([#4503](https://github.com/getsentry/sentry-react-native/pull/4503))
  - [changelog](https://github.com/getsentry/sentry-javascript/blob/develop/CHANGELOG.md#8540)
  - [diff](https://github.com/getsentry/sentry-javascript/compare/8.53.0...8.54.0)
- Bump `@sentry/babel-plugin-component-annotate` from v2.20.1 to v3.1.2 ([#4516](https://github.com/getsentry/sentry-react-native/pull/4516))
  - [changelog](https://github.com/getsentry/sentry-javascript-bundler-plugins/blob/main/CHANGELOG.md#312)
  - [diff](https://github.com/getsentry/sentry-javascript-bundler-plugins/compare/2.20.1...3.1.2)

## 6.6.0

> [!WARNING]
> This release contains an issue where Cold starts can be incorrectly reported as Warm starts on Android. We recommend staying on version 6.4.0 if you use this feature on Android.
> See issue [#4598](https://github.com/getsentry/sentry-react-native/issues/4598) for more details.

### Features

- Send Sentry React Native SDK version in the Session Replay Events on iOS ([#4450](https://github.com/getsentry/sentry-react-native/pull/4450))

### Fixes

- Add mechanism field to unhandled rejection errors ([#4457](https://github.com/getsentry/sentry-react-native/pull/4457))
- Use proper SDK name for Session Replay tags ([#4428](https://github.com/getsentry/sentry-react-native/pull/4428))
- Use `makeDsn` from `core` to extract the URL from DSN avoiding unimplemented `URL.protocol` errors ([#4395](https://github.com/getsentry/sentry-react-native/pull/4395))

### Changes

- Rename `navigation.processing` span to more expressive `Navigation dispatch to screen A mounted/navigation cancelled` ([#4423](https://github.com/getsentry/sentry-react-native/pull/4423))
- Add RN SDK package to `sdk.packages` for Cocoa ([#4381](https://github.com/getsentry/sentry-react-native/pull/4381))

### Internal

- Initialize `RNSentryTimeToDisplay` during native module `init` on iOS ([#4443](https://github.com/getsentry/sentry-react-native/pull/4443))

### Dependencies

- Bump CLI from v2.39.1 to v2.41.1 ([#4412](https://github.com/getsentry/sentry-react-native/pull/4412), [#4468](https://github.com/getsentry/sentry-react-native/pull/4468), [#4473](https://github.com/getsentry/sentry-react-native/pull/4473))
  - [changelog](https://github.com/getsentry/sentry-cli/blob/master/CHANGELOG.md#2411)
  - [diff](https://github.com/getsentry/sentry-cli/compare/2.39.1...2.41.1)
- Bump JavaScript SDK from v8.47.0 to v8.53.0 ([#4421](https://github.com/getsentry/sentry-react-native/pull/4421), [#4449](https://github.com/getsentry/sentry-react-native/pull/4449), [#4453](https://github.com/getsentry/sentry-react-native/pull/4453), [#4480](https://github.com/getsentry/sentry-react-native/pull/4480), [#4491](https://github.com/getsentry/sentry-react-native/pull/4491), [#4496](https://github.com/getsentry/sentry-react-native/pull/4496), [#4497](https://github.com/getsentry/sentry-react-native/pull/4497))
  - [changelog](https://github.com/getsentry/sentry-javascript/blob/develop/CHANGELOG.md#8530)
  - [diff](https://github.com/getsentry/sentry-javascript/compare/8.47.0...8.53.0)
- Bump Android SDK from v7.20.0 to v7.20.1 ([#4467](https://github.com/getsentry/sentry-react-native/pull/4467))
  - [changelog](https://github.com/getsentry/sentry-java/blob/main/CHANGELOG.md#7201)
  - [diff](https://github.com/getsentry/sentry-java/compare/7.20.0...7.20.1)
- Bump Cocoa SDK from v8.43.0 to v8.44.0 ([#4495](https://github.com/getsentry/sentry-react-native/pull/4495))
  - [changelog](https://github.com/getsentry/sentry-cocoa/blob/main/CHANGELOG.md#8440)
  - [diff](https://github.com/getsentry/sentry-cocoa/compare/8.43.0...8.44.0)

## 6.5.0

> [!WARNING]
> This release contains an issue where Cold starts can be incorrectly reported as Warm starts on Android. We recommend staying on version 6.4.0 if you use this feature on Android.
> See issue [#4598](https://github.com/getsentry/sentry-react-native/issues/4598) for more details.

### Features

- Mobile Session Replay is now generally available and ready for production use ([#4384](https://github.com/getsentry/sentry-react-native/pull/4384))

  To learn about privacy, custom masking or performance overhead visit [the documentation](https://docs.sentry.io/platforms/react-native/session-replay/).

  ```js
  import * as Sentry from '@sentry/react-native';

  Sentry.init({
    replaysSessionSampleRate: 1.0,
    replaysOnErrorSampleRate: 1.0,
    integrations: [
      Sentry.mobileReplayIntegration({
        maskAllImages: true,
        maskAllVectors: true,
        maskAllText: true,
      }),
    ],
  });
  ```

- Adds new `captureFeedback` and deprecates the `captureUserFeedback` API ([#4320](https://github.com/getsentry/sentry-react-native/pull/4320))

  ```jsx
  import * as Sentry from "@sentry/react-native";

  const eventId = Sentry.lastEventId();

  Sentry.captureFeedback({
    name: "John Doe",
    email: "john@doe.com",
    message: "Hello World!",
    associatedEventId: eventId, // optional
  });
  ```

  To learn how to attach context data to the feedback visit [the documentation](https://docs.sentry.io/platforms/react-native/user-feedback/).

- Export `Span` type from `@sentry/types` ([#4345](https://github.com/getsentry/sentry-react-native/pull/4345))
- Add RN SDK package to `sdk.packages` on Android ([#4380](https://github.com/getsentry/sentry-react-native/pull/4380))

### Fixes

- Return `lastEventId` export from `@sentry/core` ([#4315](https://github.com/getsentry/sentry-react-native/pull/4315))
- Don't log file not found errors when loading envs in `sentry-expo-upload-sourcemaps` ([#4332](https://github.com/getsentry/sentry-react-native/pull/4332))
- Navigation Span should have no parent by default ([#4326](https://github.com/getsentry/sentry-react-native/pull/4326))
- Disable HTTP Client Errors on iOS ([#4347](https://github.com/getsentry/sentry-react-native/pull/4347))

### Changes

- Falsy values of `options.environment` (empty string, undefined...) default to `production`
- Deprecated `_experiments.replaysSessionSampleRate` and `_experiments.replaysOnErrorSampleRate` use `replaysSessionSampleRate` and `replaysOnErrorSampleRate` ([#4384](https://github.com/getsentry/sentry-react-native/pull/4384))

### Dependencies

- Bump CLI from v2.38.2 to v2.39.1 ([#4305](https://github.com/getsentry/sentry-react-native/pull/4305), [#4316](https://github.com/getsentry/sentry-react-native/pull/4316))
  - [changelog](https://github.com/getsentry/sentry-cli/blob/master/CHANGELOG.md#2391)
  - [diff](https://github.com/getsentry/sentry-cli/compare/2.38.2...2.39.1)
- Bump Android SDK from v7.18.0 to v7.20.0 ([#4329](https://github.com/getsentry/sentry-react-native/pull/4329), [#4365](https://github.com/getsentry/sentry-react-native/pull/4365), [#4405](https://github.com/getsentry/sentry-react-native/pull/4405), [#4411](https://github.com/getsentry/sentry-react-native/pull/4411))
  - [changelog](https://github.com/getsentry/sentry-java/blob/main/CHANGELOG.md#7200)
  - [diff](https://github.com/getsentry/sentry-java/compare/7.18.0...7.20.0)
- Bump JavaScript SDK from v8.40.0 to v8.47.0 ([#4351](https://github.com/getsentry/sentry-react-native/pull/4351), [#4325](https://github.com/getsentry/sentry-react-native/pull/4325), [#4371](https://github.com/getsentry/sentry-react-native/pull/4371), [#4382](https://github.com/getsentry/sentry-react-native/pull/4382), [#4388](https://github.com/getsentry/sentry-react-native/pull/4388), [#4393](https://github.com/getsentry/sentry-react-native/pull/4393))
  - [changelog](https://github.com/getsentry/sentry-javascript/blob/develop/CHANGELOG.md#8470)
  - [diff](https://github.com/getsentry/sentry-javascript/compare/8.40.0...8.47.0)
- Bump Cocoa SDK from v8.41.0 to v8.43.0 ([#4387](https://github.com/getsentry/sentry-react-native/pull/4387), [#4399](https://github.com/getsentry/sentry-react-native/pull/4399), [#4410](https://github.com/getsentry/sentry-react-native/pull/4410))
  - [changelog](https://github.com/getsentry/sentry-cocoa/blob/main/CHANGELOG.md#8430)
  - [diff](https://github.com/getsentry/sentry-cocoa/compare/8.41.0...8.43.0)

## 6.4.0

### Features

- Add Replay Custom Masking for iOS, Android and Web ([#4224](https://github.com/getsentry/sentry-react-native/pull/4224), [#4265](https://github.com/getsentry/sentry-react-native/pull/4265), [#4272](https://github.com/getsentry/sentry-react-native/pull/4272), [#4314](https://github.com/getsentry/sentry-react-native/pull/4314))

  ```jsx
  import * as Sentry from '@sentry/react-native';

  const Example = () => {
    return (
      <View>
        <Sentry.Mask>
          <Text>${"All children of Sentry.Mask will be masked."}</Text>
        </Sentry.Mask>
        <Sentry.Unmask>
          <Text>${"Only direct children of Sentry.Unmask will be unmasked."}</Text>
        </Sentry.Unmask>
      </View>
    );
  };
  ```

## 6.4.0-beta.1

### Features

- Add Replay Custom Masking for iOS, Android and Web ([#4224](https://github.com/getsentry/sentry-react-native/pull/4224), [#4265](https://github.com/getsentry/sentry-react-native/pull/4265), [#4272](https://github.com/getsentry/sentry-react-native/pull/4272), [#4314](https://github.com/getsentry/sentry-react-native/pull/4314))

  ```jsx
  import * as Sentry from '@sentry/react-native';

  const Example = () => {
    return (
      <View>
        <Sentry.Mask>
          <Text>${"All children of Sentry.Mask will be masked."}</Text>
        </Sentry.Mask>
        <Sentry.Unmask>
          <Text>${"Only direct children of Sentry.Unmask will be unmasked."}</Text>
        </Sentry.Unmask>
      </View>
    );
  };
  ```

## 6.3.0

### Features

- Add support for `.env.sentry-build-plugin` ([#4281](https://github.com/getsentry/sentry-react-native/pull/4281))

  Don't commit the file to your repository. Use it to set your Sentry Auth Token.

  ```
  SENTRY_AUTH_TOKEN=your_token_here
  ```

- Add Sentry Metro Server Source Context middleware ([#4287](https://github.com/getsentry/sentry-react-native/pull/4287))

  This enables the SDK to add source context to locally symbolicated events using the Metro Development Server.
  The middleware can be disabled in `metro.config.js` using the `enableSourceContextInDevelopment` option.

  ```js
  // Expo
  const { getSentryExpoConfig } = require('@sentry/react-native/metro');
  const config = getSentryExpoConfig(__dirname, {
    enableSourceContextInDevelopment: false,
  });

  // React Native
  const { withSentryConfig } = require('@sentry/react-native/metro');
  module.exports = withSentryConfig(config, {
    enableSourceContextInDevelopment: false,
  });
  ```

### Fixes

- Prevents exception capture context from being overwritten by native scope sync ([#4124](https://github.com/getsentry/sentry-react-native/pull/4124))
- Excludes Dev Server and Sentry Dsn requests from Breadcrumbs ([#4240](https://github.com/getsentry/sentry-react-native/pull/4240))
- Skips development server spans ([#4271](https://github.com/getsentry/sentry-react-native/pull/4271))
- Execute `DebugSymbolicator` after `RewriteFrames` to avoid overwrites by default ([#4285](https://github.com/getsentry/sentry-react-native/pull/4285))
  - If custom `RewriteFrames` is provided the order changes
- `browserReplayIntegration` is no longer included by default on React Native Web ([#4270](https://github.com/getsentry/sentry-react-native/pull/4270))
- Remove `.sentry` tmp directory and use environmental variables instead to save default Babel transformer path ([#4298](https://github.com/getsentry/sentry-react-native/pull/4298))
  - This resolves concurrency issues when running multiple bundle processes

### Dependencies

- Bump JavaScript SDK from v8.37.1 to v8.40.0 ([#4267](https://github.com/getsentry/sentry-react-native/pull/4267), [#4293](https://github.com/getsentry/sentry-react-native/pull/4293), [#4304](https://github.com/getsentry/sentry-react-native/pull/4304))
  - [changelog](https://github.com/getsentry/sentry-javascript/blob/develop/CHANGELOG.md#8400)
  - [diff](https://github.com/getsentry/sentry-javascript/compare/8.37.1...8.40.0)
- Bump Android SDK from v7.17.0 to v7.18.0 ([#4289](https://github.com/getsentry/sentry-react-native/pull/4289))
  - [changelog](https://github.com/getsentry/sentry-java/blob/main/CHANGELOG.md#7180)
  - [diff](https://github.com/getsentry/sentry-java/compare/7.17.0...7.18.0)
- Bump Cocoa SDK from v8.40.1 to v8.41.0 ([#4301](https://github.com/getsentry/sentry-react-native/pull/4301))
  - [changelog](https://github.com/getsentry/sentry-cocoa/blob/main/CHANGELOG.md#8410)
  - [diff](https://github.com/getsentry/sentry-cocoa/compare/8.40.1...8.41.0)

## 6.3.0-beta.2

### Dependencies

- Bump Cocoa SDK from v8.40.1 to v8.41.0-beta.1 ([#4295](https://github.com/getsentry/sentry-react-native/pull/4295))
  - [changelog](https://github.com/getsentry/sentry-cocoa/blob/main/CHANGELOG.md#8410-beta1)
  - [diff](https://github.com/getsentry/sentry-cocoa/compare/8.40.1...8.41.0-beta.1)

## 6.3.0-beta.1

### Features

- Add support for `.env.sentry-build-plugin` ([#4281](https://github.com/getsentry/sentry-react-native/pull/4281))

  Don't commit the file to your repository. Use it to set your Sentry Auth Token.

  ```
  SENTRY_AUTH_TOKEN=your_token_here
  ```

- Add Sentry Metro Server Source Context middleware ([#4287](https://github.com/getsentry/sentry-react-native/pull/4287))

  This enables the SDK to add source context to locally symbolicated events using the Metro Development Server.
  The middleware can be disabled in `metro.config.js` using the `enableSourceContextInDevelopment` option.

  ```js
  // Expo
  const { getSentryExpoConfig } = require('@sentry/react-native/metro');
  const config = getSentryExpoConfig(__dirname, {
    enableSourceContextInDevelopment: false,
  });

  // React Native
  const { withSentryConfig } = require('@sentry/react-native/metro');
  module.exports = withSentryConfig(config, {
    enableSourceContextInDevelopment: false,
  });
  ```

### Fixes

- Prevents exception capture context from being overwritten by native scope sync ([#4124](https://github.com/getsentry/sentry-react-native/pull/4124))
- Excludes Dev Server and Sentry Dsn requests from Breadcrumbs ([#4240](https://github.com/getsentry/sentry-react-native/pull/4240))
- Skips development server spans ([#4271](https://github.com/getsentry/sentry-react-native/pull/4271))
- Execute `DebugSymbolicator` after `RewriteFrames` to avoid overwrites by default ([#4285](https://github.com/getsentry/sentry-react-native/pull/4285))
  - If custom `RewriteFrames` is provided the order changes
- `browserReplayIntegration` is no longer included by default on React Native Web ([#4270](https://github.com/getsentry/sentry-react-native/pull/4270))

### Dependencies

- Bump JavaScript SDK from v8.37.1 to v8.38.0 ([#4267](https://github.com/getsentry/sentry-react-native/pull/4267))
  - [changelog](https://github.com/getsentry/sentry-javascript/blob/develop/CHANGELOG.md#8380)
  - [diff](https://github.com/getsentry/sentry-javascript/compare/8.37.1...8.38.0)
- Bump Android SDK from v7.17.0 to v7.18.0 ([#4289](https://github.com/getsentry/sentry-react-native/pull/4289))
  - [changelog](https://github.com/getsentry/sentry-java/blob/main/CHANGELOG.md#7180)
  - [diff](https://github.com/getsentry/sentry-java/compare/7.17.0...7.18.0)

## 6.2.0

### Features

- Enables Spotlight in Android and iOS SDKs ([#4211](https://github.com/getsentry/sentry-react-native/pull/4211))
- Add env flag `SENTRY_DISABLE_NATIVE_DEBUG_UPLOAD` to allow disabling the debug file upload ([#4223](https://github.com/getsentry/sentry-react-native/pull/4223))

  How to use in Android project? It works by default, just set `export SENTRY_DISABLE_NATIVE_DEBUG_UPLOAD=true` in your build environment. For Sentry Android Gradle Plugin add the following to your `android/app/build.gradle`.

  ```gradle
  apply from: "../../../sentry.gradle"

  sentry {
      autoUploadProguardMapping = shouldSentryAutoUpload()
      uploadNativeSymbols = shouldSentryAutoUpload()
  }
  ```

  How to use in Xcode? Make sure you are using `scripts/sentry-xcode.sh` and `scripts/sentry-xcode-debug-files.sh` in your
  build phases. And add the following to your `ios/.xcode.env.local` file.

  ```bash
  export SENTRY_DISABLE_NATIVE_DEBUG_UPLOAD=true
  ```

### Fixes

- Ignore JavascriptException to filter out obfuscated duplicate JS Errors on Android ([#4232](https://github.com/getsentry/sentry-react-native/pull/4232))
- Skips ignoring require cycle logs for RN 0.70 or newer ([#4214](https://github.com/getsentry/sentry-react-native/pull/4214))
- Enhanced accuracy of time-to-display spans. ([#4189](https://github.com/getsentry/sentry-react-native/pull/4189))
- Fix Replay redacting of RN Classes on iOS ([#4243](https://github.com/getsentry/sentry-react-native/pull/4243))
- Speed up getBinaryImages for finishing transactions and capturing events ([#4194](https://github.com/getsentry/sentry-react-native/pull/4194))
- Remove duplicate HTTP Client Errors on iOS ([#4250](https://github.com/getsentry/sentry-react-native/pull/4250))
- Replay `maskAll*` set to `false` on iOS kept all masked ([#4257](https://github.com/getsentry/sentry-react-native/pull/4257))
- Add missing `getRootSpan`, `withActiveSpan` and `suppressTracing` exports from `@sentry/core`, and `SeverityLevel` export from `@sentry/types` ([#4254](https://github.com/getsentry/sentry-react-native/pull/4254), [#4260](https://github.com/getsentry/sentry-react-native/pull/4260))

### Dependencies

- Bump JavaScript SDK from v8.34.0 to v8.37.1 ([#4196](https://github.com/getsentry/sentry-react-native/pull/4196), [#4222](https://github.com/getsentry/sentry-react-native/pull/4222), [#4236](https://github.com/getsentry/sentry-react-native/pull/4236))
  - [changelog](https://github.com/getsentry/sentry-javascript/blob/develop/CHANGELOG.md#8371)
  - [diff](https://github.com/getsentry/sentry-javascript/compare/8.34.0...8.37.1)
- Bump CLI from v2.37.0 to v2.38.2 ([#4200](https://github.com/getsentry/sentry-react-native/pull/4200), [#4220](https://github.com/getsentry/sentry-react-native/pull/4220), [#4231](https://github.com/getsentry/sentry-react-native/pull/4231))
  - [changelog](https://github.com/getsentry/sentry-cli/blob/master/CHANGELOG.md#2382)
  - [diff](https://github.com/getsentry/sentry-cli/compare/2.37.0...2.38.2)
- Bump Android SDK from v7.15.0 to v7.17.0 ([#4202](https://github.com/getsentry/sentry-react-native/pull/4202), [#4266](https://github.com/getsentry/sentry-react-native/pull/4266))
  - [changelog](https://github.com/getsentry/sentry-java/blob/main/CHANGELOG.md#7170)
  - [diff](https://github.com/getsentry/sentry-java/compare/7.15.0...7.17.0)
- Bump Cocoa SDK from v8.38.0 to v8.40.1 ([#4212](https://github.com/getsentry/sentry-react-native/pull/4212), [#4239](https://github.com/getsentry/sentry-react-native/pull/4239), [#4248](https://github.com/getsentry/sentry-react-native/pull/4248))
  - [changelog](https://github.com/getsentry/sentry-cocoa/blob/main/CHANGELOG.md#8401)
  - [diff](https://github.com/getsentry/sentry-cocoa/compare/8.38.0...8.40.1)

## 6.1.0

### Dependencies

- Bump JavaScript SDK from v8.33.1 to v8.34.0 ([#3895](https://github.com/getsentry/sentry-react-native/pull/3895))
  - [changelog](https://github.com/getsentry/sentry-javascript/blob/develop/CHANGELOG.md#8340)
  - [diff](https://github.com/getsentry/sentry-javascript/compare/8.33.1...8.34.0)

## 6.0.0

This is a new major version 6.0.0 of the Sentry React Native SDK.
To upgrade from the SDK version 5, please follow our [migration guide](https://docs.sentry.io/platforms/react-native/migration/v5-to-v6/).

### Major Changes

- React Native Tracing options were moved to the root options

  ```js
  import * as Sentry from '@sentry/react-native';

  Sentry.init({
    tracesSampleRate: 1.0,
    enableAppStartTracking: true, // default true
    enableNativeFramesTracking: true, // default true
    enableStallTracking: true, // default true
    enableUserInteractionTracing: true, // default false
    integrations: [
      Sentry.reactNativeTracingIntegration({
        beforeStartSpan: (startSpanOptions) => {
          startSpanOptions.name = 'New Name';
          return startSpanOptions;
        },
      }),
      Sentry.appStartIntegration({
        standalone: false, // default false
      }),
    ],
  });
  ```

- New React Navigation Integration interface ([#4003](https://github.com/getsentry/sentry-react-native/pull/4003))

  ```js
  import * as Sentry from '@sentry/react-native';
  import { NavigationContainer } from '@react-navigation/native';

  const reactNavigationIntegration = Sentry.reactNavigationIntegration();

  Sentry.init({
    tracesSampleRate: 1.0,
    integrations: [reactNavigationIntegration],
  });

  function RootComponent() {
    const navigation = React.useRef(null);

    return <NavigationContainer ref={navigation}
      onReady={() => {
        reactNavigationIntegration.registerNavigationContainer(navigation);
      }}>
    </NavigationContainer>;
  }
  ```

- Removed `beforeNavigate` use `beforeStartSpan` instead ([#3998](https://github.com/getsentry/sentry-react-native/pull/3998))
  - `beforeStartSpan` is executed before the span start, compared to `beforeNavigate` which was executed before the navigation ended (after the span was created)

### Other Changes

- Add `sentry.origin` to SDK spans to indicated if spans are created by a part of the SDK or manually ([#4066](https://github.com/getsentry/sentry-react-native/pull/4066))
- Xcode Debug Files upload completes in foreground by default ([#4090](https://github.com/getsentry/sentry-react-native/pull/4090))
- Set `parentSpanIsAlwaysRootSpan` to `true` to make parent of network requests predictable ([#4084](https://github.com/getsentry/sentry-react-native/pull/4084))
- Remove deprecated `enableSpotlight` and `spotlightSidecarUrl` ([#4086](https://github.com/getsentry/sentry-react-native/pull/4086))
- `tracePropagationTargets` defaults to all targets on mobile and same origin on the web ([#4083](https://github.com/getsentry/sentry-react-native/pull/4083))
- Move `_experiments.profilesSampleRate` to `profilesSampleRate` root options object [#3851](https://github.com/getsentry/sentry-react-native/pull/3851))
- Native Frames uses `spanId` to attach frames replacing `traceId` ([#4030](https://github.com/getsentry/sentry-react-native/pull/4030))
- Removed deprecated ReactNativeTracing option `idleTimeout` use `idleTimeoutMs` instead ([#3998](https://github.com/getsentry/sentry-react-native/pull/3998))
- Removed deprecated ReactNativeTracing option `maxTransactionDuration` use `finalTimeoutMs` instead ([#3998](https://github.com/getsentry/sentry-react-native/pull/3998))
- New Native Frames Integration ([#3996](https://github.com/getsentry/sentry-react-native/pull/3996))
- New Stall Tracking Integration ([#3997](https://github.com/getsentry/sentry-react-native/pull/3997))
- New User Interaction Tracing Integration ([#3999](https://github.com/getsentry/sentry-react-native/pull/3999))
- New App Start Integration ([#3852](https://github.com/getsentry/sentry-react-native/pull/3852))
  - By default app start spans are attached to the first created transaction.
  - Standalone mode creates single root span (transaction) including only app start data.
- New React Native Navigation Integration interface ([#4003](https://github.com/getsentry/sentry-react-native/pull/4003))

  ```js
  import * as Sentry from '@sentry/react-native';
  import { Navigation } from 'react-native-navigation';

  Sentry.init({
    tracesSampleRate: 1.0,
    integrations: [
      Sentry.reactNativeNavigationIntegration({ navigation: Navigation })
    ],
  });
  ```

### Fixes

- TimeToDisplay correctly warns about not supporting the new React Native architecture ([#4160](https://github.com/getsentry/sentry-react-native/pull/4160))
- Native Wrapper method `setContext` ensures only values convertible to NativeMap are passed ([#4168](https://github.com/getsentry/sentry-react-native/pull/4168))
- Native Wrapper method `setExtra` ensures only stringified values are passed ([#4168](https://github.com/getsentry/sentry-react-native/pull/4168))
- `setContext('key', null)` removes the key value also from platform context ([#4168](https://github.com/getsentry/sentry-react-native/pull/4168))
- Upload source maps for all splits on Android (not only the last found) ([#4125](https://github.com/getsentry/sentry-react-native/pull/4125))

### Dependencies

- Bump JavaScript SDK from v7.119.1 to v8.33.1 ([#3910](https://github.com/getsentry/sentry-react-native/pull/3910), [#3851](https://github.com/getsentry/sentry-react-native/pull/3851), [#4078](https://github.com/getsentry/sentry-react-native/pull/4078), [#4154](https://github.com/getsentry/sentry-react-native/pull/4154))
  - [changelog](https://github.com/getsentry/sentry-javascript/blob/master/CHANGELOG.md#8331)
  - [diff](https://github.com/getsentry/sentry-javascript/compare/7.119.1...8.33.1)

### Dependencies

- Bump Cocoa SDK from v8.37.0 to v8.38.0 ([#4180](https://github.com/getsentry/sentry-react-native/pull/4180))
  - [changelog](https://github.com/getsentry/sentry-cocoa/blob/main/CHANGELOG.md#8380)
  - [diff](https://github.com/getsentry/sentry-cocoa/compare/8.37.0...8.38.0)

## 5.34.0

### Fixes

- Handles error with string cause ([#4163](https://github.com/getsentry/sentry-react-native/pull/4163))
- Use `appLaunchedInForeground` to determine invalid app start data on Android ([#4146](https://github.com/getsentry/sentry-react-native/pull/4146))

- Bump Cocoa SDK from v8.36.0 to v8.37.0 ([#4156](https://github.com/getsentry/sentry-react-native/pull/4156))
  - [changelog](https://github.com/getsentry/sentry-cocoa/blob/main/CHANGELOG.md#8370)
  - [diff](https://github.com/getsentry/sentry-cocoa/compare/8.36.0...8.37.0)
- Bump Android SDK from v7.14.0 to v7.15.0 ([#4161](https://github.com/getsentry/sentry-react-native/pull/4161))
  - [changelog](https://github.com/getsentry/sentry-java/blob/main/CHANGELOG.md#7150)
  - [diff](https://github.com/getsentry/sentry-java/compare/7.14.0...7.15.0)

## 6.0.0-rc.1

### Fixes

- Upload source maps for all splits on Android (not only the last found) ([#4125](https://github.com/getsentry/sentry-react-native/pull/4125))

### Dependencies

- Bump CLI from v2.36.6 to v2.37.0 ([#4153](https://github.com/getsentry/sentry-react-native/pull/4153))
  - [changelog](https://github.com/getsentry/sentry-cli/blob/master/CHANGELOG.md#2370)
  - [diff](https://github.com/getsentry/sentry-cli/compare/2.36.6...2.37.0)
- Bump JavaScript SDK from v8.30.0 to v8.33.1 ([#4154](https://github.com/getsentry/sentry-react-native/pull/4154))
  - [changelog](https://github.com/getsentry/sentry-javascript/blob/master/CHANGELOG.md#8331)
  - [diff](https://github.com/getsentry/sentry-javascript/compare/v8.30.0...8.33.1)

## 5.33.2

### Fixes

- Emits Bridge log only in debug mode ([#4145](https://github.com/getsentry/sentry-react-native/pull/4145))
- Remove unused `spanName` from `TimeToDisplayProps` ([#4150](https://github.com/getsentry/sentry-react-native/pull/4150))

### Dependencies

- Bump JavaScript SDK from v7.119.0 to v7.119.1 ([#4149](https://github.com/getsentry/sentry-react-native/pull/4149))
  - [changelog](https://github.com/getsentry/sentry-javascript/blob/v7/CHANGELOG.md#71191)
  - [diff](https://github.com/getsentry/sentry-javascript/compare/7.119.0...7.119.1)
- Bump CLI from v2.36.1 to v2.36.6 ([#4116](https://github.com/getsentry/sentry-react-native/pull/4116), [#4131](https://github.com/getsentry/sentry-react-native/pull/4131), [#4137](https://github.com/getsentry/sentry-react-native/pull/4137), [#4144](https://github.com/getsentry/sentry-react-native/pull/4144))
  - [changelog](https://github.com/getsentry/sentry-cli/blob/master/CHANGELOG.md#2366)
  - [diff](https://github.com/getsentry/sentry-cli/compare/2.36.1...2.36.6)

## 6.0.0-rc.0

This is a release candidate version of the next major version of the Sentry React Native SDK 6.0.0.
This version includes all the changes from the previous 6.0.0-beta.0 and the latest 5.33.1 version.

### Changes

- Xcode Debug Files upload completes in foreground by default ([#4090](https://github.com/getsentry/sentry-react-native/pull/4090))
  - Use `SENTRY_FORCE_FOREGROUND=false` for background upload

### Dependencies

- Bump CLI from v2.36.1 to v2.36.4 ([#4116](https://github.com/getsentry/sentry-react-native/pull/4116), [#4131](https://github.com/getsentry/sentry-react-native/pull/4131))
  - [changelog](https://github.com/getsentry/sentry-cli/blob/master/CHANGELOG.md#2364)
  - [diff](https://github.com/getsentry/sentry-cli/compare/2.36.1...2.36.4)

## 5.33.1

### Internal

This is re-release of 5.33.0 with no changes to ensure that 5.33.1 is tagged as latest release on npmjs.com

## 5.33.0

### Features

- Add an option to disable native (iOS and Android) profiling for the `HermesProfiling` integration ([#4094](https://github.com/getsentry/sentry-react-native/pull/4094))

  To disable native profilers add the `hermesProfilingIntegration`.

  ```js
  import * as Sentry from '@sentry/react-native';

  Sentry.init({
    integrations: [
      Sentry.hermesProfilingIntegration({ platformProfilers: false }),
    ],
  });
  ```

## 6.0.0-beta.1

### Features

- Add `sentry.origin` to SDK spans to indicated if spans are created by a part of the SDK or manually ([#4066](https://github.com/getsentry/sentry-react-native/pull/4066))

### Changes

- Set `parentSpanIsAlwaysRootSpan` to `true` to make parent of network requests predictable ([#4084](https://github.com/getsentry/sentry-react-native/pull/4084))
- Remove deprecated `enableSpotlight` and `spotlightSidecarUrl` ([#4086](https://github.com/getsentry/sentry-react-native/pull/4086))
- `tracePropagationTargets` defaults to all targets on mobile and same origin on the web ([#4083](https://github.com/getsentry/sentry-react-native/pull/4083))
- Move `_experiments.profilesSampleRate` to `profilesSampleRate` root options object [#3851](https://github.com/getsentry/sentry-react-native/pull/3851))

### Dependencies

- Bump JavaScript SDK from v8.27.0 to v8.30.0 ([#4078](https://github.com/getsentry/sentry-react-native/pull/4078))
  - [changelog](https://github.com/getsentry/sentry-javascript/blob/master/CHANGELOG.md#8280)
  - [diff](https://github.com/getsentry/sentry-javascript/compare/v8.27.0...8.30.0)

## 5.32.0

### Features

- Exclude Sentry Web Replay, reducing the code in 130KB. ([#4006](https://github.com/getsentry/sentry-react-native/pull/4006))
  - You can keep Sentry Web Replay by setting `includeWebReplay` to `true` in your metro config as shown in the snippet:

  ```js
  // For Expo
  const { getSentryExpoConfig } = require("@sentry/react-native/metro");
  const config = getSentryExpoConfig(__dirname, { includeWebReplay: true });

  // For RN
  const { getDefaultConfig } = require('@react-native/metro-config');
  const { withSentryConfig } = require('@sentry/react-native/metro');
  module.exports = withSentryConfig(getDefaultConfig(__dirname), { includeWebReplay: true });
  ```

### Changes

- Add Android Logger when new frame event is not emitted ([#4081](https://github.com/getsentry/sentry-react-native/pull/4081))
- React Native Tracing Deprecations ([#4073](https://github.com/getsentry/sentry-react-native/pull/4073))
  - `new ReactNativeTracing` to `reactNativeTracingIntegration()`
  - `new ReactNavigationInstrumentation` to `reactNativeTracingIntegration()`.
  - `new ReactNativeNavigationInstrumentation` to `reactNativeTracingIntegration()`.
  - `ReactNavigationV4Instrumentation` won't be supported in the next major SDK version, upgrade to `react-navigation@5` or newer.
  - `RoutingInstrumentation` and `RoutingInstrumentationInstance` replace by `Integration` interface from `@sentry/types`.
  - `enableAppStartTracking`, `enableNativeFramesTracking`, `enableStallTracking`, `enableUserInteractionTracing` moved to `Sentry.init({})` root options.

### Dependencies

- Bump CLI from v2.34.0 to v2.36.1 ([#4055](https://github.com/getsentry/sentry-react-native/pull/4055))
  - [changelog](https://github.com/getsentry/sentry-cli/blob/master/CHANGELOG.md#2361)
  - [diff](https://github.com/getsentry/sentry-cli/compare/2.34.0...2.36.1)

## 6.0.0-beta.0

This is a beta version of the next major version of the Sentry React Native SDK 6.0.0.
Please, read the changes listed below as well as the changes made in the underlying
Sentry Javascript SDK 8.0.0 ([JS Docs](https://docs.sentry.io/platforms/javascript/guides/react/migration/v7-to-v8/)).

### Major Changes

- React Native Tracing options were moved to the root options

  ```js
  import * as Sentry from '@sentry/react-native';

  Sentry.init({
    tracesSampleRate: 1.0,
    enableAppStartTracking: true, // default true
    enableNativeFramesTracking: true, // default true
    enableStallTracking: true, // default true
    enableUserInteractionTracing: true, // default false
    integrations: [
      Sentry.reactNativeTracingIntegration({
        beforeStartSpan: (startSpanOptions) => {
          startSpanOptions.name = 'New Name';
          return startSpanOptions;
        },
      }),
      Sentry.appStartIntegration({
        standalone: false, // default false
      }),
    ],
  });
  ```

- New React Navigation Integration interface ([#4003](https://github.com/getsentry/sentry-react-native/pull/4003))

  ```js
  import * as Sentry from '@sentry/react-native';
  import { NavigationContainer } from '@react-navigation/native';

  const reactNavigationIntegration = Sentry.reactNavigationIntegration();

  Sentry.init({
    tracesSampleRate: 1.0,
    integrations: [reactNavigationIntegration],
  });

  function RootComponent() {
    const navigation = React.useRef(null);

    return <NavigationContainer ref={navigation}
      onReady={() => {
        reactNavigationIntegration.registerNavigationContainer(navigation);
      }}>
    </NavigationContainer>;
  }
  ```

- Removed `beforeNavigate` use `beforeStartSpan` instead ([#3998](https://github.com/getsentry/sentry-react-native/pull/3998))
  - `beforeStartSpan` is executed before the span start, compared to `beforeNavigate` which was executed before the navigation ended (after the span was created)

### Dependencies

- Bump JavaScript SDK from v7.119.0 to v8.27.0 ([#3910](https://github.com/getsentry/sentry-react-native/pull/3910), [#3851](https://github.com/getsentry/sentry-react-native/pull/3851))
  - [changelog](https://github.com/getsentry/sentry-javascript/blob/master/CHANGELOG.md#8270)
  - [diff](https://github.com/getsentry/sentry-javascript/compare/7.119.0...8.27.0)

### Other Changes

- Native Frames uses `spanId` to attach frames replacing `traceId` ([#4030](https://github.com/getsentry/sentry-react-native/pull/4030))
- Removed deprecated ReactNativeTracing option `idleTimeout` use `idleTimeoutMs` instead ([#3998](https://github.com/getsentry/sentry-react-native/pull/3998))
- Removed deprecated ReactNativeTracing option `maxTransactionDuration` use `finalTimeoutMs` instead ([#3998](https://github.com/getsentry/sentry-react-native/pull/3998))
- New Native Frames Integration ([#3996](https://github.com/getsentry/sentry-react-native/pull/3996))
- New Stall Tracking Integration ([#3997](https://github.com/getsentry/sentry-react-native/pull/3997))
- New User Interaction Tracing Integration ([#3999](https://github.com/getsentry/sentry-react-native/pull/3999))
- New App Start Integration ([#3852](https://github.com/getsentry/sentry-react-native/pull/3852))
  - By default app start spans are attached to the first created transaction.
  - Standalone mode creates single root span (transaction) including only app start data.
- New React Native Navigation Integration interface ([#4003](https://github.com/getsentry/sentry-react-native/pull/4003))

  ```js
  import * as Sentry from '@sentry/react-native';
  import { Navigation } from 'react-native-navigation';

  Sentry.init({
    tracesSampleRate: 1.0,
    integrations: [
      Sentry.reactNativeNavigationIntegration({ navigation: Navigation })
    ],
  });
  ```

## 6.0.0-alpha.2

- Only internal changes. No SDK changes.

## 6.0.0-alpha.1

### Changes

- Native Frames uses `spanId` to attach frames replacing `traceId` ([#4030](https://github.com/getsentry/sentry-react-native/pull/4030))

### Dependencies

- Bump JavaScript SDK from v8.11.0 to v8.27.0 ([#3851](https://github.com/getsentry/sentry-react-native/pull/3851))
  - [changelog](https://github.com/getsentry/sentry-javascript/blob/develop/CHANGELOG.md#8270)
  - [diff](https://github.com/getsentry/sentry-javascript/compare/8.11.0...8.27.0)

## 5.31.1

### Fixes

- Sentry CLI passes thru recursive node calls during source maps auto upload from Xcode (([#3843](https://github.com/getsentry/sentry-react-native/pull/3843)))
  - This fixes React Native 0.75 Xcode auto upload failures

### Dependencies

- Bump CLI from v2.31.2 to v2.34.0 ([#3843](https://github.com/getsentry/sentry-react-native/pull/3843))
  - [changelog](https://github.com/getsentry/sentry-cli/blob/master/CHANGELOG.md#2340)
  - [diff](https://github.com/getsentry/sentry-cli/compare/2.31.2...2.34.0)

## 5.31.0

### Features

- Add `Sentry.crashedLastRun()` ([#4014](https://github.com/getsentry/sentry-react-native/pull/4014))

### Fixes

- Use `install_modules_dependencies` for React iOS dependencies ([#4040](https://github.com/getsentry/sentry-react-native/pull/4040))
- `Replay.maskAllText` masks `RCTParagraphComponentView` ([#4048](https://github.com/getsentry/sentry-react-native/pull/4048))

### Dependencies

- Bump Cocoa SDK from v8.34.0 to v8.36.0 ([#4037](https://github.com/getsentry/sentry-react-native/pull/4037), [#4046](https://github.com/getsentry/sentry-react-native/pull/4046), [#4049](https://github.com/getsentry/sentry-react-native/pull/4049))
  - [changelog](https://github.com/getsentry/sentry-cocoa/blob/main/CHANGELOG.md#8360)
  - [diff](https://github.com/getsentry/sentry-cocoa/compare/8.34.0...8.36.0)

## 6.0.0-alpha.0

This is an alpha version of the next major version of the Sentry React Native SDK 6.0.0.
Please read the changes listed below as well as the changes made in the underlying
Sentry Javascript SDK 8.0.0 ([JS Docs](https://docs.sentry.io/platforms/javascript/guides/react/migration/v7-to-v8/)).

### Changes

- Removed deprecated ReactNativeTracing option `idleTimeout` use `idleTimeoutMs` instead ([#3998](https://github.com/getsentry/sentry-react-native/pull/3998))
- Removed deprecated ReactNativeTracing option `maxTransactionDuration` use `finalTimeoutMs` instead ([#3998](https://github.com/getsentry/sentry-react-native/pull/3998))
- Removed `beforeNavigate` use `beforeStartSpan` instead ([#3998](https://github.com/getsentry/sentry-react-native/pull/3998))
  - `beforeStartSpan` is executed before the span start, compared to `beforeNavigate` which was executed before the navigation ended (after the span was created)
- New Native Frames Integration ([#3996](https://github.com/getsentry/sentry-react-native/pull/3996))
- New Stall Tracking Integration ([#3997](https://github.com/getsentry/sentry-react-native/pull/3997))
- New User Interaction Tracing Integration ([#3999](https://github.com/getsentry/sentry-react-native/pull/3999))
- New App Start Integration ([#3852](https://github.com/getsentry/sentry-react-native/pull/3852))

  By default app start spans are attached to the first created transaction.
  Standalone mode creates single root span (transaction) including only app start data.

  ```js
  import * as Sentry from '@sentry/react-native';

  Sentry.init({
    tracesSampleRate: 1.0,
    enableAppStartTracking: true, // default true
    enableNativeFramesTracking: true, // default true
    enableStallTracking: true, // default true
    enableUserInteractionTracing: true, // default false
    integrations: [
      Sentry.reactNativeTracingIntegration({
        beforeStartSpan: (startSpanOptions) => {
          startSpanOptions.name = 'New Name';
          return startSpanOptions;
        },
      }),
      Sentry.appStartIntegration({
        standalone: false, // default false
      }),
    ],
  });
  ```

- New React Navigation Integration interface ([#4003](https://github.com/getsentry/sentry-react-native/pull/4003))

  ```js
  import * as Sentry from '@sentry/react-native';
  import { NavigationContainer } from '@react-navigation/native';

  const reactNavigationIntegration = Sentry.reactNavigationIntegration();

  Sentry.init({
    tracesSampleRate: 1.0,
    integrations: [reactNavigationIntegration],
  });

  function RootComponent() {
    const navigation = React.useRef(null);

    return <NavigationContainer ref={navigation}
      onReady={() => {
        reactNavigationIntegration.registerNavigationContainer(navigation);
      }}>
    </NavigationContainer>;
  }
  ```

- New React Native Navigation Integration interface ([#4003](https://github.com/getsentry/sentry-react-native/pull/4003))

  ```js
  import * as Sentry from '@sentry/react-native';
  import { Navigation } from 'react-native-navigation';

  Sentry.init({
    tracesSampleRate: 1.0,
    integrations: [
      Sentry.reactNativeNavigationIntegration({ navigation: Navigation })
    ],
  });
  ```

- Add `spotlight` option ([#4023](https://github.com/getsentry/sentry-react-native/pull/4023))
  - Deprecating `enableSpotlight` and `spotlightSidecarUrl`

### Dependencies

- Bump JavaScript SDK from v7.118.0 to v8.11.0 ([#3910](https://github.com/getsentry/sentry-react-native/pull/3910))
  - [changelog](https://github.com/getsentry/sentry-javascript/blob/master/CHANGELOG.md#8110)
  - [diff](https://github.com/getsentry/sentry-javascript/compare/7.118.0...8.11.0)

## 5.30.0

### Features

- Add `spotlight` option ([#4023](https://github.com/getsentry/sentry-react-native/pull/4023))
  - Deprecating `enableSpotlight` and `spotlightSidecarUrl`

### Dependencies

- Bump JavaScript SDK from v7.118.0 to v7.119.0 ([#4031](https://github.com/getsentry/sentry-react-native/pull/4031))
  - [changelog](https://github.com/getsentry/sentry-javascript/blob/v7/CHANGELOG.md#71190)
  - [diff](https://github.com/getsentry/sentry-javascript/compare/7.118.0...7.119.0)
- Bump Cocoa SDK from v8.33.0 to v8.34.0 ([#4026](https://github.com/getsentry/sentry-react-native/pull/4026))
  - [changelog](https://github.com/getsentry/sentry-cocoa/blob/main/CHANGELOG.md#8340)
  - [diff](https://github.com/getsentry/sentry-cocoa/compare/8.33.0...8.34.0)

## 5.29.0

### Features

- `TimeToInitialDisplay` and `TimeToFullDisplay` start the time to display spans on mount ([#4020](https://github.com/getsentry/sentry-react-native/pull/4020))

### Fixes

- fix(ttid): End and measure TTID regardless current active span ([#4019](https://github.com/getsentry/sentry-react-native/pull/4019))
  - Fixes possible missing TTID measurements and spans
- Fix crash when passing array as data to `Sentry.addBreadcrumb({ data: [] })` ([#4021](https://github.com/getsentry/sentry-react-native/pull/4021))
  - The expected `data` type is plain JS object, otherwise the data might be lost.
- Fix `requireNativeComponent` missing in `react-native-web` ([#3958](https://github.com/getsentry/sentry-react-native/pull/3958))

### Dependencies

- Bump JavaScript SDK from v7.117.0 to v7.118.0 ([#4018](https://github.com/getsentry/sentry-react-native/pull/4018))
  - [changelog](https://github.com/getsentry/sentry-javascript/blob/v7/CHANGELOG.md#71180)
  - [diff](https://github.com/getsentry/sentry-javascript/compare/7.117.0...7.118.0)
- Bump Android SDK from v7.13.0 to v7.14.0 ([#4022](https://github.com/getsentry/sentry-react-native/pull/4022))
  - [changelog](https://github.com/getsentry/sentry-java/blob/main/CHANGELOG.md#7140)
  - [diff](https://github.com/getsentry/sentry-java/compare/7.13.0...7.14.0)

## 5.28.0

### Fixes

- Support `metro@0.80.10` new `sourceMapString` export ([#4004](https://github.com/getsentry/sentry-react-native/pull/4004))
- `Sentry.captureMessage` stack trace is in `event.exception` (moved from `event.threads`) ([#3635](https://github.com/getsentry/sentry-react-native/pull/3635), [#3988](https://github.com/getsentry/sentry-react-native/pull/3988))
  - To revert to the old behavior (causing the stack to be unsymbolicated) use `useThreadsForMessageStack` option

### Dependencies

- Bump Cocoa SDK from v8.32.0 to v8.33.0 ([#4007](https://github.com/getsentry/sentry-react-native/pull/4007))
  - [changelog](https://github.com/getsentry/sentry-cocoa/blob/main/CHANGELOG.md#8330)
  - [diff](https://github.com/getsentry/sentry-cocoa/compare/8.32.0...8.33.0)

## 5.27.0

### Fixes

- Pass `sampleRate` option to the Android SDK ([#3979](https://github.com/getsentry/sentry-react-native/pull/3979))
- Drop app start data older than one minute ([#3974](https://github.com/getsentry/sentry-react-native/pull/3974))
- Use `Platform.constants.reactNativeVersion` instead of `react-native` internal export ([#3949](https://github.com/getsentry/sentry-react-native/pull/3949))

### Dependencies

- Bump Android SDK from v7.12.0 to v7.13.0 ([#3970](https://github.com/getsentry/sentry-react-native/pull/3970), [#3984](https://github.com/getsentry/sentry-react-native/pull/3984))
  - [changelog](https://github.com/getsentry/sentry-java/blob/main/CHANGELOG.md#7130)
  - [diff](https://github.com/getsentry/sentry-java/compare/7.12.0...7.13.0)
- Bump Cocoa SDK from v8.31.1 to v8.32.0 ([#3969](https://github.com/getsentry/sentry-react-native/pull/3969))
  - [changelog](https://github.com/getsentry/sentry-cocoa/blob/main/CHANGELOG.md#8320)
  - [diff](https://github.com/getsentry/sentry-cocoa/compare/8.31.1...8.32.0)

## 5.26.0

### Features

- Session Replay Public Beta ([#3830](https://github.com/getsentry/sentry-react-native/pull/3830))

  To enable Replay use the `replaysSessionSampleRate` or `replaysOnErrorSampleRate` options.

  ```js
  import * as Sentry from '@sentry/react-native';

  Sentry.init({
    _experiments: {
      replaysSessionSampleRate: 1.0,
      replaysOnErrorSampleRate: 1.0,
    },
  });
  ```

  To add React Component Names use `annotateReactComponents` in `metro.config.js`.

  ```js
  // For Expo
  const { getSentryExpoConfig } = require("@sentry/react-native/metro");
  const config = getSentryExpoConfig(__dirname, { annotateReactComponents: true });

  // For RN
  const { getDefaultConfig } = require('@react-native/metro-config');
  const { withSentryConfig } = require('@sentry/react-native/metro');
  module.exports = withSentryConfig(getDefaultConfig(__dirname), { annotateReactComponents: true });
  ```

  To change default redaction behavior add the `mobileReplayIntegration`.

  ```js
  import * as Sentry from '@sentry/react-native';

  Sentry.init({
    _experiments: {
      replaysSessionSampleRate: 1.0,
      replaysOnErrorSampleRate: 1.0,
    },
    integrations: [
      Sentry.mobileReplayIntegration({
        maskAllImages: true,
        maskAllVectors: true,
        maskAllText: true,
      }),
    ],
  });
  ```

  To learn more visit [Sentry's Mobile Session Replay](https://docs.sentry.io/product/explore/session-replay/mobile/) documentation page.

### Dependencies

- Bump Cocoa SDK from v8.30.0 to v8.31.1 ([#3954](https://github.com/getsentry/sentry-react-native/pull/3954))
  - [changelog](https://github.com/getsentry/sentry-cocoa/blob/main/CHANGELOG.md#8311)
  - [diff](https://github.com/getsentry/sentry-cocoa/compare/8.30.0...8.31.1)
- Bump Android SDK from v7.11.0 to v7.12.0 ([#3950](https://github.com/getsentry/sentry-react-native/pull/3949))
  - [changelog](https://github.com/getsentry/sentry-java/blob/main/CHANGELOG.md#7120)
  - [diff](https://github.com/getsentry/sentry-java/compare/7.11.0...7.12.0)

## 5.25.0

### Features

- Improved Touch Event Breadcrumb components structure ([#3899](https://github.com/getsentry/sentry-react-native/pull/3899))
- Set `currentScreen` on native scope ([#3927](https://github.com/getsentry/sentry-react-native/pull/3927))

### Fixes

- `error.cause` chain is locally symbolicated in development builds ([#3920](https://github.com/getsentry/sentry-react-native/pull/3920))
- `sentry-expo-upload-sourcemaps` no longer requires Sentry url when uploading sourcemaps to `sentry.io` ([#3915](https://github.com/getsentry/sentry-react-native/pull/3915))
- Flavor aware Android builds use `SENTRY_AUTH_TOKEN` env as fallback when token not found in `sentry-flavor-type.properties`. ([#3917](https://github.com/getsentry/sentry-react-native/pull/3917))
- `mechanism.handled:false` should crash current session ([#3900](https://github.com/getsentry/sentry-react-native/pull/3900))

### Dependencies

- Bump Cocoa SDK from v8.29.1 to v8.30.0 ([#3914](https://github.com/getsentry/sentry-react-native/pull/3914))
  - [changelog](https://github.com/getsentry/sentry-cocoa/blob/main/CHANGELOG.md#8300)
  - [diff](https://github.com/getsentry/sentry-cocoa/compare/8.29.1...8.30.0)
- Bump Android SDK from v7.10.0 to v7.11.0 ([#3926](https://github.com/getsentry/sentry-react-native/pull/3926))
  - [changelog](https://github.com/getsentry/sentry-java/blob/main/CHANGELOG.md#7110)
  - [diff](https://github.com/getsentry/sentry-java/compare/7.10.0...7.11.0)

## 5.25.0-alpha.2

### Features

- Improve touch event component info if annotated with [`@sentry/babel-plugin-component-annotate`](https://www.npmjs.com/package/@sentry/babel-plugin-component-annotate) ([#3899](https://github.com/getsentry/sentry-react-native/pull/3899))
- Add replay breadcrumbs for touch & navigation events ([#3846](https://github.com/getsentry/sentry-react-native/pull/3846))
- Add network data to Session Replays ([#3912](https://github.com/getsentry/sentry-react-native/pull/3912))
- Filter Sentry Event Breadcrumbs from Mobile Replays ([#3925](https://github.com/getsentry/sentry-react-native/pull/3925))

### Fixes

- `sentry-expo-upload-sourcemaps` no longer requires Sentry url when uploading sourcemaps to `sentry.io` ([#3915](https://github.com/getsentry/sentry-react-native/pull/3915))

### Dependencies

- Bump Cocoa SDK from v8.25.0-alpha.0 to v8.30.0 ([#3914](https://github.com/getsentry/sentry-react-native/pull/3914))
  - [changelog](https://github.com/getsentry/sentry-cocoa/blob/main/CHANGELOG.md#8300)
  - [diff](https://github.com/getsentry/sentry-cocoa/compare/8.25.0-alpha.0...8.30.0)
- Bump Android SDK from v7.9.0-alpha.1 to v7.11.0-alpha.2 ([#3830](https://github.com/getsentry/sentry-react-native/pull/3830))
  - [changelog](https://github.com/getsentry/sentry-java/blob/7.11.0-alpha.2/CHANGELOG.md#7110-alpha2)
  - [diff](https://github.com/getsentry/sentry-java/compare/7.9.0-alpha.1...7.11.0-alpha.2)

Access to Mobile Replay is limited to early access orgs on Sentry. If you're interested, [sign up for the waitlist](https://sentry.io/lp/mobile-replay-beta/)

## 5.24.2

### Features

- Add an option to disable native (iOS and Android) profiling for the `HermesProfiling` integration ([#4094](https://github.com/getsentry/sentry-react-native/pull/4094))

  To disable native profilers add the `hermesProfilingIntegration`.

  ```js
  import * as Sentry from '@sentry/react-native';

  Sentry.init({
    integrations: [
      Sentry.hermesProfilingIntegration({ platformProfilers: false }),
    ],
  });
  ```

## 5.24.1

### Fixes

- App Start Native Frames can start with zeroed values ([#3881](https://github.com/getsentry/sentry-react-native/pull/3881))

### Dependencies

- Bump Cocoa SDK from v8.28.0 to v8.29.1 ([#3890](https://github.com/getsentry/sentry-react-native/pull/3890))
  - [changelog](https://github.com/getsentry/sentry-cocoa/blob/main/CHANGELOG.md#8291)
  - [diff](https://github.com/getsentry/sentry-cocoa/compare/8.28.0...8.29.1)

## 5.24.0

### Features

- Add native application start spans ([#3855](https://github.com/getsentry/sentry-react-native/pull/3855), [#3884](https://github.com/getsentry/sentry-react-native/pull/3884))
  - This doesn't change the app start measurement length, but add child spans (more detail) into the existing app start span
- Added JS Bundle Execution start information to the application start measurements ([#3857](https://github.com/getsentry/sentry-react-native/pull/3857))

### Fixes

- Add more expressive debug logs to Native Frames Integration ([#3880](https://github.com/getsentry/sentry-react-native/pull/3880))
- Add missing tracing integrations when using `client.init()` ([#3882](https://github.com/getsentry/sentry-react-native/pull/3882))
- Ensure `sentry-cli` doesn't trigger Xcode `error:` prefix ([#3887](https://github.com/getsentry/sentry-react-native/pull/3887))
  - Fixes `--allow-failure` failing Xcode builds

### Dependencies

- Bump Cocoa SDK from v8.27.0 to v8.28.0 ([#3866](https://github.com/getsentry/sentry-react-native/pull/3866))
  - [changelog](https://github.com/getsentry/sentry-cocoa/blob/main/CHANGELOG.md#8280)
  - [diff](https://github.com/getsentry/sentry-cocoa/compare/8.27.0...8.28.0)
- Bump Android SDK from v7.8.0 to v7.10.0 ([#3805](https://github.com/getsentry/sentry-react-native/pull/3805))
  - [changelog](https://github.com/getsentry/sentry-java/blob/main/CHANGELOG.md#7100)
  - [diff](https://github.com/getsentry/sentry-java/compare/7.8.0...7.10.0)
- Bump JavaScript SDK from v7.113.0 to v7.117.0 ([#3806](https://github.com/getsentry/sentry-react-native/pull/3806))
  - [changelog](https://github.com/getsentry/sentry-javascript/blob/v7/CHANGELOG.md#71170)
  - [diff](https://github.com/getsentry/sentry-javascript/compare/7.113.0...7.117.0)

## 5.23.1

### Fixes

- Fix failing iOS builds due to missing SentryLevel ([#3854](https://github.com/getsentry/sentry-react-native/pull/3854))
- Add missing logs to dropped App Start spans ([#3861](https://github.com/getsentry/sentry-react-native/pull/3861))
- Make all options of `startTimeToInitialDisplaySpan` optional ([#3867](https://github.com/getsentry/sentry-react-native/pull/3867))
- Add Span IDs to Time to Display debug logs ([#3868](https://github.com/getsentry/sentry-react-native/pull/3868))
- Use TTID end timestamp when TTFD should be updated with an earlier timestamp ([#3869](https://github.com/getsentry/sentry-react-native/pull/3869))

## 5.23.0

This release does *not* build on iOS. Please use `5.23.1` or newer.

### Features

- Functional integrations ([#3814](https://github.com/getsentry/sentry-react-native/pull/3814))

  Instead of installing `@sentry/integrations` and creating integrations using the `new` keyword, you can use direct imports of the functional integrations.

  ```js
  // Before
  import * as Sentry from '@sentry/react-native';
  import { HttpClient } from '@sentry/integrations';

  Sentry.init({
    integrations: [
      new Sentry.BrowserIntegrations.Dedupe(),
      new Sentry.Integration.Screenshot(),
      new HttpClient(),
    ],
  });

  // After
  import * as Sentry from '@sentry/react-native';

  Sentry.init({
    integrations: [
      Sentry.dedupeIntegration(),
      Sentry.screenshotIntegration(),
      Sentry.httpClientIntegration(),
    ],
  });
  ```

  Note that the `Sentry.BrowserIntegrations`, `Sentry.Integration` and the Class style integrations will be removed in the next major version of the SDK.

### Fixes

- Remove unused `rnpm` config ([#3811](https://github.com/getsentry/sentry-react-native/pull/3811))

### Dependencies

- Bump CLI from v2.30.4 to v2.31.2 ([#3719](https://github.com/getsentry/sentry-react-native/pull/3719))
  - [changelog](https://github.com/getsentry/sentry-cli/blob/master/CHANGELOG.md#2312)
  - [diff](https://github.com/getsentry/sentry-cli/compare/2.30.4...2.31.2)
- Bump Cocoa SDK from v8.26.0 to v8.27.0 ([#3858](https://github.com/getsentry/sentry-react-native/pull/3858))
  - [changelog](https://github.com/getsentry/sentry-cocoa/blob/main/CHANGELOG.md#8270)
  - [diff](https://github.com/getsentry/sentry-cocoa/compare/8.26.0...8.27.0)

## 5.23.0-alpha.1

### Fixes

- Pass `replaysSessionSampleRate` option to Android ([#3714](https://github.com/getsentry/sentry-react-native/pull/3714))

Access to Mobile Replay is limited to early access orgs on Sentry. If you're interested, [sign up for the waitlist](https://sentry.io/lp/mobile-replay-beta/)

## 5.22.3

### Fixes

- Missing `RNSentryOnDrawReporterView` on iOS ([#3832](https://github.com/getsentry/sentry-react-native/pull/3832))

### Dependencies

- Bump Cocoa SDK from v8.25.0 to v8.26.0 ([#3802](https://github.com/getsentry/sentry-react-native/pull/3802), [#3815](https://github.com/getsentry/sentry-react-native/pull/3815))
  - [changelog](https://github.com/getsentry/sentry-cocoa/blob/main/CHANGELOG.md#8260)
  - [diff](https://github.com/getsentry/sentry-cocoa/compare/8.25.0...8.26.0)

## 5.22.2

### Fixes

- Remove `tunnel` from SDK Options ([#3787](https://github.com/getsentry/sentry-react-native/pull/3787))
- Fix Apple non UIKit builds ([#3784](https://github.com/getsentry/sentry-react-native/pull/3784))

### Dependencies

- Bump JavaScript SDK from v7.110.1 to v7.113.0 ([#3768](https://github.com/getsentry/sentry-react-native/pull/3768))
  - [changelog](https://github.com/getsentry/sentry-javascript/blob/develop/CHANGELOG.md#71130)
  - [diff](https://github.com/getsentry/sentry-javascript/compare/7.110.1...7.113.0)

## 5.22.1

### Dependencies

- Bump Cocoa SDK from v8.24.0 to v8.25.0 ([#3790](https://github.com/getsentry/sentry-react-native/pull/3790))
  - [changelog](https://github.com/getsentry/sentry-cocoa/blob/main/CHANGELOG.md#8250)
  - [diff](https://github.com/getsentry/sentry-cocoa/compare/8.24.0...8.25.0)

## 5.23.0-alpha.0

### Features

- Mobile Session Replay Alpha ([#3714](https://github.com/getsentry/sentry-react-native/pull/3714))

  To enable Replay for React Native on mobile and web add the following options.

  ```js
  Sentry.init({
    _experiments: {
      replaysSessionSampleRate: 1.0,
      replaysOnErrorSampleRate: 1.0,
    },
  });
  ```

  To change the default Mobile Replay options add the `mobileReplayIntegration`.

  ```js
  Sentry.init({
    _experiments: {
      replaysSessionSampleRate: 1.0,
      replaysOnErrorSampleRate: 1.0,
    },
    integrations: [
      Sentry.mobileReplayIntegration({
        maskAllText: true,
        maskAllImages: true,
      }),
    ],
  });
  ```

  Access is limited to early access orgs on Sentry. If you're interested, [sign up for the waitlist](https://sentry.io/lp/mobile-replay-beta/)

### Dependencies

- Bump Cocoa SDK to [8.25.0-alpha.0](https://github.com/getsentry/sentry-cocoa/releases/tag/8.25.0-alpha.0)
- Bump Android SDK to [7.9.0-alpha.1](https://github.com/getsentry/sentry-java/releases/tag/7.9.0-alpha.1)

## 5.22.0

### Features

- Updated metric normalization from `@sentry/core` ([#11519](https://github.com/getsentry/sentry-javascript/pull/11519))
- Metric rate limiting from `sentry-cocoa` and `sentry-android`

### Dependencies

- Bump Cocoa SDK from v8.21.0 to v8.24.0 ([#3686](https://github.com/getsentry/sentry-react-native/pull/3694), [#3696](https://github.com/getsentry/sentry-react-native/pull/3696))
  - [changelog](https://github.com/getsentry/sentry-cocoa/blob/main/CHANGELOG.md#8240)
  - [diff](https://github.com/getsentry/sentry-cocoa/compare/8.21.0...8.24.0)
- Bump Android SDK from v7.6.0 to v7.8.0 ([#3750](https://github.com/getsentry/sentry-react-native/pull/3750))
  - [changelog](https://github.com/getsentry/sentry-java/blob/main/CHANGELOG.md#780)
  - [diff](https://github.com/getsentry/sentry-java/compare/7.6.0...7.8.0)
- Bump JavaScript SDK from v7.100.1 to v7.110.1 ([#3601](https://github.com/getsentry/sentry-react-native/pull/3601), [#3758](https://github.com/getsentry/sentry-react-native/pull/3758))
  - [changelog](https://github.com/getsentry/sentry-javascript/blob/v7/CHANGELOG.md#71101)
  - [diff](https://github.com/getsentry/sentry-javascript/compare/7.100.1...7.110.1)

## 5.21.0

### Features

- Add `getDefaultConfig` option to `getSentryExpoConfig` ([#3690](https://github.com/getsentry/sentry-react-native/pull/3690))
- Add `beforeScreenshot` option to `ReactNativeOptions` ([#3715](https://github.com/getsentry/sentry-react-native/pull/3715))

### Fixes

- Do not enable NativeFramesTracking when native is not available ([#3705](https://github.com/getsentry/sentry-react-native/pull/3705))
- Do not initialize the SDK during `expo-router` static routes generation ([#3730](https://github.com/getsentry/sentry-react-native/pull/3730))
- Cancel spans in background doesn't crash in environments without AppState ([#3727](https://github.com/getsentry/sentry-react-native/pull/3727))
- Fix missing Stall measurements when using new `.end()` span API ([#3737](https://github.com/getsentry/sentry-react-native/pull/3737))
- Change TimeToDisplay unsupported log from error to warning level. ([#3699](https://github.com/getsentry/sentry-react-native/pull/3699))

### Dependencies

- Bump CLI from v2.30.0 to v2.30.4 ([#3678](https://github.com/getsentry/sentry-react-native/pull/3678), [#3704](https://github.com/getsentry/sentry-react-native/pull/3704))
  - [changelog](https://github.com/getsentry/sentry-cli/blob/master/CHANGELOG.md#2304)
  - [diff](https://github.com/getsentry/sentry-cli/compare/2.30.0...2.30.4)
- Bump Android SDK from v7.5.0 to v7.6.0 ([#3675](https://github.com/getsentry/sentry-react-native/pull/3675))
  - [changelog](https://github.com/getsentry/sentry-java/blob/main/CHANGELOG.md#760)
  - [diff](https://github.com/getsentry/sentry-java/compare/7.5.0...7.6.0)

## 5.20.0

### Features

- Automatic tracing of time to initial display for `react-navigation` ([#3588](https://github.com/getsentry/sentry-react-native/pull/3588))

  When enabled the instrumentation will create TTID spans and measurements.
  The TTID timestamp represent moment when the `react-navigation` screen
  was rendered by the native code.

  ```javascript
  const routingInstrumentation = new Sentry.ReactNavigationInstrumentation({
    enableTimeToInitialDisplay: true,
  });

  Sentry.init({
    integrations: [new Sentry.ReactNativeTracing({routingInstrumentation})],
  });
  ```

- Tracing of full display using manual API ([#3654](https://github.com/getsentry/sentry-react-native/pull/3654))

  In combination with the `react-navigation` automatic instrumentation you can record when
  the application screen is fully rendered.

  For more examples and manual time to initial display see [the documentation](https://docs.sentry.io/platforms/react-native/performance/instrumentation/time-to-display).

  ```javascript
  function Example() {
    const [loaded] = React.useState(false);

    return <View>
      <Sentry.TimeToFullDisplay record={loaded}>
        <Text>Example content</Text>
      </Sentry.TimeToFullDisplay>
    </View>;
  }
  ```

### Fixes

- Allow custom `sentryUrl` for Expo updates source maps uploads ([#3664](https://github.com/getsentry/sentry-react-native/pull/3664))
- Missing Mobile Vitals (slow, frozen frames) when ActiveSpan (Transaction) is trimmed at the end ([#3684](https://github.com/getsentry/sentry-react-native/pull/3684))

## 5.19.3

### Fixes

- Multiple Debug IDs can be loaded into the global polyfill ([#3660](https://github.com/getsentry/sentry-react-native/pull/3660))
  - This fixes a symbolication issue with Expo on the web with enabled bundle splitting.

### Dependencies

- Bump CLI from v2.25.2 to v2.30.0 ([#3534](https://github.com/getsentry/sentry-react-native/pull/3534), [#3666](https://github.com/getsentry/sentry-react-native/pull/3666))
  - [changelog](https://github.com/getsentry/sentry-cli/blob/master/CHANGELOG.md#2300)
  - [diff](https://github.com/getsentry/sentry-cli/compare/2.25.2...2.30.0)
- Bump Cocoa SDK from v8.20.0 to v8.21.0 ([#3651](https://github.com/getsentry/sentry-react-native/pull/3651))
  - [changelog](https://github.com/getsentry/sentry-cocoa/blob/main/CHANGELOG.md#8210)
  - [diff](https://github.com/getsentry/sentry-cocoa/compare/8.20.0...8.21.0)
- Bump Android SDK from v7.3.0 to v7.5.0 ([#3615](https://github.com/getsentry/sentry-react-native/pull/3615))
  - [changelog](https://github.com/getsentry/sentry-java/blob/main/CHANGELOG.md#750)
  - [diff](https://github.com/getsentry/sentry-java/compare/7.3.0...7.5.0)

## 5.19.2

### Fixes

- expo-upload-sourcemaps now works on Windows ([#3643](https://github.com/getsentry/sentry-react-native/pull/3643))
- Option `enabled: false` ensures no events are sent ([#3606](https://github.com/getsentry/sentry-react-native/pull/3606))
- Ignore JSON response when retrieving source context from local Expo Dev Server ([#3611](https://github.com/getsentry/sentry-react-native/pull/3611))
- Upload native debug files only for non-debug builds ([#3649](https://github.com/getsentry/sentry-react-native/pull/3649))
- `TurboModuleRegistry` should not be imported in web applications ([#3610](https://github.com/getsentry/sentry-react-native/pull/3610))

### Dependencies

- Bump Cocoa SDK from v8.17.1 to v8.20.0 ([#3476](https://github.com/getsentry/sentry-react-native/pull/3476))
  - [changelog](https://github.com/getsentry/sentry-cocoa/blob/main/CHANGELOG.md#8200)
  - [diff](https://github.com/getsentry/sentry-cocoa/compare/8.17.1...8.20.0)

## 5.19.1

### Fixes

- Don't add Expo Plugin option `authToken` to application bundle ([#3630](https://github.com/getsentry/sentry-react-native/pull/3630))
  - Expo plugin configurations are generelly stored in plain text, and are also automatically added to built app bundles, and are therefore considered insecure.
  - You should not set the auth token in the plugin config except for local testing. Instead, use the `SENTRY_AUTH_TOKEN` env variable, as pointed out in our [docs](https://docs.sentry.io/platforms/react-native/manual-setup/expo/).
  - In addition to showing a warning, we are now actively removing an `authToken` from the plugin config if it was set.
  - If you had set the auth token in the plugin config previously, **and** built and published an app with that config, you should [rotate your token](https://docs.sentry.io/product/accounts/auth-tokens/).
- Reduce waning messages spam when a property in Expo plugin configuration is missing ([#3631](https://github.com/getsentry/sentry-react-native/pull/3631))
- Add concrete error messages for RN bundle build phase patch ([#3626](https://github.com/getsentry/sentry-react-native/pull/3626))

## 5.19.0

This release contains upgrade of `sentry-android` dependency to major version 7. There are no breaking changes in the JS API. If you are using the Android API please check [the migration guide](https://docs.sentry.io/platforms/android/migration/#migrating-from-iosentrysentry-android-6x-to-iosentrysentry-android-700).

### Features

- Add Android profiles to React Native Profiling ([#3397](https://github.com/getsentry/sentry-react-native/pull/3397))
- Add `Sentry.metrics` ([#3590](https://github.com/getsentry/sentry-react-native/pull/3590))

  To learn more, see the [Set Up Metrics](https://docs.sentry.io/platforms/react-native/metrics/) guide.

  ```javascript
  import * as Sentry from '@sentry/react-native';

  Sentry.init({
    dsn: '___DSN___',
    integrations: [
      Sentry.metrics.metricsAggregatorIntegration(),
    ],
  });

  Sentry.metrics.increment("button_click", 1, {
    tags: { system: "iOS", app_version: "1.0.0" },
  });
  ```

### Fixes

- Upload Debug Symbols Build Phase continues when `node` not found in `WITH_ENVIRONMENT` ([#3573](https://github.com/getsentry/sentry-react-native/pull/3573))
- Fix `proguardUuid` loading on Android ([#3591](https://github.com/getsentry/sentry-react-native/pull/3591))

### Dependencies

- Bump Android SDK from v6.34.0 to v7.3.0 ([#3434](https://github.com/getsentry/sentry-react-native/pull/3434))
  - [changelog](https://github.com/getsentry/sentry-java/blob/main/CHANGELOG.md#730)
  - [diff](https://github.com/getsentry/sentry-java/compare/6.34.0...7.3.0)
- Bump JavaScript SDK from v7.81.1 to v7.100.1 ([#3426](https://github.com/getsentry/sentry-react-native/pull/3426), [#3589](https://github.com/getsentry/sentry-react-native/pull/3589))
  - [changelog](https://github.com/getsentry/sentry-javascript/blob/develop/CHANGELOG.md#7990)
  - [diff](https://github.com/getsentry/sentry-javascript/compare/7.81.1...7.100.1)

## 5.18.0

### Features

- Add [`@spotlightjs/spotlight`](https://spotlightjs.com/) support ([#3550](https://github.com/getsentry/sentry-react-native/pull/3550))

  Download the `Spotlight` desktop application and add the integration to your `Sentry.init`.

  ```javascript
  import * as Sentry from '@sentry/react-native';

  Sentry.init({
    dsn: '___DSN___',
    enableSpotlight: __DEV__,
  });
  ```

- Only upload Expo artifact if source map exists ([#3568](https://github.com/getsentry/sentry-react-native/pull/3568))
- Read `.env` file in `sentry-expo-upload-sourcemaps` ([#3571](https://github.com/getsentry/sentry-react-native/pull/3571))

### Fixes

- Prevent pod install crash when visionos is not present ([#3548](https://github.com/getsentry/sentry-react-native/pull/3548))
- Fetch Organization slug from `@sentry/react-native/expo` config when uploading artifacts ([#3557](https://github.com/getsentry/sentry-react-native/pull/3557))
- Remove 404 Http Client Errors reports for Metro Dev Server Requests ([#3553](https://github.com/getsentry/sentry-react-native/pull/3553))
- Stop tracing Spotlight Sidecar network request in JS ([#3559](https://github.com/getsentry/sentry-react-native/pull/3559))

## 5.17.0

### Features

- New Sentry Metro configuration function `withSentryConfig` ([#3478](https://github.com/getsentry/sentry-react-native/pull/3478))
  - Ensures all Sentry configuration is added to your Metro config
  - Includes `createSentryMetroSerializer`
  - Collapses Sentry internal frames from the stack trace view in LogBox

  ```javascript
  const { getDefaultConfig } = require('@react-native/metro-config');
  const { withSentryConfig } = require('@sentry/react-native/metro');

  const config = getDefaultConfig(__dirname);
  module.exports = withSentryConfig(config);
  ```

- Add experimental visionOS support ([#3467](https://github.com/getsentry/sentry-react-native/pull/3467))
  - To set up [`react-native-visionos`](https://github.com/callstack/react-native-visionos) with the Sentry React Native SDK follow [the standard `iOS` guides](https://docs.sentry.io/platforms/react-native/manual-setup/manual-setup/#ios).
  - Xcode project is located in `visionos` folder instead of `ios`.

### Fixes

- Fix `WITH_ENVIRONMENT` overwrite in `sentry-xcode-debug-files.sh` ([#3525](https://github.com/getsentry/sentry-react-native/pull/3525))
- Sentry CLI 2.25.1 fixes background debug files uploads during Xcode builds ([#3486](https://github.com/getsentry/sentry-react-native/pull/3486))
- Performance Tracing should be disabled by default ([#3533](https://github.com/getsentry/sentry-react-native/pull/3533))
- Use `$NODE_BINARY` to execute Sentry CLI in Xcode scripts ([#3493](https://github.com/getsentry/sentry-react-native/pull/3493))
- Return auto Release and Dist to source maps auto upload ([#3540](https://github.com/getsentry/sentry-react-native/pull/3540))
- Linked errors processed before other integrations ([#3535](https://github.com/getsentry/sentry-react-native/pull/3535))
  - This ensure their frames are correctly symbolicated

### Dependencies

- Bump CLI from v2.23.0 to v2.25.2 ([#3486](https://github.com/getsentry/sentry-react-native/pull/3486))
  - [changelog](https://github.com/getsentry/sentry-cli/blob/master/CHANGELOG.md#2252)
  - [diff](https://github.com/getsentry/sentry-cli/compare/2.23.0...2.25.2)

## 5.16.0

This release ships with a beta version of our new built-in Expo SDK 50 support,
which replaces the deprecated `sentry-expo` package. To learn more,
see [the Expo guide](https://docs.sentry.io/platforms/react-native/manual-setup/expo/).

### Features

- New `@sentry/react-native/expo` Expo config plugin ([#3429](https://github.com/getsentry/sentry-react-native/pull/3429))

  ```js
  const { withSentry } = require('@sentry/react-native/expo');

  const config = {...};

  module.exports = withSentry(config, {
    url: 'https://www.sentry.io/',
    project: 'project-slug', // Or use SENTRY_PROJECT env
    organization: 'org-slug', // Or use SENTRY_ORG env
  });
  ```

  - And `Sentry.init` in `App.js`

  ```js
  import * as Sentry from '@sentry/react-native';

  Sentry.init({
    dsn: '__DSN__',
  });
  ```

- New `getSentryExpoConfig` for simple Metro configuration ([#3454](https://github.com/getsentry/sentry-react-native/pull/3454), [#3501](https://github.com/getsentry/sentry-react-native/pull/3501), [#3514](https://github.com/getsentry/sentry-react-native/pull/3514))
  - This function is a drop in replacement for `getDefaultConfig` from `expo/metro-config`

  ```js
  // const { getDefaultConfig } = require("expo/metro-config");
  const { getSentryExpoConfig } = require("@sentry/react-native/metro");

  // const config = getDefaultConfig(__dirname);
  const config = getSentryExpoConfig(__dirname);
  ```

- New `npx sentry-expo-upload-sourcemaps` for simple EAS Update (`npx expo export`) source maps upload ([#3491](https://github.com/getsentry/sentry-react-native/pull/3491), [#3510](https://github.com/getsentry/sentry-react-native/pull/3510), [#3515](https://github.com/getsentry/sentry-react-native/pull/3515), [#3507](https://github.com/getsentry/sentry-react-native/pull/3507))

  ```bash
  SENTRY_PROJECT=project-slug \
  SENTRY_ORG=org-slug \
  SENTRY_AUTH_TOKEN=super-secret-token \
  npx sentry-expo-upload-sourcemaps dist
  ```

### Others

- Update `sentry-xcode.sh` scripts with Node modules resolution ([#3450](https://github.com/getsentry/sentry-react-native/pull/3450))
  - RN SDK and Sentry CLI are dynamically resolved if override is not supplied
- Resolve Default Integrations based on current platform ([#3465](https://github.com/getsentry/sentry-react-native/pull/3465))
  - Native Integrations are only added if Native Module is available
  - Web Integrations only for React Native Web builds
- Remove Native Modules warning from platform where the absence is expected ([#3466](https://github.com/getsentry/sentry-react-native/pull/3466))
- Add Expo Context information using Expo Native Modules ([#3466](https://github.com/getsentry/sentry-react-native/pull/3466))
- Errors from InternalBytecode.js are no longer marked as in_app ([#3518](https://github.com/getsentry/sentry-react-native/pull/3518))
- Fix system node can't be overwritten in `sentry-xcode-debug-files.sh` ([#3523](https://github.com/getsentry/sentry-react-native/pull/3523))

## 5.16.0-alpha.4

### Fixes

- Make `getSentryExpoConfig` options parameter optional ([#3514](https://github.com/getsentry/sentry-react-native/pull/3514))
- Use `@sentry/react-native/expo` as plugin name in `expo-upload-sourcemaps.js` ([#3515](https://github.com/getsentry/sentry-react-native/pull/3515))

## 5.16.0-alpha.3

This release is compatible with `expo@50.0.0-preview.6` and newer.

### Features

- `withSentryExpoSerializers` changes to `getSentryExpoConfig` ([#3501](https://github.com/getsentry/sentry-react-native/pull/3501))
  - `getSentryExpoConfig` accepts the same parameters as `getDefaultConfig` from `expo/metro-config` and returns Metro configuration
  - This also works for EAS Updates (and expo export). Debug ID is generated by `expo/metro-config` and used by Sentry.

  ```js
  const { getSentryExpoConfig } = require("@sentry/react-native/metro");
  const config = getSentryExpoConfig(config, {});
  ```

- Add `npx sentry-expo-upload-sourcemaps` for simple EAS Update (expo export) source maps upload to Sentry ([#3491](https://github.com/getsentry/sentry-react-native/pull/3491), [#3510](https://github.com/getsentry/sentry-react-native/pull/3510))

  ```bash
  SENTRY_PROJECT=project-slug \
  SENTRY_ORG=org-slug \
  SENTRY_AUTH_TOKEN=super-secret-token \
  npx sentry-expo-upload-sourcemaps dist
  ```

- Sentry CLI binary path in `scripts/expo-upload-sourcemaps.js` is resolved dynamically ([#3507](https://github.com/getsentry/sentry-react-native/pull/3507))
  - Or can be overwritten by `SENTRY_CLI_EXECUTABLE` env

- Resolve Default Integrations based on current platform ([#3465](https://github.com/getsentry/sentry-react-native/pull/3465))
  - Native Integrations are only added if Native Module is available
  - Web Integrations only for React Native Web builds
- Remove Native Modules warning from platform where the absence is expected ([#3466](https://github.com/getsentry/sentry-react-native/pull/3466))
- Add Expo Context information using Expo Native Modules ([#3466](https://github.com/getsentry/sentry-react-native/pull/3466))

### Fixes

- Includes fixes from version 5.15.2

## 5.15.2

### Fixes

- Stop sending navigation route params for auto-generated transactions, as they may contain PII or other sensitive data ([#3487](https://github.com/getsentry/sentry-react-native/pull/3487))
  - Further details and other strategies to mitigate this issue can be found on our [trouble shooting guide page](https://docs.sentry.io/platforms/react-native/troubleshooting/#routing-transaction-data-contains-sensitive-information)

## 5.16.0-alpha.2

### Features

- Add `withSentryExpoSerializers` for easy configurable `metro.config.js` ([#3454](https://github.com/getsentry/sentry-react-native/pull/3454))

  This Serializer doesn't support EAS Updates (and expo export) commands yet. Debug IDs needed for source maps resolution in Sentry
  are generated only during native builds.

  ```js
  const { getDefaultConfig } = require('expo/metro-config');
  const { withSentryExpoSerializers } = require("@sentry/react-native/metro");

  const config = getDefaultConfig(__dirname);
  module.exports = withSentryExpoSerializers(config);
  ```

  Note that this will remove any existing `customSerializer`. Guide for advanced setups [can be found here](https://docs.sentry.io/platforms/react-native/manual-setup/metro).

### Fixes

- Expo SDK minimum version is 49 ([#3453](https://github.com/getsentry/sentry-react-native/pull/3453))
- Remove RN Internal imports for RN Web builds ([#3462](https://github.com/getsentry/sentry-react-native/pull/3462))
- Remove circular dependencies inside of the SDK ([#3464](https://github.com/getsentry/sentry-react-native/pull/3464))
- Includes fixes from version 5.15.1

## 5.15.1

### Fixes

- Sentry CLI upgrade resolves Xcode Could timeout during source maps upload [#3390](https://github.com/getsentry/sentry-react-native/pull/3390)

### Dependencies

- Bump CLI from v2.21.3 to v2.23.0 ([#3390](https://github.com/getsentry/sentry-react-native/pull/3390))
  - [changelog](https://github.com/getsentry/sentry-cli/blob/master/CHANGELOG.md#2230)
  - [diff](https://github.com/getsentry/sentry-cli/compare/2.21.3...2.23.0)

## 5.16.0-alpha.1

### Features

- Add `@sentry/react-native/expo` Expo config plugin ([#3429](https://github.com/getsentry/sentry-react-native/pull/3429))

  This Release introduces the first alpha version of our new SDK for Expo.
  At this time, the SDK is considered experimental and things might break and change in future versions.

  The core of the SDK is Expo plugin which you can easily add to your App config:

  ```js
  const { withSentry } = require('@sentry/react-native/expo');

  const config = {...};

  module.exports = withSentry(config, {
    url: 'https://www.sentry.io/',
    authToken: 'example-token', // Or use SENTRY_AUTH_TOKEN env
    project: 'project-slug', // Or use SENTRY_PROJECT env
    organization: 'org-slug', // Or use SENTRY_ORG env
  });
  ```

  - And `Sentry.init` in `App.js`

  ```js
  import * as Sentry from '@sentry/react-native';

  Sentry.init({
    dsn: '__DSN__',
  });
  ```

- Update `sentry-xcode.sh` scripts with Node modules resolution ([#3450](https://github.com/getsentry/sentry-react-native/pull/3450))
  - RN SDK and Sentry CLI are dynamically resolved if override is not supplied

### Fixes

- Transform shipped JSX for both react-native and web ([#3428](https://github.com/getsentry/sentry-react-native/pull/3428))
  - Removes builds errors when using react-native-web with Webpack

## 5.15.0

### Features

- New simplified Sentry Metro Serializer export ([#3450](https://github.com/getsentry/sentry-react-native/pull/3450))

  ```js
  const { createSentryMetroSerializer } = require('@sentry/react-native/metro');
  ```

### Fixes

- Encode envelopes using Base64, fix array length limit when transferring over Bridge. ([#2852](https://github.com/getsentry/sentry-react-native/pull/2852))
  - This fix requires a rebuild of the native app
- Symbolicate message and non-Error stacktraces locally in debug mode ([#3420](https://github.com/getsentry/sentry-react-native/pull/3420))
- Remove Sentry SDK frames from rejected promise SyntheticError stack ([#3423](https://github.com/getsentry/sentry-react-native/pull/3423))
- Fix path from Xcode scripts to Collect Modules ([#3451](https://github.com/getsentry/sentry-react-native/pull/3451))

### Dependencies

- Bump Cocoa SDK from v8.15.2 to v8.17.1 ([#3412](https://github.com/getsentry/sentry-react-native/pull/3412))
  - [changelog](https://github.com/getsentry/sentry-cocoa/blob/main/CHANGELOG.md#8171)
  - [diff](https://github.com/getsentry/sentry-cocoa/compare/8.15.2...8.17.1)

## 5.14.1

### Fixes

- Add hermes to Pod dependencies to fix profiling with `use_frameworks` ([#3416](https://github.com/getsentry/sentry-react-native/pull/3416))
- Define SentryCurrentDateProvider in RNSentry ([#3418](https://github.com/getsentry/sentry-react-native/pull/3418))

## 5.14.0

### Features

- Add iOS profiles to React Native Profiling ([#3349](https://github.com/getsentry/sentry-react-native/pull/3349))

### Fixes

- Conditionally use Set or CountingSet in Sentry Metro plugin ([#3409](https://github.com/getsentry/sentry-react-native/pull/3409))
  - This makes sentryMetroSerializer compatible with Metro 0.66.2 and newer
- Fix SIGSEV, SIGABRT and SIGBUS crashes happening after/around the August Google Play System update, see [#2955](https://github.com/getsentry/sentry-java/issues/2955) for more details

### Dependencies

- Bump Android SDK from v6.33.1 to v6.34.0 ([#3408](https://github.com/getsentry/sentry-react-native/pull/3408))
  - [changelog](https://github.com/getsentry/sentry-java/blob/main/CHANGELOG.md#6340)
  - [diff](https://github.com/getsentry/sentry-java/compare/6.33.1...6.34.0)
- Bump JavaScript SDK from v7.80.0 to v7.81.1 ([#3396](https://github.com/getsentry/sentry-react-native/pull/3396))
  - [changelog](https://github.com/getsentry/sentry-javascript/blob/develop/CHANGELOG.md#7811)
  - [diff](https://github.com/getsentry/sentry-javascript/compare/7.80.0...7.81.1)

## 5.13.1-beta.1

### Fixes

- Fix SIGSEV, SIGABRT and SIGBUS crashes happening after/around the August Google Play System update, see [#2955](https://github.com/getsentry/sentry-java/issues/2955) for more details

### Dependencies

- Bump Android SDK from v6.33.1 to v6.33.2-beta.1 ([#3385](https://github.com/getsentry/sentry-react-native/pull/3385))
  - [changelog](https://github.com/getsentry/sentry-java/blob/6.33.2-beta.1/CHANGELOG.md#6332-beta1)
  - [diff](https://github.com/getsentry/sentry-java/compare/6.33.1...6.33.2-beta.1)

## 5.13.0

### Features

- Export New JS Performance API ([#3371](https://github.com/getsentry/sentry-react-native/pull/3371))

  ```js
  // Start a span that tracks the duration of expensiveFunction
  const result = Sentry.startSpan({ name: 'important function' }, () => {
    return expensiveFunction();
  });
  ```

  Read more at <https://github.com/getsentry/sentry-javascript/blob/develop/CHANGELOG.md#7690>

- Report current screen in `contexts.app.view_names` ([#3339](https://github.com/getsentry/sentry-react-native/pull/3339))

### Fixes

- Remove `platform: node` from Debug Builds Events ([#3377](https://github.com/getsentry/sentry-react-native/pull/3377))

### Dependencies

- Bump Android SDK from v6.32.0 to v6.33.1 ([#3374](https://github.com/getsentry/sentry-react-native/pull/3374))
  - [changelog](https://github.com/getsentry/sentry-java/blob/main/CHANGELOG.md#6331)
  - [diff](https://github.com/getsentry/sentry-java/compare/6.32.0...6.33.1)
- Bump Cocoa SDK from v8.14.2 to v8.15.2 ([#3376](https://github.com/getsentry/sentry-react-native/pull/3376))
  - [changelog](https://github.com/getsentry/sentry-cocoa/blob/main/CHANGELOG.md#8152)
  - [diff](https://github.com/getsentry/sentry-cocoa/compare/8.14.2...8.15.2)
- Bump CLI from v2.21.2 to v2.21.3 ([#3381](https://github.com/getsentry/sentry-react-native/pull/3381))
  - [changelog](https://github.com/getsentry/sentry-cli/blob/master/CHANGELOG.md#2213)
  - [diff](https://github.com/getsentry/sentry-cli/compare/2.21.2...2.21.3)
- Bump JavaScript SDK from v7.76.0 to v7.80.0 ([#3372](https://github.com/getsentry/sentry-react-native/pull/3372))
  - [changelog](https://github.com/getsentry/sentry-javascript/blob/develop/CHANGELOG.md#7800)
  - [diff](https://github.com/getsentry/sentry-javascript/compare/7.76.0...7.80.0)

## 5.12.0

### Features

- Automatically detect environment if not set ([#3362](https://github.com/getsentry/sentry-react-native/pull/3362))
- Send Source Maps Debug ID for symbolicated Profiles ([#3343](https://github.com/getsentry/sentry-react-native/pull/3343))

### Fixes

- Add actual `activeThreadId` to Profiles ([#3338](https://github.com/getsentry/sentry-react-native/pull/3338))
- Parse Hermes Profiling Bytecode Frames ([#3342](https://github.com/getsentry/sentry-react-native/pull/3342))

### Dependencies

- Bump JavaScript SDK from v7.73.0 to v7.76.0 ([#3344](https://github.com/getsentry/sentry-react-native/pull/3344), [#3365](https://github.com/getsentry/sentry-react-native/pull/3365))
  - [changelog](https://github.com/getsentry/sentry-javascript/blob/develop/CHANGELOG.md#7760)
  - [diff](https://github.com/getsentry/sentry-javascript/compare/7.73.0...7.76.0)
- Bump Cocoa SDK from v8.13.0 to v8.14.2 ([#3340](https://github.com/getsentry/sentry-react-native/pull/3340))
  - [changelog](https://github.com/getsentry/sentry-cocoa/blob/main/CHANGELOG.md#8142)
  - [diff](https://github.com/getsentry/sentry-cocoa/compare/8.13.0...8.14.2)
- Bump Android SDK from v6.30.0 to v6.32.0 ([#3341](https://github.com/getsentry/sentry-react-native/pull/3341))
  - [changelog](https://github.com/getsentry/sentry-java/blob/main/CHANGELOG.md#6320)
  - [diff](https://github.com/getsentry/sentry-java/compare/6.30.0...6.32.0)

## 5.11.1

### Fixes

- Waif for `has-sourcemap-debugid` process to exit ([#3336](https://github.com/getsentry/sentry-react-native/pull/3336))

## 5.11.0

### Features

- Add `buildFeatures.buildConfig=true` to support AGP 8 ([#3298](https://github.com/getsentry/sentry-react-native/pull/3298))
- Add Debug ID support ([#3164](https://github.com/getsentry/sentry-react-native/pull/3164))

  This is optional to use Debug IDs. Your current setup will keep working as is.

  Add Sentry Metro Serializer to `metro.config.js` to generate Debug ID for the application bundle and source map.

  ```javascript
    const {createSentryMetroSerializer} = require('@sentry/react-native/dist/js/tools/sentryMetroSerializer');
    const config = {serializer: createSentryMetroSerializer()};
  ```

  On iOS update `Bundle React Native Code and Images` and `Upload Debug Symbols to Sentry` build phases.

  ```bash
    set -e
    WITH_ENVIRONMENT="../node_modules/react-native/scripts/xcode/with-environment.sh"
    REACT_NATIVE_XCODE="../node_modules/react-native/scripts/react-native-xcode.sh"

    /bin/sh -c "$WITH_ENVIRONMENT \"/bin/sh ../scripts/sentry-xcode.sh $REACT_NATIVE_XCODE\""
  ```

  ```bash
    /bin/sh ../../scripts/sentry-xcode-debug-files.sh
  ```

  More information about the new setup [can be found here](https://docs.sentry.io/platforms/react-native/manual-setup/manual-setup/).
- Add `SENTRY_DISABLE_AUTO_UPLOAD` flag ([#3323](https://github.com/getsentry/sentry-react-native/pull/3323))

  How to use in Android project? It works by default, just set `export SENTRY_DISABLE_AUTO_UPLOAD=true` in your build environment. For Sentry Android Gradle Plugin add the following to your `android/app/build.gradle`.

  ```gradle
  apply from: "../../../sentry.gradle"

  sentry {
      autoUploadProguardMapping = shouldSentryAutoUpload()
      uploadNativeSymbols = shouldSentryAutoUpload()
  }
  ```

  How to use in Xcode? Make sure you are using `scripts/sentry-xcode.sh` and `scripts/sentry-xcode-debug-files.sh` in your
  build phases. And add the following to your `ios/.xcode.env.local` file.

  ```bash
  export SENTRY_DISABLE_AUTO_UPLOAD=true
  ```

### Fixes

- App start time span no longer created if too long ([#3299](https://github.com/getsentry/sentry-react-native/pull/3299))
- Change log output to show what paths are considered when collecting modules ([#3316](https://github.com/getsentry/sentry-react-native/pull/3316))
- `Sentry.wrap` doesn't enforce any keys on the wrapped component props ([#3332](https://github.com/getsentry/sentry-react-native/pull/3332))
- Ignore defaults when warning about duplicate definition of trace propagation targets ([#3327](https://github.com/getsentry/sentry-react-native/pull/3327))
- Screenshots are not taken when the SDK is disabled ([#3333](https://github.com/getsentry/sentry-react-native/pull/3333))
- Use deprecated `ReactNativeTracingOptions.tracingOrigins` if set in the options ([#3331](https://github.com/getsentry/sentry-react-native/pull/3331))
- Cancel auto instrumentation transaction when app goes to background ([#3307](https://github.com/getsentry/sentry-react-native/pull/3307))

### Dependencies

- Bump CLI from v2.20.7 to v2.21.2 ([#3301](https://github.com/getsentry/sentry-react-native/pull/3301))
  - [changelog](https://github.com/getsentry/sentry-cli/blob/master/CHANGELOG.md#2212)
  - [diff](https://github.com/getsentry/sentry-cli/compare/2.20.7...2.21.2)
- Bump Android SDK from v6.29.0 to v6.30.0 ([#3309](https://github.com/getsentry/sentry-react-native/pull/3309))
  - [changelog](https://github.com/getsentry/sentry-java/blob/main/CHANGELOG.md#6300)
  - [diff](https://github.com/getsentry/sentry-java/compare/6.29.0...6.30.0)
- Bump JavaScript SDK from v7.69.0 to v7.73.0 ([#3297](https://github.com/getsentry/sentry-react-native/pull/3297))
  - [changelog](https://github.com/getsentry/sentry-javascript/blob/develop/CHANGELOG.md#7730)
  - [diff](https://github.com/getsentry/sentry-javascript/compare/7.69.0...7.73.0)
- Bump Cocoa SDK from v8.11.0 to v8.13.0 ([#3292](https://github.com/getsentry/sentry-react-native/pull/3292))
  - [changelog](https://github.com/getsentry/sentry-cocoa/blob/main/CHANGELOG.md#8130)
  - [diff](https://github.com/getsentry/sentry-cocoa/compare/8.11.0...8.13.0)

## 5.10.0

### Features

- Add Hermes Debug Info flag to React Native Context ([#3290](https://github.com/getsentry/sentry-react-native/pull/3290))
  - This flag equals `true` when Hermes Bundle contains Debug Info (Hermes Source Map was not emitted)
- Add `enableNdk` property to ReactNativeOptions for Android. ([#3304](https://github.com/getsentry/sentry-react-native/pull/3304))

## 5.9.2

### Fixes

- Create profiles for start up transactions ([#3281](https://github.com/getsentry/sentry-react-native/pull/3281))
- Fix Hermes Bytecode Symbolication one line off ([#3283](https://github.com/getsentry/sentry-react-native/pull/3283))

### Dependencies

- Bump CLI from v2.20.5 to v2.20.7 ([#3265](https://github.com/getsentry/sentry-react-native/pull/3265), [#3273](https://github.com/getsentry/sentry-react-native/pull/3273))
  - [changelog](https://github.com/getsentry/sentry-cli/blob/master/CHANGELOG.md#2207)
  - [diff](https://github.com/getsentry/sentry-cli/compare/2.20.5...2.20.7)
- Bump Cocoa SDK from v8.10.0 to v8.11.0 ([#3245](https://github.com/getsentry/sentry-react-native/pull/3245))
  - [changelog](https://github.com/getsentry/sentry-cocoa/blob/main/CHANGELOG.md#8110)
  - [diff](https://github.com/getsentry/sentry-cocoa/compare/8.10.0...8.11.0)
- Bump JavaScript SDK from v7.63.0 to v7.69.0 ([#3277](https://github.com/getsentry/sentry-react-native/pull/3277), [#3247](https://github.com/getsentry/sentry-react-native/pull/3247))
  - [changelog](https://github.com/getsentry/sentry-javascript/blob/develop/CHANGELOG.md#7690)
  - [diff](https://github.com/getsentry/sentry-javascript/compare/7.63.0...7.69.0)
- Bump Android SDK from v6.28.0 to v6.29.0 ([#3271](https://github.com/getsentry/sentry-react-native/pull/3271))
  - [changelog](https://github.com/getsentry/sentry-java/blob/main/CHANGELOG.md#6290)
  - [diff](https://github.com/getsentry/sentry-java/compare/6.28.0...6.29.0)

## 5.9.1

- Bump Cocoa SDK from v8.9.4 to v8.10.0 ([#3250](https://github.com/getsentry/sentry-react-native/pull/3250))
  - This fixes a compile error for projects that use CocoaPods with `use_frameworks!` option.
  - [changelog](https://github.com/getsentry/sentry-cocoa/blob/main/CHANGELOG.md#8100)
  - [diff](https://github.com/getsentry/sentry-cocoa/compare/8.9.4...8.10.0)

## 5.9.0

## Important Note

**Do not use this version** if you use CocoaPods with `use_frameworks!` option. It introduces a bug where the project won't compile.
This has been fixed in [version `5.9.1`](https://github.com/getsentry/sentry-react-native/releases/tag/5.9.1).

### Features

- Add support for React Native mixed stacktraces ([#3201](https://github.com/getsentry/sentry-react-native/pull/3201))

  In the current `react-native@nightly` (`0.73.0-nightly-20230809-cb60e5c67`) JS errors from native modules can
  contain native JVM or Objective-C exception stack trace. Both JS and native stack trace
  are processed by default no configuration needed.

- Add `tracePropagationTargets` option ([#3230](https://github.com/getsentry/sentry-react-native/pull/3230))

  This release adds support for [distributed tracing](https://docs.sentry.io/platforms/react-native/usage/distributed-tracing/)
  without requiring performance monitoring to be active on the React Native SDK.
  This means even if there is no sampled transaction/span, the SDK will still propagate traces to downstream services.
  Distributed Tracing can be configured with the `tracePropagationTargets` option,
  which controls what requests to attach the `sentry-trace` and `baggage` HTTP headers to (which is what propagates tracing information).

  ```javascript
    Sentry.init({
      tracePropagationTargets: ["third-party-site.com", /^https:\/\/yourserver\.io\/api/],
    });
  ```

### Fixes

- `Sentry.init` must be called before `Sentry.wrap`([#3227](https://github.com/getsentry/sentry-react-native/pull/3227))
  - The SDK now shows warning if incorrect order is detected
- Stall Time is no longer counted when App is in Background. ([#3211](https://github.com/getsentry/sentry-react-native/pull/3211))
- Use application variant instead of variant output to hook to correct package task for modules cleanup ([#3161](https://github.com/getsentry/sentry-react-native/pull/3161))
- Fix `isNativeAvailable` after SDK reinitialization ([#3200](https://github.com/getsentry/sentry-react-native/pull/3200))

### Dependencies

- Bump Android SDK from v6.27.0 to v6.28.0 ([#3192](https://github.com/getsentry/sentry-react-native/pull/3192))
  - [changelog](https://github.com/getsentry/sentry-java/blob/main/CHANGELOG.md#6280)
  - [diff](https://github.com/getsentry/sentry-java/compare/6.27.0...6.28.0)
- Bump Cocoa SDK from v8.9.3 to v8.9.4 ([#3225](https://github.com/getsentry/sentry-react-native/pull/3225))
  - [changelog](https://github.com/getsentry/sentry-cocoa/blob/main/CHANGELOG.md#894)
  - [diff](https://github.com/getsentry/sentry-cocoa/compare/8.9.3...8.9.4)
- Bump JavaScript SDK from v7.61.0 to v7.63.0 ([#3226](https://github.com/getsentry/sentry-react-native/pull/3226), [#3235](https://github.com/getsentry/sentry-react-native/pull/3235))
  - [changelog](https://github.com/getsentry/sentry-javascript/blob/develop/CHANGELOG.md#7630)
  - [diff](https://github.com/getsentry/sentry-javascript/compare/7.61.0...7.63.0)
- Bump CLI from v2.19.4 to v2.20.5 ([#3212](https://github.com/getsentry/sentry-react-native/pull/3212), [#3233](https://github.com/getsentry/sentry-react-native/pull/3233))
  - [changelog](https://github.com/getsentry/sentry-cli/blob/master/CHANGELOG.md#2205)
  - [diff](https://github.com/getsentry/sentry-cli/compare/2.19.4...2.20.5)

## 5.8.1

### Dependencies

- Bump JavaScript SDK from v7.60.1 to v7.61.0 ([#3222](https://github.com/getsentry/sentry-react-native/pull/3222))
  - [changelog](https://github.com/getsentry/sentry-javascript/blob/develop/CHANGELOG.md#7610)
  - [diff](https://github.com/getsentry/sentry-javascript/compare/7.60.1...7.61.0)

## 5.8.0

### Features

- Alpha support for Hermes JavaScript Profiling ([#3057](https://github.com/getsentry/sentry-react-native/pull/3057))

  Profiling is disabled by default. To enable it, configure both
  `tracesSampleRate` and `profilesSampleRate` when initializing the SDK:

  ```javascript
    Sentry.init({
      dsn: '__DSN__',
      tracesSampleRate: 1.0,
      _experiments: {
        // The sampling rate for profiling is relative to TracesSampleRate.
        // In this case, we'll capture profiles for 100% of transactions.
        profilesSampleRate: 1.0,
      },
    });
  ```

  More documentation on profiling and current limitations [can be found here](https://docs.sentry.io/platforms/react-native/profiling/).

### Fixes

- Warn users about multiple versions of `promise` package which can cause unexpected behavior like undefined `Promise.allSettled` ([#3162](https://github.com/getsentry/sentry-react-native/pull/3162))
- Event is enriched with all the Android context on the JS layer and you can filter/modify all the data in the `beforeSend` callback similarly to iOS. ([#3170](https://github.com/getsentry/sentry-react-native/pull/3170))

### Dependencies

- Bump JavaScript SDK from v7.57.0 to v7.60.1 ([#3184](https://github.com/getsentry/sentry-react-native/pull/3184), [#3199](https://github.com/getsentry/sentry-react-native/pull/3199))
  - [changelog](https://github.com/getsentry/sentry-javascript/blob/develop/CHANGELOG.md#7601)
  - [diff](https://github.com/getsentry/sentry-javascript/compare/7.57.0...7.60.1)
- Bump Cocoa SDK from v8.8.0 to v8.9.3 ([#3188](https://github.com/getsentry/sentry-react-native/pull/3188), [#3206](https://github.com/getsentry/sentry-react-native/pull/3206))
  - [changelog](https://github.com/getsentry/sentry-cocoa/blob/main/CHANGELOG.md#893)
  - [diff](https://github.com/getsentry/sentry-cocoa/compare/8.8.0...8.9.3)
- Bump Android SDK from v6.25.1 to v6.27.0 ([#3170](https://github.com/getsentry/sentry-react-native/pull/3170))
  - [changelog](https://github.com/getsentry/sentry-java/blob/main/CHANGELOG.md#6270)
  - [diff](https://github.com/getsentry/sentry-java/compare/6.25.1...6.27.0)

## 5.7.1

### Dependencies

- Bump Android SDK from v6.25.0 to v6.25.1 ([#3179](https://github.com/getsentry/sentry-react-native/pull/3179))
  - [changelog](https://github.com/getsentry/sentry-java/blob/main/CHANGELOG.md#6251)
  - [diff](https://github.com/getsentry/sentry-java/compare/6.25.0...6.25.1)

## 5.7.0

### Fixes

- Filter beforeSendTransaction from the Native SDK ([#3140](https://github.com/getsentry/sentry-react-native/pull/3140))

### Features

- Use `android.namespace` for AGP 8 and RN 0.73 ([#3133](https://github.com/getsentry/sentry-react-native/pull/3133))

### Dependencies

- Bump JavaScript SDK from v7.54.0 to v7.57.0 ([#3119](https://github.com/getsentry/sentry-react-native/pull/3119), [#3153](https://github.com/getsentry/sentry-react-native/pull/3153))
  - [changelog](https://github.com/getsentry/sentry-javascript/blob/develop/CHANGELOG.md#7570)
  - [diff](https://github.com/getsentry/sentry-javascript/compare/7.54.0...7.57.0)
- Bump CLI from v2.18.1 to v2.19.4 ([#3124](https://github.com/getsentry/sentry-react-native/pull/3124), [#3151](https://github.com/getsentry/sentry-react-native/pull/3151))
  - [changelog](https://github.com/getsentry/sentry-cli/blob/master/CHANGELOG.md#2194)
  - [diff](https://github.com/getsentry/sentry-cli/compare/2.18.1...2.19.4)
- Bump Android SDK from v6.22.0 to v6.25.0 ([#3127](https://github.com/getsentry/sentry-react-native/pull/3127), [#3163](https://github.com/getsentry/sentry-react-native/pull/3163))
  - [changelog](https://github.com/getsentry/sentry-java/blob/main/CHANGELOG.md#6250)
  - [diff](https://github.com/getsentry/sentry-java/compare/6.22.0...6.25.0)
- Bump Cocoa SDK from v8.7.3 to v8.8.0 ([#3123](https://github.com/getsentry/sentry-react-native/pull/3123))
  - [changelog](https://github.com/getsentry/sentry-cocoa/blob/main/CHANGELOG.md#880)
  - [diff](https://github.com/getsentry/sentry-cocoa/compare/8.7.3...8.8.0)

## 5.6.0

### Features

- Overwrite Expo bundle names in stack frames ([#3115](https://github.com/getsentry/sentry-react-native/pull/3115))
  - This enables source maps to resolve correctly without using `sentry-expo` package

### Fixes

- Disable `enableNative` if Native SDK is not available ([#3099](https://github.com/getsentry/sentry-react-native/pull/3099))
- Dynamically resolve `collectModulesScript` path to support monorepos ([#3092](https://github.com/getsentry/sentry-react-native/pull/3092))
- Native wrapper methods don't throw disabled error after re-initializing ([#3093](https://github.com/getsentry/sentry-react-native/pull/3093))

### Dependencies

- Bump JavaScript SDK from v7.52.0 to v7.54.0 ([#3071](https://github.com/getsentry/sentry-react-native/pull/3071), [#3088](https://github.com/getsentry/sentry-react-native/pull/3088), [#3094](https://github.com/getsentry/sentry-react-native/pull/3094))
  - [changelog](https://github.com/getsentry/sentry-javascript/blob/develop/CHANGELOG.md#7540)
  - [diff](https://github.com/getsentry/sentry-javascript/compare/7.52.0...7.54.0)
- Bump Android SDK from v6.18.1 to v6.22.0 ([#3086](https://github.com/getsentry/sentry-react-native/pull/3086), [#3075](https://github.com/getsentry/sentry-react-native/pull/3075))
  - [changelog](https://github.com/getsentry/sentry-java/blob/main/CHANGELOG.md#6220)
  - [diff](https://github.com/getsentry/sentry-java/compare/6.18.1...6.22.0)
- Bump Cocoa SDK from v8.7.1 to v8.7.3 ([#3076](https://github.com/getsentry/sentry-react-native/pull/3076))
  - [changelog](https://github.com/getsentry/sentry-cocoa/blob/main/CHANGELOG.md#873)
  - [diff](https://github.com/getsentry/sentry-cocoa/compare/8.7.1...8.7.3)
- Bump CLI from v2.17.5 to v2.18.1 ([#3082](https://github.com/getsentry/sentry-react-native/pull/3082))
  - [changelog](https://github.com/getsentry/sentry-cli/blob/master/CHANGELOG.md#2181)
  - [diff](https://github.com/getsentry/sentry-cli/compare/2.17.5...2.18.1)

## 5.5.0

### Features

- Add `expo`, `react_native_version` and `hermes_version` to React Native Context ([#3050](https://github.com/getsentry/sentry-react-native/pull/3050))

### Dependencies

- Bump JavaScript SDK from v7.51.1 to v7.52.0 ([#3054](https://github.com/getsentry/sentry-react-native/pull/3054), [#3068](https://github.com/getsentry/sentry-react-native/pull/3068))
  - [changelog](https://github.com/getsentry/sentry-javascript/blob/develop/CHANGELOG.md#7520)
  - [diff](https://github.com/getsentry/sentry-javascript/compare/7.51.1...7.52.0)
- Bump Cocoa SDK from v8.6.0 to v8.7.1 ([#3056](https://github.com/getsentry/sentry-react-native/pull/3056), [#3067](https://github.com/getsentry/sentry-react-native/pull/3067))
  - [changelog](https://github.com/getsentry/sentry-cocoa/blob/main/CHANGELOG.md#871)
  - [diff](https://github.com/getsentry/sentry-cocoa/compare/8.6.0...8.7.1)

## 5.4.2

### Fixes

- Fix `event.origin` and `event.environment` on unhandled exception ([#3041](https://github.com/getsentry/sentry-react-native/pull/3041))
- Don't pass `enableTracing` from RN to `sentry-cocoa` options ([#3042](https://github.com/getsentry/sentry-react-native/pull/3042))
- Only store envelopes of fatal crashes on iOS ([#3051](https://github.com/getsentry/sentry-react-native/pull/3051))

### Dependencies

- Bump JavaScript SDK from v7.50.0 to v7.51.1 ([#3043](https://github.com/getsentry/sentry-react-native/pull/3043), [#3053](https://github.com/getsentry/sentry-react-native/pull/3053))
  - [changelog](https://github.com/getsentry/sentry-javascript/blob/develop/CHANGELOG.md#7511)
  - [diff](https://github.com/getsentry/sentry-javascript/compare/7.50.0...7.51.1)

## 4.15.2

- Only store envelopes of fatal crashes on iOS ([#3051](https://github.com/getsentry/sentry-react-native/pull/3051))

## 5.4.1

### Fixes

- Store envelopes immediately during a fatal crash on iOS ([#3031](https://github.com/getsentry/sentry-react-native/pull/3031))
- Do not overwrite `_metadata` option by default `sdkInfo` ([#3036](https://github.com/getsentry/sentry-react-native/pull/3036))

### Dependencies

- Bump JavaScript SDK from v7.49.0 to v7.50.0 ([#3035](https://github.com/getsentry/sentry-react-native/pull/3035))
  - [changelog](https://github.com/getsentry/sentry-javascript/blob/develop/CHANGELOG.md#7500)
  - [diff](https://github.com/getsentry/sentry-javascript/compare/7.49.0...7.50.0)
- Bump Cocoa SDK from v8.5.0 to v8.6.0 ([#3023](https://github.com/getsentry/sentry-react-native/pull/3023))
  - [changelog](https://github.com/getsentry/sentry-cocoa/blob/main/CHANGELOG.md#860)
  - [diff](https://github.com/getsentry/sentry-cocoa/compare/8.5.0...8.6.0)
- Bump Android SDK from v6.17.0 to v6.18.1 ([#3017](https://github.com/getsentry/sentry-react-native/pull/3017))
  - [changelog](https://github.com/getsentry/sentry-java/blob/main/CHANGELOG.md#6181)
  - [diff](https://github.com/getsentry/sentry-java/compare/6.17.0...6.18.1)
- Bump CLI from v2.17.4 to v2.17.5 ([#3024](https://github.com/getsentry/sentry-react-native/pull/3024))
  - [changelog](https://github.com/getsentry/sentry-cli/blob/master/CHANGELOG.md#2175)
  - [diff](https://github.com/getsentry/sentry-cli/compare/2.17.4...2.17.5)

## 4.15.1

### Fixes

- Store envelopes immediately during a fatal crash on iOS ([#3030](https://github.com/getsentry/sentry-react-native/pull/3030))

## 5.4.0

### Features

- Add TS 4.1 typings ([#2995](https://github.com/getsentry/sentry-react-native/pull/2995))
  - TS 3.8 are present and work automatically with older projects
- Add CPU Info to Device Context ([#2984](https://github.com/getsentry/sentry-react-native/pull/2984))

### Fixes

- Allow disabling native on RNNA ([#2978](https://github.com/getsentry/sentry-react-native/pull/2978))
- iOS Autolinking for RN 0.68 and older ([#2980](https://github.com/getsentry/sentry-react-native/pull/2980))
- Clean up `modules.json` when building bundles ([#3008](https://github.com/getsentry/sentry-react-native/pull/3008))
- Only include Screenshots and View Hierarchy for iOS and Mac Catalyst builds ([#3007](https://github.com/getsentry/sentry-react-native/pull/3007))
- Breadcrumbs from Native SDKs are created with timestamps in seconds ([#2997](https://github.com/getsentry/sentry-react-native/pull/2997))
- `addBreadcrumb` converts converts non object data to `{ value: data }` ([#2997](https://github.com/getsentry/sentry-react-native/pull/2997))

### Dependencies

- Bump JavaScript SDK from v7.47.0 to v7.49.0 ([#2975](https://github.com/getsentry/sentry-react-native/pull/2975), [#2988](https://github.com/getsentry/sentry-react-native/pull/2988))
  - [changelog](https://github.com/getsentry/sentry-javascript/blob/develop/CHANGELOG.md#7490)
  - [diff](https://github.com/getsentry/sentry-javascript/compare/7.47.0...7.49.0)
- Bump Cocoa SDK from v8.4.0 to v8.5.0 ([#2977](https://github.com/getsentry/sentry-react-native/pull/2977))
  - [changelog](https://github.com/getsentry/sentry-cocoa/blob/main/CHANGELOG.md#850)
  - [diff](https://github.com/getsentry/sentry-cocoa/compare/8.4.0...8.5.0)
- Bump CLI from v2.17.1 to v2.17.4 ([#2966](https://github.com/getsentry/sentry-react-native/pull/2966), [#2982](https://github.com/getsentry/sentry-react-native/pull/2982), [#2987](https://github.com/getsentry/sentry-react-native/pull/2987))
  - [changelog](https://github.com/getsentry/sentry-cli/blob/master/CHANGELOG.md#2174)
  - [diff](https://github.com/getsentry/sentry-cli/compare/2.17.1...2.17.4)

## 5.3.1

### Fixes

- Disable `enableNativeCrashHandling` and `enableAutoPerformanceTracing` on Apple ([#2936](https://github.com/getsentry/sentry-react-native/pull/))
  - Mac Catalyst builds successfully
- `sentry.gradle` Gracefully skip modules collecting if the script doesn't exist ([#2952](https://github.com/getsentry/sentry-react-native/pull/2952))

### Dependencies

- Bump JavaScript SDK from v7.45.0 to v7.47.0 ([#2946](https://github.com/getsentry/sentry-react-native/pull/2946), [#2958](https://github.com/getsentry/sentry-react-native/pull/2958))
  - [changelog](https://github.com/getsentry/sentry-javascript/blob/develop/CHANGELOG.md#7470)
  - [diff](https://github.com/getsentry/sentry-javascript/compare/7.45.0...7.47.0)
- Bump Android SDK from v6.16.0 to v6.17.0 ([#2948](https://github.com/getsentry/sentry-react-native/pull/2948))
  - [changelog](https://github.com/getsentry/sentry-java/blob/main/CHANGELOG.md#6170)
  - [diff](https://github.com/getsentry/sentry-java/compare/6.16.0...6.17.0)
- Bump Cocoa SDK from v8.3.3 to v8.4.0 ([#2954](https://github.com/getsentry/sentry-react-native/pull/2954))
  - [changelog](https://github.com/getsentry/sentry-cocoa/blob/main/CHANGELOG.md#840)
  - [diff](https://github.com/getsentry/sentry-cocoa/compare/8.3.3...8.4.0)
- Bump CLI from v2.16.1 to v2.17.1 ([#2957](https://github.com/getsentry/sentry-react-native/pull/2957), [#2964](https://github.com/getsentry/sentry-react-native/pull/2964))
  - [changelog](https://github.com/getsentry/sentry-cli/blob/master/CHANGELOG.md#2171)
  - [diff](https://github.com/getsentry/sentry-cli/compare/2.16.1...2.17.1)

## 5.3.0

### Features

- Add `enableTracing` option ([#2933](https://github.com/getsentry/sentry-react-native/pull/2933))
- Add Tabs auto instrumentation for React Native Navigation ([#2932](https://github.com/getsentry/sentry-react-native/pull/2932))
  - This is enabled by default, if you want to disable tabs instrumentation see the example below.

```js
const routingInstrumentation = new Sentry.ReactNativeNavigationInstrumentation(Navigation, { enableTabsInstrumentation: false })
```

### Fixes

- Disable HTTP Client Errors by default on all platform ([#2931](https://github.com/getsentry/sentry-react-native/pull/2931))
  - See [HttpClient](https://docs.sentry.io/platforms/javascript/configuration/integrations/plugin/#httpclient) for configuration details.
  - Use `enableCaptureFailedRequests` to enable the feature.

```js
Sentry.init({ enableCaptureFailedRequests: true })
```

### Dependencies

- Bump JavaScript SDK from v7.44.2 to v7.45.0 ([#2927](https://github.com/getsentry/sentry-react-native/pull/2927))
  - [changelog](https://github.com/getsentry/sentry-javascript/blob/develop/CHANGELOG.md#7450)
  - [diff](https://github.com/getsentry/sentry-javascript/compare/7.44.2...7.45.0)
- Bump CLI from v2.15.2 to v2.16.1 ([#2926](https://github.com/getsentry/sentry-react-native/pull/2926))
  - [changelog](https://github.com/getsentry/sentry-cli/blob/master/CHANGELOG.md#2161)
  - [diff](https://github.com/getsentry/sentry-cli/compare/2.15.2...2.16.1)
- Bump Cocoa SDK from v8.3.2 to v8.3.3 ([#2925](https://github.com/getsentry/sentry-react-native/pull/2925))
  - [changelog](https://github.com/getsentry/sentry-cocoa/blob/main/CHANGELOG.md#833)
  - [diff](https://github.com/getsentry/sentry-cocoa/compare/8.3.2...8.3.3)

## 5.2.0

### Features

- Add User Interaction Tracing for Touch events ([#2835](https://github.com/getsentry/sentry-react-native/pull/2835))
- Add Gesture Tracing for React Native Gesture Handler API v2 ([#2865](https://github.com/getsentry/sentry-react-native/pull/2865))

### Fixes

- Fix use Fetch transport when option `enableNative` is `false` ([#2897](https://github.com/getsentry/sentry-react-native/pull/2897))
- Improve logs when `enableNative` is `false` ([#2897](https://github.com/getsentry/sentry-react-native/pull/2897))

### Dependencies

- Bump JavaScript SDK from v7.40.0 to v7.44.2 ([#2874](https://github.com/getsentry/sentry-react-native/pull/2874), [#2908](https://github.com/getsentry/sentry-react-native/pull/2908), [#2909](https://github.com/getsentry/sentry-react-native/pull/2909))
  - [changelog](https://github.com/getsentry/sentry-javascript/blob/develop/CHANGELOG.md#7442)
  - [diff](https://github.com/getsentry/sentry-javascript/compare/7.40.0...7.44.2)
- Bump Android SDK from v6.15.0 to v6.16.0 ([#2903](https://github.com/getsentry/sentry-react-native/pull/2903))
  - [changelog](https://github.com/getsentry/sentry-java/blob/main/CHANGELOG.md#6160)
  - [diff](https://github.com/getsentry/sentry-java/compare/6.15.0...6.16.0)
- Bump Cocoa SDK from v8.3.0 to v8.3.2 ([#2895](https://github.com/getsentry/sentry-react-native/pull/2895))
  - [changelog](https://github.com/getsentry/sentry-cocoa/blob/main/CHANGELOG.md#832)
  - [diff](https://github.com/getsentry/sentry-cocoa/compare/8.3.0...8.3.2)
- Bump CLI from v2.14.4 to v2.15.2 ([#2898](https://github.com/getsentry/sentry-react-native/pull/2898))
  - [changelog](https://github.com/getsentry/sentry-cli/blob/master/CHANGELOG.md#2152)
  - [diff](https://github.com/getsentry/sentry-cli/compare/2.14.4...2.15.2)

## 5.1.1

### Fixes

- Remove non URL `frame.abs_path` which was causing source maps to fail ([#2891](https://github.com/getsentry/sentry-react-native/pull/2891))

### Dependencies

- Bump Cocoa SDK from v8.2.0 to v8.3.0 ([#2876](https://github.com/getsentry/sentry-react-native/pull/2876))
  - [changelog](https://github.com/getsentry/sentry-cocoa/blob/main/CHANGELOG.md#830)
  - [diff](https://github.com/getsentry/sentry-cocoa/compare/8.2.0...8.3.0)
- Bump CLI from v2.14.3 to v2.14.4 ([#2873](https://github.com/getsentry/sentry-react-native/pull/2873))
  - [changelog](https://github.com/getsentry/sentry-cli/blob/master/CHANGELOG.md#2144)
  - [diff](https://github.com/getsentry/sentry-cli/compare/2.14.3...2.14.4)

## 5.1.0

### Features

- Add App Context `in_foreground` ([#2826](https://github.com/getsentry/sentry-react-native/pull/2826))

### Fixes

- Match app start measurements naming with other SDKs ([#2855](https://github.com/getsentry/sentry-react-native/pull/2855))
  - `app.start.cold` to `app_start_cold`
  - `app.start.warm` to `app_start_warm`

### Dependencies

- Bump Cocoa SDK from v8.0.0 to v8.2.0 ([#2776](https://github.com/getsentry/sentry-react-native/pull/2776))
  - [changelog](https://github.com/getsentry/sentry-cocoa/blob/main/CHANGELOG.md#820)
  - [diff](https://github.com/getsentry/sentry-cocoa/compare/8.0.0...8.2.0)
- Bump JavaScript SDK from v7.37.2 to v7.40.0 ([#2836](https://github.com/getsentry/sentry-react-native/pull/2836), [#2864](https://github.com/getsentry/sentry-react-native/pull/2864))
  - [changelog](https://github.com/getsentry/sentry-javascript/blob/develop/CHANGELOG.md#7400)
  - [diff](https://github.com/getsentry/sentry-javascript/compare/7.37.2...7.40.0)
- Bump CLI from v2.10.0 to v2.14.3 ([#2848](https://github.com/getsentry/sentry-react-native/pull/2848), [#2869](https://github.com/getsentry/sentry-react-native/pull/2869))
  - [changelog](https://github.com/getsentry/sentry-cli/blob/master/CHANGELOG.md#2143)
  - [diff](https://github.com/getsentry/sentry-cli/compare/2.10.0...2.14.3)
- Bump Android SDK from v6.14.0 to v6.15.0 ([#2868](https://github.com/getsentry/sentry-react-native/pull/2868))
  - [changelog](https://github.com/getsentry/sentry-java/blob/main/CHANGELOG.md#6150)
  - [diff](https://github.com/getsentry/sentry-java/compare/6.14.0...6.15.0)

## 5.0.0

The React Native SDK version 5 supports both Legacy (from RN 0.65 and above) and New Architecture (from RN 0.69 and above) as well as the new React Native Gradle Plugin (introduced in RN 0.71). For detailed [migration guide visit our docs](https://docs.sentry.io/platforms/react-native/migration/#from-4x-to-5x).

### Features

- Add support for the RN New Architecture, backwards compatible RNSentry Turbo Module ([#2522](https://github.com/getsentry/sentry-react-native/pull/2522))
- Add View Hierarchy to the crashed/errored events ([#2708](https://github.com/getsentry/sentry-react-native/pull/2708))
- Send react native js engine, turbo module, fabric flags and component stack in Event contexts ([#2552](https://github.com/getsentry/sentry-react-native/pull/2552))
- Sync `tags`, `extra`, `fingerprint`, `level`, `environment` and `breadcrumbs` from `sentry-cocoa` during event processing. ([#2713](https://github.com/getsentry/sentry-react-native/pull/2713))
  - `breadcrumb.level` value `log` is transformed to `debug` when syncing with native layers.
  - Remove `breadcrumb.level` value `critical` transformation to `fatal`.
  - Default `breadcrumb.level` is `info`

### Breaking changes

- Option `enableAutoPerformanceTracking` renamed to `enableAutoPerformanceTracing`
- Option `enableOutOfMemoryTracking` renamed to `enableWatchdogTerminationTracking`
- Remove link hooks (RN 0.68 and older) ([#2332](https://github.com/getsentry/sentry-react-native/pull/2332))
- iOS min target 11, Android API min 21, min React Native version 0.65 ([#2522](https://github.com/getsentry/sentry-react-native/pull/2522), [#2687](https://github.com/getsentry/sentry-react-native/pull/2687))
- New ReactNativeTracingOptions ([#2481](https://github.com/getsentry/sentry-react-native/pull/2481))
  - `idleTimeout` renamed to `idleTimeoutMs`
  - `maxTransactionDuration` renamed to `finalTimeoutMs`
- `touchEventBoundaryProps.labelName` property instead of default `accessibilityLabel` fallback ([#2712](https://github.com/getsentry/sentry-react-native/pull/2712))
- Message event current stack trace moved from `exception` to `threads` ([#2694](https://github.com/getsentry/sentry-react-native/pull/2694))

### Fixes

- Unreachable fallback to fetch transport if native is not available ([#2695](https://github.com/getsentry/sentry-react-native/pull/2695))

### Dependencies

- Bump Cocoa SDK from v7.31.5 to v8.0.0 ([#2756](https://github.com/getsentry/sentry-react-native/pull/2756))
  - [changelog](https://github.com/getsentry/sentry-cocoa/blob/main/CHANGELOG.md#800)
  - [diff](https://github.com/getsentry/sentry-cocoa/compare/7.31.5...8.0.0)
- Bump CLI from v1.74.4 to v2.10.0 ([#2669](https://github.com/getsentry/sentry-react-native/pull/2669))
  - [changelog](https://github.com/getsentry/sentry-cli/blob/master/CHANGELOG.md#2100)
  - [diff](https://github.com/getsentry/sentry-cli/compare/1.74.4...2.10.0)

## 4.15.0

### Features

- Collect modules script for XCode builds supports NODE_BINARY to set path to node executable ([#2805](https://github.com/getsentry/sentry-react-native/pull/2805))

### Fixes

- React Native Error Handlers Integration doesn't crash if ErrorUtils are not available ([#2808](https://github.com/getsentry/sentry-react-native/pull/2808))

### Dependencies

- Bump Android SDK from v6.12.1 to v6.14.0 ([#2790](https://github.com/getsentry/sentry-react-native/pull/2790), [#2809](https://github.com/getsentry/sentry-react-native/pull/2809), [#2828](https://github.com/getsentry/sentry-react-native/pull/2828))
  - [changelog](https://github.com/getsentry/sentry-java/blob/main/CHANGELOG.md#6140)
  - [diff](https://github.com/getsentry/sentry-java/compare/6.12.1...6.14.0)
- Bump Sample React Native from v0.71.0 to v0.71.1 ([#2767](https://github.com/getsentry/sentry-react-native/pull/2767))
  - [changelog](https://github.com/facebook/react-native/blob/main/CHANGELOG.md#v0711)
  - [diff](https://github.com/facebook/react-native/compare/v0.71.0...v0.71.1)
- Bump JavaScript SDK from v7.32.1 to v7.37.2 ([#2785](https://github.com/getsentry/sentry-react-native/pull/2785), [#2799](https://github.com/getsentry/sentry-react-native/pull/2799), [#2818](https://github.com/getsentry/sentry-react-native/pull/2818))
  - [changelog](https://github.com/getsentry/sentry-javascript/blob/master/CHANGELOG.md#7372)
  - [diff](https://github.com/getsentry/sentry-javascript/compare/7.32.1...7.37.2)

## 5.0.0-rc.1

### Fixes

- React Native Error Handlers Integration doesn't crash if ErrorUtils are not available ([#2808](https://github.com/getsentry/sentry-react-native/pull/2808))

## 5.0.0-beta.2

### Features

- Add View Hierarchy to the crashed/errored events ([#2708](https://github.com/getsentry/sentry-react-native/pull/2708))
- Collect modules script for XCode builds supports NODE_BINARY to set path to node executable ([#2805](https://github.com/getsentry/sentry-react-native/pull/2805))

### Dependencies

- Bump Android SDK from v6.12.1 to v6.14.0 ([#2790](https://github.com/getsentry/sentry-react-native/pull/2790), [#2809](https://github.com/getsentry/sentry-react-native/pull/2809), [#2828](https://github.com/getsentry/sentry-react-native/pull/2828))
  - [changelog](https://github.com/getsentry/sentry-java/blob/main/CHANGELOG.md#6140)
  - [diff](https://github.com/getsentry/sentry-java/compare/6.12.1...6.14.0)
- Bump Sample React Native from v0.71.0 to v0.71.1 ([#2767](https://github.com/getsentry/sentry-react-native/pull/2767))
  - [changelog](https://github.com/facebook/react-native/blob/main/CHANGELOG.md#v0711)
  - [diff](https://github.com/facebook/react-native/compare/v0.71.0...v0.71.1)
- Bump JavaScript SDK from v7.32.1 to v7.37.2 ([#2785](https://github.com/getsentry/sentry-react-native/pull/2785), [#2799](https://github.com/getsentry/sentry-react-native/pull/2799), [#2818](https://github.com/getsentry/sentry-react-native/pull/2818))
  - [changelog](https://github.com/getsentry/sentry-javascript/blob/master/CHANGELOG.md#7372)
  - [diff](https://github.com/getsentry/sentry-javascript/compare/7.32.1...7.37.2)

## 5.0.0-beta.1

- Latest changes from 4.14.0

### Breaking changes

- Option `enableAutoPerformanceTracking` renamed to `enableAutoPerformanceTracing`
- Option `enableOutOfMemoryTracking` renamed to `enableWatchdogTerminationTracking`

### Features

- Sync `tags`, `extra`, `fingerprint`, `level`, `environment` and `breadcrumbs` from `sentry-cocoa` during event processing. ([#2713](https://github.com/getsentry/sentry-react-native/pull/2713))
  - `breadcrumb.level` value `log` is transformed to `debug` when syncing with native layers.
  - Remove `breadcrumb.level` value `critical` transformation to `fatal`.
  - Default `breadcrumb.level` is `info`

### Dependencies

- Bump Cocoa SDK from v7.31.5 to v8.0.0 ([#2756](https://github.com/getsentry/sentry-react-native/pull/2756))
  - [changelog](https://github.com/getsentry/sentry-cocoa/blob/main/CHANGELOG.md#800)
  - [diff](https://github.com/getsentry/sentry-cocoa/compare/7.31.5...8.0.0)
- Bump Android SDK from v6.12.1 to v6.13.0 ([#2790](https://github.com/getsentry/sentry-react-native/pull/2790))
  - [changelog](https://github.com/getsentry/sentry-java/blob/main/CHANGELOG.md#6130)
  - [diff](https://github.com/getsentry/sentry-java/compare/6.12.1...6.13.0)

## 4.14.0

### Features

- Add support for RNGP introduced in React Native 0.71.0 ([#2759](https://github.com/getsentry/sentry-react-native/pull/2759))

### Fixes

- Take screenshot runs on UI thread on Android ([#2743](https://github.com/getsentry/sentry-react-native/pull/2743))

### Dependencies

- Bump Android SDK from v6.11.0 to v6.12.1 ([#2755](https://github.com/getsentry/sentry-react-native/pull/2755))
  - [changelog](https://github.com/getsentry/sentry-java/blob/main/CHANGELOG.md#6121)
  - [diff](https://github.com/getsentry/sentry-java/compare/6.11.0...6.12.1)
- Bump JavaScript SDK from v7.29.0 to v7.32.1 ([#2738](https://github.com/getsentry/sentry-react-native/pull/2738), [#2777](https://github.com/getsentry/sentry-react-native/pull/2777))
  - [changelog](https://github.com/getsentry/sentry-javascript/blob/master/CHANGELOG.md#7321)
  - [diff](https://github.com/getsentry/sentry-javascript/compare/7.29.0...7.32.1)

## 5.0.0-alpha.11

- Latest changes from 4.13.0

### Breaking changes

- Message event current stack trace moved from exception to threads ([#2694](https://github.com/getsentry/sentry-react-native/pull/2694))
- `touchEventBoundaryProps.labelName` property instead of default `accessibilityLabel` fallback ([#2712](https://github.com/getsentry/sentry-react-native/pull/2712))

### Fixes

- Unreachable fallback to fetch transport if native is not available ([#2695](https://github.com/getsentry/sentry-react-native/pull/2695))

## 4.13.0

### Fixes

- Missing `originalException` in `beforeSend` for events from react native error handler ([#2706](https://github.com/getsentry/sentry-react-native/pull/2706))
- ModulesLoader integration returns original event if native is not available and event modules overwrite native modules ([#2730](https://github.com/getsentry/sentry-react-native/pull/2730))

### Dependencies

- Bump Cocoa SDK from v7.31.3 to v7.31.5 ([#2699](https://github.com/getsentry/sentry-react-native/pull/2699), [#2714](https://github.com/getsentry/sentry-react-native/pull/2714))
  - [changelog](https://github.com/getsentry/sentry-cocoa/blob/8.0.0/CHANGELOG.md#7315)
  - [diff](https://github.com/getsentry/sentry-cocoa/compare/7.31.3...7.31.5)
- Bump JavaScript SDK from v7.26.0 to v7.29.0 ([#2705](https://github.com/getsentry/sentry-react-native/pull/2705), [#2709](https://github.com/getsentry/sentry-react-native/pull/2709), [#2715](https://github.com/getsentry/sentry-react-native/pull/2715), [#2736](https://github.com/getsentry/sentry-react-native/pull/2736))
  - [changelog](https://github.com/getsentry/sentry-javascript/blob/master/CHANGELOG.md#7290)
  - [diff](https://github.com/getsentry/sentry-javascript/compare/7.26.0...7.29.0)
- Bump Android SDK from v6.9.2 to v6.11.0 ([#2704](https://github.com/getsentry/sentry-react-native/pull/2704), [#2724](https://github.com/getsentry/sentry-react-native/pull/2724))
  - [changelog](https://github.com/getsentry/sentry-java/blob/main/CHANGELOG.md#6110)
  - [diff](https://github.com/getsentry/sentry-java/compare/6.9.2...6.11.0)

## 4.12.0

### Features

- Add `lastEventId` method to the API ([#2675](https://github.com/getsentry/sentry-react-native/pull/2675))

### Fix

- `Sentry.startTransaction` doesn't require `op` ([#2691](https://github.com/getsentry/sentry-react-native/pull/2691))

### Dependencies

- Bump Cocoa SDK from v7.31.2 to v7.31.3 ([#2647](https://github.com/getsentry/sentry-react-native/pull/2647))
  - [changelog](https://github.com/getsentry/sentry-cocoa/blob/8.0.0/CHANGELOG.md#7313)
  - [diff](https://github.com/getsentry/sentry-cocoa/compare/7.31.2...7.31.3)
- Bump JavaScript SDK from v7.21.1 to v7.26.0 ([#2672](https://github.com/getsentry/sentry-react-native/pull/2672), [#2648](https://github.com/getsentry/sentry-react-native/pull/2648), [#2692](https://github.com/getsentry/sentry-react-native/pull/2692))
  - [changelog](https://github.com/getsentry/sentry-javascript/blob/master/CHANGELOG.md#7260)
  - [diff](https://github.com/getsentry/sentry-javascript/compare/7.21.1...7.26.0)
- Bump Android SDK from v6.9.1 to v6.9.2 ([#2677](https://github.com/getsentry/sentry-react-native/pull/2677))
  - [changelog](https://github.com/getsentry/sentry-java/blob/main/CHANGELOG.md#692)
  - [diff](https://github.com/getsentry/sentry-java/compare/6.9.1...6.9.2)

## 5.0.0-alpha.10

- Latest changes from 4.11.0

### Dependencies

- Bump CLI from v1.74.4 to v2.10.0 ([#2669](https://github.com/getsentry/sentry-react-native/pull/2669))
  - [changelog](https://github.com/getsentry/sentry-cli/blob/master/CHANGELOG.md#2100)
  - [diff](https://github.com/getsentry/sentry-cli/compare/1.74.4...2.10.0)

## 4.11.0

### Features

- Screenshots ([#2610](https://github.com/getsentry/sentry-react-native/pull/2610))

## 4.10.1

### Fixes

- Bump Wizard from v1.2.17 to v1.4.0 ([#2645](https://github.com/getsentry/sentry-react-native/pull/2645))
  - [changelog](https://github.com/getsentry/sentry-wizard/blob/master/CHANGELOG.md#140)
  - [diff](https://github.com/getsentry/sentry-wizard/compare/v1.2.17...v1.4.0)
- Android builds without ext config, auto create assets dir for modules ([#2652](https://github.com/getsentry/sentry-react-native/pull/2652))
- Exit gracefully if source map file for collecting modules doesn't exist ([#2655](https://github.com/getsentry/sentry-react-native/pull/2655))
- Create only one clean-up tasks for modules collection ([#2657](https://github.com/getsentry/sentry-react-native/pull/2657))

### Dependencies

- Bump Android SDK from v6.8.0 to v6.9.1 ([#2653](https://github.com/getsentry/sentry-react-native/pull/2653))
  - [changelog](https://github.com/getsentry/sentry-java/blob/main/CHANGELOG.md#691)
  - [diff](https://github.com/getsentry/sentry-java/compare/6.8.0...6.9.1)

## 5.0.0-alpha.9

- Latest changes from 4.10.0

### Fixes

- Add missing source Spec for RNSentry Codegen. ([#2639](https://github.com/getsentry/sentry-react-native/pull/2639))

## 4.10.0

### Features

- JS Runtime dependencies are sent in Events ([#2606](https://github.com/getsentry/sentry-react-native/pull/2606))
  - To collect JS dependencies on iOS add `../node_modules/@sentry/react-native/scripts/collect-modules.sh` at the end of the `Bundle React Native code and images` build phase. The collection only works on Release builds. Android builds have a new step in `sentry.gradle` plugin. More in [the migration documentation](https://docs.sentry.io/platforms/react-native/migration#from-48x-to-49x).

### Dependencies

- Bump JavaScript SDK from v7.20.1 to v7.21.1 ([#2636](https://github.com/getsentry/sentry-react-native/pull/2636))
  - [changelog](https://github.com/getsentry/sentry-javascript/blob/master/CHANGELOG.md#7211)
  - [diff](https://github.com/getsentry/sentry-javascript/compare/7.20.1...7.21.1)

## 5.0.0-alpha.8

- Latest changes from 4.9.0

## 4.9.0

### Features

- Add `maxQueueSize` option ([#2578](https://github.com/getsentry/sentry-react-native/pull/2578))

### Fixes

- Use `Scope` class rather than `Scope` type for top-level functions ([#2627](https://github.com/getsentry/sentry-react-native/pull/2627))

### Dependencies

- Bump JavaScript SDK from v7.16.0 to v7.20.1 ([#2582](https://github.com/getsentry/sentry-react-native/pull/2582), [#2598](https://github.com/getsentry/sentry-react-native/pull/2598), [#2632](https://github.com/getsentry/sentry-react-native/pull/2632), [#2607](https://github.com/getsentry/sentry-react-native/pull/2607))
  - [changelog](https://github.com/getsentry/sentry-javascript/blob/master/CHANGELOG.md#7201)
  - [diff](https://github.com/getsentry/sentry-javascript/compare/7.16.0...7.20.1)
- Bump Cocoa SDK from v7.29.0 to v7.31.2 ([#2592](https://github.com/getsentry/sentry-react-native/pull/2592), [#2601](https://github.com/getsentry/sentry-react-native/pull/2601), [#2629](https://github.com/getsentry/sentry-react-native/pull/2629))
  - [changelog](https://github.com/getsentry/sentry-cocoa/blob/master/CHANGELOG.md#7312)
  - [diff](https://github.com/getsentry/sentry-cocoa/compare/7.29.0...7.31.2)
- Bump Android SDK from v6.6.0 to v6.8.0 ([#2600](https://github.com/getsentry/sentry-react-native/pull/2600), [#2628](https://github.com/getsentry/sentry-react-native/pull/2628))
  - [changelog](https://github.com/getsentry/sentry-java/blob/main/CHANGELOG.md#680)
  - [diff](https://github.com/getsentry/sentry-java/compare/6.6.0...6.8.0)

## 4.8.0

### Fixes

- Message event can have attached stacktrace ([#2577](https://github.com/getsentry/sentry-react-native/pull/2577))
- Fixed maximum call stack exceeded error resulting from large payloads ([#2579](https://github.com/getsentry/sentry-react-native/pull/2579))

### Dependencies

- Bump Android SDK from v6.5.0 to v6.6.0 ([#2572](https://github.com/getsentry/sentry-react-native/pull/2572))
  - [changelog](https://github.com/getsentry/sentry-java/blob/main/CHANGELOG.md#660)
  - [diff](https://github.com/getsentry/sentry-java/compare/6.5.0...6.6.0)
- Bump Cocoa SDK from v7.28.0 to v7.29.0 ([#2571](https://github.com/getsentry/sentry-react-native/pull/2571))
  - [changelog](https://github.com/getsentry/sentry-cocoa/blob/master/CHANGELOG.md#7290)
  - [diff](https://github.com/getsentry/sentry-cocoa/compare/7.28.0...7.29.0)

## 5.0.0-alpha.7

- Latest changes from 4.7.1

### Fixes

- Remove hardcoded Folly version ([#2558](https://github.com/getsentry/sentry-react-native/pull/2558))

### Features

- Send react native js engine, turbo module, fabric flags and component stack in Event contexts ([#2552](https://github.com/getsentry/sentry-react-native/pull/2552))

### Dependencies

- Bump CLI from v1.74.4 to v2.7.0 ([#2457](https://github.com/getsentry/sentry-react-native/pull/2457))
  - [changelog](https://github.com/getsentry/sentry-cli/blob/master/CHANGELOG.md#270)
  - [diff](https://github.com/getsentry/sentry-cli/compare/1.74.4...2.7.0)
- Bump Android SDK from v6.5.0 to v6.6.0 ([#2572](https://github.com/getsentry/sentry-react-native/pull/2572))
  - [changelog](https://github.com/getsentry/sentry-java/blob/main/CHANGELOG.md#660)
  - [diff](https://github.com/getsentry/sentry-java/compare/6.5.0...6.6.0)
- Bump Cocoa SDK from v7.28.0 to v7.29.0 ([#2571](https://github.com/getsentry/sentry-react-native/pull/2571))
  - [changelog](https://github.com/getsentry/sentry-cocoa/blob/master/CHANGELOG.md#7290)
  - [diff](https://github.com/getsentry/sentry-cocoa/compare/7.28.0...7.29.0)

## 4.7.1

### Fixes

- Remove duplicate sdk package record from envelope ([#2570](https://github.com/getsentry/sentry-react-native/pull/2570))
- Fix `appHangsTimeoutInterval` -> `appHangTimeoutInterval` option name ([#2574](https://github.com/getsentry/sentry-react-native/pull/2574))

## 4.7.0

### Dependencies

- Bump Android SDK from v6.4.3 to v6.5.0 ([#2535](https://github.com/getsentry/sentry-react-native/pull/2535))
  - [changelog](https://github.com/getsentry/sentry-java/blob/main/CHANGELOG.md#650)
  - [diff](https://github.com/getsentry/sentry-java/compare/6.4.3...6.5.0)
- Bump JavaScript SDK from v7.14.2 to v7.16.0 ([#2536](https://github.com/getsentry/sentry-react-native/pull/2536), [#2561](https://github.com/getsentry/sentry-react-native/pull/2561))
  - [changelog](https://github.com/getsentry/sentry-javascript/blob/master/CHANGELOG.md#7160)
  - [diff](https://github.com/getsentry/sentry-javascript/compare/7.14.2...7.16.0)
- Bump Cocoa SDK from v7.27.1 to v7.28.0 ([#2548](https://github.com/getsentry/sentry-react-native/pull/2548))
  - [changelog](https://github.com/getsentry/sentry-cocoa/blob/master/CHANGELOG.md#7280)
  - [diff](https://github.com/getsentry/sentry-cocoa/compare/7.27.1...7.28.0)

## 5.0.0-alpha.6

- Latest changes from 4.6.1

### Features

- Add initial support for the RN New Architecture, backwards compatible RNSentry Turbo Module ([#2522](https://github.com/getsentry/sentry-react-native/pull/2522))

### Breaking changes

- New ReactNativeTracingOptions idleTimeoutMs and finalTimeoutMs replacing idleTimeout and maxTransactionDuration respectively ([#2481](https://github.com/getsentry/sentry-react-native/pull/2481))
- iOS min target 12.4, Android API min 21, min React Native version 0.70 ([#2522](https://github.com/getsentry/sentry-react-native/pull/2522))

### Dependencies

- Bump Android SDK from v6.4.3 to v6.5.0 ([#2535](https://github.com/getsentry/sentry-react-native/pull/2535))
  - [changelog](https://github.com/getsentry/sentry-java/blob/main/CHANGELOG.md#650)
  - [diff](https://github.com/getsentry/sentry-java/compare/6.4.3...6.5.0)
- Bump JavaScript SDK from v7.14.2 to v7.15.0 ([#2536](https://github.com/getsentry/sentry-react-native/pull/2536))
  - [changelog](https://github.com/getsentry/sentry-javascript/blob/master/CHANGELOG.md#7150)
  - [diff](https://github.com/getsentry/sentry-javascript/compare/7.14.2...7.15.0)

## 4.6.1

### Fixes

- Make `configureScope` callback safe [#2510](https://github.com/getsentry/sentry-react-native/pull/2510)
- Allows collecting app start and slow/frozen frames if Native SDK is inited manually [#2517](https://github.com/getsentry/sentry-react-native/pull/2517)
- Nested breadcrumb data on android was not treated correctly [#2519](https://github.com/getsentry/sentry-react-native/pull/2519)

### Dependencies

- Bump JavaScript SDK from v7.14.0 to v7.14.2 ([#2511](https://github.com/getsentry/sentry-react-native/pull/2511), [#2526](https://github.com/getsentry/sentry-react-native/pull/2526))
  - [changelog](https://github.com/getsentry/sentry-javascript/blob/master/CHANGELOG.md#7142)
  - [diff](https://github.com/getsentry/sentry-javascript/compare/7.14.0...7.14.2)
- Bump Cocoa SDK from v7.27.0 to v7.27.1 ([#2521](https://github.com/getsentry/sentry-react-native/pull/2521))
  - [changelog](https://github.com/getsentry/sentry-cocoa/blob/master/CHANGELOG.md#7271)
  - [diff](https://github.com/getsentry/sentry-cocoa/compare/7.27.0...7.27.1)
- Bump Android SDK from v6.4.2 to v6.4.3 ([#2520](https://github.com/getsentry/sentry-react-native/pull/2520))
  - [changelog](https://github.com/getsentry/sentry-java/blob/main/CHANGELOG.md#643)
  - [diff](https://github.com/getsentry/sentry-java/compare/6.4.2...6.4.3)

## 5.0.0-alpha.5

### Fixes

- Make `configureScope` callback safe [#2510](https://github.com/getsentry/sentry-react-native/pull/2510)

### Dependencies

- Bump JavaScript SDK from v7.14.0 to v7.14.1 ([#2511](https://github.com/getsentry/sentry-react-native/pull/2511))
  - [changelog](https://github.com/getsentry/sentry-javascript/blob/master/CHANGELOG.md#7141)
  - [diff](https://github.com/getsentry/sentry-javascript/compare/7.14.0...7.14.1)
- Bump Cocoa SDK from v7.27.0 to v7.27.1 ([#2521](https://github.com/getsentry/sentry-react-native/pull/2521))
  - [changelog](https://github.com/getsentry/sentry-cocoa/blob/master/CHANGELOG.md#7271)
  - [diff](https://github.com/getsentry/sentry-cocoa/compare/7.27.0...7.27.1)
- Bump Android SDK from v6.4.2 to v6.4.3 ([#2520](https://github.com/getsentry/sentry-react-native/pull/2520))
  - [changelog](https://github.com/getsentry/sentry-java/blob/main/CHANGELOG.md#643)
  - [diff](https://github.com/getsentry/sentry-java/compare/6.4.2...6.4.3)

## 4.6.0

### Fixes

- SDK Gracefully downgrades when callback throws an error ([#2502](https://github.com/getsentry/sentry-react-native/pull/2502))
- React Navigation v5 ignores when current route is undefined after state changed. ([#2484](https://github.com/getsentry/sentry-react-native/pull/2484))

### Features

- Add ClientReports ([#2496](https://github.com/getsentry/sentry-react-native/pull/2496))

### Sentry Self-hosted Compatibility

- Starting with version `4.6.0` of the `@sentry/react-native` package, [Sentry's self hosted version >= v21.9.0](https://github.com/getsentry/self-hosted/releases) is required or you have to manually disable sending client reports via the `sendClientReports` option. This only applies to self-hosted Sentry. If you are using [sentry.io](https://sentry.io), no action is needed.

### Dependencies

- Bump Cocoa SDK from v7.25.1 to v7.27.0 ([#2500](https://github.com/getsentry/sentry-react-native/pull/2500), [#2506](https://github.com/getsentry/sentry-react-native/pull/2506))
  - [changelog](https://github.com/getsentry/sentry-cocoa/blob/master/CHANGELOG.md#7270)
  - [diff](https://github.com/getsentry/sentry-cocoa/compare/7.25.1...7.27.0)
- Bump JavaScript SDK from v7.13.0 to v7.14.0 ([#2504](https://github.com/getsentry/sentry-react-native/pull/2504))
  - [changelog](https://github.com/getsentry/sentry-javascript/blob/master/CHANGELOG.md#7140)
  - [diff](https://github.com/getsentry/sentry-javascript/compare/7.13.0...7.14.0)

## 5.0.0-alpha.4

- Latest changes from 4.5.0

### Breaking changes

- New ReactNativeTracingOptions idleTimeoutMs and finalTimeoutMs replacing idleTimeout and maxTransactionDuration respectively ([#2481](https://github.com/getsentry/sentry-react-native/pull/2481))

## 4.5.0

### Features

- Add user feedback ([#2486](https://github.com/getsentry/sentry-react-native/pull/2486))
- Add typings for app hang functionality ([#2479](https://github.com/getsentry/sentry-react-native/pull/2479))

### Fixes

- Update warm/cold start span ops ([#2487](https://github.com/getsentry/sentry-react-native/pull/2487))
- Detect hard crash the same as native sdks ([#2480](https://github.com/getsentry/sentry-react-native/pull/2480))
- Integrations factory receives default integrations ([#2494](https://github.com/getsentry/sentry-react-native/pull/2494))

### Dependencies

- Bump Android SDK from v6.4.1 to v6.4.2 ([#2485](https://github.com/getsentry/sentry-react-native/pull/2485))
  - [changelog](https://github.com/getsentry/sentry-java/blob/main/CHANGELOG.md#642)
  - [diff](https://github.com/getsentry/sentry-java/compare/6.4.1...6.4.2)
- Bump JavaScript SDK from v7.12.1 to v7.13.0 ([#2478](https://github.com/getsentry/sentry-react-native/pull/2478))
  - [changelog](https://github.com/getsentry/sentry-javascript/blob/master/CHANGELOG.md#7130)
  - [diff](https://github.com/getsentry/sentry-javascript/compare/7.12.1...7.13.0)

## 4.4.0

### Features

- Add attachments support ([#2463](https://github.com/getsentry/sentry-react-native/pull/2463))

## 4.3.1

### Fixes

- ReactNativeTracingOptions maxTransactionDuration is in seconds ([#2469](https://github.com/getsentry/sentry-react-native/pull/2469))

### Dependencies

- Bump Cocoa SDK from v7.24.1 to v7.25.1 ([#2465](https://github.com/getsentry/sentry-react-native/pull/2465))
  - [changelog](https://github.com/getsentry/sentry-cocoa/blob/master/CHANGELOG.md#7251)
  - [diff](https://github.com/getsentry/sentry-cocoa/compare/7.24.1...7.25.1)

## 5.0.0-alpha.3

- Latest changes from 4.3.x

### Dependencies

- Bump Wizard from v2.0.0 to v2.2.0 ([#2460](https://github.com/getsentry/sentry-react-native/pull/2460))
  - [changelog](https://github.com/getsentry/sentry-wizard/blob/master/CHANGELOG.md#v220)
  - [diff](https://github.com/getsentry/sentry-wizard/compare/v2.0.0...v2.2.0)

## 4.3.0

### Features

- Add Transaction Source for Dynamic Sampling Context ([#2454](https://github.com/getsentry/sentry-react-native/pull/2454))

### Dependencies

- Bump Cocoa SDK from v7.23.0 to v7.24.1 ([#2456](https://github.com/getsentry/sentry-react-native/pull/2456))
  - [changelog](https://github.com/getsentry/sentry-cocoa/blob/master/CHANGELOG.md#7241)
  - [diff](https://github.com/getsentry/sentry-cocoa/compare/7.23.0...7.24.1)
- Bump Android SDK from v6.3.1 to v6.4.1 ([#2437](https://github.com/getsentry/sentry-react-native/pull/2437))
  - [changelog](https://github.com/getsentry/sentry-java/blob/main/CHANGELOG.md#641)
  - [diff](https://github.com/getsentry/sentry-java/compare/6.3.1...6.4.1)
- Bump JavaScript SDK from v7.9.0 to v7.12.1 ([#2451](https://github.com/getsentry/sentry-react-native/pull/2451))
  - [changelog](https://github.com/getsentry/sentry-javascript/blob/master/CHANGELOG.md#7121)
  - [diff](https://github.com/getsentry/sentry-javascript/compare/7.9.0...7.12.1)

## 4.2.4

### Fixes

- ReactNativeTracing wrongly marks transactions as deadline_exceeded when it reaches the idleTimeout ([#2427](https://github.com/getsentry/sentry-react-native/pull/2427))

## 5.0.0-alpha.2

- Latest changes from 4.2.x

## 5.0.0-alpha.1

### Fixes

- Auto linking for RN >= 0.69 ([#2332](https://github.com/getsentry/sentry-react-native/pull/2332))

## 4.2.3

### Fixes

- Bump Cocoa SDK to v7.23.0 ([#2401](https://github.com/getsentry/sentry-react-native/pull/2401))
  - [changelog](https://github.com/getsentry/sentry-cocoa/blob/master/CHANGELOG.md#7230)
  - [diff](https://github.com/getsentry/sentry-cocoa/compare/7.22.0...7.23.0)
- Bump Android SDK to v6.3.1 ([#2410](https://github.com/getsentry/sentry-react-native/pull/2410))
  - [changelog](https://github.com/getsentry/sentry-java/blob/main/CHANGELOG.md#631)
  - [diff](https://github.com/getsentry/sentry-java/compare/6.3.0...6.3.1)
- Bump JavaScript SDK to v7.9.0 ([#2412](https://github.com/getsentry/sentry-react-native/pull/2412))
  - [changelog](https://github.com/getsentry/sentry-javascript/blob/master/CHANGELOG.md#790)
  - [diff](https://github.com/getsentry/sentry-javascript/compare/7.7.0...7.9.0)

## 4.2.2

### Fixes

- Should not ignore `options.transport` function provided in `Sentry.init(...)` ([#2398](https://github.com/getsentry/sentry-react-native/pull/2398))

## 4.2.1

### Fixes

- SENTRY_DIST accepts non-number values on Android ([#2395](https://github.com/getsentry/sentry-react-native/pull/2395))

### Features

- Bump Cocoa SDK to v7.22.0 ([#2392](https://github.com/getsentry/sentry-react-native/pull/2392))
  - [changelog](https://github.com/getsentry/sentry-cocoa/blob/master/CHANGELOG.md#7220)
  - [diff](https://github.com/getsentry/sentry-cocoa/compare/7.21.0...7.22.0)

## 4.2.0

### Features

- Bump Cocoa SDK to v7.21.0 ([#2374](https://github.com/getsentry/sentry-react-native/pull/2374))
  - [changelog](https://github.com/getsentry/sentry-cocoa/blob/master/CHANGELOG.md#7210)
  - [diff](https://github.com/getsentry/sentry-cocoa/compare/7.20.0...7.21.0)
- Bump Android SDK to v6.3.0 ([#2380](https://github.com/getsentry/sentry-react-native/pull/2380))
  - [changelog](https://github.com/getsentry/sentry-java/blob/main/CHANGELOG.md#630)
  - [diff](https://github.com/getsentry/sentry-java/compare/6.1.4...6.3.0)
- Bump JavaScript SDK to v7.7.0 ([#2375](https://github.com/getsentry/sentry-react-native/pull/2375))
  - [changelog](https://github.com/getsentry/sentry-javascript/blob/master/CHANGELOG.md#770)
  - [diff](https://github.com/getsentry/sentry-javascript/compare/7.6.0...7.7.0)

## 4.1.3

### Fixes

- Solve reference to private cocoa SDK class ([#2369](https://github.com/getsentry/sentry-react-native/pull/2369))

## 4.1.2

### Fixes

- Set default unit for measurements ([#2360](https://github.com/getsentry/sentry-react-native/pull/2360))
- When using SENTRY_DIST env. var. on Android, SDK fails to convert to an Integer ([#2365](https://github.com/getsentry/sentry-react-native/pull/2365))

### Features

- Bump JavaScript SDK to v7.6.0 ([#2361](https://github.com/getsentry/sentry-react-native/pull/2361))
  - [changelog](https://github.com/getsentry/sentry-javascript/blob/master/CHANGELOG.md#760)
  - [diff](https://github.com/getsentry/sentry-javascript/compare/7.5.1...7.6.0)

## 4.1.1

### Features

- Bump Cocoa SDK to v7.20.0 ([#2341](https://github.com/getsentry/sentry-react-native/pull/2341), [#2356](https://github.com/getsentry/sentry-react-native/pull/2356))
  - [changelog](https://github.com/getsentry/sentry-cocoa/blob/master/CHANGELOG.md#7200)
  - [diff](https://github.com/getsentry/sentry-cocoa/compare/7.18.1...7.20.0)
- Bump JavaScript SDK to v7.5.1 ([#2342](https://github.com/getsentry/sentry-react-native/pull/2342), [#2350](https://github.com/getsentry/sentry-react-native/pull/2350))
  - [changelog](https://github.com/getsentry/sentry-javascript/blob/master/CHANGELOG.md#751)
  - [diff](https://github.com/getsentry/sentry-javascript/compare/7.3.1...7.5.1)

## 4.1.0

- Fix: Send DidBecomeActiveNotification when OOM enabled ([#2326](https://github.com/getsentry/sentry-react-native/pull/2326))
- Fix: SDK overwrites the user defined ReactNativeTracing ([#2319](https://github.com/getsentry/sentry-react-native/pull/2319))
- Bump Sentry JavaScript 7.3.1 ([#2306](https://github.com/getsentry/sentry-react-native/pull/2306))
  - [changelog](https://github.com/getsentry/sentry-javascript/blob/7.3.1/CHANGELOG.md)
  - [diff](https://github.com/getsentry/sentry-javascript/compare/7.1.1...7.3.1)
- Bump Sentry Cocoa 7.18.1 ([#2320](https://github.com/getsentry/sentry-react-native/pull/2320))
  - [changelog](https://github.com/getsentry/sentry-cocoa/blob/7.18.1/CHANGELOG.md)
  - [diff](https://github.com/getsentry/sentry-cocoa/compare/7.18.0...7.18.1)
- Bump Sentry Android 6.1.4 ([#2320](https://github.com/getsentry/sentry-react-native/pull/2320))
  - [changelog](https://github.com/getsentry/sentry-java/blob/6.1.4/CHANGELOG.md)
  - [diff](https://github.com/getsentry/sentry-java/compare/6.1.2...6.1.4)

## 4.0.2

- Fix Calculate the absolute number of Android versionCode ([#2313](https://github.com/getsentry/sentry-react-native/pull/2313))

## 4.0.1

- Filter out app start with more than 60s ([#2303](https://github.com/getsentry/sentry-react-native/pull/2303))

## 4.0.0

- Bump Sentry JavaScript 7.1.1 ([#2279](https://github.com/getsentry/sentry-react-native/pull/2279))
  - [changelog](https://github.com/getsentry/sentry-javascript/blob/7.1.1/CHANGELOG.md)
  - [diff](https://github.com/getsentry/sentry-javascript/compare/6.19.2...7.1.1)
- Bump Sentry Cocoa 7.18.0 ([#2303](https://github.com/getsentry/sentry-react-native/pull/2303))
  - [changelog](https://github.com/getsentry/sentry-cocoa/blob/7.18.0/CHANGELOG.md)
  - [diff](https://github.com/getsentry/sentry-cocoa/compare/7.11.0...7.18.0)
- Bump Sentry Android 6.1.2 ([#2303](https://github.com/getsentry/sentry-react-native/pull/2303))
  - [changelog](https://github.com/getsentry/sentry-java/blob/6.1.2/CHANGELOG.md)
  - [diff](https://github.com/getsentry/sentry-java/compare/5.7.0...6.1.2)

## Breaking changes

By bumping Sentry Javascript, new breaking changes were introduced, to know more what was changed, check the [breaking changes changelog](https://github.com/getsentry/sentry-javascript/blob/7.0.0/CHANGELOG.md#breaking-changes) from Sentry Javascript.

## 4.0.0-beta.5

- Fix warning missing DSN on BrowserClient. ([#2294](https://github.com/getsentry/sentry-react-native/pull/2294))

## 4.0.0-beta.4

- Bump Sentry Cocoa 7.17.0 ([#2300](https://github.com/getsentry/sentry-react-native/pull/2300))
  - [changelog](https://github.com/getsentry/sentry-cocoa/blob/7.17.0/CHANGELOG.md)
  - [diff](https://github.com/getsentry/sentry-cocoa/compare/7.16.1...7.17.0)
- Bump Sentry Android 6.1.1 ([#2300](https://github.com/getsentry/sentry-react-native/pull/2300))
  - [changelog](https://github.com/getsentry/sentry-java/blob/6.1.1/CHANGELOG.md)
  - [diff](https://github.com/getsentry/sentry-java/compare/6.0.0...6.1.1)

## 4.0.0-beta.3

- Bump Sentry Cocoa 7.16.1 ([#2279](https://github.com/getsentry/sentry-react-native/pull/2283))
  - [changelog](https://github.com/getsentry/sentry-cocoa/blob/7.16.1/CHANGELOG.md)
  - [diff](https://github.com/getsentry/sentry-cocoa/compare/7.11.0...7.16.1)

## 4.0.0-beta.2

- Bump Sentry JavaScript 7.1.1 ([#2279](https://github.com/getsentry/sentry-react-native/pull/2279))
  - [changelog](https://github.com/getsentry/sentry-javascript/blob/7.1.1/CHANGELOG.md)
  - [diff](https://github.com/getsentry/sentry-javascript/compare/7.0.0...7.1.1)
- Bump Sentry Android 6.0.0 ([#2281](https://github.com/getsentry/sentry-react-native/pull/2281))
  - [changelog](https://github.com/getsentry/sentry-java/blob/6.0.0/CHANGELOG.md)
  - [diff](https://github.com/getsentry/sentry-java/compare/5.7.0...6.0.0)

## 4.0.0-beta.1

- Bump Sentry JavaScript 7.0.0 ([#2250](https://github.com/getsentry/sentry-react-native/pull/2250))
  - [changelog](https://github.com/getsentry/sentry-javascript/blob/7.0.0/CHANGELOG.md)
  - [diff](https://github.com/getsentry/sentry-javascript/compare/6.19.2...7.0.0)

## Breaking changes

By bumping Sentry Javascript, new breaking changes were introduced, to know more what was changed, check the [breaking changes changelog](https://github.com/getsentry/sentry-javascript/blob/7.0.0/CHANGELOG.md#breaking-changes) from Sentry Javascript.

## 3.4.3

- feat: Support macOS (#2240) by @ospfranco

## 3.4.2

- fix: Fix cold start appearing again after js bundle reload on Android. #2229

## 3.4.1

- fix: Make withTouchEventBoundary options optional #2196

## 3.4.0

### Various fixes & improvements

- Bump: @sentry/javascript dependencies to 6.19.2 (#2175) by @marandaneto

## 3.3.6

- fix: Respect given release if no dist is given during SDK init (#2163)
- Bump: @sentry/javascript dependencies to 6.19.2 (#2175)

## 3.3.5

- Bump: Sentry Cocoa to 7.11.0 and Sentry Android to 5.7.0 (#2160)

## 3.3.4

- fix(android): setContext serializes as context for Android instead of extra (#2155)
- fix(android): Duplicate Breadcrumbs when captuing messages #2153

## 3.3.3

- Bump: Sentry Cocoa to 7.10.2 and Sentry Android to 5.6.3 (#2145)
- fix(android): Upload source maps correctly regardless of version codes #2144

## 3.3.2

- fix: Do not report empty measurements #1983
- fix(iOS): Bump Sentry Cocoa to 7.10.1 and report slow and frozen measurements (#2132)
- fix(iOS): Missing userId on iOS when the user is not set in the Scope (#2133)

## 3.3.1

- feat: Support setting maxCacheItems #2102
- fix: Clear transaction on route change for React Native Navigation #2119

## 3.3.0

- feat: Support enableNativeCrashHandling for iOS #2101
- Bump: Sentry Cocoa 7.10.0 #2100
- feat: Touch events now track components with `sentry-label` prop, falls back to `accessibilityLabel` and then finally `displayName`. #2068
- fix: Respect sentryOption.debug setting instead of #DEBUG build flag for outputting logs #2039
- fix: Passing correct mutableOptions to iOS SDK (#2037)
- Bump: Bump @sentry/javascript dependencies to 6.17.9 #2082
- fix: Discard prior transactions on react navigation dispatch #2053

## 3.2.14-beta.2

- feat: Touch events now track components with `sentry-label` prop, falls back to `accessibilityLabel` and then finally `displayName`. #2068
- fix: Respect sentryOption.debug setting instead of #DEBUG build flag for outputting logs #2039
- fix: Passing correct mutableOptions to iOS SDK (#2037)
- Bump: Bump @sentry/javascript dependencies to 6.17.9 #2082

## 3.2.14-beta.1

- fix: Discard prior transactions on react navigation dispatch #2053

## 3.2.13

- fix(deps): Add `@sentry/wizard` back in as a dependency to avoid missing dependency when running react-native link. #2015
- Bump: sentry-cli to 1.72.0 #2016

## 3.2.12

- fix: fetchNativeDeviceContexts returns an empty Array if no Device Context available #2002
- Bump: Sentry Cocoa 7.9.0 #2011

## 3.2.11

- fix: Polyfill the promise library to permanently fix unhandled rejections #1984

## 3.2.10

- fix: Do not crash if androidx.core isn't available on Android #1981
- fix: App start measurement on Android #1985
- Bump: Sentry Android to 5.5.2 #1985

## 3.2.9

- Deprecate initialScope in favor of configureScope #1963
- Bump: Sentry Android to 5.5.1 and Sentry Cocoa to 7.7.0 #1965

## 3.2.8

### Various fixes & improvements

- replace usage of master to main (30b44232) by @marandaneto

## 3.2.7

- fix: ReactNavigationV4Instrumentation null when evaluating 'state.routes' #1940
- fix: ConcurrentModification exception for frameMetricsAggregator #1939

## 3.2.6

- feat(android): Support monorepo in gradle plugin #1917
- fix: Remove dependency on promiseRejectionTrackingOptions #1928

## 3.2.5

- fix: Fix dynamic require for promise options bypassing try catch block and crashing apps #1923

## 3.2.4

- fix: Warn when promise rejections won't be caught #1886
- Bump: Sentry Android to 5.4.3 and Sentry Cocoa to 7.5.4 #1920

## 3.2.3

### Various fixes & improvements

- fix(ios): tracesSampler becomes NSNull in iOS and the app cannot be started (#1872) by @marandaneto

## 3.2.2

- Bump Sentry Android SDK to 5.3.0 #1860

## 3.2.1

### Various fixes & improvements

- feat(ios): Missing config `enableOutOfMemoryTracking` on iOS/Mac (#1858) by @marandaneto

## 3.2.0

- feat: Routing instrumentation will emit breadcrumbs on route change and set route tag #1837
- Bump Sentry Android SDK to 5.2.4 ([#1844](https://github.com/getsentry/sentry-react-native/pull/1844))

  - [changelog](https://github.com/getsentry/sentry-java/blob/5.2.4/CHANGELOG.md)
  - [diff](https://github.com/getsentry/sentry-java/compare/5.2.0...5.2.4)

- Bump Sentry Cocoa SDK to 7.4.8 ([#1856](https://github.com/getsentry/sentry-react-native/pull/1856))
  - [changelog](https://github.com/getsentry/sentry-cocoa/blob/7.4.8/CHANGELOG.md)
  - [diff](https://github.com/getsentry/sentry-cocoa/compare/7.3.0...7.4.8)

## 3.2.0-beta.2

- fix: Type React Native Navigation instrumentation constructor argument as unknown to avoid typescript errors #1817

## 3.2.0-beta.1

- feat: Routing instrumentation for React Native Navigation #1774

## 3.1.1

- Bump Sentry Android SDK to 5.2.0 ([#1785](https://github.com/getsentry/sentry-react-native/pull/1785))

  - [changelog](https://github.com/getsentry/sentry-java/blob/5.2.0/CHANGELOG.md)
  - [diff](https://github.com/getsentry/sentry-java/compare/5.1.2...5.2.0)

- Bump Sentry Cocoa SDK to 7.3.0 ([#1785](https://github.com/getsentry/sentry-react-native/pull/1785))
  - [changelog](https://github.com/getsentry/sentry-cocoa/blob/7.3.0/CHANGELOG.md)
  - [diff](https://github.com/getsentry/sentry-cocoa/compare/7.2.6...7.3.0)

## 3.1.0

- Feat: Allow custom release for source map upload scripts #1548
- ref: Remove v5 prefix from react navigation instrumentation to support v6 #1768

## 3.0.3

- Fix: Set Java 8 for source and target compatibility if not using AGP >= 4.2.x (#1763)

## 3.0.2

- Bump: Android tooling API 30 (#1761)

## 3.0.1

- fix: Add sentry-cli as a dependency #1755

## 3.0.0

- feat: Align `event.origin`, `event.environment` with other hybrid sdks #1749
- feat: Add native sdk package info onto events #1749
- build(js): Bump sentry-javascript dependencies to 6.12.0 #1750
- fix: Fix native frames not being added to transactions #1752
- build(android): Bump sentry-android to 5.1.2 #1753
- build(ios): Bump sentry-cocoa to 7.2.6 #1753
- fix: Move @sentry/wizard dependency to devDependencies #1751

## 3.0.0-beta.3

- feat: Add `wrap` wrapper method with profiler and touch event boundary #1728
- feat: App-start measurements, if using the `wrap` wrapper, will now finish on the root component mount #1728

## 3.0.0-beta.2

- feat: Native slow/frozen frames measurements #1711

## 3.0.0-beta.1

- build(ios): Bump sentry-cocoa to 7.2.0-beta.9 #1704
- build(android): Bump sentry-android to 5.1.0-beta.9 #1704
- feat: Add app start measurements to the first transaction #1704
- feat: Create an initial initial ui.load transaction by default #1704
- feat: Add `enableAutoPerformanceTracking` flag that enables auto performance when tracing is enabled #1704

## 2.7.0-beta.1

- feat: Track stalls in the JavaScript event loop as measurements #1542

## 2.6.2

- fix: Fix the error handler (error dialog) not called in dev #1712

## 2.6.1

- build(ios): Bump sentry-cocoa to 7.1.4 #1700

## 2.6.0

- feat: Support the `sendDefaultPii` option. #1634
- build(android): Bump sentry-android to 5.1.0-beta.2 #1645
- fix: Fix transactions on Android having clock drift and missing span data #1645

## 2.5.2

- fix: Fix `Sentry.close()` not correctly resolving the promise on iOS. #1617
- build(js): Bump sentry-javascript dependencies to 6.7.1 #1618

## 2.5.1

- fix: Fatal uncaught events should be tagged handled:false #1597
- fix: Fix duplicate breadcrumbs on Android #1598

## 2.5.0

### Dependencies

- build(js): Bump sentry-javascript dependencies to 6.5.1 #1588
- build(ios): Bump sentry-cocoa to 7.0.0 and remove setLogLevel #1459
- build(android): Bump sentry-android to 5.0.1 #1576

### Features

- feat: `Sentry.flush()` to flush events to disk and returns a promise #1547
- feat: `Sentry.close()` method to fully disable the SDK on all layers and returns a promise #1457

### Fixes

- fix: Process "log" levels in breadcrumbs before sending to native #1565

## 2.5.0-beta.1

- build(ios): Bump sentry-cocoa to 7.0.0 and remove setLogLevel #1459
- feat: Close method to fully disable the SDK on all layers #1457
- build(android): Bump Android SDK to 5.0.0-beta.1 #1476

## 2.4.3

- fix: Use the latest outbox path from hub options instead of private options #1529

## 2.4.2

- fix: enableNative: false should take precedence over autoInitializeNativeSdk: false #1462

## 2.4.1

- fix: Type navigation container ref arguments as any to avoid TypeScript errors #1453

## 2.4.0

- fix: Don't call `NATIVE.fetchRelease` if release and dist already exists on the event #1388
- feat: Add onReady callback that gets called after Native SDK init is called #1406

## 2.3.0

- feat: Re-export Profiler and useProfiler from @sentry/react #1372
- fix(performance): Handle edge cases in React Navigation routing instrumentation. #1365
- build(android): Bump sentry-android to 4.3.0 #1373
- build(devtools): Bump @sentry/wizard to 1.2.2 #1383
- build(js): Bump sentry-javascript dependencies to 6.2.1 #1384
- feat(performance): Option to set route change timeout in routing instrumentation #1370

## 2.2.2

- fix: Fix unhandled promise rejections not being tracked #1367

## 2.2.1

- build(js): Bump @sentry/\* dependencies on javascript to 6.2.0 #1354
- fix: Fix react-dom dependency issue. #1354
- build(android): Bump sentry-android to 4.1.0 #1334

## 2.2.0

- Bump: sentry-android to v4.0.0 #1309
- build(ios): Bump sentry-cocoa to 6.1.4 #1308
- fix: Handle auto session tracking start on iOS #1308
- feat: Use beforeNavigate in routing instrumentation to match behavior on JS #1313
- fix: React Navigation Instrumentation starts initial transaction before navigator mount #1315

## 2.2.0-beta.0

- build(ios): Bump sentry-cocoa to 6.1.3 #1293
- fix: pass maxBreadcrumbs to Android init
- feat: Allow disabling native SDK initialization but still use it #1259
- ref: Rename shouldInitializeNativeSdk to autoInitializeNativeSdk #1275
- fix: Fix parseErrorStack that only takes string in DebugSymbolicator event processor #1274
- fix: Only set "event" type in envelope item and not the payload #1271
- build: Bump JS dependencies to 5.30.0 #1282
- fix: Add fallback envelope item type to iOS. #1283
- feat: Auto performance tracing with XHR/fetch, and routing instrumentation #1230

## 2.1.1

- build(android): Bump `sentry-android` to 3.2.1 #1296

## 2.1.0

- feat: Include @sentry/tracing and expose startTransaction #1167
- feat: A better sample app to showcase the SDK and especially tracing #1168
- build(js): Bump @sentry/javascript dependencies to 5.28.0. #1228
- build(android): Bump `sentry-android` to 3.2.0 #1208

## 2.0.2

- build(ios): Bump `sentry-cocoa` to 6.0.9 #1200

## 2.0.1

- build(ios): Bump `sentry-cocoa` to 6.0.8. #1188
- fix(ios): Remove private imports and call `storeEnvelope` on the client. #1188
- fix(ios): Lock specific version in podspec. #1188
- build(android): Bump `sentry-android` to 3.1.3. #1177
- build(deps): Bump @sentry/javascript deps to version-locked 5.27.4 #1199

## 2.0.0

- build(android): Changes android package name from `io.sentry.RNSentryPackage` to `io.sentry.react.RNSentryPackage` (Breaking). #1131
- fix: As auto session tracking is now on by default, allow user to pass `false` to disable it. #1131
- build: Bump `sentry-android` to 3.1.0. #1131
- build: Bump `sentry-cocoa` to 6.0.3. #1131
- feat(ios): Use `captureEnvelope` on iOS/Mac. #1131
- feat: Support envelopes with type other than `event`. #1131
- feat(android): Add enableNdkScopeSync property to ReactNativeOptions. #1131
- feat(android): Pass attachStacktrace option property down to android SDK. #1131
- build(js): Bump @sentry/javascript dependencies to 5.27.1. #1156

## 1.9.0

- fix: Only show the "Native Sentry SDK is disabled" warning when `enableNative` is false and `enableNativeNagger` is true. #1084
- build: Bump @sentry/javascript dependencies to 5.25.0. #1118

## 1.8.2

- build: Bump @sentry/javascript dependencies to 5.24.2 #1091
- fix: Add a check that `performance` exists before using it. #1091

## 1.8.1

- build: Bump @sentry/javascript dependencies to 5.24.1 #1088
- fix: Fix timestamp offset issues due to issues with `performance.now()` introduced in React Native 0.63. #1088

## 1.8.0

- feat: Support MacOS #1068
- build: Bump @sentry/javascript dependencies to 5.23.0 #1079
- fix: Only call native deviceContexts on iOS #1061
- fix: Don't send over Log and Critical levels over native bridge #1063

## 1.7.2

- meta: Move from Travis CI to Github Actions #1019
- ref: Drop TSLint in favor of ESLint #1023
- test: Add basic end-to-end tests workflow #945
- Bump: sentry-android to v2.3.1

## 1.7.1

- build: Bump sentry-cocoa to 5.2 #1011
- fix: App Store submission for Mac apps getsentry/sentry-cocoa#635
- fix: Use the release and dist set in init options over native release #1009
- fix: assign default options before enableNative check #1007

## 1.7.0

- fix: Use `LogBox` instead of `YellowBox` if possible. #989
- fix: Don't add `DeviceContext` default integration if `enableNative` is set to `false`. #993
- fix: Don't log "Native Sentry SDK is disabled" if `enableNativeNagger` is set to `false`. #993
- feat: Migrate to `@sentry/react` from `@sentry/browser` and expose `ErrorBoundary` & the redux enhancer. #1005

## 1.6.3

- feat: Touch events take Regex for ignoreNames & add tests #973

## 1.6.2

- fix: Don't prefix app:/// to "native" filename as well #957
- feat: Add sdk_info to envelope header on Android. #958

## 1.6.1

- Bump `sentry-cocoa` `5.1.8`

## 1.6.0

- feat: Log component tree with all touch events #952
- fix: Fix appending app:/// prefix to [native code] #946
- Bump `@sentry/*` to `^5.19.0`
- Bump `sentry-cocoa` `5.1.6`

## 1.5.0

- feat: Track touch events as breadcrumbs #939
- fix: Serialize the default user keys in setUser #926
- Bump android 2.2.0 #942
- fix(android): Fix unmapped context keys being overwritten on Android.

## 1.4.5

- fix: Fix Native Wrapper not checking enableNative setting #919

## 1.4.4

- Bump cocoa 5.1.4
- fix(ios): We only store the event in release mode #917

## 1.4.3

- Extend Scope methods to set native scope too. #902
- Bump android 2.1.6
- Bump `@sentry/*` to `^5.16.1`
- Bump cocoa 5.1.3

## 1.4.2

- Bump android 2.1.4 #891
- Expose session timeout. #887
- Added `event.origin` and `event.environment` tags to determine where events originate from. #890

## 1.4.1

- Filtered out `options` keys passed to `init` that would crash native. #885

## 1.4.0

- Remove usages of RNSentry to a native wrapper (#857)
- Bump android 2.1.3 (#858)
- Bump cocoa 5.1.0 (#870)
- Accept enableAutoSessionTracking (#870)
- Don't attach Android Threads (#866)
- Refactored startWithDsnString to be startWithOptions. (#860)

## 1.3.9

- Bump `@sentry/wizard` to `1.1.4`

## 1.3.8

- Fixes a bug in `DebugSymbolicator`

## 1.3.7

- Bump `@sentry/wizard` to `1.1.2`

## 1.3.6

- Bump `@sentry/*` to `^5.15.4`

## 1.3.5

- Bump `@sentry/*` to `^5.15.2`

## 1.3.4

- Bump `@sentry/*` to `^5.15.1`
- Fix a bug in DebugSymbolicator to fetch the correct file
- Bump to `io.sentry:sentry-android:2.0.2`

## 1.3.3

- Fix sourcemap path for Android and `react-native` version `< 0.61`
- Expose Android SDK in Java

## 1.3.2

- Bump `io.sentry:sentry-android:2.0.0`
- Fixes a bug on Android when sending events with wrong envelope size

## 1.3.1

- Bump `@sentry/wizard` to `1.1.1` fixing iOS release identifiers
- console.warn und unhandled rejections in DEV

## 1.3.0

- Bump `io.sentry:sentry-android:2.0.0-rc04`
- Added support for Hermes runtime!!
- Fixed a lot of issues on Android
- NDK support

## 1.2.2

- fix(android): Crash if stacktrace.frames is empty (#742)

## 1.2.1

- Bump `io.sentry:sentry-android:1.7.29`

## 1.2.0

- Bump `@sentry/*` to `^5.10.0`
- Allow overriding sentry.properties location (#722)

## 1.1.0

- Bump `@sentry/*` to `^5.9.0`
- fix(android): Feedback not working (#706)
- fix(types): Fix type mismatch when copying breadcrumb `type` (#693)

## 1.0.9

- Fixed an issue where breadcrumbs failed to be copied correctly

## 1.0.8

- Fix missing `type`, miscast `status_code` entries in Android breadcrumbs

## 1.0.7

- Store `environment`, `release` & `dist` on native iOS and Android clients in case of an native crash

## 1.0.6

- Fix error message to guide towards correct docs page

## 1.0.5

- Convert `message` in Java to string if it's a map (#653)

## 1.0.4

- Also catch `ClassCastException` to support react-native versions < 0.60 (#651)

## 1.0.3

- Expose `BrowserIntegrations` to change browser integrations (#639)

## 1.0.2

- Fixes `breadcrumb.data` cast if it's not a hashmap (#651)

## 1.0.1

- Fixed typo in `RNSentry.m` (#658)

## 1.0.0

This is a new major release of the Sentry's React Native SDK rewritten in TypeScript.
This SDK is now unified with the rest of our JavaScript SDKs and published under a new name `@sentry/react-native`.
It uses `@sentry/browser` and both `sentry-cocoa` and `sentry-android` for native handling.

This release is a breaking change an code changes are necessary.

New way to import and init the SDK:

```js
import * as Sentry from '@sentry/react-native';

Sentry.init({
  dsn: 'DSN',
});
```

## 0.43.2

- Add a check for an empty stacktrace on Android (#594)

## 0.43.1

- Bump `raven-js` `3.27.1`

## 0.43.0

- Bump `sentry-wizard` `0.13.0`

## 0.42.0

- Bump `sentry-cocoa` `4.2.1`
- Fix a bug where environment was correctly set
- Only upload source maps in gradle if non debug build

## 0.41.1

- Fix bump version script

## 0.41.0

- Update android build tools and gradle scripts to be compatible with latest version
- Fix support to build on windows

## 0.40.3

- Bump `sentry-cocoa` `4.1.3`

## 0.40.2

- Fix import for ArrayList and ReadableArray on Android, Fixes #511

## 0.40.1

- Use `buildToolsVersion` in build.gradle

## 0.40.0

- Add fingerprint support for iOS/Android, Fixes #407
- Add support for tvOS

## v0.39.1

- Bump `@sentry/wizard` `0.12.1`
- Add constructor for `RNSentryPackage.java`, Fixes #490

## v0.39.0

- `react-native-sentry >= 0.39.0` requires `react-native >= 0.56.0`
- [Android] Bumping of gradle deps

```
compileSdkVersion 26
buildToolsVersion '26.0.3'
...
targetSdkVersion 26
```

- [Android] Use `sentry-android` `1.7.5`
- Bump `@sentry/wizard` `0.11.0`
- Bump `sentry-cocoa` `4.1.0`
- Use new SDK identifier `sentry.javascript.react-native`

## v0.38.3

- Bump `@sentry/wizard` `0.10.2`

## v0.38.2

- [Android] Use `sentry-android` `1.7.4`

## v0.38.1

- [Android] set empty message to prevent breadcrumb exception

## v0.38.0

- [Android] Remove requirement to pass in `MainApplication` `new RNSentryPackage(MainApplication.this)`

## v0.37.1

- [Android] Call event callbacks even on failure to trigger crashes when device is offline

## v0.37.0

- Revert change to podspec file
- Add support for transaction instead of culprit
- Add equalsIgnoreCase to gradle release name compare
- Bump sentry-java to 1.7.3

## v0.36.0

- Bump raven-js to 3.24.2
- Fixed #391

## v0.35.4

- Bump sentry-cocoa to 3.12.4

## v0.35.3

- Fix wizard command

## v0.35.2

- Fixed #374

## v0.35.1

- Bump sentry-cocoa to 3.12.0

## v0.35.0

- Fixes an issue where error will not be reported to Sentry.

## v0.34.1

- Fixed #354

## v0.34.0

- Fixed #353
- Fixed #347
- Fixed #346
- Fixed #342

## v0.33.0

- Add pro guard default rule @kazy1991
- Exposed crashedLastLaunch for iOS @monotkate
- Fixed #337
- Fixed #333
- Fixed #331
- Fixed #322

## v0.32.1

- Update sentry-wizard

## v0.32.0

### Breaking changes

### Migration guide upgrading from < 0.32.0

Since we now use `@sentry/wizard` for linking with out new `@sentry/cli` package, the old
`sentry-cli-bin` package has been deprecated.
You have to search your codebase for `sentry-cli-binary` and replace it with `@sentry/cli`.
There are few places where we put it during the link process:

- In both `sentry.properties` files in `ios`/`android` folder
- In your Xcode build scripts once in `Bundle React Native code and images` and once in `Upload Debug Symbols to Sentry`

So e.g.:

The `Upload Debug Symbols to Sentry` build script looks like this:

```
export SENTRY_PROPERTIES=sentry.properties
../node_modules/sentry-cli-binary/bin/sentry-cli upload-dsym
```

should be changed to this:

```
export SENTRY_PROPERTIES=sentry.properties
../node_modules/@sentry/cli/bin/sentry-cli upload-dsym
```

### General

- Bump `@sentry/wizard` to `0.7.3`
- Bump `sentry-cocoa` to `3.10.0`
- Fixed #169

## v0.31.0

- Use <https://github.com/getsentry/sentry-wizard> for setup process

## v0.30.3

- Fix podspec file
- Fix gradle regex to allow number in projectname

## v0.30.2

Updated npm dependencies

## v0.30.1

Deploy and release over Probot

## v0.30.0

Refactored iOS to use shared component from sentry-cocoa.
Also squashed many little bugs on iOS.

- Fixed #281
- Fixed #280

## v0.29.0

- Fixed #275
- Fixed #274
- Fixed #272
- Fixed #253

## v0.28.0

We had to rename `project.ext.sentry` to `project.ext.sentryCli` because our own proguard gradle plugin was conflicting with the name.
The docs already reflect this change.

- #257

We now use the `mainThread` to report errors to `RNSentry`. This change is necessary in order for react-native to export constants.
This change shouldn't impact anyone using `react-native-sentry` since most of the "heavy" load was handled by `sentry-cocoa` in its own background queue anyway.

- #259
- #244

Bump `sentry-cocoa` to `3.8.3`

## v0.27.0

We decided to deactivate stack trace merging by default on iOS since it seems to unstable right now.
To activate it set:

```js
Sentry.config('___DSN___', {
  deactivateStacktraceMerging: false,
});
```

We are looking into ways making this more stable and plan to re-enable it again in the future.

## v0.26.0

- Added `setShouldSendCallback` #250

## v0.25.0

- Fix a bug in gradle script that trigged the sourcemap upload twice
- Fixed #245
- Fixed #234

## v0.24.2

- Fixed <https://github.com/getsentry/react-native-sentry/issues/241>

## v0.24.1

- Bump `sentry-cli` version to `1.20.0`

## v0.24.0

- Fix frame urls when only using `raven-js`
- Upgrade `sentry-java` to `1.5.3`
- Upgrade `sentry-cocoa` to `3.8.1`
- Added support for `sampleRate` option

## v0.23.2

- Fixed #228 again ¯\\*(ツ)*/¯

## v0.23.1

- Fixed #228

## v0.23.0

- Add more event properties for `setEventSentSuccessfully` callback on Android

## v0.22.0

- Fixed #158
- Add

```groovy
project.ext.sentry = [
    logLevel: "debug",
    flavorAware: true
]
```

should be before:
`apply from: "../../node_modules/react-native-sentry/sentry.gradle"`
This enables `sentry-cli` debug output on android builds, also adds flavor aware `sentry.properties` files.

## v0.21.2

- Fixing device farm tests

## v0.21.1

- Store event on release and send on next startup.

## v0.21.0

- Fixed an issue where javascript error wasn't sent everytime

## v0.20.0

- Bump `sentry-cocoa` to `3.6.0`

## v0.19.0

- Make `userId` optional for user context
- Bump `sentry-cocoa` to `3.5.0`

## v0.18.0

- Bump `sentry-java` to `1.5.1`
- Fix linking step
- Bump `raven-js` to `3.17.0`

## v0.17.1

- Fixed #190

## v0.17.0

- Fix `disableNativeIntegration` proptery to use right transport

## v0.16.2

- Remove send callback when native integration isn't available.

## v0.16.1

- Removed strange submodule

## v0.16.0

- Bump `sentry-java` to `1.4.0`
- Bump `sentry-cocoa` to `3.4.2`
- Fixed #182
- Fixed path detection of sentry-cli

## v0.15.1

- Fixed last release

## v0.15.0

- Added compatiblity for react-native `0.47.0`
- Fixed #169
- Fixed #106
- Bumped `sentry-cocoa` to `3.3.3`

Also added integration tests running on AWS Device Farm.

## v0.14.16

- Fixed #124

## v0.14.12

- Updated to `sentry-cocoa` `3.1.2`
- Fixed #156

## v0.14.11

- Fixed #166

## v0.14.10

- Fixed #161

## v0.14.9

Fixed #163

## v0.14.8

- Fixed #159
- Fixes breadcrumb tracking on android

## v0.14.7

- Improve performance for `react-native >= 0.46`

## v0.14.6

- Bump `sentry-cocoa` and `KSCrash`

## v0.14.5

- Push Podspec to `sentry-cocoa` `3.1.2`

## v0.14.4

- Removed example project from repo
- Make sure native client is only initialized once

## v0.14.3

- Revert to `23.0.1` android build tools

## v0.14.2

- Fixes #131

## v0.14.1

- Bump `raven-js` `3.16.1`
- Fixes #136

## v0.14.0

- Allowing calls to Sentry without calling `install()`
- Add internal logging if `logLevel >= SentryLog.Debug`
- Use `sentry-cocoa` `3.1.2`

## v0.13.3

- Fixes #67

## v0.13.2

- Fixes #116
- Fixes #51

## v0.13.1

- Fixed Android version dependency

## v0.13.0

- Overhauled internal handling of exceptions
- Updated iOS and Android native dependencies

## v0.12.12

- Fixes #105
- Added option `disableNativeIntegration`

## v0.12.11

- Use sentry-cocoa `3.0.9`
- Fixes #100

## v0.12.10

- Update `raven-js` to `3.16.0`
- Update `sentry-cocoa` to `3.0.8`
- Fixes #64
- Fixes #57

## v0.12.8

- Fix typo

## v0.12.9

- Add support on iOS for stacktrace merging and `react-native 0.45`

## v0.12.7

- Fixes #92

## v0.12.6

- Fixes #95

## v0.12.5

- Fixes #91 #87 #82 #63 #54 #48

## v0.12.3

- Fixed #90

## v0.12.2

- Fixed #90

## v0.12.4

- Fixed #94

## v0.12.1

- Use `3.0.7` `sentry-cocoa` in Podspec

## v0.12.0

- Removed `RSSwizzle` use `SentrySwizzle` instead

## v0.11.8

Update Podspec to use `Sentry/KSCrash`

## v0.11.7

- Fix `duplicate symbol` `RSSwizzle` when using CocoaPods

## v0.11.6

- Use `sentry-cocoa` `3.0.1`

## v0.11.5

- Fix <https://github.com/getsentry/react-native-sentry/issues/77>

## v0.11.4

- Use android buildToolsVersion 23.0.1

## v0.11.3

- Fix Xcode archive to not build generic archive

## v0.11.2

- Fix Xcode archiving

## v0.11.1

- Using latest version of `sentry-cocoa`

## v0.11.0

This is a big release because we switched our internal iOS client from swift to objc which drastically improve the setup experience and compatibility.

We also added support for codepush, please check the docs <https://docs.sentry.io/clients/react-native/codepush/> for more information.

After updating run `react-native unlink react-native-sentry` and `react-native link react-native-sentry` again in order to setup everything correctly.

## v0.10.0

- Greatly improved the linking process. Check out our docs for more information <https://docs.sentry.io/clients/react-native/>

## v0.9.1

- Update to sentry 2.1.11 which fixes a critical bug regarding sending requests on iOS

## v0.9.0

- Improve link and unlink scripts

## v0.8.5

- Fixed: bad operand types for binary operator

## v0.8.4

- Put execution on iOS into a background thread
- Add parameter checks on android

## v0.8.3

- Bump sentry version to 2.1.10 to fix releases

## v0.8.2

- Updated podspec thx @alloy

## v0.8.1

- Added command to package json to inject MainApplication.java into RNSentryPackage

## v0.8.0

- Added native android support
- raven-js is always used we use the native clients for sending events and add more context to them

## v0.7.0

- Bump KSCrash and Sentry version

## v0.6.0

Use `raven-js` internally instead switching between native and raven-js.

Native client will be used when available.

Alot of API changes to more like `raven-js`

## v0.5.3

- Fix import for

```objc
#if __has_include(<React/RNSentry.h>)
#import <React/RNSentry.h> // This is used for versions of react >= 0.40
#else
#import "RNSentry.h" // This is used for versions of react < 0.40
#endif
```

## v0.5.2

- Prefix filepath with `app://` if RavenClient is used

## v0.5.1

- Fix `npm test`
- Added `forceRavenClient` option which forces to use RavenClient instead of the NativeClient

## v0.5.0

- Added support for installation with cocoapods see <https://docs.sentry.io/clients/react-native/#setup-with-cocoapods>
- Lowered minimum version requirement for `react-native` to `0.38.0`

## v0.4.0

- Added `ignoreModulesExclude` to exclude modules that are ignored by default for stacktrace merging
- Added `ignoreModulesInclude` to add additional modules that should be ignored for stacktrace merging<|MERGE_RESOLUTION|>--- conflicted
+++ resolved
@@ -117,24 +117,10 @@
   },
   ```
 
-<<<<<<< HEAD
-### Major Changes
-
-- `Sentry.captureUserFeedback` removed, use `Sentry.captureFeedback` instead ([#4855](https://github.com/getsentry/sentry-react-native/pull/4855))
-- Use global `TextEncoder` (available with Hermes in React Native 0.74 or higher) to greatly improve envelope encoding performance. ([#4874](https://github.com/getsentry/sentry-react-native/pull/4874))
-
 ### Self Hosted
 
 - It is recommended to use Sentry Self Hosted version `25.2.0` or new for React Native V7 or newer
 
-### Changes
-
-- Use `Replay` interface for `browserReplayIntegration` return type ([#4858](https://github.com/getsentry/sentry-react-native/pull/4858))
-- Allow using `browserReplayIntegration` without `isWeb` guard ([#4858](https://github.com/getsentry/sentry-react-native/pull/4858))
-  - The integration returns noop in non-browser environments
-
-=======
->>>>>>> 513afd60
 ### Fixes
 
 - crashedLastRun now returns the correct value ([#4829](https://github.com/getsentry/sentry-react-native/pull/4829))
