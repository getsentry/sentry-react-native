--- conflicted
+++ resolved
@@ -7,11 +7,8 @@
 - ref: Rename shouldInitializeNativeSdk to autoInitializeNativeSdk #1275
 - fix: Fix parseErrorStack that only takes string in DebugSymbolicator event processor #1274
 - fix: Only set "event" type in envelope item and not the payload #1271
-<<<<<<< HEAD
 - build: Bump JS dependencies to 5.30.0 #1282
-=======
 - fix: Add fallback envelope item type to iOS. #1283
->>>>>>> 59333fde
 
 ## 2.1.0
 
