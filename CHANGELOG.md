--- conflicted
+++ resolved
@@ -11,6 +11,7 @@
 ### Features
 
 - Improve Warm App Start reporting on Android ([#4641](https://github.com/getsentry/sentry-react-native/pull/4641))
+- Add `createTimeToInitialDisplay({useFocusEffect})` and `createTimeToFullDisplay({useFocusEffect})` to allow record full display on screen focus ([#4665](https://github.com/getsentry/sentry-react-native/pull/4665))
 - Add support for measuring Time to Initial Display for already seen routes ([#4661](https://github.com/getsentry/sentry-react-native/pull/4661))
   - Introduce `enableTimeToInitialDisplayForPreloadedRoutes` option to the React Navigation integration.
 
@@ -20,10 +21,14 @@
   });
   ```
 
-- Add `createTimeToInitialDisplay({useFocusEffect})` and `createTimeToFullDisplay({useFocusEffect})` to allow record full display on screen focus ([#4665](https://github.com/getsentry/sentry-react-native/pull/4665))
-<<<<<<< HEAD
-- Add experimental flags `enableExperimentalViewRenderer` and `enableFastViewRendering` to enable up to 5x times more performance in Session Replay on iOS ([#4660](https://github.com/getsentry/sentry-react-native/pull/4660))
-=======
+- Add `useDispatchedActionData` option to the React Navigation integration to filter out navigation actions that should not create spans ([#4684](https://github.com/getsentry/sentry-react-native/pull/4684))
+  - For example `PRELOAD`, `SET_PARAMS`, `TOGGLE_DRAWER` and others.
+
+  ```js
+  Sentry.reactNavigationIntegration({
+    useDispatchedActionData: true,
+  });
+  ```
 
 ### Fixes
 
@@ -42,7 +47,6 @@
 - Add thread information to spans ([#4579](https://github.com/getsentry/sentry-react-native/pull/4579))
 - Exposed `getDataFromUri` as a public API to retrieve data from a URI ([#4638](https://github.com/getsentry/sentry-react-native/pull/4638))
 - Add `enableExperimentalViewRenderer` to enable up to 5x times more performance in Session Replay on iOS ([#4660](https://github.com/getsentry/sentry-react-native/pull/4660))
->>>>>>> dd1a89d9
 
   ```js
   import * as Sentry from '@sentry/react-native';
@@ -53,15 +57,6 @@
         enableExperimentalViewRenderer: true,
       }),
     ],
-  });
-  ```
-
-- Add `useDispatchedActionData` option to the React Navigation integration to filter out navigation actions that should not create spans ([#4684](https://github.com/getsentry/sentry-react-native/pull/4684))
-  - For example `PRELOAD`, `SET_PARAMS`, `TOGGLE_DRAWER` and others.
-
-  ```js
-  Sentry.reactNavigationIntegration({
-    useDispatchedActionData: true,
   });
   ```
 
