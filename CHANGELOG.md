# Changelog

<!-- prettier-ignore-start -->
> [!IMPORTANT]
> If you are upgrading to the `6.x` versions of the Sentry React Native SDK from `5.x` or below,
> make sure you follow our [migration guide](https://docs.sentry.io/platforms/react-native/migration/) first.
<!-- prettier-ignore-end -->

## Unreleased

### Features

- Improve Warm App Start reporting on Android ([#4641](https://github.com/getsentry/sentry-react-native/pull/4641))
- Add support for measuring Time to Initial Display for already seen routes ([#4661](https://github.com/getsentry/sentry-react-native/pull/4661))
  - Introduce `enableTimeToInitialDisplayForPreloadedRoutes` option to the React Navigation integration.

  ```js
  Sentry.reactNavigationIntegration({
    enableTimeToInitialDisplayForPreloadedRoutes: true,
  });
  ```

- Add `createTimeToInitialDisplay({useFocusEffect})` and `createTimeToFullDisplay({useFocusEffect})` to allow record full display on screen focus ([#4665](https://github.com/getsentry/sentry-react-native/pull/4665))
<<<<<<< HEAD
- Add experimental flags `enableExperimentalViewRenderer` and `enableFastViewRendering` to enable up to 5x times more performance in Session Replay on iOS ([#4660](https://github.com/getsentry/sentry-react-native/pull/4660))
=======

### Fixes

- Equalize TTID and TTFD duration when TTFD manual API is called and resolved before auto TTID ([#4680](https://github.com/getsentry/sentry-react-native/pull/4680))

### Changes

- Change `gradle.projectsEvaluated` to `project.afterEvaluate` in the Sentry Gradle Plugin to fix tasks not being created when using `--configure-on-demand` ([#4687](https://github.com/getsentry/sentry-react-native/pull/4687))
- Remove `SENTRY_FORCE_FOREGROUND` from Xcode Scripts as the underlying `--force-foreground` Sentry CLI is no-op since v2.37.0 ([#4689](https://github.com/getsentry/sentry-react-native/pull/4689))
- TTID and TTFD use native getters instead of events to pass timestamps to the JS layer ([#4669](https://github.com/getsentry/sentry-react-native/pull/4669))

## 6.10.0

### Features

- Add thread information to spans ([#4579](https://github.com/getsentry/sentry-react-native/pull/4579))
- Exposed `getDataFromUri` as a public API to retrieve data from a URI ([#4638](https://github.com/getsentry/sentry-react-native/pull/4638))
- Add `enableExperimentalViewRenderer` to enable up to 5x times more performance in Session Replay on iOS ([#4660](https://github.com/getsentry/sentry-react-native/pull/4660))
>>>>>>> 9de3d458

  ```js
  import * as Sentry from '@sentry/react-native';

  Sentry.init({
    integrations: [
      Sentry.mobileReplayIntegration({
        enableExperimentalViewRenderer: true,
      }),
    ],
  });
  ```

### Changes

- TTID and TTFD use native getters instead od events to pass timestamps to the JS layer ([#4669](https://github.com/getsentry/sentry-react-native/pull/4669), [#4681](https://github.com/getsentry/sentry-react-native/pull/4681))

### Fixes

- Considers the `SENTRY_DISABLE_AUTO_UPLOAD` and `SENTRY_DISABLE_NATIVE_DEBUG_UPLOAD` environment variables in the configuration of the Sentry Android Gradle Plugin for Expo plugin ([#4583](https://github.com/getsentry/sentry-react-native/pull/4583))
- Handle non-string category in getCurrentScreen on iOS ([#4629](https://github.com/getsentry/sentry-react-native/pull/4629))
- Use route name instead of route key for current route tracking ([#4650](https://github.com/getsentry/sentry-react-native/pull/4650))
  - Using key caused user interaction transaction names to contain route hash in the name.
- Equalize TTID and TTFD duration when TTFD manual API is called and resolved before auto TTID ([#4680](https://github.com/getsentry/sentry-react-native/pull/4680))

### Dependencies

- Bump Bundler Plugins from v3.2.0 to v3.2.2 ([#4585](https://github.com/getsentry/sentry-react-native/pull/4585), [#4620](https://github.com/getsentry/sentry-react-native/pull/4620))
  - [changelog](https://github.com/getsentry/sentry-javascript-bundler-plugins/blob/main/CHANGELOG.md#322)
  - [diff](https://github.com/getsentry/sentry-javascript-bundler-plugins/compare/3.2.0...3.2.2)
- Bump CLI from v2.42.1 to v2.42.4 ([#4586](https://github.com/getsentry/sentry-react-native/pull/4586), [#4655](https://github.com/getsentry/sentry-react-native/pull/4655), [#4671](https://github.com/getsentry/sentry-react-native/pull/4671))
  - [changelog](https://github.com/getsentry/sentry-cli/blob/master/CHANGELOG.md#2424)
  - [diff](https://github.com/getsentry/sentry-cli/compare/2.42.1...2.42.4)
- Bump Cocoa SDK from v8.45.0 to v8.48.0 ([#4621](https://github.com/getsentry/sentry-react-native/pull/4621), [#4651](https://github.com/getsentry/sentry-react-native/pull/4651), [#4662](https://github.com/getsentry/sentry-react-native/pull/4662))
  - [changelog](https://github.com/getsentry/sentry-cocoa/blob/main/CHANGELOG.md#8480)
  - [diff](https://github.com/getsentry/sentry-cocoa/compare/8.45.0...8.48.0)
- Bump Android SDK from v7.22.1 to v7.22.5 ([#4675](https://github.com/getsentry/sentry-react-native/pull/4675), [#4683](https://github.com/getsentry/sentry-react-native/pull/4683))
  - [changelog](https://github.com/getsentry/sentry-java/blob/main/CHANGELOG.md#7225)
  - [diff](https://github.com/getsentry/sentry-java/compare/7.22.1...7.22.5)

## 6.9.1

### Fixes

- Fixes missing Cold Start measurements by bumping the Android SDK version to v7.22.1 ([#4643](https://github.com/getsentry/sentry-react-native/pull/4643))
- Attach App Start spans to the first created not the first processed root span ([#4618](https://github.com/getsentry/sentry-react-native/pull/4618), [#4644](https://github.com/getsentry/sentry-react-native/pull/4644))

### Dependencies

- Bump Android SDK from v7.22.0 to v7.22.1 ([#4643](https://github.com/getsentry/sentry-react-native/pull/4643))
  - [changelog](https://github.com/getsentry/sentry-java/blob/7.x.x/CHANGELOG.md#7221)
  - [diff](https://github.com/getsentry/sentry-java/compare/7.22.0...7.22.1)

## 6.9.0

> [!WARNING]
> This release contains an issue where Cold starts can be incorrectly reported as Warm starts on Android. We recommend staying on version 6.4.0 if you use this feature on Android.
> See issue [#4598](https://github.com/getsentry/sentry-react-native/issues/4598) for more details.

### Features

- User Feedback Widget Beta ([#4435](https://github.com/getsentry/sentry-react-native/pull/4435))

  To collect user feedback from inside your application call `Sentry.showFeedbackWidget()`.

  ```js
  import Sentry from "@sentry/react-native";

  Sentry.showFeedbackWidget();

  Sentry.wrap(RootComponent);
  ```

  To change the default options add `Sentry.feedbackIntegration()`.

  ```js
  import Sentry from "@sentry/react-native";
  import * as ImagePicker from 'expo-image-picker';

  Sentry.init({
    integrations: [
      Sentry.feedbackIntegration({
        imagePicker: ImagePicker,
        showName: true,
        showEmail: true,
      }),
    ],
  });
  ```

  To learn more about the available configuration options visit [the documentation](https://docs.sentry.io/platforms/react-native/user-feedback/configuration).

## 6.8.0

> [!WARNING]
> This release contains an issue where Cold starts can be incorrectly reported as Warm starts on Android. We recommend staying on version 6.4.0 if you use this feature on Android.
> See issue [#4598](https://github.com/getsentry/sentry-react-native/issues/4598) for more details.

### Features

- Adds Sentry Android Gradle Plugin as an experimental Expo plugin feature ([#4440](https://github.com/getsentry/sentry-react-native/pull/4440))

  To enable the plugin add the `enableAndroidGradlePlugin` in the `@sentry/react-native/expo` of the Expo application configuration.

  ```js
  "plugins": [
    [
      "@sentry/react-native/expo",
      {
        "experimental_android": {
          "enableAndroidGradlePlugin": true,
        }
      }
    ],
  ```

  To learn more about the available configuration options visit [the documentation](https://docs.sentry.io/platforms/react-native/manual-setup/expo/gradle).

### Fixes

- Remove `error:` prefix from `collect-modules.sh` to avoid failing iOS builds ([#4570](https://github.com/getsentry/sentry-react-native/pull/4570))
- Sentry Module Collection Script Fails with Spaces in Node Path on iOS ([#4559](https://github.com/getsentry/sentry-react-native/pull/4559))
- Various crashes and issues of Session Replay on Android. See the Android SDK version bump for more details. ([#4529](https://github.com/getsentry/sentry-react-native/pull/4529))
- `Sentry.setUser(null)` doesn't crash on iOS with RN 0.77.1 ([#4567](https://github.com/getsentry/sentry-react-native/pull/4567))
- Avoid importing `tslib` in Sentry Metro Plugin ([#4573](https://github.com/getsentry/sentry-react-native/pull/4573))

### Dependencies

- Bump Android SDK from v7.20.1 to v7.22.0 ([#4529](https://github.com/getsentry/sentry-react-native/pull/4529))
  - [changelog](https://github.com/getsentry/sentry-java/blob/7.x.x/CHANGELOG.md#7220)
  - [diff](https://github.com/getsentry/sentry-java/compare/7.20.1...7.22.0)
- Bump Cocoa SDK from v8.44.0 to v8.45.0 ([#4537](https://github.com/getsentry/sentry-react-native/pull/4537))
  - [changelog](https://github.com/getsentry/sentry-cocoa/blob/main/CHANGELOG.md#8450)
  - [diff](https://github.com/getsentry/sentry-cocoa/compare/8.44.0...8.45.0)
- Bump CLI from v2.41.1 to v2.42.1 ([#4563](https://github.com/getsentry/sentry-react-native/pull/4563))
  - [changelog](https://github.com/getsentry/sentry-cli/blob/master/CHANGELOG.md#2421)
  - [diff](https://github.com/getsentry/sentry-cli/compare/2.41.1...2.42.1)
- Bump Bundler Plugins from v3.1.2 to v3.2.0 ([#4565](https://github.com/getsentry/sentry-react-native/pull/4565))
  - [changelog](https://github.com/getsentry/sentry-javascript-bundler-plugins/blob/main/CHANGELOG.md#320)
  - [diff](https://github.com/getsentry/sentry-javascript-bundler-plugins/compare/3.1.2...3.2.0)

## 6.7.0

> [!WARNING]
> This release contains an issue where Cold starts can be incorrectly reported as Warm starts on Android. We recommend staying on version 6.4.0 if you use this feature on Android.
> See issue [#4598](https://github.com/getsentry/sentry-react-native/issues/4598) for more details.

### Features

- Add `ignoredComponents` option to `annotateReactComponents` to exclude specific components from React component annotations ([#4517](https://github.com/getsentry/sentry-react-native/pull/4517))

  ```js
  // metro.config.js
  // for React Native
  const config = withSentryConfig(mergedConfig, {
    annotateReactComponents: {
      ignoredComponents: ['MyCustomComponent']
    }
  });

  // for Expo
  const config = getSentryExpoConfig(__dirname, {
    annotateReactComponents: {
      ignoredComponents: ['MyCustomComponent'],
    },
  });
  ```

### Dependencies

- Bump JavaScript SDK from v8.53.0 to v8.54.0 ([#4503](https://github.com/getsentry/sentry-react-native/pull/4503))
  - [changelog](https://github.com/getsentry/sentry-javascript/blob/develop/CHANGELOG.md#8540)
  - [diff](https://github.com/getsentry/sentry-javascript/compare/8.53.0...8.54.0)
- Bump `@sentry/babel-plugin-component-annotate` from v2.20.1 to v3.1.2 ([#4516](https://github.com/getsentry/sentry-react-native/pull/4516))
  - [changelog](https://github.com/getsentry/sentry-javascript-bundler-plugins/blob/main/CHANGELOG.md#312)
  - [diff](https://github.com/getsentry/sentry-javascript-bundler-plugins/compare/2.20.1...3.1.2)

## 6.6.0

> [!WARNING]
> This release contains an issue where Cold starts can be incorrectly reported as Warm starts on Android. We recommend staying on version 6.4.0 if you use this feature on Android.
> See issue [#4598](https://github.com/getsentry/sentry-react-native/issues/4598) for more details.

### Features

- Send Sentry React Native SDK version in the Session Replay Events on iOS ([#4450](https://github.com/getsentry/sentry-react-native/pull/4450))

### Fixes

- Add mechanism field to unhandled rejection errors ([#4457](https://github.com/getsentry/sentry-react-native/pull/4457))
- Use proper SDK name for Session Replay tags ([#4428](https://github.com/getsentry/sentry-react-native/pull/4428))
- Use `makeDsn` from `core` to extract the URL from DSN avoiding unimplemented `URL.protocol` errors ([#4395](https://github.com/getsentry/sentry-react-native/pull/4395))

### Changes

- Rename `navigation.processing` span to more expressive `Navigation dispatch to screen A mounted/navigation cancelled` ([#4423](https://github.com/getsentry/sentry-react-native/pull/4423))
- Add RN SDK package to `sdk.packages` for Cocoa ([#4381](https://github.com/getsentry/sentry-react-native/pull/4381))

### Internal

- Initialize `RNSentryTimeToDisplay` during native module `init` on iOS ([#4443](https://github.com/getsentry/sentry-react-native/pull/4443))

### Dependencies

- Bump CLI from v2.39.1 to v2.41.1 ([#4412](https://github.com/getsentry/sentry-react-native/pull/4412), [#4468](https://github.com/getsentry/sentry-react-native/pull/4468), [#4473](https://github.com/getsentry/sentry-react-native/pull/4473))
  - [changelog](https://github.com/getsentry/sentry-cli/blob/master/CHANGELOG.md#2411)
  - [diff](https://github.com/getsentry/sentry-cli/compare/2.39.1...2.41.1)
- Bump JavaScript SDK from v8.47.0 to v8.53.0 ([#4421](https://github.com/getsentry/sentry-react-native/pull/4421), [#4449](https://github.com/getsentry/sentry-react-native/pull/4449), [#4453](https://github.com/getsentry/sentry-react-native/pull/4453), [#4480](https://github.com/getsentry/sentry-react-native/pull/4480), [#4491](https://github.com/getsentry/sentry-react-native/pull/4491), [#4496](https://github.com/getsentry/sentry-react-native/pull/4496), [#4497](https://github.com/getsentry/sentry-react-native/pull/4497))
  - [changelog](https://github.com/getsentry/sentry-javascript/blob/develop/CHANGELOG.md#8530)
  - [diff](https://github.com/getsentry/sentry-javascript/compare/8.47.0...8.53.0)
- Bump Android SDK from v7.20.0 to v7.20.1 ([#4467](https://github.com/getsentry/sentry-react-native/pull/4467))
  - [changelog](https://github.com/getsentry/sentry-java/blob/main/CHANGELOG.md#7201)
  - [diff](https://github.com/getsentry/sentry-java/compare/7.20.0...7.20.1)
- Bump Cocoa SDK from v8.43.0 to v8.44.0 ([#4495](https://github.com/getsentry/sentry-react-native/pull/4495))
  - [changelog](https://github.com/getsentry/sentry-cocoa/blob/main/CHANGELOG.md#8440)
  - [diff](https://github.com/getsentry/sentry-cocoa/compare/8.43.0...8.44.0)

## 6.5.0

> [!WARNING]
> This release contains an issue where Cold starts can be incorrectly reported as Warm starts on Android. We recommend staying on version 6.4.0 if you use this feature on Android.
> See issue [#4598](https://github.com/getsentry/sentry-react-native/issues/4598) for more details.

### Features

- Mobile Session Replay is now generally available and ready for production use ([#4384](https://github.com/getsentry/sentry-react-native/pull/4384))

  To learn about privacy, custom masking or performance overhead visit [the documentation](https://docs.sentry.io/platforms/react-native/session-replay/).

  ```js
  import * as Sentry from '@sentry/react-native';

  Sentry.init({
    replaysSessionSampleRate: 1.0,
    replaysOnErrorSampleRate: 1.0,
    integrations: [
      Sentry.mobileReplayIntegration({
        maskAllImages: true,
        maskAllVectors: true,
        maskAllText: true,
      }),
    ],
  });
  ```

- Adds new `captureFeedback` and deprecates the `captureUserFeedback` API ([#4320](https://github.com/getsentry/sentry-react-native/pull/4320))

  ```jsx
  import * as Sentry from "@sentry/react-native";

  const eventId = Sentry.lastEventId();

  Sentry.captureFeedback({
    name: "John Doe",
    email: "john@doe.com",
    message: "Hello World!",
    associatedEventId: eventId, // optional
  });
  ```

  To learn how to attach context data to the feedback visit [the documentation](https://docs.sentry.io/platforms/react-native/user-feedback/).

- Export `Span` type from `@sentry/types` ([#4345](https://github.com/getsentry/sentry-react-native/pull/4345))
- Add RN SDK package to `sdk.packages` on Android ([#4380](https://github.com/getsentry/sentry-react-native/pull/4380))

### Fixes

- Return `lastEventId` export from `@sentry/core` ([#4315](https://github.com/getsentry/sentry-react-native/pull/4315))
- Don't log file not found errors when loading envs in `sentry-expo-upload-sourcemaps` ([#4332](https://github.com/getsentry/sentry-react-native/pull/4332))
- Navigation Span should have no parent by default ([#4326](https://github.com/getsentry/sentry-react-native/pull/4326))
- Disable HTTP Client Errors on iOS ([#4347](https://github.com/getsentry/sentry-react-native/pull/4347))

### Changes

- Falsy values of `options.environment` (empty string, undefined...) default to `production`
- Deprecated `_experiments.replaysSessionSampleRate` and `_experiments.replaysOnErrorSampleRate` use `replaysSessionSampleRate` and `replaysOnErrorSampleRate` ([#4384](https://github.com/getsentry/sentry-react-native/pull/4384))

### Dependencies

- Bump CLI from v2.38.2 to v2.39.1 ([#4305](https://github.com/getsentry/sentry-react-native/pull/4305), [#4316](https://github.com/getsentry/sentry-react-native/pull/4316))
  - [changelog](https://github.com/getsentry/sentry-cli/blob/master/CHANGELOG.md#2391)
  - [diff](https://github.com/getsentry/sentry-cli/compare/2.38.2...2.39.1)
- Bump Android SDK from v7.18.0 to v7.20.0 ([#4329](https://github.com/getsentry/sentry-react-native/pull/4329), [#4365](https://github.com/getsentry/sentry-react-native/pull/4365), [#4405](https://github.com/getsentry/sentry-react-native/pull/4405), [#4411](https://github.com/getsentry/sentry-react-native/pull/4411))
  - [changelog](https://github.com/getsentry/sentry-java/blob/main/CHANGELOG.md#7200)
  - [diff](https://github.com/getsentry/sentry-java/compare/7.18.0...7.20.0)
- Bump JavaScript SDK from v8.40.0 to v8.47.0 ([#4351](https://github.com/getsentry/sentry-react-native/pull/4351), [#4325](https://github.com/getsentry/sentry-react-native/pull/4325), [#4371](https://github.com/getsentry/sentry-react-native/pull/4371), [#4382](https://github.com/getsentry/sentry-react-native/pull/4382), [#4388](https://github.com/getsentry/sentry-react-native/pull/4388), [#4393](https://github.com/getsentry/sentry-react-native/pull/4393))
  - [changelog](https://github.com/getsentry/sentry-javascript/blob/develop/CHANGELOG.md#8470)
  - [diff](https://github.com/getsentry/sentry-javascript/compare/8.40.0...8.47.0)
- Bump Cocoa SDK from v8.41.0 to v8.43.0 ([#4387](https://github.com/getsentry/sentry-react-native/pull/4387), [#4399](https://github.com/getsentry/sentry-react-native/pull/4399), [#4410](https://github.com/getsentry/sentry-react-native/pull/4410))
  - [changelog](https://github.com/getsentry/sentry-cocoa/blob/main/CHANGELOG.md#8430)
  - [diff](https://github.com/getsentry/sentry-cocoa/compare/8.41.0...8.43.0)

## 6.4.0

### Features

- Add Replay Custom Masking for iOS, Android and Web ([#4224](https://github.com/getsentry/sentry-react-native/pull/4224), [#4265](https://github.com/getsentry/sentry-react-native/pull/4265), [#4272](https://github.com/getsentry/sentry-react-native/pull/4272), [#4314](https://github.com/getsentry/sentry-react-native/pull/4314))

  ```jsx
  import * as Sentry from '@sentry/react-native';

  const Example = () => {
    return (
      <View>
        <Sentry.Mask>
          <Text>${"All children of Sentry.Mask will be masked."}</Text>
        </Sentry.Mask>
        <Sentry.Unmask>
          <Text>${"Only direct children of Sentry.Unmask will be unmasked."}</Text>
        </Sentry.Unmask>
      </View>
    );
  };
  ```

## 6.4.0-beta.1

### Features

- Add Replay Custom Masking for iOS, Android and Web ([#4224](https://github.com/getsentry/sentry-react-native/pull/4224), [#4265](https://github.com/getsentry/sentry-react-native/pull/4265), [#4272](https://github.com/getsentry/sentry-react-native/pull/4272), [#4314](https://github.com/getsentry/sentry-react-native/pull/4314))

  ```jsx
  import * as Sentry from '@sentry/react-native';

  const Example = () => {
    return (
      <View>
        <Sentry.Mask>
          <Text>${"All children of Sentry.Mask will be masked."}</Text>
        </Sentry.Mask>
        <Sentry.Unmask>
          <Text>${"Only direct children of Sentry.Unmask will be unmasked."}</Text>
        </Sentry.Unmask>
      </View>
    );
  };
  ```

## 6.3.0

### Features

- Add support for `.env.sentry-build-plugin` ([#4281](https://github.com/getsentry/sentry-react-native/pull/4281))

  Don't commit the file to your repository. Use it to set your Sentry Auth Token.

  ```
  SENTRY_AUTH_TOKEN=your_token_here
  ```

- Add Sentry Metro Server Source Context middleware ([#4287](https://github.com/getsentry/sentry-react-native/pull/4287))

  This enables the SDK to add source context to locally symbolicated events using the Metro Development Server.
  The middleware can be disabled in `metro.config.js` using the `enableSourceContextInDevelopment` option.

  ```js
  // Expo
  const { getSentryExpoConfig } = require('@sentry/react-native/metro');
  const config = getSentryExpoConfig(__dirname, {
    enableSourceContextInDevelopment: false,
  });

  // React Native
  const { withSentryConfig } = require('@sentry/react-native/metro');
  module.exports = withSentryConfig(config, {
    enableSourceContextInDevelopment: false,
  });
  ```

### Fixes

- Prevents exception capture context from being overwritten by native scope sync ([#4124](https://github.com/getsentry/sentry-react-native/pull/4124))
- Excludes Dev Server and Sentry Dsn requests from Breadcrumbs ([#4240](https://github.com/getsentry/sentry-react-native/pull/4240))
- Skips development server spans ([#4271](https://github.com/getsentry/sentry-react-native/pull/4271))
- Execute `DebugSymbolicator` after `RewriteFrames` to avoid overwrites by default ([#4285](https://github.com/getsentry/sentry-react-native/pull/4285))
  - If custom `RewriteFrames` is provided the order changes
- `browserReplayIntegration` is no longer included by default on React Native Web ([#4270](https://github.com/getsentry/sentry-react-native/pull/4270))
- Remove `.sentry` tmp directory and use environmental variables instead to save default Babel transformer path ([#4298](https://github.com/getsentry/sentry-react-native/pull/4298))
  - This resolves concurrency issues when running multiple bundle processes

### Dependencies

- Bump JavaScript SDK from v8.37.1 to v8.40.0 ([#4267](https://github.com/getsentry/sentry-react-native/pull/4267), [#4293](https://github.com/getsentry/sentry-react-native/pull/4293), [#4304](https://github.com/getsentry/sentry-react-native/pull/4304))
  - [changelog](https://github.com/getsentry/sentry-javascript/blob/develop/CHANGELOG.md#8400)
  - [diff](https://github.com/getsentry/sentry-javascript/compare/8.37.1...8.40.0)
- Bump Android SDK from v7.17.0 to v7.18.0 ([#4289](https://github.com/getsentry/sentry-react-native/pull/4289))
  - [changelog](https://github.com/getsentry/sentry-java/blob/main/CHANGELOG.md#7180)
  - [diff](https://github.com/getsentry/sentry-java/compare/7.17.0...7.18.0)
- Bump Cocoa SDK from v8.40.1 to v8.41.0 ([#4301](https://github.com/getsentry/sentry-react-native/pull/4301))
  - [changelog](https://github.com/getsentry/sentry-cocoa/blob/main/CHANGELOG.md#8410)
  - [diff](https://github.com/getsentry/sentry-cocoa/compare/8.40.1...8.41.0)

## 6.3.0-beta.2

### Dependencies

- Bump Cocoa SDK from v8.40.1 to v8.41.0-beta.1 ([#4295](https://github.com/getsentry/sentry-react-native/pull/4295))
  - [changelog](https://github.com/getsentry/sentry-cocoa/blob/main/CHANGELOG.md#8410-beta1)
  - [diff](https://github.com/getsentry/sentry-cocoa/compare/8.40.1...8.41.0-beta.1)

## 6.3.0-beta.1

### Features

- Add support for `.env.sentry-build-plugin` ([#4281](https://github.com/getsentry/sentry-react-native/pull/4281))

  Don't commit the file to your repository. Use it to set your Sentry Auth Token.

  ```
  SENTRY_AUTH_TOKEN=your_token_here
  ```

- Add Sentry Metro Server Source Context middleware ([#4287](https://github.com/getsentry/sentry-react-native/pull/4287))

  This enables the SDK to add source context to locally symbolicated events using the Metro Development Server.
  The middleware can be disabled in `metro.config.js` using the `enableSourceContextInDevelopment` option.

  ```js
  // Expo
  const { getSentryExpoConfig } = require('@sentry/react-native/metro');
  const config = getSentryExpoConfig(__dirname, {
    enableSourceContextInDevelopment: false,
  });

  // React Native
  const { withSentryConfig } = require('@sentry/react-native/metro');
  module.exports = withSentryConfig(config, {
    enableSourceContextInDevelopment: false,
  });
  ```

### Fixes

- Prevents exception capture context from being overwritten by native scope sync ([#4124](https://github.com/getsentry/sentry-react-native/pull/4124))
- Excludes Dev Server and Sentry Dsn requests from Breadcrumbs ([#4240](https://github.com/getsentry/sentry-react-native/pull/4240))
- Skips development server spans ([#4271](https://github.com/getsentry/sentry-react-native/pull/4271))
- Execute `DebugSymbolicator` after `RewriteFrames` to avoid overwrites by default ([#4285](https://github.com/getsentry/sentry-react-native/pull/4285))
  - If custom `RewriteFrames` is provided the order changes
- `browserReplayIntegration` is no longer included by default on React Native Web ([#4270](https://github.com/getsentry/sentry-react-native/pull/4270))

### Dependencies

- Bump JavaScript SDK from v8.37.1 to v8.38.0 ([#4267](https://github.com/getsentry/sentry-react-native/pull/4267))
  - [changelog](https://github.com/getsentry/sentry-javascript/blob/develop/CHANGELOG.md#8380)
  - [diff](https://github.com/getsentry/sentry-javascript/compare/8.37.1...8.38.0)
- Bump Android SDK from v7.17.0 to v7.18.0 ([#4289](https://github.com/getsentry/sentry-react-native/pull/4289))
  - [changelog](https://github.com/getsentry/sentry-java/blob/main/CHANGELOG.md#7180)
  - [diff](https://github.com/getsentry/sentry-java/compare/7.17.0...7.18.0)

## 6.2.0

### Features

- Enables Spotlight in Android and iOS SDKs ([#4211](https://github.com/getsentry/sentry-react-native/pull/4211))
- Add env flag `SENTRY_DISABLE_NATIVE_DEBUG_UPLOAD` to allow disabling the debug file upload ([#4223](https://github.com/getsentry/sentry-react-native/pull/4223))

  How to use in Android project? It works by default, just set `export SENTRY_DISABLE_NATIVE_DEBUG_UPLOAD=true` in your build environment. For Sentry Android Gradle Plugin add the following to your `android/app/build.gradle`.

  ```gradle
  apply from: "../../../sentry.gradle"

  sentry {
      autoUploadProguardMapping = shouldSentryAutoUpload()
      uploadNativeSymbols = shouldSentryAutoUpload()
  }
  ```

  How to use in Xcode? Make sure you are using `scripts/sentry-xcode.sh` and `scripts/sentry-xcode-debug-files.sh` in your
  build phases. And add the following to your `ios/.xcode.env.local` file.

  ```bash
  export SENTRY_DISABLE_NATIVE_DEBUG_UPLOAD=true
  ```

### Fixes

- Ignore JavascriptException to filter out obfuscated duplicate JS Errors on Android ([#4232](https://github.com/getsentry/sentry-react-native/pull/4232))
- Skips ignoring require cycle logs for RN 0.70 or newer ([#4214](https://github.com/getsentry/sentry-react-native/pull/4214))
- Enhanced accuracy of time-to-display spans. ([#4189](https://github.com/getsentry/sentry-react-native/pull/4189))
- Fix Replay redacting of RN Classes on iOS ([#4243](https://github.com/getsentry/sentry-react-native/pull/4243))
- Speed up getBinaryImages for finishing transactions and capturing events ([#4194](https://github.com/getsentry/sentry-react-native/pull/4194))
- Remove duplicate HTTP Client Errors on iOS ([#4250](https://github.com/getsentry/sentry-react-native/pull/4250))
- Replay `maskAll*` set to `false` on iOS kept all masked ([#4257](https://github.com/getsentry/sentry-react-native/pull/4257))
- Add missing `getRootSpan`, `withActiveSpan` and `suppressTracing` exports from `@sentry/core`, and `SeverityLevel` export from `@sentry/types` ([#4254](https://github.com/getsentry/sentry-react-native/pull/4254), [#4260](https://github.com/getsentry/sentry-react-native/pull/4260))

### Dependencies

- Bump JavaScript SDK from v8.34.0 to v8.37.1 ([#4196](https://github.com/getsentry/sentry-react-native/pull/4196), [#4222](https://github.com/getsentry/sentry-react-native/pull/4222), [#4236](https://github.com/getsentry/sentry-react-native/pull/4236))
  - [changelog](https://github.com/getsentry/sentry-javascript/blob/develop/CHANGELOG.md#8371)
  - [diff](https://github.com/getsentry/sentry-javascript/compare/8.34.0...8.37.1)
- Bump CLI from v2.37.0 to v2.38.2 ([#4200](https://github.com/getsentry/sentry-react-native/pull/4200), [#4220](https://github.com/getsentry/sentry-react-native/pull/4220), [#4231](https://github.com/getsentry/sentry-react-native/pull/4231))
  - [changelog](https://github.com/getsentry/sentry-cli/blob/master/CHANGELOG.md#2382)
  - [diff](https://github.com/getsentry/sentry-cli/compare/2.37.0...2.38.2)
- Bump Android SDK from v7.15.0 to v7.17.0 ([#4202](https://github.com/getsentry/sentry-react-native/pull/4202), [#4266](https://github.com/getsentry/sentry-react-native/pull/4266))
  - [changelog](https://github.com/getsentry/sentry-java/blob/main/CHANGELOG.md#7170)
  - [diff](https://github.com/getsentry/sentry-java/compare/7.15.0...7.17.0)
- Bump Cocoa SDK from v8.38.0 to v8.40.1 ([#4212](https://github.com/getsentry/sentry-react-native/pull/4212), [#4239](https://github.com/getsentry/sentry-react-native/pull/4239), [#4248](https://github.com/getsentry/sentry-react-native/pull/4248))
  - [changelog](https://github.com/getsentry/sentry-cocoa/blob/main/CHANGELOG.md#8401)
  - [diff](https://github.com/getsentry/sentry-cocoa/compare/8.38.0...8.40.1)

## 6.1.0

### Dependencies

- Bump JavaScript SDK from v8.33.1 to v8.34.0 ([#3895](https://github.com/getsentry/sentry-react-native/pull/3895))
  - [changelog](https://github.com/getsentry/sentry-javascript/blob/develop/CHANGELOG.md#8340)
  - [diff](https://github.com/getsentry/sentry-javascript/compare/8.33.1...8.34.0)

## 6.0.0

This is a new major version 6.0.0 of the Sentry React Native SDK.
To upgrade from the SDK version 5, please follow our [migration guide](https://docs.sentry.io/platforms/react-native/migration/v5-to-v6/).

### Major Changes

- React Native Tracing options were moved to the root options

  ```js
  import * as Sentry from '@sentry/react-native';

  Sentry.init({
    tracesSampleRate: 1.0,
    enableAppStartTracking: true, // default true
    enableNativeFramesTracking: true, // default true
    enableStallTracking: true, // default true
    enableUserInteractionTracing: true, // default false
    integrations: [
      Sentry.reactNativeTracingIntegration({
        beforeStartSpan: (startSpanOptions) => {
          startSpanOptions.name = 'New Name';
          return startSpanOptions;
        },
      }),
      Sentry.appStartIntegration({
        standalone: false, // default false
      }),
    ],
  });
  ```

- New React Navigation Integration interface ([#4003](https://github.com/getsentry/sentry-react-native/pull/4003))

  ```js
  import * as Sentry from '@sentry/react-native';
  import { NavigationContainer } from '@react-navigation/native';

  const reactNavigationIntegration = Sentry.reactNavigationIntegration();

  Sentry.init({
    tracesSampleRate: 1.0,
    integrations: [reactNavigationIntegration],
  });

  function RootComponent() {
    const navigation = React.useRef(null);

    return <NavigationContainer ref={navigation}
      onReady={() => {
        reactNavigationIntegration.registerNavigationContainer(navigation);
      }}>
    </NavigationContainer>;
  }
  ```

- Removed `beforeNavigate` use `beforeStartSpan` instead ([#3998](https://github.com/getsentry/sentry-react-native/pull/3998))
  - `beforeStartSpan` is executed before the span start, compared to `beforeNavigate` which was executed before the navigation ended (after the span was created)

### Other Changes

- Add `sentry.origin` to SDK spans to indicated if spans are created by a part of the SDK or manually ([#4066](https://github.com/getsentry/sentry-react-native/pull/4066))
- Xcode Debug Files upload completes in foreground by default ([#4090](https://github.com/getsentry/sentry-react-native/pull/4090))
- Set `parentSpanIsAlwaysRootSpan` to `true` to make parent of network requests predictable ([#4084](https://github.com/getsentry/sentry-react-native/pull/4084))
- Remove deprecated `enableSpotlight` and `spotlightSidecarUrl` ([#4086](https://github.com/getsentry/sentry-react-native/pull/4086))
- `tracePropagationTargets` defaults to all targets on mobile and same origin on the web ([#4083](https://github.com/getsentry/sentry-react-native/pull/4083))
- Move `_experiments.profilesSampleRate` to `profilesSampleRate` root options object [#3851](https://github.com/getsentry/sentry-react-native/pull/3851))
- Native Frames uses `spanId` to attach frames replacing `traceId` ([#4030](https://github.com/getsentry/sentry-react-native/pull/4030))
- Removed deprecated ReactNativeTracing option `idleTimeout` use `idleTimeoutMs` instead ([#3998](https://github.com/getsentry/sentry-react-native/pull/3998))
- Removed deprecated ReactNativeTracing option `maxTransactionDuration` use `finalTimeoutMs` instead ([#3998](https://github.com/getsentry/sentry-react-native/pull/3998))
- New Native Frames Integration ([#3996](https://github.com/getsentry/sentry-react-native/pull/3996))
- New Stall Tracking Integration ([#3997](https://github.com/getsentry/sentry-react-native/pull/3997))
- New User Interaction Tracing Integration ([#3999](https://github.com/getsentry/sentry-react-native/pull/3999))
- New App Start Integration ([#3852](https://github.com/getsentry/sentry-react-native/pull/3852))
  - By default app start spans are attached to the first created transaction.
  - Standalone mode creates single root span (transaction) including only app start data.
- New React Native Navigation Integration interface ([#4003](https://github.com/getsentry/sentry-react-native/pull/4003))

  ```js
  import * as Sentry from '@sentry/react-native';
  import { Navigation } from 'react-native-navigation';

  Sentry.init({
    tracesSampleRate: 1.0,
    integrations: [
      Sentry.reactNativeNavigationIntegration({ navigation: Navigation })
    ],
  });
  ```

### Fixes

- TimeToDisplay correctly warns about not supporting the new React Native architecture ([#4160](https://github.com/getsentry/sentry-react-native/pull/4160))
- Native Wrapper method `setContext` ensures only values convertible to NativeMap are passed ([#4168](https://github.com/getsentry/sentry-react-native/pull/4168))
- Native Wrapper method `setExtra` ensures only stringified values are passed ([#4168](https://github.com/getsentry/sentry-react-native/pull/4168))
- `setContext('key', null)` removes the key value also from platform context ([#4168](https://github.com/getsentry/sentry-react-native/pull/4168))
- Upload source maps for all splits on Android (not only the last found) ([#4125](https://github.com/getsentry/sentry-react-native/pull/4125))

### Dependencies

- Bump JavaScript SDK from v7.119.1 to v8.33.1 ([#3910](https://github.com/getsentry/sentry-react-native/pull/3910), [#3851](https://github.com/getsentry/sentry-react-native/pull/3851), [#4078](https://github.com/getsentry/sentry-react-native/pull/4078), [#4154](https://github.com/getsentry/sentry-react-native/pull/4154))
  - [changelog](https://github.com/getsentry/sentry-javascript/blob/master/CHANGELOG.md#8331)
  - [diff](https://github.com/getsentry/sentry-javascript/compare/7.119.1...8.33.1)

### Dependencies

- Bump Cocoa SDK from v8.37.0 to v8.38.0 ([#4180](https://github.com/getsentry/sentry-react-native/pull/4180))
  - [changelog](https://github.com/getsentry/sentry-cocoa/blob/main/CHANGELOG.md#8380)
  - [diff](https://github.com/getsentry/sentry-cocoa/compare/8.37.0...8.38.0)

## 5.34.0

### Fixes

- Handles error with string cause ([#4163](https://github.com/getsentry/sentry-react-native/pull/4163))
- Use `appLaunchedInForeground` to determine invalid app start data on Android ([#4146](https://github.com/getsentry/sentry-react-native/pull/4146))

- Bump Cocoa SDK from v8.36.0 to v8.37.0 ([#4156](https://github.com/getsentry/sentry-react-native/pull/4156))
  - [changelog](https://github.com/getsentry/sentry-cocoa/blob/main/CHANGELOG.md#8370)
  - [diff](https://github.com/getsentry/sentry-cocoa/compare/8.36.0...8.37.0)
- Bump Android SDK from v7.14.0 to v7.15.0 ([#4161](https://github.com/getsentry/sentry-react-native/pull/4161))
  - [changelog](https://github.com/getsentry/sentry-java/blob/main/CHANGELOG.md#7150)
  - [diff](https://github.com/getsentry/sentry-java/compare/7.14.0...7.15.0)

## 6.0.0-rc.1

### Fixes

- Upload source maps for all splits on Android (not only the last found) ([#4125](https://github.com/getsentry/sentry-react-native/pull/4125))

### Dependencies

- Bump CLI from v2.36.6 to v2.37.0 ([#4153](https://github.com/getsentry/sentry-react-native/pull/4153))
  - [changelog](https://github.com/getsentry/sentry-cli/blob/master/CHANGELOG.md#2370)
  - [diff](https://github.com/getsentry/sentry-cli/compare/2.36.6...2.37.0)
- Bump JavaScript SDK from v8.30.0 to v8.33.1 ([#4154](https://github.com/getsentry/sentry-react-native/pull/4154))
  - [changelog](https://github.com/getsentry/sentry-javascript/blob/master/CHANGELOG.md#8331)
  - [diff](https://github.com/getsentry/sentry-javascript/compare/v8.30.0...8.33.1)

## 5.33.2

### Fixes

- Emits Bridge log only in debug mode ([#4145](https://github.com/getsentry/sentry-react-native/pull/4145))
- Remove unused `spanName` from `TimeToDisplayProps` ([#4150](https://github.com/getsentry/sentry-react-native/pull/4150))

### Dependencies

- Bump JavaScript SDK from v7.119.0 to v7.119.1 ([#4149](https://github.com/getsentry/sentry-react-native/pull/4149))
  - [changelog](https://github.com/getsentry/sentry-javascript/blob/v7/CHANGELOG.md#71191)
  - [diff](https://github.com/getsentry/sentry-javascript/compare/7.119.0...7.119.1)
- Bump CLI from v2.36.1 to v2.36.6 ([#4116](https://github.com/getsentry/sentry-react-native/pull/4116), [#4131](https://github.com/getsentry/sentry-react-native/pull/4131), [#4137](https://github.com/getsentry/sentry-react-native/pull/4137), [#4144](https://github.com/getsentry/sentry-react-native/pull/4144))
  - [changelog](https://github.com/getsentry/sentry-cli/blob/master/CHANGELOG.md#2366)
  - [diff](https://github.com/getsentry/sentry-cli/compare/2.36.1...2.36.6)

## 6.0.0-rc.0

This is a release candidate version of the next major version of the Sentry React Native SDK 6.0.0.
This version includes all the changes from the previous 6.0.0-beta.0 and the latest 5.33.1 version.

### Changes

- Xcode Debug Files upload completes in foreground by default ([#4090](https://github.com/getsentry/sentry-react-native/pull/4090))
  - Use `SENTRY_FORCE_FOREGROUND=false` for background upload

### Dependencies

- Bump CLI from v2.36.1 to v2.36.4 ([#4116](https://github.com/getsentry/sentry-react-native/pull/4116), [#4131](https://github.com/getsentry/sentry-react-native/pull/4131))
  - [changelog](https://github.com/getsentry/sentry-cli/blob/master/CHANGELOG.md#2364)
  - [diff](https://github.com/getsentry/sentry-cli/compare/2.36.1...2.36.4)

## 5.33.1

### Internal

This is re-release of 5.33.0 with no changes to ensure that 5.33.1 is tagged as latest release on npmjs.com

## 5.33.0

### Features

- Add an option to disable native (iOS and Android) profiling for the `HermesProfiling` integration ([#4094](https://github.com/getsentry/sentry-react-native/pull/4094))

  To disable native profilers add the `hermesProfilingIntegration`.

  ```js
  import * as Sentry from '@sentry/react-native';

  Sentry.init({
    integrations: [
      Sentry.hermesProfilingIntegration({ platformProfilers: false }),
    ],
  });
  ```

## 6.0.0-beta.1

### Features

- Add `sentry.origin` to SDK spans to indicated if spans are created by a part of the SDK or manually ([#4066](https://github.com/getsentry/sentry-react-native/pull/4066))

### Changes

- Set `parentSpanIsAlwaysRootSpan` to `true` to make parent of network requests predictable ([#4084](https://github.com/getsentry/sentry-react-native/pull/4084))
- Remove deprecated `enableSpotlight` and `spotlightSidecarUrl` ([#4086](https://github.com/getsentry/sentry-react-native/pull/4086))
- `tracePropagationTargets` defaults to all targets on mobile and same origin on the web ([#4083](https://github.com/getsentry/sentry-react-native/pull/4083))
- Move `_experiments.profilesSampleRate` to `profilesSampleRate` root options object [#3851](https://github.com/getsentry/sentry-react-native/pull/3851))

### Dependencies

- Bump JavaScript SDK from v8.27.0 to v8.30.0 ([#4078](https://github.com/getsentry/sentry-react-native/pull/4078))
  - [changelog](https://github.com/getsentry/sentry-javascript/blob/master/CHANGELOG.md#8280)
  - [diff](https://github.com/getsentry/sentry-javascript/compare/v8.27.0...8.30.0)

## 5.32.0

### Features

- Exclude Sentry Web Replay, reducing the code in 130KB. ([#4006](https://github.com/getsentry/sentry-react-native/pull/4006))
  - You can keep Sentry Web Replay by setting `includeWebReplay` to `true` in your metro config as shown in the snippet:

  ```js
  // For Expo
  const { getSentryExpoConfig } = require("@sentry/react-native/metro");
  const config = getSentryExpoConfig(__dirname, { includeWebReplay: true });

  // For RN
  const { getDefaultConfig } = require('@react-native/metro-config');
  const { withSentryConfig } = require('@sentry/react-native/metro');
  module.exports = withSentryConfig(getDefaultConfig(__dirname), { includeWebReplay: true });
  ```

### Changes

- Add Android Logger when new frame event is not emitted ([#4081](https://github.com/getsentry/sentry-react-native/pull/4081))
- React Native Tracing Deprecations ([#4073](https://github.com/getsentry/sentry-react-native/pull/4073))
  - `new ReactNativeTracing` to `reactNativeTracingIntegration()`
  - `new ReactNavigationInstrumentation` to `reactNativeTracingIntegration()`.
  - `new ReactNativeNavigationInstrumentation` to `reactNativeTracingIntegration()`.
  - `ReactNavigationV4Instrumentation` won't be supported in the next major SDK version, upgrade to `react-navigation@5` or newer.
  - `RoutingInstrumentation` and `RoutingInstrumentationInstance` replace by `Integration` interface from `@sentry/types`.
  - `enableAppStartTracking`, `enableNativeFramesTracking`, `enableStallTracking`, `enableUserInteractionTracing` moved to `Sentry.init({})` root options.

### Dependencies

- Bump CLI from v2.34.0 to v2.36.1 ([#4055](https://github.com/getsentry/sentry-react-native/pull/4055))
  - [changelog](https://github.com/getsentry/sentry-cli/blob/master/CHANGELOG.md#2361)
  - [diff](https://github.com/getsentry/sentry-cli/compare/2.34.0...2.36.1)

## 6.0.0-beta.0

This is a beta version of the next major version of the Sentry React Native SDK 6.0.0.
Please, read the changes listed below as well as the changes made in the underlying
Sentry Javascript SDK 8.0.0 ([JS Docs](https://docs.sentry.io/platforms/javascript/guides/react/migration/v7-to-v8/)).

### Major Changes

- React Native Tracing options were moved to the root options

  ```js
  import * as Sentry from '@sentry/react-native';

  Sentry.init({
    tracesSampleRate: 1.0,
    enableAppStartTracking: true, // default true
    enableNativeFramesTracking: true, // default true
    enableStallTracking: true, // default true
    enableUserInteractionTracing: true, // default false
    integrations: [
      Sentry.reactNativeTracingIntegration({
        beforeStartSpan: (startSpanOptions) => {
          startSpanOptions.name = 'New Name';
          return startSpanOptions;
        },
      }),
      Sentry.appStartIntegration({
        standalone: false, // default false
      }),
    ],
  });
  ```

- New React Navigation Integration interface ([#4003](https://github.com/getsentry/sentry-react-native/pull/4003))

  ```js
  import * as Sentry from '@sentry/react-native';
  import { NavigationContainer } from '@react-navigation/native';

  const reactNavigationIntegration = Sentry.reactNavigationIntegration();

  Sentry.init({
    tracesSampleRate: 1.0,
    integrations: [reactNavigationIntegration],
  });

  function RootComponent() {
    const navigation = React.useRef(null);

    return <NavigationContainer ref={navigation}
      onReady={() => {
        reactNavigationIntegration.registerNavigationContainer(navigation);
      }}>
    </NavigationContainer>;
  }
  ```

- Removed `beforeNavigate` use `beforeStartSpan` instead ([#3998](https://github.com/getsentry/sentry-react-native/pull/3998))
  - `beforeStartSpan` is executed before the span start, compared to `beforeNavigate` which was executed before the navigation ended (after the span was created)

### Dependencies

- Bump JavaScript SDK from v7.119.0 to v8.27.0 ([#3910](https://github.com/getsentry/sentry-react-native/pull/3910), [#3851](https://github.com/getsentry/sentry-react-native/pull/3851))
  - [changelog](https://github.com/getsentry/sentry-javascript/blob/master/CHANGELOG.md#8270)
  - [diff](https://github.com/getsentry/sentry-javascript/compare/7.119.0...8.27.0)

### Other Changes

- Native Frames uses `spanId` to attach frames replacing `traceId` ([#4030](https://github.com/getsentry/sentry-react-native/pull/4030))
- Removed deprecated ReactNativeTracing option `idleTimeout` use `idleTimeoutMs` instead ([#3998](https://github.com/getsentry/sentry-react-native/pull/3998))
- Removed deprecated ReactNativeTracing option `maxTransactionDuration` use `finalTimeoutMs` instead ([#3998](https://github.com/getsentry/sentry-react-native/pull/3998))
- New Native Frames Integration ([#3996](https://github.com/getsentry/sentry-react-native/pull/3996))
- New Stall Tracking Integration ([#3997](https://github.com/getsentry/sentry-react-native/pull/3997))
- New User Interaction Tracing Integration ([#3999](https://github.com/getsentry/sentry-react-native/pull/3999))
- New App Start Integration ([#3852](https://github.com/getsentry/sentry-react-native/pull/3852))
  - By default app start spans are attached to the first created transaction.
  - Standalone mode creates single root span (transaction) including only app start data.
- New React Native Navigation Integration interface ([#4003](https://github.com/getsentry/sentry-react-native/pull/4003))

  ```js
  import * as Sentry from '@sentry/react-native';
  import { Navigation } from 'react-native-navigation';

  Sentry.init({
    tracesSampleRate: 1.0,
    integrations: [
      Sentry.reactNativeNavigationIntegration({ navigation: Navigation })
    ],
  });
  ```

## 6.0.0-alpha.2

- Only internal changes. No SDK changes.

## 6.0.0-alpha.1

### Changes

- Native Frames uses `spanId` to attach frames replacing `traceId` ([#4030](https://github.com/getsentry/sentry-react-native/pull/4030))

### Dependencies

- Bump JavaScript SDK from v8.11.0 to v8.27.0 ([#3851](https://github.com/getsentry/sentry-react-native/pull/3851))
  - [changelog](https://github.com/getsentry/sentry-javascript/blob/develop/CHANGELOG.md#8270)
  - [diff](https://github.com/getsentry/sentry-javascript/compare/8.11.0...8.27.0)

## 5.31.1

### Fixes

- Sentry CLI passes thru recursive node calls during source maps auto upload from Xcode (([#3843](https://github.com/getsentry/sentry-react-native/pull/3843)))
  - This fixes React Native 0.75 Xcode auto upload failures

### Dependencies

- Bump CLI from v2.31.2 to v2.34.0 ([#3843](https://github.com/getsentry/sentry-react-native/pull/3843))
  - [changelog](https://github.com/getsentry/sentry-cli/blob/master/CHANGELOG.md#2340)
  - [diff](https://github.com/getsentry/sentry-cli/compare/2.31.2...2.34.0)

## 5.31.0

### Features

- Add `Sentry.crashedLastRun()` ([#4014](https://github.com/getsentry/sentry-react-native/pull/4014))

### Fixes

- Use `install_modules_dependencies` for React iOS dependencies ([#4040](https://github.com/getsentry/sentry-react-native/pull/4040))
- `Replay.maskAllText` masks `RCTParagraphComponentView` ([#4048](https://github.com/getsentry/sentry-react-native/pull/4048))

### Dependencies

- Bump Cocoa SDK from v8.34.0 to v8.36.0 ([#4037](https://github.com/getsentry/sentry-react-native/pull/4037), [#4046](https://github.com/getsentry/sentry-react-native/pull/4046), [#4049](https://github.com/getsentry/sentry-react-native/pull/4049))
  - [changelog](https://github.com/getsentry/sentry-cocoa/blob/main/CHANGELOG.md#8360)
  - [diff](https://github.com/getsentry/sentry-cocoa/compare/8.34.0...8.36.0)

## 6.0.0-alpha.0

This is an alpha version of the next major version of the Sentry React Native SDK 6.0.0.
Please read the changes listed below as well as the changes made in the underlying
Sentry Javascript SDK 8.0.0 ([JS Docs](https://docs.sentry.io/platforms/javascript/guides/react/migration/v7-to-v8/)).

### Changes

- Removed deprecated ReactNativeTracing option `idleTimeout` use `idleTimeoutMs` instead ([#3998](https://github.com/getsentry/sentry-react-native/pull/3998))
- Removed deprecated ReactNativeTracing option `maxTransactionDuration` use `finalTimeoutMs` instead ([#3998](https://github.com/getsentry/sentry-react-native/pull/3998))
- Removed `beforeNavigate` use `beforeStartSpan` instead ([#3998](https://github.com/getsentry/sentry-react-native/pull/3998))
  - `beforeStartSpan` is executed before the span start, compared to `beforeNavigate` which was executed before the navigation ended (after the span was created)
- New Native Frames Integration ([#3996](https://github.com/getsentry/sentry-react-native/pull/3996))
- New Stall Tracking Integration ([#3997](https://github.com/getsentry/sentry-react-native/pull/3997))
- New User Interaction Tracing Integration ([#3999](https://github.com/getsentry/sentry-react-native/pull/3999))
- New App Start Integration ([#3852](https://github.com/getsentry/sentry-react-native/pull/3852))

  By default app start spans are attached to the first created transaction.
  Standalone mode creates single root span (transaction) including only app start data.

  ```js
  import * as Sentry from '@sentry/react-native';

  Sentry.init({
    tracesSampleRate: 1.0,
    enableAppStartTracking: true, // default true
    enableNativeFramesTracking: true, // default true
    enableStallTracking: true, // default true
    enableUserInteractionTracing: true, // default false
    integrations: [
      Sentry.reactNativeTracingIntegration({
        beforeStartSpan: (startSpanOptions) => {
          startSpanOptions.name = 'New Name';
          return startSpanOptions;
        },
      }),
      Sentry.appStartIntegration({
        standalone: false, // default false
      }),
    ],
  });
  ```

- New React Navigation Integration interface ([#4003](https://github.com/getsentry/sentry-react-native/pull/4003))

  ```js
  import * as Sentry from '@sentry/react-native';
  import { NavigationContainer } from '@react-navigation/native';

  const reactNavigationIntegration = Sentry.reactNavigationIntegration();

  Sentry.init({
    tracesSampleRate: 1.0,
    integrations: [reactNavigationIntegration],
  });

  function RootComponent() {
    const navigation = React.useRef(null);

    return <NavigationContainer ref={navigation}
      onReady={() => {
        reactNavigationIntegration.registerNavigationContainer(navigation);
      }}>
    </NavigationContainer>;
  }
  ```

- New React Native Navigation Integration interface ([#4003](https://github.com/getsentry/sentry-react-native/pull/4003))

  ```js
  import * as Sentry from '@sentry/react-native';
  import { Navigation } from 'react-native-navigation';

  Sentry.init({
    tracesSampleRate: 1.0,
    integrations: [
      Sentry.reactNativeNavigationIntegration({ navigation: Navigation })
    ],
  });
  ```

- Add `spotlight` option ([#4023](https://github.com/getsentry/sentry-react-native/pull/4023))
  - Deprecating `enableSpotlight` and `spotlightSidecarUrl`

### Dependencies

- Bump JavaScript SDK from v7.118.0 to v8.11.0 ([#3910](https://github.com/getsentry/sentry-react-native/pull/3910))
  - [changelog](https://github.com/getsentry/sentry-javascript/blob/master/CHANGELOG.md#8110)
  - [diff](https://github.com/getsentry/sentry-javascript/compare/7.118.0...8.11.0)

## 5.30.0

### Features

- Add `spotlight` option ([#4023](https://github.com/getsentry/sentry-react-native/pull/4023))
  - Deprecating `enableSpotlight` and `spotlightSidecarUrl`

### Dependencies

- Bump JavaScript SDK from v7.118.0 to v7.119.0 ([#4031](https://github.com/getsentry/sentry-react-native/pull/4031))
  - [changelog](https://github.com/getsentry/sentry-javascript/blob/v7/CHANGELOG.md#71190)
  - [diff](https://github.com/getsentry/sentry-javascript/compare/7.118.0...7.119.0)
- Bump Cocoa SDK from v8.33.0 to v8.34.0 ([#4026](https://github.com/getsentry/sentry-react-native/pull/4026))
  - [changelog](https://github.com/getsentry/sentry-cocoa/blob/main/CHANGELOG.md#8340)
  - [diff](https://github.com/getsentry/sentry-cocoa/compare/8.33.0...8.34.0)

## 5.29.0

### Features

- `TimeToInitialDisplay` and `TimeToFullDisplay` start the time to display spans on mount ([#4020](https://github.com/getsentry/sentry-react-native/pull/4020))

### Fixes

- fix(ttid): End and measure TTID regardless current active span ([#4019](https://github.com/getsentry/sentry-react-native/pull/4019))
  - Fixes possible missing TTID measurements and spans
- Fix crash when passing array as data to `Sentry.addBreadcrumb({ data: [] })` ([#4021](https://github.com/getsentry/sentry-react-native/pull/4021))
  - The expected `data` type is plain JS object, otherwise the data might be lost.
- Fix `requireNativeComponent` missing in `react-native-web` ([#3958](https://github.com/getsentry/sentry-react-native/pull/3958))

### Dependencies

- Bump JavaScript SDK from v7.117.0 to v7.118.0 ([#4018](https://github.com/getsentry/sentry-react-native/pull/4018))
  - [changelog](https://github.com/getsentry/sentry-javascript/blob/v7/CHANGELOG.md#71180)
  - [diff](https://github.com/getsentry/sentry-javascript/compare/7.117.0...7.118.0)
- Bump Android SDK from v7.13.0 to v7.14.0 ([#4022](https://github.com/getsentry/sentry-react-native/pull/4022))
  - [changelog](https://github.com/getsentry/sentry-java/blob/main/CHANGELOG.md#7140)
  - [diff](https://github.com/getsentry/sentry-java/compare/7.13.0...7.14.0)

## 5.28.0

### Fixes

- Support `metro@0.80.10` new `sourceMapString` export ([#4004](https://github.com/getsentry/sentry-react-native/pull/4004))
- `Sentry.captureMessage` stack trace is in `event.exception` (moved from `event.threads`) ([#3635](https://github.com/getsentry/sentry-react-native/pull/3635), [#3988](https://github.com/getsentry/sentry-react-native/pull/3988))
  - To revert to the old behavior (causing the stack to be unsymbolicated) use `useThreadsForMessageStack` option

### Dependencies

- Bump Cocoa SDK from v8.32.0 to v8.33.0 ([#4007](https://github.com/getsentry/sentry-react-native/pull/4007))
  - [changelog](https://github.com/getsentry/sentry-cocoa/blob/main/CHANGELOG.md#8330)
  - [diff](https://github.com/getsentry/sentry-cocoa/compare/8.32.0...8.33.0)

## 5.27.0

### Fixes

- Pass `sampleRate` option to the Android SDK ([#3979](https://github.com/getsentry/sentry-react-native/pull/3979))
- Drop app start data older than one minute ([#3974](https://github.com/getsentry/sentry-react-native/pull/3974))
- Use `Platform.constants.reactNativeVersion` instead of `react-native` internal export ([#3949](https://github.com/getsentry/sentry-react-native/pull/3949))

### Dependencies

- Bump Android SDK from v7.12.0 to v7.13.0 ([#3970](https://github.com/getsentry/sentry-react-native/pull/3970), [#3984](https://github.com/getsentry/sentry-react-native/pull/3984))
  - [changelog](https://github.com/getsentry/sentry-java/blob/main/CHANGELOG.md#7130)
  - [diff](https://github.com/getsentry/sentry-java/compare/7.12.0...7.13.0)
- Bump Cocoa SDK from v8.31.1 to v8.32.0 ([#3969](https://github.com/getsentry/sentry-react-native/pull/3969))
  - [changelog](https://github.com/getsentry/sentry-cocoa/blob/main/CHANGELOG.md#8320)
  - [diff](https://github.com/getsentry/sentry-cocoa/compare/8.31.1...8.32.0)

## 5.26.0

### Features

- Session Replay Public Beta ([#3830](https://github.com/getsentry/sentry-react-native/pull/3830))

  To enable Replay use the `replaysSessionSampleRate` or `replaysOnErrorSampleRate` options.

  ```js
  import * as Sentry from '@sentry/react-native';

  Sentry.init({
    _experiments: {
      replaysSessionSampleRate: 1.0,
      replaysOnErrorSampleRate: 1.0,
    },
  });
  ```

  To add React Component Names use `annotateReactComponents` in `metro.config.js`.

  ```js
  // For Expo
  const { getSentryExpoConfig } = require("@sentry/react-native/metro");
  const config = getSentryExpoConfig(__dirname, { annotateReactComponents: true });

  // For RN
  const { getDefaultConfig } = require('@react-native/metro-config');
  const { withSentryConfig } = require('@sentry/react-native/metro');
  module.exports = withSentryConfig(getDefaultConfig(__dirname), { annotateReactComponents: true });
  ```

  To change default redaction behavior add the `mobileReplayIntegration`.

  ```js
  import * as Sentry from '@sentry/react-native';

  Sentry.init({
    _experiments: {
      replaysSessionSampleRate: 1.0,
      replaysOnErrorSampleRate: 1.0,
    },
    integrations: [
      Sentry.mobileReplayIntegration({
        maskAllImages: true,
        maskAllVectors: true,
        maskAllText: true,
      }),
    ],
  });
  ```

  To learn more visit [Sentry's Mobile Session Replay](https://docs.sentry.io/product/explore/session-replay/mobile/) documentation page.

### Dependencies

- Bump Cocoa SDK from v8.30.0 to v8.31.1 ([#3954](https://github.com/getsentry/sentry-react-native/pull/3954))
  - [changelog](https://github.com/getsentry/sentry-cocoa/blob/main/CHANGELOG.md#8311)
  - [diff](https://github.com/getsentry/sentry-cocoa/compare/8.30.0...8.31.1)
- Bump Android SDK from v7.11.0 to v7.12.0 ([#3950](https://github.com/getsentry/sentry-react-native/pull/3949))
  - [changelog](https://github.com/getsentry/sentry-java/blob/main/CHANGELOG.md#7120)
  - [diff](https://github.com/getsentry/sentry-java/compare/7.11.0...7.12.0)

## 5.25.0

### Features

- Improved Touch Event Breadcrumb components structure ([#3899](https://github.com/getsentry/sentry-react-native/pull/3899))
- Set `currentScreen` on native scope ([#3927](https://github.com/getsentry/sentry-react-native/pull/3927))

### Fixes

- `error.cause` chain is locally symbolicated in development builds ([#3920](https://github.com/getsentry/sentry-react-native/pull/3920))
- `sentry-expo-upload-sourcemaps` no longer requires Sentry url when uploading sourcemaps to `sentry.io` ([#3915](https://github.com/getsentry/sentry-react-native/pull/3915))
- Flavor aware Android builds use `SENTRY_AUTH_TOKEN` env as fallback when token not found in `sentry-flavor-type.properties`. ([#3917](https://github.com/getsentry/sentry-react-native/pull/3917))
- `mechanism.handled:false` should crash current session ([#3900](https://github.com/getsentry/sentry-react-native/pull/3900))

### Dependencies

- Bump Cocoa SDK from v8.29.1 to v8.30.0 ([#3914](https://github.com/getsentry/sentry-react-native/pull/3914))
  - [changelog](https://github.com/getsentry/sentry-cocoa/blob/main/CHANGELOG.md#8300)
  - [diff](https://github.com/getsentry/sentry-cocoa/compare/8.29.1...8.30.0)
- Bump Android SDK from v7.10.0 to v7.11.0 ([#3926](https://github.com/getsentry/sentry-react-native/pull/3926))
  - [changelog](https://github.com/getsentry/sentry-java/blob/main/CHANGELOG.md#7110)
  - [diff](https://github.com/getsentry/sentry-java/compare/7.10.0...7.11.0)

## 5.25.0-alpha.2

### Features

- Improve touch event component info if annotated with [`@sentry/babel-plugin-component-annotate`](https://www.npmjs.com/package/@sentry/babel-plugin-component-annotate) ([#3899](https://github.com/getsentry/sentry-react-native/pull/3899))
- Add replay breadcrumbs for touch & navigation events ([#3846](https://github.com/getsentry/sentry-react-native/pull/3846))
- Add network data to Session Replays ([#3912](https://github.com/getsentry/sentry-react-native/pull/3912))
- Filter Sentry Event Breadcrumbs from Mobile Replays ([#3925](https://github.com/getsentry/sentry-react-native/pull/3925))

### Fixes

- `sentry-expo-upload-sourcemaps` no longer requires Sentry url when uploading sourcemaps to `sentry.io` ([#3915](https://github.com/getsentry/sentry-react-native/pull/3915))

### Dependencies

- Bump Cocoa SDK from v8.25.0-alpha.0 to v8.30.0 ([#3914](https://github.com/getsentry/sentry-react-native/pull/3914))
  - [changelog](https://github.com/getsentry/sentry-cocoa/blob/main/CHANGELOG.md#8300)
  - [diff](https://github.com/getsentry/sentry-cocoa/compare/8.25.0-alpha.0...8.30.0)
- Bump Android SDK from v7.9.0-alpha.1 to v7.11.0-alpha.2 ([#3830](https://github.com/getsentry/sentry-react-native/pull/3830))
  - [changelog](https://github.com/getsentry/sentry-java/blob/7.11.0-alpha.2/CHANGELOG.md#7110-alpha2)
  - [diff](https://github.com/getsentry/sentry-java/compare/7.9.0-alpha.1...7.11.0-alpha.2)

Access to Mobile Replay is limited to early access orgs on Sentry. If you're interested, [sign up for the waitlist](https://sentry.io/lp/mobile-replay-beta/)

## 5.24.2

### Features

- Add an option to disable native (iOS and Android) profiling for the `HermesProfiling` integration ([#4094](https://github.com/getsentry/sentry-react-native/pull/4094))

  To disable native profilers add the `hermesProfilingIntegration`.

  ```js
  import * as Sentry from '@sentry/react-native';

  Sentry.init({
    integrations: [
      Sentry.hermesProfilingIntegration({ platformProfilers: false }),
    ],
  });
  ```

## 5.24.1

### Fixes

- App Start Native Frames can start with zeroed values ([#3881](https://github.com/getsentry/sentry-react-native/pull/3881))

### Dependencies

- Bump Cocoa SDK from v8.28.0 to v8.29.1 ([#3890](https://github.com/getsentry/sentry-react-native/pull/3890))
  - [changelog](https://github.com/getsentry/sentry-cocoa/blob/main/CHANGELOG.md#8291)
  - [diff](https://github.com/getsentry/sentry-cocoa/compare/8.28.0...8.29.1)

## 5.24.0

### Features

- Add native application start spans ([#3855](https://github.com/getsentry/sentry-react-native/pull/3855), [#3884](https://github.com/getsentry/sentry-react-native/pull/3884))
  - This doesn't change the app start measurement length, but add child spans (more detail) into the existing app start span
- Added JS Bundle Execution start information to the application start measurements ([#3857](https://github.com/getsentry/sentry-react-native/pull/3857))

### Fixes

- Add more expressive debug logs to Native Frames Integration ([#3880](https://github.com/getsentry/sentry-react-native/pull/3880))
- Add missing tracing integrations when using `client.init()` ([#3882](https://github.com/getsentry/sentry-react-native/pull/3882))
- Ensure `sentry-cli` doesn't trigger Xcode `error:` prefix ([#3887](https://github.com/getsentry/sentry-react-native/pull/3887))
  - Fixes `--allow-failure` failing Xcode builds

### Dependencies

- Bump Cocoa SDK from v8.27.0 to v8.28.0 ([#3866](https://github.com/getsentry/sentry-react-native/pull/3866))
  - [changelog](https://github.com/getsentry/sentry-cocoa/blob/main/CHANGELOG.md#8280)
  - [diff](https://github.com/getsentry/sentry-cocoa/compare/8.27.0...8.28.0)
- Bump Android SDK from v7.8.0 to v7.10.0 ([#3805](https://github.com/getsentry/sentry-react-native/pull/3805))
  - [changelog](https://github.com/getsentry/sentry-java/blob/main/CHANGELOG.md#7100)
  - [diff](https://github.com/getsentry/sentry-java/compare/7.8.0...7.10.0)
- Bump JavaScript SDK from v7.113.0 to v7.117.0 ([#3806](https://github.com/getsentry/sentry-react-native/pull/3806))
  - [changelog](https://github.com/getsentry/sentry-javascript/blob/v7/CHANGELOG.md#71170)
  - [diff](https://github.com/getsentry/sentry-javascript/compare/7.113.0...7.117.0)

## 5.23.1

### Fixes

- Fix failing iOS builds due to missing SentryLevel ([#3854](https://github.com/getsentry/sentry-react-native/pull/3854))
- Add missing logs to dropped App Start spans ([#3861](https://github.com/getsentry/sentry-react-native/pull/3861))
- Make all options of `startTimeToInitialDisplaySpan` optional ([#3867](https://github.com/getsentry/sentry-react-native/pull/3867))
- Add Span IDs to Time to Display debug logs ([#3868](https://github.com/getsentry/sentry-react-native/pull/3868))
- Use TTID end timestamp when TTFD should be updated with an earlier timestamp ([#3869](https://github.com/getsentry/sentry-react-native/pull/3869))

## 5.23.0

This release does *not* build on iOS. Please use `5.23.1` or newer.

### Features

- Functional integrations ([#3814](https://github.com/getsentry/sentry-react-native/pull/3814))

  Instead of installing `@sentry/integrations` and creating integrations using the `new` keyword, you can use direct imports of the functional integrations.

  ```js
  // Before
  import * as Sentry from '@sentry/react-native';
  import { HttpClient } from '@sentry/integrations';

  Sentry.init({
    integrations: [
      new Sentry.BrowserIntegrations.Dedupe(),
      new Sentry.Integration.Screenshot(),
      new HttpClient(),
    ],
  });

  // After
  import * as Sentry from '@sentry/react-native';

  Sentry.init({
    integrations: [
      Sentry.dedupeIntegration(),
      Sentry.screenshotIntegration(),
      Sentry.httpClientIntegration(),
    ],
  });
  ```

  Note that the `Sentry.BrowserIntegrations`, `Sentry.Integration` and the Class style integrations will be removed in the next major version of the SDK.

### Fixes

- Remove unused `rnpm` config ([#3811](https://github.com/getsentry/sentry-react-native/pull/3811))

### Dependencies

- Bump CLI from v2.30.4 to v2.31.2 ([#3719](https://github.com/getsentry/sentry-react-native/pull/3719))
  - [changelog](https://github.com/getsentry/sentry-cli/blob/master/CHANGELOG.md#2312)
  - [diff](https://github.com/getsentry/sentry-cli/compare/2.30.4...2.31.2)
- Bump Cocoa SDK from v8.26.0 to v8.27.0 ([#3858](https://github.com/getsentry/sentry-react-native/pull/3858))
  - [changelog](https://github.com/getsentry/sentry-cocoa/blob/main/CHANGELOG.md#8270)
  - [diff](https://github.com/getsentry/sentry-cocoa/compare/8.26.0...8.27.0)

## 5.23.0-alpha.1

### Fixes

- Pass `replaysSessionSampleRate` option to Android ([#3714](https://github.com/getsentry/sentry-react-native/pull/3714))

Access to Mobile Replay is limited to early access orgs on Sentry. If you're interested, [sign up for the waitlist](https://sentry.io/lp/mobile-replay-beta/)

## 5.22.3

### Fixes

- Missing `RNSentryOnDrawReporterView` on iOS ([#3832](https://github.com/getsentry/sentry-react-native/pull/3832))

### Dependencies

- Bump Cocoa SDK from v8.25.0 to v8.26.0 ([#3802](https://github.com/getsentry/sentry-react-native/pull/3802), [#3815](https://github.com/getsentry/sentry-react-native/pull/3815))
  - [changelog](https://github.com/getsentry/sentry-cocoa/blob/main/CHANGELOG.md#8260)
  - [diff](https://github.com/getsentry/sentry-cocoa/compare/8.25.0...8.26.0)

## 5.22.2

### Fixes

- Remove `tunnel` from SDK Options ([#3787](https://github.com/getsentry/sentry-react-native/pull/3787))
- Fix Apple non UIKit builds ([#3784](https://github.com/getsentry/sentry-react-native/pull/3784))

### Dependencies

- Bump JavaScript SDK from v7.110.1 to v7.113.0 ([#3768](https://github.com/getsentry/sentry-react-native/pull/3768))
  - [changelog](https://github.com/getsentry/sentry-javascript/blob/develop/CHANGELOG.md#71130)
  - [diff](https://github.com/getsentry/sentry-javascript/compare/7.110.1...7.113.0)

## 5.22.1

### Dependencies

- Bump Cocoa SDK from v8.24.0 to v8.25.0 ([#3790](https://github.com/getsentry/sentry-react-native/pull/3790))
  - [changelog](https://github.com/getsentry/sentry-cocoa/blob/main/CHANGELOG.md#8250)
  - [diff](https://github.com/getsentry/sentry-cocoa/compare/8.24.0...8.25.0)

## 5.23.0-alpha.0

### Features

- Mobile Session Replay Alpha ([#3714](https://github.com/getsentry/sentry-react-native/pull/3714))

  To enable Replay for React Native on mobile and web add the following options.

  ```js
  Sentry.init({
    _experiments: {
      replaysSessionSampleRate: 1.0,
      replaysOnErrorSampleRate: 1.0,
    },
  });
  ```

  To change the default Mobile Replay options add the `mobileReplayIntegration`.

  ```js
  Sentry.init({
    _experiments: {
      replaysSessionSampleRate: 1.0,
      replaysOnErrorSampleRate: 1.0,
    },
    integrations: [
      Sentry.mobileReplayIntegration({
        maskAllText: true,
        maskAllImages: true,
      }),
    ],
  });
  ```

  Access is limited to early access orgs on Sentry. If you're interested, [sign up for the waitlist](https://sentry.io/lp/mobile-replay-beta/)

### Dependencies

- Bump Cocoa SDK to [8.25.0-alpha.0](https://github.com/getsentry/sentry-cocoa/releases/tag/8.25.0-alpha.0)
- Bump Android SDK to [7.9.0-alpha.1](https://github.com/getsentry/sentry-java/releases/tag/7.9.0-alpha.1)

## 5.22.0

### Features

- Updated metric normalization from `@sentry/core` ([#11519](https://github.com/getsentry/sentry-javascript/pull/11519))
- Metric rate limiting from `sentry-cocoa` and `sentry-android`

### Dependencies

- Bump Cocoa SDK from v8.21.0 to v8.24.0 ([#3686](https://github.com/getsentry/sentry-react-native/pull/3694), [#3696](https://github.com/getsentry/sentry-react-native/pull/3696))
  - [changelog](https://github.com/getsentry/sentry-cocoa/blob/main/CHANGELOG.md#8240)
  - [diff](https://github.com/getsentry/sentry-cocoa/compare/8.21.0...8.24.0)
- Bump Android SDK from v7.6.0 to v7.8.0 ([#3750](https://github.com/getsentry/sentry-react-native/pull/3750))
  - [changelog](https://github.com/getsentry/sentry-java/blob/main/CHANGELOG.md#780)
  - [diff](https://github.com/getsentry/sentry-java/compare/7.6.0...7.8.0)
- Bump JavaScript SDK from v7.100.1 to v7.110.1 ([#3601](https://github.com/getsentry/sentry-react-native/pull/3601), [#3758](https://github.com/getsentry/sentry-react-native/pull/3758))
  - [changelog](https://github.com/getsentry/sentry-javascript/blob/v7/CHANGELOG.md#71101)
  - [diff](https://github.com/getsentry/sentry-javascript/compare/7.100.1...7.110.1)

## 5.21.0

### Features

- Add `getDefaultConfig` option to `getSentryExpoConfig` ([#3690](https://github.com/getsentry/sentry-react-native/pull/3690))
- Add `beforeScreenshot` option to `ReactNativeOptions` ([#3715](https://github.com/getsentry/sentry-react-native/pull/3715))

### Fixes

- Do not enable NativeFramesTracking when native is not available ([#3705](https://github.com/getsentry/sentry-react-native/pull/3705))
- Do not initialize the SDK during `expo-router` static routes generation ([#3730](https://github.com/getsentry/sentry-react-native/pull/3730))
- Cancel spans in background doesn't crash in environments without AppState ([#3727](https://github.com/getsentry/sentry-react-native/pull/3727))
- Fix missing Stall measurements when using new `.end()` span API ([#3737](https://github.com/getsentry/sentry-react-native/pull/3737))
- Change TimeToDisplay unsupported log from error to warning level. ([#3699](https://github.com/getsentry/sentry-react-native/pull/3699))

### Dependencies

- Bump CLI from v2.30.0 to v2.30.4 ([#3678](https://github.com/getsentry/sentry-react-native/pull/3678), [#3704](https://github.com/getsentry/sentry-react-native/pull/3704))
  - [changelog](https://github.com/getsentry/sentry-cli/blob/master/CHANGELOG.md#2304)
  - [diff](https://github.com/getsentry/sentry-cli/compare/2.30.0...2.30.4)
- Bump Android SDK from v7.5.0 to v7.6.0 ([#3675](https://github.com/getsentry/sentry-react-native/pull/3675))
  - [changelog](https://github.com/getsentry/sentry-java/blob/main/CHANGELOG.md#760)
  - [diff](https://github.com/getsentry/sentry-java/compare/7.5.0...7.6.0)

## 5.20.0

### Features

- Automatic tracing of time to initial display for `react-navigation` ([#3588](https://github.com/getsentry/sentry-react-native/pull/3588))

  When enabled the instrumentation will create TTID spans and measurements.
  The TTID timestamp represent moment when the `react-navigation` screen
  was rendered by the native code.

  ```javascript
  const routingInstrumentation = new Sentry.ReactNavigationInstrumentation({
    enableTimeToInitialDisplay: true,
  });

  Sentry.init({
    integrations: [new Sentry.ReactNativeTracing({routingInstrumentation})],
  });
  ```

- Tracing of full display using manual API ([#3654](https://github.com/getsentry/sentry-react-native/pull/3654))

  In combination with the `react-navigation` automatic instrumentation you can record when
  the application screen is fully rendered.

  For more examples and manual time to initial display see [the documentation](https://docs.sentry.io/platforms/react-native/performance/instrumentation/time-to-display).

  ```javascript
  function Example() {
    const [loaded] = React.useState(false);

    return <View>
      <Sentry.TimeToFullDisplay record={loaded}>
        <Text>Example content</Text>
      </Sentry.TimeToFullDisplay>
    </View>;
  }
  ```

### Fixes

- Allow custom `sentryUrl` for Expo updates source maps uploads ([#3664](https://github.com/getsentry/sentry-react-native/pull/3664))
- Missing Mobile Vitals (slow, frozen frames) when ActiveSpan (Transaction) is trimmed at the end ([#3684](https://github.com/getsentry/sentry-react-native/pull/3684))

## 5.19.3

### Fixes

- Multiple Debug IDs can be loaded into the global polyfill ([#3660](https://github.com/getsentry/sentry-react-native/pull/3660))
  - This fixes a symbolication issue with Expo on the web with enabled bundle splitting.

### Dependencies

- Bump CLI from v2.25.2 to v2.30.0 ([#3534](https://github.com/getsentry/sentry-react-native/pull/3534), [#3666](https://github.com/getsentry/sentry-react-native/pull/3666))
  - [changelog](https://github.com/getsentry/sentry-cli/blob/master/CHANGELOG.md#2300)
  - [diff](https://github.com/getsentry/sentry-cli/compare/2.25.2...2.30.0)
- Bump Cocoa SDK from v8.20.0 to v8.21.0 ([#3651](https://github.com/getsentry/sentry-react-native/pull/3651))
  - [changelog](https://github.com/getsentry/sentry-cocoa/blob/main/CHANGELOG.md#8210)
  - [diff](https://github.com/getsentry/sentry-cocoa/compare/8.20.0...8.21.0)
- Bump Android SDK from v7.3.0 to v7.5.0 ([#3615](https://github.com/getsentry/sentry-react-native/pull/3615))
  - [changelog](https://github.com/getsentry/sentry-java/blob/main/CHANGELOG.md#750)
  - [diff](https://github.com/getsentry/sentry-java/compare/7.3.0...7.5.0)

## 5.19.2

### Fixes

- expo-upload-sourcemaps now works on Windows ([#3643](https://github.com/getsentry/sentry-react-native/pull/3643))
- Option `enabled: false` ensures no events are sent ([#3606](https://github.com/getsentry/sentry-react-native/pull/3606))
- Ignore JSON response when retrieving source context from local Expo Dev Server ([#3611](https://github.com/getsentry/sentry-react-native/pull/3611))
- Upload native debug files only for non-debug builds ([#3649](https://github.com/getsentry/sentry-react-native/pull/3649))
- `TurboModuleRegistry` should not be imported in web applications ([#3610](https://github.com/getsentry/sentry-react-native/pull/3610))

### Dependencies

- Bump Cocoa SDK from v8.17.1 to v8.20.0 ([#3476](https://github.com/getsentry/sentry-react-native/pull/3476))
  - [changelog](https://github.com/getsentry/sentry-cocoa/blob/main/CHANGELOG.md#8200)
  - [diff](https://github.com/getsentry/sentry-cocoa/compare/8.17.1...8.20.0)

## 5.19.1

### Fixes

- Don't add Expo Plugin option `authToken` to application bundle ([#3630](https://github.com/getsentry/sentry-react-native/pull/3630))
  - Expo plugin configurations are generelly stored in plain text, and are also automatically added to built app bundles, and are therefore considered insecure.
  - You should not set the auth token in the plugin config except for local testing. Instead, use the `SENTRY_AUTH_TOKEN` env variable, as pointed out in our [docs](https://docs.sentry.io/platforms/react-native/manual-setup/expo/).
  - In addition to showing a warning, we are now actively removing an `authToken` from the plugin config if it was set.
  - If you had set the auth token in the plugin config previously, **and** built and published an app with that config, you should [rotate your token](https://docs.sentry.io/product/accounts/auth-tokens/).
- Reduce waning messages spam when a property in Expo plugin configuration is missing ([#3631](https://github.com/getsentry/sentry-react-native/pull/3631))
- Add concrete error messages for RN bundle build phase patch ([#3626](https://github.com/getsentry/sentry-react-native/pull/3626))

## 5.19.0

This release contains upgrade of `sentry-android` dependency to major version 7. There are no breaking changes in the JS API. If you are using the Android API please check [the migration guide](https://docs.sentry.io/platforms/android/migration/#migrating-from-iosentrysentry-android-6x-to-iosentrysentry-android-700).

### Features

- Add Android profiles to React Native Profiling ([#3397](https://github.com/getsentry/sentry-react-native/pull/3397))
- Add `Sentry.metrics` ([#3590](https://github.com/getsentry/sentry-react-native/pull/3590))

  To learn more, see the [Set Up Metrics](https://docs.sentry.io/platforms/react-native/metrics/) guide.

  ```javascript
  import * as Sentry from '@sentry/react-native';

  Sentry.init({
    dsn: '___DSN___',
    integrations: [
      Sentry.metrics.metricsAggregatorIntegration(),
    ],
  });

  Sentry.metrics.increment("button_click", 1, {
    tags: { system: "iOS", app_version: "1.0.0" },
  });
  ```

### Fixes

- Upload Debug Symbols Build Phase continues when `node` not found in `WITH_ENVIRONMENT` ([#3573](https://github.com/getsentry/sentry-react-native/pull/3573))
- Fix `proguardUuid` loading on Android ([#3591](https://github.com/getsentry/sentry-react-native/pull/3591))

### Dependencies

- Bump Android SDK from v6.34.0 to v7.3.0 ([#3434](https://github.com/getsentry/sentry-react-native/pull/3434))
  - [changelog](https://github.com/getsentry/sentry-java/blob/main/CHANGELOG.md#730)
  - [diff](https://github.com/getsentry/sentry-java/compare/6.34.0...7.3.0)
- Bump JavaScript SDK from v7.81.1 to v7.100.1 ([#3426](https://github.com/getsentry/sentry-react-native/pull/3426), [#3589](https://github.com/getsentry/sentry-react-native/pull/3589))
  - [changelog](https://github.com/getsentry/sentry-javascript/blob/develop/CHANGELOG.md#7990)
  - [diff](https://github.com/getsentry/sentry-javascript/compare/7.81.1...7.100.1)

## 5.18.0

### Features

- Add [`@spotlightjs/spotlight`](https://spotlightjs.com/) support ([#3550](https://github.com/getsentry/sentry-react-native/pull/3550))

  Download the `Spotlight` desktop application and add the integration to your `Sentry.init`.

  ```javascript
  import * as Sentry from '@sentry/react-native';

  Sentry.init({
    dsn: '___DSN___',
    enableSpotlight: __DEV__,
  });
  ```

- Only upload Expo artifact if source map exists ([#3568](https://github.com/getsentry/sentry-react-native/pull/3568))
- Read `.env` file in `sentry-expo-upload-sourcemaps` ([#3571](https://github.com/getsentry/sentry-react-native/pull/3571))

### Fixes

- Prevent pod install crash when visionos is not present ([#3548](https://github.com/getsentry/sentry-react-native/pull/3548))
- Fetch Organization slug from `@sentry/react-native/expo` config when uploading artifacts ([#3557](https://github.com/getsentry/sentry-react-native/pull/3557))
- Remove 404 Http Client Errors reports for Metro Dev Server Requests ([#3553](https://github.com/getsentry/sentry-react-native/pull/3553))
- Stop tracing Spotlight Sidecar network request in JS ([#3559](https://github.com/getsentry/sentry-react-native/pull/3559))

## 5.17.0

### Features

- New Sentry Metro configuration function `withSentryConfig` ([#3478](https://github.com/getsentry/sentry-react-native/pull/3478))
  - Ensures all Sentry configuration is added to your Metro config
  - Includes `createSentryMetroSerializer`
  - Collapses Sentry internal frames from the stack trace view in LogBox

  ```javascript
  const { getDefaultConfig } = require('@react-native/metro-config');
  const { withSentryConfig } = require('@sentry/react-native/metro');

  const config = getDefaultConfig(__dirname);
  module.exports = withSentryConfig(config);
  ```

- Add experimental visionOS support ([#3467](https://github.com/getsentry/sentry-react-native/pull/3467))
  - To set up [`react-native-visionos`](https://github.com/callstack/react-native-visionos) with the Sentry React Native SDK follow [the standard `iOS` guides](https://docs.sentry.io/platforms/react-native/manual-setup/manual-setup/#ios).
  - Xcode project is located in `visionos` folder instead of `ios`.

### Fixes

- Fix `WITH_ENVIRONMENT` overwrite in `sentry-xcode-debug-files.sh` ([#3525](https://github.com/getsentry/sentry-react-native/pull/3525))
- Sentry CLI 2.25.1 fixes background debug files uploads during Xcode builds ([#3486](https://github.com/getsentry/sentry-react-native/pull/3486))
- Performance Tracing should be disabled by default ([#3533](https://github.com/getsentry/sentry-react-native/pull/3533))
- Use `$NODE_BINARY` to execute Sentry CLI in Xcode scripts ([#3493](https://github.com/getsentry/sentry-react-native/pull/3493))
- Return auto Release and Dist to source maps auto upload ([#3540](https://github.com/getsentry/sentry-react-native/pull/3540))
- Linked errors processed before other integrations ([#3535](https://github.com/getsentry/sentry-react-native/pull/3535))
  - This ensure their frames are correctly symbolicated

### Dependencies

- Bump CLI from v2.23.0 to v2.25.2 ([#3486](https://github.com/getsentry/sentry-react-native/pull/3486))
  - [changelog](https://github.com/getsentry/sentry-cli/blob/master/CHANGELOG.md#2252)
  - [diff](https://github.com/getsentry/sentry-cli/compare/2.23.0...2.25.2)

## 5.16.0

This release ships with a beta version of our new built-in Expo SDK 50 support,
which replaces the deprecated `sentry-expo` package. To learn more,
see [the Expo guide](https://docs.sentry.io/platforms/react-native/manual-setup/expo/).

### Features

- New `@sentry/react-native/expo` Expo config plugin ([#3429](https://github.com/getsentry/sentry-react-native/pull/3429))

  ```js
  const { withSentry } = require('@sentry/react-native/expo');

  const config = {...};

  module.exports = withSentry(config, {
    url: 'https://www.sentry.io/',
    project: 'project-slug', // Or use SENTRY_PROJECT env
    organization: 'org-slug', // Or use SENTRY_ORG env
  });
  ```

  - And `Sentry.init` in `App.js`

  ```js
  import * as Sentry from '@sentry/react-native';

  Sentry.init({
    dsn: '__DSN__',
  });
  ```

- New `getSentryExpoConfig` for simple Metro configuration ([#3454](https://github.com/getsentry/sentry-react-native/pull/3454), [#3501](https://github.com/getsentry/sentry-react-native/pull/3501), [#3514](https://github.com/getsentry/sentry-react-native/pull/3514))
  - This function is a drop in replacement for `getDefaultConfig` from `expo/metro-config`

  ```js
  // const { getDefaultConfig } = require("expo/metro-config");
  const { getSentryExpoConfig } = require("@sentry/react-native/metro");

  // const config = getDefaultConfig(__dirname);
  const config = getSentryExpoConfig(__dirname);
  ```

- New `npx sentry-expo-upload-sourcemaps` for simple EAS Update (`npx expo export`) source maps upload ([#3491](https://github.com/getsentry/sentry-react-native/pull/3491), [#3510](https://github.com/getsentry/sentry-react-native/pull/3510), [#3515](https://github.com/getsentry/sentry-react-native/pull/3515), [#3507](https://github.com/getsentry/sentry-react-native/pull/3507))

  ```bash
  SENTRY_PROJECT=project-slug \
  SENTRY_ORG=org-slug \
  SENTRY_AUTH_TOKEN=super-secret-token \
  npx sentry-expo-upload-sourcemaps dist
  ```

### Others

- Update `sentry-xcode.sh` scripts with Node modules resolution ([#3450](https://github.com/getsentry/sentry-react-native/pull/3450))
  - RN SDK and Sentry CLI are dynamically resolved if override is not supplied
- Resolve Default Integrations based on current platform ([#3465](https://github.com/getsentry/sentry-react-native/pull/3465))
  - Native Integrations are only added if Native Module is available
  - Web Integrations only for React Native Web builds
- Remove Native Modules warning from platform where the absence is expected ([#3466](https://github.com/getsentry/sentry-react-native/pull/3466))
- Add Expo Context information using Expo Native Modules ([#3466](https://github.com/getsentry/sentry-react-native/pull/3466))
- Errors from InternalBytecode.js are no longer marked as in_app ([#3518](https://github.com/getsentry/sentry-react-native/pull/3518))
- Fix system node can't be overwritten in `sentry-xcode-debug-files.sh` ([#3523](https://github.com/getsentry/sentry-react-native/pull/3523))

## 5.16.0-alpha.4

### Fixes

- Make `getSentryExpoConfig` options parameter optional ([#3514](https://github.com/getsentry/sentry-react-native/pull/3514))
- Use `@sentry/react-native/expo` as plugin name in `expo-upload-sourcemaps.js` ([#3515](https://github.com/getsentry/sentry-react-native/pull/3515))

## 5.16.0-alpha.3

This release is compatible with `expo@50.0.0-preview.6` and newer.

### Features

- `withSentryExpoSerializers` changes to `getSentryExpoConfig` ([#3501](https://github.com/getsentry/sentry-react-native/pull/3501))
  - `getSentryExpoConfig` accepts the same parameters as `getDefaultConfig` from `expo/metro-config` and returns Metro configuration
  - This also works for EAS Updates (and expo export). Debug ID is generated by `expo/metro-config` and used by Sentry.

  ```js
  const { getSentryExpoConfig } = require("@sentry/react-native/metro");
  const config = getSentryExpoConfig(config, {});
  ```

- Add `npx sentry-expo-upload-sourcemaps` for simple EAS Update (expo export) source maps upload to Sentry ([#3491](https://github.com/getsentry/sentry-react-native/pull/3491), [#3510](https://github.com/getsentry/sentry-react-native/pull/3510))

  ```bash
  SENTRY_PROJECT=project-slug \
  SENTRY_ORG=org-slug \
  SENTRY_AUTH_TOKEN=super-secret-token \
  npx sentry-expo-upload-sourcemaps dist
  ```

- Sentry CLI binary path in `scripts/expo-upload-sourcemaps.js` is resolved dynamically ([#3507](https://github.com/getsentry/sentry-react-native/pull/3507))
  - Or can be overwritten by `SENTRY_CLI_EXECUTABLE` env

- Resolve Default Integrations based on current platform ([#3465](https://github.com/getsentry/sentry-react-native/pull/3465))
  - Native Integrations are only added if Native Module is available
  - Web Integrations only for React Native Web builds
- Remove Native Modules warning from platform where the absence is expected ([#3466](https://github.com/getsentry/sentry-react-native/pull/3466))
- Add Expo Context information using Expo Native Modules ([#3466](https://github.com/getsentry/sentry-react-native/pull/3466))

### Fixes

- Includes fixes from version 5.15.2

## 5.15.2

### Fixes

- Stop sending navigation route params for auto-generated transactions, as they may contain PII or other sensitive data ([#3487](https://github.com/getsentry/sentry-react-native/pull/3487))
  - Further details and other strategies to mitigate this issue can be found on our [trouble shooting guide page](https://docs.sentry.io/platforms/react-native/troubleshooting/#routing-transaction-data-contains-sensitive-information)

## 5.16.0-alpha.2

### Features

- Add `withSentryExpoSerializers` for easy configurable `metro.config.js` ([#3454](https://github.com/getsentry/sentry-react-native/pull/3454))

  This Serializer doesn't support EAS Updates (and expo export) commands yet. Debug IDs needed for source maps resolution in Sentry
  are generated only during native builds.

  ```js
  const { getDefaultConfig } = require('expo/metro-config');
  const { withSentryExpoSerializers } = require("@sentry/react-native/metro");

  const config = getDefaultConfig(__dirname);
  module.exports = withSentryExpoSerializers(config);
  ```

  Note that this will remove any existing `customSerializer`. Guide for advanced setups [can be found here](https://docs.sentry.io/platforms/react-native/manual-setup/metro).

### Fixes

- Expo SDK minimum version is 49 ([#3453](https://github.com/getsentry/sentry-react-native/pull/3453))
- Remove RN Internal imports for RN Web builds ([#3462](https://github.com/getsentry/sentry-react-native/pull/3462))
- Remove circular dependencies inside of the SDK ([#3464](https://github.com/getsentry/sentry-react-native/pull/3464))
- Includes fixes from version 5.15.1

## 5.15.1

### Fixes

- Sentry CLI upgrade resolves Xcode Could timeout during source maps upload [#3390](https://github.com/getsentry/sentry-react-native/pull/3390)

### Dependencies

- Bump CLI from v2.21.3 to v2.23.0 ([#3390](https://github.com/getsentry/sentry-react-native/pull/3390))
  - [changelog](https://github.com/getsentry/sentry-cli/blob/master/CHANGELOG.md#2230)
  - [diff](https://github.com/getsentry/sentry-cli/compare/2.21.3...2.23.0)

## 5.16.0-alpha.1

### Features

- Add `@sentry/react-native/expo` Expo config plugin ([#3429](https://github.com/getsentry/sentry-react-native/pull/3429))

  This Release introduces the first alpha version of our new SDK for Expo.
  At this time, the SDK is considered experimental and things might break and change in future versions.

  The core of the SDK is Expo plugin which you can easily add to your App config:

  ```js
  const { withSentry } = require('@sentry/react-native/expo');

  const config = {...};

  module.exports = withSentry(config, {
    url: 'https://www.sentry.io/',
    authToken: 'example-token', // Or use SENTRY_AUTH_TOKEN env
    project: 'project-slug', // Or use SENTRY_PROJECT env
    organization: 'org-slug', // Or use SENTRY_ORG env
  });
  ```

  - And `Sentry.init` in `App.js`

  ```js
  import * as Sentry from '@sentry/react-native';

  Sentry.init({
    dsn: '__DSN__',
  });
  ```

- Update `sentry-xcode.sh` scripts with Node modules resolution ([#3450](https://github.com/getsentry/sentry-react-native/pull/3450))
  - RN SDK and Sentry CLI are dynamically resolved if override is not supplied

### Fixes

- Transform shipped JSX for both react-native and web ([#3428](https://github.com/getsentry/sentry-react-native/pull/3428))
  - Removes builds errors when using react-native-web with Webpack

## 5.15.0

### Features

- New simplified Sentry Metro Serializer export ([#3450](https://github.com/getsentry/sentry-react-native/pull/3450))

  ```js
  const { createSentryMetroSerializer } = require('@sentry/react-native/metro');
  ```

### Fixes

- Encode envelopes using Base64, fix array length limit when transferring over Bridge. ([#2852](https://github.com/getsentry/sentry-react-native/pull/2852))
  - This fix requires a rebuild of the native app
- Symbolicate message and non-Error stacktraces locally in debug mode ([#3420](https://github.com/getsentry/sentry-react-native/pull/3420))
- Remove Sentry SDK frames from rejected promise SyntheticError stack ([#3423](https://github.com/getsentry/sentry-react-native/pull/3423))
- Fix path from Xcode scripts to Collect Modules ([#3451](https://github.com/getsentry/sentry-react-native/pull/3451))

### Dependencies

- Bump Cocoa SDK from v8.15.2 to v8.17.1 ([#3412](https://github.com/getsentry/sentry-react-native/pull/3412))
  - [changelog](https://github.com/getsentry/sentry-cocoa/blob/main/CHANGELOG.md#8171)
  - [diff](https://github.com/getsentry/sentry-cocoa/compare/8.15.2...8.17.1)

## 5.14.1

### Fixes

- Add hermes to Pod dependencies to fix profiling with `use_frameworks` ([#3416](https://github.com/getsentry/sentry-react-native/pull/3416))
- Define SentryCurrentDateProvider in RNSentry ([#3418](https://github.com/getsentry/sentry-react-native/pull/3418))

## 5.14.0

### Features

- Add iOS profiles to React Native Profiling ([#3349](https://github.com/getsentry/sentry-react-native/pull/3349))

### Fixes

- Conditionally use Set or CountingSet in Sentry Metro plugin ([#3409](https://github.com/getsentry/sentry-react-native/pull/3409))
  - This makes sentryMetroSerializer compatible with Metro 0.66.2 and newer
- Fix SIGSEV, SIGABRT and SIGBUS crashes happening after/around the August Google Play System update, see [#2955](https://github.com/getsentry/sentry-java/issues/2955) for more details

### Dependencies

- Bump Android SDK from v6.33.1 to v6.34.0 ([#3408](https://github.com/getsentry/sentry-react-native/pull/3408))
  - [changelog](https://github.com/getsentry/sentry-java/blob/main/CHANGELOG.md#6340)
  - [diff](https://github.com/getsentry/sentry-java/compare/6.33.1...6.34.0)
- Bump JavaScript SDK from v7.80.0 to v7.81.1 ([#3396](https://github.com/getsentry/sentry-react-native/pull/3396))
  - [changelog](https://github.com/getsentry/sentry-javascript/blob/develop/CHANGELOG.md#7811)
  - [diff](https://github.com/getsentry/sentry-javascript/compare/7.80.0...7.81.1)

## 5.13.1-beta.1

### Fixes

- Fix SIGSEV, SIGABRT and SIGBUS crashes happening after/around the August Google Play System update, see [#2955](https://github.com/getsentry/sentry-java/issues/2955) for more details

### Dependencies

- Bump Android SDK from v6.33.1 to v6.33.2-beta.1 ([#3385](https://github.com/getsentry/sentry-react-native/pull/3385))
  - [changelog](https://github.com/getsentry/sentry-java/blob/6.33.2-beta.1/CHANGELOG.md#6332-beta1)
  - [diff](https://github.com/getsentry/sentry-java/compare/6.33.1...6.33.2-beta.1)

## 5.13.0

### Features

- Export New JS Performance API ([#3371](https://github.com/getsentry/sentry-react-native/pull/3371))

  ```js
  // Start a span that tracks the duration of expensiveFunction
  const result = Sentry.startSpan({ name: 'important function' }, () => {
    return expensiveFunction();
  });
  ```

  Read more at <https://github.com/getsentry/sentry-javascript/blob/develop/CHANGELOG.md#7690>

- Report current screen in `contexts.app.view_names` ([#3339](https://github.com/getsentry/sentry-react-native/pull/3339))

### Fixes

- Remove `platform: node` from Debug Builds Events ([#3377](https://github.com/getsentry/sentry-react-native/pull/3377))

### Dependencies

- Bump Android SDK from v6.32.0 to v6.33.1 ([#3374](https://github.com/getsentry/sentry-react-native/pull/3374))
  - [changelog](https://github.com/getsentry/sentry-java/blob/main/CHANGELOG.md#6331)
  - [diff](https://github.com/getsentry/sentry-java/compare/6.32.0...6.33.1)
- Bump Cocoa SDK from v8.14.2 to v8.15.2 ([#3376](https://github.com/getsentry/sentry-react-native/pull/3376))
  - [changelog](https://github.com/getsentry/sentry-cocoa/blob/main/CHANGELOG.md#8152)
  - [diff](https://github.com/getsentry/sentry-cocoa/compare/8.14.2...8.15.2)
- Bump CLI from v2.21.2 to v2.21.3 ([#3381](https://github.com/getsentry/sentry-react-native/pull/3381))
  - [changelog](https://github.com/getsentry/sentry-cli/blob/master/CHANGELOG.md#2213)
  - [diff](https://github.com/getsentry/sentry-cli/compare/2.21.2...2.21.3)
- Bump JavaScript SDK from v7.76.0 to v7.80.0 ([#3372](https://github.com/getsentry/sentry-react-native/pull/3372))
  - [changelog](https://github.com/getsentry/sentry-javascript/blob/develop/CHANGELOG.md#7800)
  - [diff](https://github.com/getsentry/sentry-javascript/compare/7.76.0...7.80.0)

## 5.12.0

### Features

- Automatically detect environment if not set ([#3362](https://github.com/getsentry/sentry-react-native/pull/3362))
- Send Source Maps Debug ID for symbolicated Profiles ([#3343](https://github.com/getsentry/sentry-react-native/pull/3343))

### Fixes

- Add actual `activeThreadId` to Profiles ([#3338](https://github.com/getsentry/sentry-react-native/pull/3338))
- Parse Hermes Profiling Bytecode Frames ([#3342](https://github.com/getsentry/sentry-react-native/pull/3342))

### Dependencies

- Bump JavaScript SDK from v7.73.0 to v7.76.0 ([#3344](https://github.com/getsentry/sentry-react-native/pull/3344), [#3365](https://github.com/getsentry/sentry-react-native/pull/3365))
  - [changelog](https://github.com/getsentry/sentry-javascript/blob/develop/CHANGELOG.md#7760)
  - [diff](https://github.com/getsentry/sentry-javascript/compare/7.73.0...7.76.0)
- Bump Cocoa SDK from v8.13.0 to v8.14.2 ([#3340](https://github.com/getsentry/sentry-react-native/pull/3340))
  - [changelog](https://github.com/getsentry/sentry-cocoa/blob/main/CHANGELOG.md#8142)
  - [diff](https://github.com/getsentry/sentry-cocoa/compare/8.13.0...8.14.2)
- Bump Android SDK from v6.30.0 to v6.32.0 ([#3341](https://github.com/getsentry/sentry-react-native/pull/3341))
  - [changelog](https://github.com/getsentry/sentry-java/blob/main/CHANGELOG.md#6320)
  - [diff](https://github.com/getsentry/sentry-java/compare/6.30.0...6.32.0)

## 5.11.1

### Fixes

- Waif for `has-sourcemap-debugid` process to exit ([#3336](https://github.com/getsentry/sentry-react-native/pull/3336))

## 5.11.0

### Features

- Add `buildFeatures.buildConfig=true` to support AGP 8 ([#3298](https://github.com/getsentry/sentry-react-native/pull/3298))
- Add Debug ID support ([#3164](https://github.com/getsentry/sentry-react-native/pull/3164))

  This is optional to use Debug IDs. Your current setup will keep working as is.

  Add Sentry Metro Serializer to `metro.config.js` to generate Debug ID for the application bundle and source map.

  ```javascript
    const {createSentryMetroSerializer} = require('@sentry/react-native/dist/js/tools/sentryMetroSerializer');
    const config = {serializer: createSentryMetroSerializer()};
  ```

  On iOS update `Bundle React Native Code and Images` and `Upload Debug Symbols to Sentry` build phases.

  ```bash
    set -e
    WITH_ENVIRONMENT="../node_modules/react-native/scripts/xcode/with-environment.sh"
    REACT_NATIVE_XCODE="../node_modules/react-native/scripts/react-native-xcode.sh"

    /bin/sh -c "$WITH_ENVIRONMENT \"/bin/sh ../scripts/sentry-xcode.sh $REACT_NATIVE_XCODE\""
  ```

  ```bash
    /bin/sh ../../scripts/sentry-xcode-debug-files.sh
  ```

  More information about the new setup [can be found here](https://docs.sentry.io/platforms/react-native/manual-setup/manual-setup/).
- Add `SENTRY_DISABLE_AUTO_UPLOAD` flag ([#3323](https://github.com/getsentry/sentry-react-native/pull/3323))

  How to use in Android project? It works by default, just set `export SENTRY_DISABLE_AUTO_UPLOAD=true` in your build environment. For Sentry Android Gradle Plugin add the following to your `android/app/build.gradle`.

  ```gradle
  apply from: "../../../sentry.gradle"

  sentry {
      autoUploadProguardMapping = shouldSentryAutoUpload()
      uploadNativeSymbols = shouldSentryAutoUpload()
  }
  ```

  How to use in Xcode? Make sure you are using `scripts/sentry-xcode.sh` and `scripts/sentry-xcode-debug-files.sh` in your
  build phases. And add the following to your `ios/.xcode.env.local` file.

  ```bash
  export SENTRY_DISABLE_AUTO_UPLOAD=true
  ```

### Fixes

- App start time span no longer created if too long ([#3299](https://github.com/getsentry/sentry-react-native/pull/3299))
- Change log output to show what paths are considered when collecting modules ([#3316](https://github.com/getsentry/sentry-react-native/pull/3316))
- `Sentry.wrap` doesn't enforce any keys on the wrapped component props ([#3332](https://github.com/getsentry/sentry-react-native/pull/3332))
- Ignore defaults when warning about duplicate definition of trace propagation targets ([#3327](https://github.com/getsentry/sentry-react-native/pull/3327))
- Screenshots are not taken when the SDK is disabled ([#3333](https://github.com/getsentry/sentry-react-native/pull/3333))
- Use deprecated `ReactNativeTracingOptions.tracingOrigins` if set in the options ([#3331](https://github.com/getsentry/sentry-react-native/pull/3331))
- Cancel auto instrumentation transaction when app goes to background ([#3307](https://github.com/getsentry/sentry-react-native/pull/3307))

### Dependencies

- Bump CLI from v2.20.7 to v2.21.2 ([#3301](https://github.com/getsentry/sentry-react-native/pull/3301))
  - [changelog](https://github.com/getsentry/sentry-cli/blob/master/CHANGELOG.md#2212)
  - [diff](https://github.com/getsentry/sentry-cli/compare/2.20.7...2.21.2)
- Bump Android SDK from v6.29.0 to v6.30.0 ([#3309](https://github.com/getsentry/sentry-react-native/pull/3309))
  - [changelog](https://github.com/getsentry/sentry-java/blob/main/CHANGELOG.md#6300)
  - [diff](https://github.com/getsentry/sentry-java/compare/6.29.0...6.30.0)
- Bump JavaScript SDK from v7.69.0 to v7.73.0 ([#3297](https://github.com/getsentry/sentry-react-native/pull/3297))
  - [changelog](https://github.com/getsentry/sentry-javascript/blob/develop/CHANGELOG.md#7730)
  - [diff](https://github.com/getsentry/sentry-javascript/compare/7.69.0...7.73.0)
- Bump Cocoa SDK from v8.11.0 to v8.13.0 ([#3292](https://github.com/getsentry/sentry-react-native/pull/3292))
  - [changelog](https://github.com/getsentry/sentry-cocoa/blob/main/CHANGELOG.md#8130)
  - [diff](https://github.com/getsentry/sentry-cocoa/compare/8.11.0...8.13.0)

## 5.10.0

### Features

- Add Hermes Debug Info flag to React Native Context ([#3290](https://github.com/getsentry/sentry-react-native/pull/3290))
  - This flag equals `true` when Hermes Bundle contains Debug Info (Hermes Source Map was not emitted)
- Add `enableNdk` property to ReactNativeOptions for Android. ([#3304](https://github.com/getsentry/sentry-react-native/pull/3304))

## 5.9.2

### Fixes

- Create profiles for start up transactions ([#3281](https://github.com/getsentry/sentry-react-native/pull/3281))
- Fix Hermes Bytecode Symbolication one line off ([#3283](https://github.com/getsentry/sentry-react-native/pull/3283))

### Dependencies

- Bump CLI from v2.20.5 to v2.20.7 ([#3265](https://github.com/getsentry/sentry-react-native/pull/3265), [#3273](https://github.com/getsentry/sentry-react-native/pull/3273))
  - [changelog](https://github.com/getsentry/sentry-cli/blob/master/CHANGELOG.md#2207)
  - [diff](https://github.com/getsentry/sentry-cli/compare/2.20.5...2.20.7)
- Bump Cocoa SDK from v8.10.0 to v8.11.0 ([#3245](https://github.com/getsentry/sentry-react-native/pull/3245))
  - [changelog](https://github.com/getsentry/sentry-cocoa/blob/main/CHANGELOG.md#8110)
  - [diff](https://github.com/getsentry/sentry-cocoa/compare/8.10.0...8.11.0)
- Bump JavaScript SDK from v7.63.0 to v7.69.0 ([#3277](https://github.com/getsentry/sentry-react-native/pull/3277), [#3247](https://github.com/getsentry/sentry-react-native/pull/3247))
  - [changelog](https://github.com/getsentry/sentry-javascript/blob/develop/CHANGELOG.md#7690)
  - [diff](https://github.com/getsentry/sentry-javascript/compare/7.63.0...7.69.0)
- Bump Android SDK from v6.28.0 to v6.29.0 ([#3271](https://github.com/getsentry/sentry-react-native/pull/3271))
  - [changelog](https://github.com/getsentry/sentry-java/blob/main/CHANGELOG.md#6290)
  - [diff](https://github.com/getsentry/sentry-java/compare/6.28.0...6.29.0)

## 5.9.1

- Bump Cocoa SDK from v8.9.4 to v8.10.0 ([#3250](https://github.com/getsentry/sentry-react-native/pull/3250))
  - This fixes a compile error for projects that use CocoaPods with `use_frameworks!` option.
  - [changelog](https://github.com/getsentry/sentry-cocoa/blob/main/CHANGELOG.md#8100)
  - [diff](https://github.com/getsentry/sentry-cocoa/compare/8.9.4...8.10.0)

## 5.9.0

## Important Note

**Do not use this version** if you use CocoaPods with `use_frameworks!` option. It introduces a bug where the project won't compile.
This has been fixed in [version `5.9.1`](https://github.com/getsentry/sentry-react-native/releases/tag/5.9.1).

### Features

- Add support for React Native mixed stacktraces ([#3201](https://github.com/getsentry/sentry-react-native/pull/3201))

  In the current `react-native@nightly` (`0.73.0-nightly-20230809-cb60e5c67`) JS errors from native modules can
  contain native JVM or Objective-C exception stack trace. Both JS and native stack trace
  are processed by default no configuration needed.

- Add `tracePropagationTargets` option ([#3230](https://github.com/getsentry/sentry-react-native/pull/3230))

  This release adds support for [distributed tracing](https://docs.sentry.io/platforms/react-native/usage/distributed-tracing/)
  without requiring performance monitoring to be active on the React Native SDK.
  This means even if there is no sampled transaction/span, the SDK will still propagate traces to downstream services.
  Distributed Tracing can be configured with the `tracePropagationTargets` option,
  which controls what requests to attach the `sentry-trace` and `baggage` HTTP headers to (which is what propagates tracing information).

  ```javascript
    Sentry.init({
      tracePropagationTargets: ["third-party-site.com", /^https:\/\/yourserver\.io\/api/],
    });
  ```

### Fixes

- `Sentry.init` must be called before `Sentry.wrap`([#3227](https://github.com/getsentry/sentry-react-native/pull/3227))
  - The SDK now shows warning if incorrect order is detected
- Stall Time is no longer counted when App is in Background. ([#3211](https://github.com/getsentry/sentry-react-native/pull/3211))
- Use application variant instead of variant output to hook to correct package task for modules cleanup ([#3161](https://github.com/getsentry/sentry-react-native/pull/3161))
- Fix `isNativeAvailable` after SDK reinitialization ([#3200](https://github.com/getsentry/sentry-react-native/pull/3200))

### Dependencies

- Bump Android SDK from v6.27.0 to v6.28.0 ([#3192](https://github.com/getsentry/sentry-react-native/pull/3192))
  - [changelog](https://github.com/getsentry/sentry-java/blob/main/CHANGELOG.md#6280)
  - [diff](https://github.com/getsentry/sentry-java/compare/6.27.0...6.28.0)
- Bump Cocoa SDK from v8.9.3 to v8.9.4 ([#3225](https://github.com/getsentry/sentry-react-native/pull/3225))
  - [changelog](https://github.com/getsentry/sentry-cocoa/blob/main/CHANGELOG.md#894)
  - [diff](https://github.com/getsentry/sentry-cocoa/compare/8.9.3...8.9.4)
- Bump JavaScript SDK from v7.61.0 to v7.63.0 ([#3226](https://github.com/getsentry/sentry-react-native/pull/3226), [#3235](https://github.com/getsentry/sentry-react-native/pull/3235))
  - [changelog](https://github.com/getsentry/sentry-javascript/blob/develop/CHANGELOG.md#7630)
  - [diff](https://github.com/getsentry/sentry-javascript/compare/7.61.0...7.63.0)
- Bump CLI from v2.19.4 to v2.20.5 ([#3212](https://github.com/getsentry/sentry-react-native/pull/3212), [#3233](https://github.com/getsentry/sentry-react-native/pull/3233))
  - [changelog](https://github.com/getsentry/sentry-cli/blob/master/CHANGELOG.md#2205)
  - [diff](https://github.com/getsentry/sentry-cli/compare/2.19.4...2.20.5)

## 5.8.1

### Dependencies

- Bump JavaScript SDK from v7.60.1 to v7.61.0 ([#3222](https://github.com/getsentry/sentry-react-native/pull/3222))
  - [changelog](https://github.com/getsentry/sentry-javascript/blob/develop/CHANGELOG.md#7610)
  - [diff](https://github.com/getsentry/sentry-javascript/compare/7.60.1...7.61.0)

## 5.8.0

### Features

- Alpha support for Hermes JavaScript Profiling ([#3057](https://github.com/getsentry/sentry-react-native/pull/3057))

  Profiling is disabled by default. To enable it, configure both
  `tracesSampleRate` and `profilesSampleRate` when initializing the SDK:

  ```javascript
    Sentry.init({
      dsn: '__DSN__',
      tracesSampleRate: 1.0,
      _experiments: {
        // The sampling rate for profiling is relative to TracesSampleRate.
        // In this case, we'll capture profiles for 100% of transactions.
        profilesSampleRate: 1.0,
      },
    });
  ```

  More documentation on profiling and current limitations [can be found here](https://docs.sentry.io/platforms/react-native/profiling/).

### Fixes

- Warn users about multiple versions of `promise` package which can cause unexpected behavior like undefined `Promise.allSettled` ([#3162](https://github.com/getsentry/sentry-react-native/pull/3162))
- Event is enriched with all the Android context on the JS layer and you can filter/modify all the data in the `beforeSend` callback similarly to iOS. ([#3170](https://github.com/getsentry/sentry-react-native/pull/3170))

### Dependencies

- Bump JavaScript SDK from v7.57.0 to v7.60.1 ([#3184](https://github.com/getsentry/sentry-react-native/pull/3184), [#3199](https://github.com/getsentry/sentry-react-native/pull/3199))
  - [changelog](https://github.com/getsentry/sentry-javascript/blob/develop/CHANGELOG.md#7601)
  - [diff](https://github.com/getsentry/sentry-javascript/compare/7.57.0...7.60.1)
- Bump Cocoa SDK from v8.8.0 to v8.9.3 ([#3188](https://github.com/getsentry/sentry-react-native/pull/3188), [#3206](https://github.com/getsentry/sentry-react-native/pull/3206))
  - [changelog](https://github.com/getsentry/sentry-cocoa/blob/main/CHANGELOG.md#893)
  - [diff](https://github.com/getsentry/sentry-cocoa/compare/8.8.0...8.9.3)
- Bump Android SDK from v6.25.1 to v6.27.0 ([#3170](https://github.com/getsentry/sentry-react-native/pull/3170))
  - [changelog](https://github.com/getsentry/sentry-java/blob/main/CHANGELOG.md#6270)
  - [diff](https://github.com/getsentry/sentry-java/compare/6.25.1...6.27.0)

## 5.7.1

### Dependencies

- Bump Android SDK from v6.25.0 to v6.25.1 ([#3179](https://github.com/getsentry/sentry-react-native/pull/3179))
  - [changelog](https://github.com/getsentry/sentry-java/blob/main/CHANGELOG.md#6251)
  - [diff](https://github.com/getsentry/sentry-java/compare/6.25.0...6.25.1)

## 5.7.0

### Fixes

- Filter beforeSendTransaction from the Native SDK ([#3140](https://github.com/getsentry/sentry-react-native/pull/3140))

### Features

- Use `android.namespace` for AGP 8 and RN 0.73 ([#3133](https://github.com/getsentry/sentry-react-native/pull/3133))

### Dependencies

- Bump JavaScript SDK from v7.54.0 to v7.57.0 ([#3119](https://github.com/getsentry/sentry-react-native/pull/3119), [#3153](https://github.com/getsentry/sentry-react-native/pull/3153))
  - [changelog](https://github.com/getsentry/sentry-javascript/blob/develop/CHANGELOG.md#7570)
  - [diff](https://github.com/getsentry/sentry-javascript/compare/7.54.0...7.57.0)
- Bump CLI from v2.18.1 to v2.19.4 ([#3124](https://github.com/getsentry/sentry-react-native/pull/3124), [#3151](https://github.com/getsentry/sentry-react-native/pull/3151))
  - [changelog](https://github.com/getsentry/sentry-cli/blob/master/CHANGELOG.md#2194)
  - [diff](https://github.com/getsentry/sentry-cli/compare/2.18.1...2.19.4)
- Bump Android SDK from v6.22.0 to v6.25.0 ([#3127](https://github.com/getsentry/sentry-react-native/pull/3127), [#3163](https://github.com/getsentry/sentry-react-native/pull/3163))
  - [changelog](https://github.com/getsentry/sentry-java/blob/main/CHANGELOG.md#6250)
  - [diff](https://github.com/getsentry/sentry-java/compare/6.22.0...6.25.0)
- Bump Cocoa SDK from v8.7.3 to v8.8.0 ([#3123](https://github.com/getsentry/sentry-react-native/pull/3123))
  - [changelog](https://github.com/getsentry/sentry-cocoa/blob/main/CHANGELOG.md#880)
  - [diff](https://github.com/getsentry/sentry-cocoa/compare/8.7.3...8.8.0)

## 5.6.0

### Features

- Overwrite Expo bundle names in stack frames ([#3115](https://github.com/getsentry/sentry-react-native/pull/3115))
  - This enables source maps to resolve correctly without using `sentry-expo` package

### Fixes

- Disable `enableNative` if Native SDK is not available ([#3099](https://github.com/getsentry/sentry-react-native/pull/3099))
- Dynamically resolve `collectModulesScript` path to support monorepos ([#3092](https://github.com/getsentry/sentry-react-native/pull/3092))
- Native wrapper methods don't throw disabled error after re-initializing ([#3093](https://github.com/getsentry/sentry-react-native/pull/3093))

### Dependencies

- Bump JavaScript SDK from v7.52.0 to v7.54.0 ([#3071](https://github.com/getsentry/sentry-react-native/pull/3071), [#3088](https://github.com/getsentry/sentry-react-native/pull/3088), [#3094](https://github.com/getsentry/sentry-react-native/pull/3094))
  - [changelog](https://github.com/getsentry/sentry-javascript/blob/develop/CHANGELOG.md#7540)
  - [diff](https://github.com/getsentry/sentry-javascript/compare/7.52.0...7.54.0)
- Bump Android SDK from v6.18.1 to v6.22.0 ([#3086](https://github.com/getsentry/sentry-react-native/pull/3086), [#3075](https://github.com/getsentry/sentry-react-native/pull/3075))
  - [changelog](https://github.com/getsentry/sentry-java/blob/main/CHANGELOG.md#6220)
  - [diff](https://github.com/getsentry/sentry-java/compare/6.18.1...6.22.0)
- Bump Cocoa SDK from v8.7.1 to v8.7.3 ([#3076](https://github.com/getsentry/sentry-react-native/pull/3076))
  - [changelog](https://github.com/getsentry/sentry-cocoa/blob/main/CHANGELOG.md#873)
  - [diff](https://github.com/getsentry/sentry-cocoa/compare/8.7.1...8.7.3)
- Bump CLI from v2.17.5 to v2.18.1 ([#3082](https://github.com/getsentry/sentry-react-native/pull/3082))
  - [changelog](https://github.com/getsentry/sentry-cli/blob/master/CHANGELOG.md#2181)
  - [diff](https://github.com/getsentry/sentry-cli/compare/2.17.5...2.18.1)

## 5.5.0

### Features

- Add `expo`, `react_native_version` and `hermes_version` to React Native Context ([#3050](https://github.com/getsentry/sentry-react-native/pull/3050))

### Dependencies

- Bump JavaScript SDK from v7.51.1 to v7.52.0 ([#3054](https://github.com/getsentry/sentry-react-native/pull/3054), [#3068](https://github.com/getsentry/sentry-react-native/pull/3068))
  - [changelog](https://github.com/getsentry/sentry-javascript/blob/develop/CHANGELOG.md#7520)
  - [diff](https://github.com/getsentry/sentry-javascript/compare/7.51.1...7.52.0)
- Bump Cocoa SDK from v8.6.0 to v8.7.1 ([#3056](https://github.com/getsentry/sentry-react-native/pull/3056), [#3067](https://github.com/getsentry/sentry-react-native/pull/3067))
  - [changelog](https://github.com/getsentry/sentry-cocoa/blob/main/CHANGELOG.md#871)
  - [diff](https://github.com/getsentry/sentry-cocoa/compare/8.6.0...8.7.1)

## 5.4.2

### Fixes

- Fix `event.origin` and `event.environment` on unhandled exception ([#3041](https://github.com/getsentry/sentry-react-native/pull/3041))
- Don't pass `enableTracing` from RN to `sentry-cocoa` options ([#3042](https://github.com/getsentry/sentry-react-native/pull/3042))
- Only store envelopes of fatal crashes on iOS ([#3051](https://github.com/getsentry/sentry-react-native/pull/3051))

### Dependencies

- Bump JavaScript SDK from v7.50.0 to v7.51.1 ([#3043](https://github.com/getsentry/sentry-react-native/pull/3043), [#3053](https://github.com/getsentry/sentry-react-native/pull/3053))
  - [changelog](https://github.com/getsentry/sentry-javascript/blob/develop/CHANGELOG.md#7511)
  - [diff](https://github.com/getsentry/sentry-javascript/compare/7.50.0...7.51.1)

## 4.15.2

- Only store envelopes of fatal crashes on iOS ([#3051](https://github.com/getsentry/sentry-react-native/pull/3051))

## 5.4.1

### Fixes

- Store envelopes immediately during a fatal crash on iOS ([#3031](https://github.com/getsentry/sentry-react-native/pull/3031))
- Do not overwrite `_metadata` option by default `sdkInfo` ([#3036](https://github.com/getsentry/sentry-react-native/pull/3036))

### Dependencies

- Bump JavaScript SDK from v7.49.0 to v7.50.0 ([#3035](https://github.com/getsentry/sentry-react-native/pull/3035))
  - [changelog](https://github.com/getsentry/sentry-javascript/blob/develop/CHANGELOG.md#7500)
  - [diff](https://github.com/getsentry/sentry-javascript/compare/7.49.0...7.50.0)
- Bump Cocoa SDK from v8.5.0 to v8.6.0 ([#3023](https://github.com/getsentry/sentry-react-native/pull/3023))
  - [changelog](https://github.com/getsentry/sentry-cocoa/blob/main/CHANGELOG.md#860)
  - [diff](https://github.com/getsentry/sentry-cocoa/compare/8.5.0...8.6.0)
- Bump Android SDK from v6.17.0 to v6.18.1 ([#3017](https://github.com/getsentry/sentry-react-native/pull/3017))
  - [changelog](https://github.com/getsentry/sentry-java/blob/main/CHANGELOG.md#6181)
  - [diff](https://github.com/getsentry/sentry-java/compare/6.17.0...6.18.1)
- Bump CLI from v2.17.4 to v2.17.5 ([#3024](https://github.com/getsentry/sentry-react-native/pull/3024))
  - [changelog](https://github.com/getsentry/sentry-cli/blob/master/CHANGELOG.md#2175)
  - [diff](https://github.com/getsentry/sentry-cli/compare/2.17.4...2.17.5)

## 4.15.1

### Fixes

- Store envelopes immediately during a fatal crash on iOS ([#3030](https://github.com/getsentry/sentry-react-native/pull/3030))

## 5.4.0

### Features

- Add TS 4.1 typings ([#2995](https://github.com/getsentry/sentry-react-native/pull/2995))
  - TS 3.8 are present and work automatically with older projects
- Add CPU Info to Device Context ([#2984](https://github.com/getsentry/sentry-react-native/pull/2984))

### Fixes

- Allow disabling native on RNNA ([#2978](https://github.com/getsentry/sentry-react-native/pull/2978))
- iOS Autolinking for RN 0.68 and older ([#2980](https://github.com/getsentry/sentry-react-native/pull/2980))
- Clean up `modules.json` when building bundles ([#3008](https://github.com/getsentry/sentry-react-native/pull/3008))
- Only include Screenshots and View Hierarchy for iOS and Mac Catalyst builds ([#3007](https://github.com/getsentry/sentry-react-native/pull/3007))
- Breadcrumbs from Native SDKs are created with timestamps in seconds ([#2997](https://github.com/getsentry/sentry-react-native/pull/2997))
- `addBreadcrumb` converts converts non object data to `{ value: data }` ([#2997](https://github.com/getsentry/sentry-react-native/pull/2997))

### Dependencies

- Bump JavaScript SDK from v7.47.0 to v7.49.0 ([#2975](https://github.com/getsentry/sentry-react-native/pull/2975), [#2988](https://github.com/getsentry/sentry-react-native/pull/2988))
  - [changelog](https://github.com/getsentry/sentry-javascript/blob/develop/CHANGELOG.md#7490)
  - [diff](https://github.com/getsentry/sentry-javascript/compare/7.47.0...7.49.0)
- Bump Cocoa SDK from v8.4.0 to v8.5.0 ([#2977](https://github.com/getsentry/sentry-react-native/pull/2977))
  - [changelog](https://github.com/getsentry/sentry-cocoa/blob/main/CHANGELOG.md#850)
  - [diff](https://github.com/getsentry/sentry-cocoa/compare/8.4.0...8.5.0)
- Bump CLI from v2.17.1 to v2.17.4 ([#2966](https://github.com/getsentry/sentry-react-native/pull/2966), [#2982](https://github.com/getsentry/sentry-react-native/pull/2982), [#2987](https://github.com/getsentry/sentry-react-native/pull/2987))
  - [changelog](https://github.com/getsentry/sentry-cli/blob/master/CHANGELOG.md#2174)
  - [diff](https://github.com/getsentry/sentry-cli/compare/2.17.1...2.17.4)

## 5.3.1

### Fixes

- Disable `enableNativeCrashHandling` and `enableAutoPerformanceTracing` on Apple ([#2936](https://github.com/getsentry/sentry-react-native/pull/))
  - Mac Catalyst builds successfully
- `sentry.gradle` Gracefully skip modules collecting if the script doesn't exist ([#2952](https://github.com/getsentry/sentry-react-native/pull/2952))

### Dependencies

- Bump JavaScript SDK from v7.45.0 to v7.47.0 ([#2946](https://github.com/getsentry/sentry-react-native/pull/2946), [#2958](https://github.com/getsentry/sentry-react-native/pull/2958))
  - [changelog](https://github.com/getsentry/sentry-javascript/blob/develop/CHANGELOG.md#7470)
  - [diff](https://github.com/getsentry/sentry-javascript/compare/7.45.0...7.47.0)
- Bump Android SDK from v6.16.0 to v6.17.0 ([#2948](https://github.com/getsentry/sentry-react-native/pull/2948))
  - [changelog](https://github.com/getsentry/sentry-java/blob/main/CHANGELOG.md#6170)
  - [diff](https://github.com/getsentry/sentry-java/compare/6.16.0...6.17.0)
- Bump Cocoa SDK from v8.3.3 to v8.4.0 ([#2954](https://github.com/getsentry/sentry-react-native/pull/2954))
  - [changelog](https://github.com/getsentry/sentry-cocoa/blob/main/CHANGELOG.md#840)
  - [diff](https://github.com/getsentry/sentry-cocoa/compare/8.3.3...8.4.0)
- Bump CLI from v2.16.1 to v2.17.1 ([#2957](https://github.com/getsentry/sentry-react-native/pull/2957), [#2964](https://github.com/getsentry/sentry-react-native/pull/2964))
  - [changelog](https://github.com/getsentry/sentry-cli/blob/master/CHANGELOG.md#2171)
  - [diff](https://github.com/getsentry/sentry-cli/compare/2.16.1...2.17.1)

## 5.3.0

### Features

- Add `enableTracing` option ([#2933](https://github.com/getsentry/sentry-react-native/pull/2933))
- Add Tabs auto instrumentation for React Native Navigation ([#2932](https://github.com/getsentry/sentry-react-native/pull/2932))
  - This is enabled by default, if you want to disable tabs instrumentation see the example below.

```js
const routingInstrumentation = new Sentry.ReactNativeNavigationInstrumentation(Navigation, { enableTabsInstrumentation: false })
```

### Fixes

- Disable HTTP Client Errors by default on all platform ([#2931](https://github.com/getsentry/sentry-react-native/pull/2931))
  - See [HttpClient](https://docs.sentry.io/platforms/javascript/configuration/integrations/plugin/#httpclient) for configuration details.
  - Use `enableCaptureFailedRequests` to enable the feature.

```js
Sentry.init({ enableCaptureFailedRequests: true })
```

### Dependencies

- Bump JavaScript SDK from v7.44.2 to v7.45.0 ([#2927](https://github.com/getsentry/sentry-react-native/pull/2927))
  - [changelog](https://github.com/getsentry/sentry-javascript/blob/develop/CHANGELOG.md#7450)
  - [diff](https://github.com/getsentry/sentry-javascript/compare/7.44.2...7.45.0)
- Bump CLI from v2.15.2 to v2.16.1 ([#2926](https://github.com/getsentry/sentry-react-native/pull/2926))
  - [changelog](https://github.com/getsentry/sentry-cli/blob/master/CHANGELOG.md#2161)
  - [diff](https://github.com/getsentry/sentry-cli/compare/2.15.2...2.16.1)
- Bump Cocoa SDK from v8.3.2 to v8.3.3 ([#2925](https://github.com/getsentry/sentry-react-native/pull/2925))
  - [changelog](https://github.com/getsentry/sentry-cocoa/blob/main/CHANGELOG.md#833)
  - [diff](https://github.com/getsentry/sentry-cocoa/compare/8.3.2...8.3.3)

## 5.2.0

### Features

- Add User Interaction Tracing for Touch events ([#2835](https://github.com/getsentry/sentry-react-native/pull/2835))
- Add Gesture Tracing for React Native Gesture Handler API v2 ([#2865](https://github.com/getsentry/sentry-react-native/pull/2865))

### Fixes

- Fix use Fetch transport when option `enableNative` is `false` ([#2897](https://github.com/getsentry/sentry-react-native/pull/2897))
- Improve logs when `enableNative` is `false` ([#2897](https://github.com/getsentry/sentry-react-native/pull/2897))

### Dependencies

- Bump JavaScript SDK from v7.40.0 to v7.44.2 ([#2874](https://github.com/getsentry/sentry-react-native/pull/2874), [#2908](https://github.com/getsentry/sentry-react-native/pull/2908), [#2909](https://github.com/getsentry/sentry-react-native/pull/2909))
  - [changelog](https://github.com/getsentry/sentry-javascript/blob/develop/CHANGELOG.md#7442)
  - [diff](https://github.com/getsentry/sentry-javascript/compare/7.40.0...7.44.2)
- Bump Android SDK from v6.15.0 to v6.16.0 ([#2903](https://github.com/getsentry/sentry-react-native/pull/2903))
  - [changelog](https://github.com/getsentry/sentry-java/blob/main/CHANGELOG.md#6160)
  - [diff](https://github.com/getsentry/sentry-java/compare/6.15.0...6.16.0)
- Bump Cocoa SDK from v8.3.0 to v8.3.2 ([#2895](https://github.com/getsentry/sentry-react-native/pull/2895))
  - [changelog](https://github.com/getsentry/sentry-cocoa/blob/main/CHANGELOG.md#832)
  - [diff](https://github.com/getsentry/sentry-cocoa/compare/8.3.0...8.3.2)
- Bump CLI from v2.14.4 to v2.15.2 ([#2898](https://github.com/getsentry/sentry-react-native/pull/2898))
  - [changelog](https://github.com/getsentry/sentry-cli/blob/master/CHANGELOG.md#2152)
  - [diff](https://github.com/getsentry/sentry-cli/compare/2.14.4...2.15.2)

## 5.1.1

### Fixes

- Remove non URL `frame.abs_path` which was causing source maps to fail ([#2891](https://github.com/getsentry/sentry-react-native/pull/2891))

### Dependencies

- Bump Cocoa SDK from v8.2.0 to v8.3.0 ([#2876](https://github.com/getsentry/sentry-react-native/pull/2876))
  - [changelog](https://github.com/getsentry/sentry-cocoa/blob/main/CHANGELOG.md#830)
  - [diff](https://github.com/getsentry/sentry-cocoa/compare/8.2.0...8.3.0)
- Bump CLI from v2.14.3 to v2.14.4 ([#2873](https://github.com/getsentry/sentry-react-native/pull/2873))
  - [changelog](https://github.com/getsentry/sentry-cli/blob/master/CHANGELOG.md#2144)
  - [diff](https://github.com/getsentry/sentry-cli/compare/2.14.3...2.14.4)

## 5.1.0

### Features

- Add App Context `in_foreground` ([#2826](https://github.com/getsentry/sentry-react-native/pull/2826))

### Fixes

- Match app start measurements naming with other SDKs ([#2855](https://github.com/getsentry/sentry-react-native/pull/2855))
  - `app.start.cold` to `app_start_cold`
  - `app.start.warm` to `app_start_warm`

### Dependencies

- Bump Cocoa SDK from v8.0.0 to v8.2.0 ([#2776](https://github.com/getsentry/sentry-react-native/pull/2776))
  - [changelog](https://github.com/getsentry/sentry-cocoa/blob/main/CHANGELOG.md#820)
  - [diff](https://github.com/getsentry/sentry-cocoa/compare/8.0.0...8.2.0)
- Bump JavaScript SDK from v7.37.2 to v7.40.0 ([#2836](https://github.com/getsentry/sentry-react-native/pull/2836), [#2864](https://github.com/getsentry/sentry-react-native/pull/2864))
  - [changelog](https://github.com/getsentry/sentry-javascript/blob/develop/CHANGELOG.md#7400)
  - [diff](https://github.com/getsentry/sentry-javascript/compare/7.37.2...7.40.0)
- Bump CLI from v2.10.0 to v2.14.3 ([#2848](https://github.com/getsentry/sentry-react-native/pull/2848), [#2869](https://github.com/getsentry/sentry-react-native/pull/2869))
  - [changelog](https://github.com/getsentry/sentry-cli/blob/master/CHANGELOG.md#2143)
  - [diff](https://github.com/getsentry/sentry-cli/compare/2.10.0...2.14.3)
- Bump Android SDK from v6.14.0 to v6.15.0 ([#2868](https://github.com/getsentry/sentry-react-native/pull/2868))
  - [changelog](https://github.com/getsentry/sentry-java/blob/main/CHANGELOG.md#6150)
  - [diff](https://github.com/getsentry/sentry-java/compare/6.14.0...6.15.0)

## 5.0.0

The React Native SDK version 5 supports both Legacy (from RN 0.65 and above) and New Architecture (from RN 0.69 and above) as well as the new React Native Gradle Plugin (introduced in RN 0.71). For detailed [migration guide visit our docs](https://docs.sentry.io/platforms/react-native/migration/#from-4x-to-5x).

### Features

- Add support for the RN New Architecture, backwards compatible RNSentry Turbo Module ([#2522](https://github.com/getsentry/sentry-react-native/pull/2522))
- Add View Hierarchy to the crashed/errored events ([#2708](https://github.com/getsentry/sentry-react-native/pull/2708))
- Send react native js engine, turbo module, fabric flags and component stack in Event contexts ([#2552](https://github.com/getsentry/sentry-react-native/pull/2552))
- Sync `tags`, `extra`, `fingerprint`, `level`, `environment` and `breadcrumbs` from `sentry-cocoa` during event processing. ([#2713](https://github.com/getsentry/sentry-react-native/pull/2713))
  - `breadcrumb.level` value `log` is transformed to `debug` when syncing with native layers.
  - Remove `breadcrumb.level` value `critical` transformation to `fatal`.
  - Default `breadcrumb.level` is `info`

### Breaking changes

- Option `enableAutoPerformanceTracking` renamed to `enableAutoPerformanceTracing`
- Option `enableOutOfMemoryTracking` renamed to `enableWatchdogTerminationTracking`
- Remove link hooks (RN 0.68 and older) ([#2332](https://github.com/getsentry/sentry-react-native/pull/2332))
- iOS min target 11, Android API min 21, min React Native version 0.65 ([#2522](https://github.com/getsentry/sentry-react-native/pull/2522), [#2687](https://github.com/getsentry/sentry-react-native/pull/2687))
- New ReactNativeTracingOptions ([#2481](https://github.com/getsentry/sentry-react-native/pull/2481))
  - `idleTimeout` renamed to `idleTimeoutMs`
  - `maxTransactionDuration` renamed to `finalTimeoutMs`
- `touchEventBoundaryProps.labelName` property instead of default `accessibilityLabel` fallback ([#2712](https://github.com/getsentry/sentry-react-native/pull/2712))
- Message event current stack trace moved from `exception` to `threads` ([#2694](https://github.com/getsentry/sentry-react-native/pull/2694))

### Fixes

- Unreachable fallback to fetch transport if native is not available ([#2695](https://github.com/getsentry/sentry-react-native/pull/2695))

### Dependencies

- Bump Cocoa SDK from v7.31.5 to v8.0.0 ([#2756](https://github.com/getsentry/sentry-react-native/pull/2756))
  - [changelog](https://github.com/getsentry/sentry-cocoa/blob/main/CHANGELOG.md#800)
  - [diff](https://github.com/getsentry/sentry-cocoa/compare/7.31.5...8.0.0)
- Bump CLI from v1.74.4 to v2.10.0 ([#2669](https://github.com/getsentry/sentry-react-native/pull/2669))
  - [changelog](https://github.com/getsentry/sentry-cli/blob/master/CHANGELOG.md#2100)
  - [diff](https://github.com/getsentry/sentry-cli/compare/1.74.4...2.10.0)

## 4.15.0

### Features

- Collect modules script for XCode builds supports NODE_BINARY to set path to node executable ([#2805](https://github.com/getsentry/sentry-react-native/pull/2805))

### Fixes

- React Native Error Handlers Integration doesn't crash if ErrorUtils are not available ([#2808](https://github.com/getsentry/sentry-react-native/pull/2808))

### Dependencies

- Bump Android SDK from v6.12.1 to v6.14.0 ([#2790](https://github.com/getsentry/sentry-react-native/pull/2790), [#2809](https://github.com/getsentry/sentry-react-native/pull/2809), [#2828](https://github.com/getsentry/sentry-react-native/pull/2828))
  - [changelog](https://github.com/getsentry/sentry-java/blob/main/CHANGELOG.md#6140)
  - [diff](https://github.com/getsentry/sentry-java/compare/6.12.1...6.14.0)
- Bump Sample React Native from v0.71.0 to v0.71.1 ([#2767](https://github.com/getsentry/sentry-react-native/pull/2767))
  - [changelog](https://github.com/facebook/react-native/blob/main/CHANGELOG.md#v0711)
  - [diff](https://github.com/facebook/react-native/compare/v0.71.0...v0.71.1)
- Bump JavaScript SDK from v7.32.1 to v7.37.2 ([#2785](https://github.com/getsentry/sentry-react-native/pull/2785), [#2799](https://github.com/getsentry/sentry-react-native/pull/2799), [#2818](https://github.com/getsentry/sentry-react-native/pull/2818))
  - [changelog](https://github.com/getsentry/sentry-javascript/blob/master/CHANGELOG.md#7372)
  - [diff](https://github.com/getsentry/sentry-javascript/compare/7.32.1...7.37.2)

## 5.0.0-rc.1

### Fixes

- React Native Error Handlers Integration doesn't crash if ErrorUtils are not available ([#2808](https://github.com/getsentry/sentry-react-native/pull/2808))

## 5.0.0-beta.2

### Features

- Add View Hierarchy to the crashed/errored events ([#2708](https://github.com/getsentry/sentry-react-native/pull/2708))
- Collect modules script for XCode builds supports NODE_BINARY to set path to node executable ([#2805](https://github.com/getsentry/sentry-react-native/pull/2805))

### Dependencies

- Bump Android SDK from v6.12.1 to v6.14.0 ([#2790](https://github.com/getsentry/sentry-react-native/pull/2790), [#2809](https://github.com/getsentry/sentry-react-native/pull/2809), [#2828](https://github.com/getsentry/sentry-react-native/pull/2828))
  - [changelog](https://github.com/getsentry/sentry-java/blob/main/CHANGELOG.md#6140)
  - [diff](https://github.com/getsentry/sentry-java/compare/6.12.1...6.14.0)
- Bump Sample React Native from v0.71.0 to v0.71.1 ([#2767](https://github.com/getsentry/sentry-react-native/pull/2767))
  - [changelog](https://github.com/facebook/react-native/blob/main/CHANGELOG.md#v0711)
  - [diff](https://github.com/facebook/react-native/compare/v0.71.0...v0.71.1)
- Bump JavaScript SDK from v7.32.1 to v7.37.2 ([#2785](https://github.com/getsentry/sentry-react-native/pull/2785), [#2799](https://github.com/getsentry/sentry-react-native/pull/2799), [#2818](https://github.com/getsentry/sentry-react-native/pull/2818))
  - [changelog](https://github.com/getsentry/sentry-javascript/blob/master/CHANGELOG.md#7372)
  - [diff](https://github.com/getsentry/sentry-javascript/compare/7.32.1...7.37.2)

## 5.0.0-beta.1

- Latest changes from 4.14.0

### Breaking changes

- Option `enableAutoPerformanceTracking` renamed to `enableAutoPerformanceTracing`
- Option `enableOutOfMemoryTracking` renamed to `enableWatchdogTerminationTracking`

### Features

- Sync `tags`, `extra`, `fingerprint`, `level`, `environment` and `breadcrumbs` from `sentry-cocoa` during event processing. ([#2713](https://github.com/getsentry/sentry-react-native/pull/2713))
  - `breadcrumb.level` value `log` is transformed to `debug` when syncing with native layers.
  - Remove `breadcrumb.level` value `critical` transformation to `fatal`.
  - Default `breadcrumb.level` is `info`

### Dependencies

- Bump Cocoa SDK from v7.31.5 to v8.0.0 ([#2756](https://github.com/getsentry/sentry-react-native/pull/2756))
  - [changelog](https://github.com/getsentry/sentry-cocoa/blob/main/CHANGELOG.md#800)
  - [diff](https://github.com/getsentry/sentry-cocoa/compare/7.31.5...8.0.0)
- Bump Android SDK from v6.12.1 to v6.13.0 ([#2790](https://github.com/getsentry/sentry-react-native/pull/2790))
  - [changelog](https://github.com/getsentry/sentry-java/blob/main/CHANGELOG.md#6130)
  - [diff](https://github.com/getsentry/sentry-java/compare/6.12.1...6.13.0)

## 4.14.0

### Features

- Add support for RNGP introduced in React Native 0.71.0 ([#2759](https://github.com/getsentry/sentry-react-native/pull/2759))

### Fixes

- Take screenshot runs on UI thread on Android ([#2743](https://github.com/getsentry/sentry-react-native/pull/2743))

### Dependencies

- Bump Android SDK from v6.11.0 to v6.12.1 ([#2755](https://github.com/getsentry/sentry-react-native/pull/2755))
  - [changelog](https://github.com/getsentry/sentry-java/blob/main/CHANGELOG.md#6121)
  - [diff](https://github.com/getsentry/sentry-java/compare/6.11.0...6.12.1)
- Bump JavaScript SDK from v7.29.0 to v7.32.1 ([#2738](https://github.com/getsentry/sentry-react-native/pull/2738), [#2777](https://github.com/getsentry/sentry-react-native/pull/2777))
  - [changelog](https://github.com/getsentry/sentry-javascript/blob/master/CHANGELOG.md#7321)
  - [diff](https://github.com/getsentry/sentry-javascript/compare/7.29.0...7.32.1)

## 5.0.0-alpha.11

- Latest changes from 4.13.0

### Breaking changes

- Message event current stack trace moved from exception to threads ([#2694](https://github.com/getsentry/sentry-react-native/pull/2694))
- `touchEventBoundaryProps.labelName` property instead of default `accessibilityLabel` fallback ([#2712](https://github.com/getsentry/sentry-react-native/pull/2712))

### Fixes

- Unreachable fallback to fetch transport if native is not available ([#2695](https://github.com/getsentry/sentry-react-native/pull/2695))

## 4.13.0

### Fixes

- Missing `originalException` in `beforeSend` for events from react native error handler ([#2706](https://github.com/getsentry/sentry-react-native/pull/2706))
- ModulesLoader integration returns original event if native is not available and event modules overwrite native modules ([#2730](https://github.com/getsentry/sentry-react-native/pull/2730))

### Dependencies

- Bump Cocoa SDK from v7.31.3 to v7.31.5 ([#2699](https://github.com/getsentry/sentry-react-native/pull/2699), [#2714](https://github.com/getsentry/sentry-react-native/pull/2714))
  - [changelog](https://github.com/getsentry/sentry-cocoa/blob/8.0.0/CHANGELOG.md#7315)
  - [diff](https://github.com/getsentry/sentry-cocoa/compare/7.31.3...7.31.5)
- Bump JavaScript SDK from v7.26.0 to v7.29.0 ([#2705](https://github.com/getsentry/sentry-react-native/pull/2705), [#2709](https://github.com/getsentry/sentry-react-native/pull/2709), [#2715](https://github.com/getsentry/sentry-react-native/pull/2715), [#2736](https://github.com/getsentry/sentry-react-native/pull/2736))
  - [changelog](https://github.com/getsentry/sentry-javascript/blob/master/CHANGELOG.md#7290)
  - [diff](https://github.com/getsentry/sentry-javascript/compare/7.26.0...7.29.0)
- Bump Android SDK from v6.9.2 to v6.11.0 ([#2704](https://github.com/getsentry/sentry-react-native/pull/2704), [#2724](https://github.com/getsentry/sentry-react-native/pull/2724))
  - [changelog](https://github.com/getsentry/sentry-java/blob/main/CHANGELOG.md#6110)
  - [diff](https://github.com/getsentry/sentry-java/compare/6.9.2...6.11.0)

## 4.12.0

### Features

- Add `lastEventId` method to the API ([#2675](https://github.com/getsentry/sentry-react-native/pull/2675))

### Fix

- `Sentry.startTransaction` doesn't require `op` ([#2691](https://github.com/getsentry/sentry-react-native/pull/2691))

### Dependencies

- Bump Cocoa SDK from v7.31.2 to v7.31.3 ([#2647](https://github.com/getsentry/sentry-react-native/pull/2647))
  - [changelog](https://github.com/getsentry/sentry-cocoa/blob/8.0.0/CHANGELOG.md#7313)
  - [diff](https://github.com/getsentry/sentry-cocoa/compare/7.31.2...7.31.3)
- Bump JavaScript SDK from v7.21.1 to v7.26.0 ([#2672](https://github.com/getsentry/sentry-react-native/pull/2672), [#2648](https://github.com/getsentry/sentry-react-native/pull/2648), [#2692](https://github.com/getsentry/sentry-react-native/pull/2692))
  - [changelog](https://github.com/getsentry/sentry-javascript/blob/master/CHANGELOG.md#7260)
  - [diff](https://github.com/getsentry/sentry-javascript/compare/7.21.1...7.26.0)
- Bump Android SDK from v6.9.1 to v6.9.2 ([#2677](https://github.com/getsentry/sentry-react-native/pull/2677))
  - [changelog](https://github.com/getsentry/sentry-java/blob/main/CHANGELOG.md#692)
  - [diff](https://github.com/getsentry/sentry-java/compare/6.9.1...6.9.2)

## 5.0.0-alpha.10

- Latest changes from 4.11.0

### Dependencies

- Bump CLI from v1.74.4 to v2.10.0 ([#2669](https://github.com/getsentry/sentry-react-native/pull/2669))
  - [changelog](https://github.com/getsentry/sentry-cli/blob/master/CHANGELOG.md#2100)
  - [diff](https://github.com/getsentry/sentry-cli/compare/1.74.4...2.10.0)

## 4.11.0

### Features

- Screenshots ([#2610](https://github.com/getsentry/sentry-react-native/pull/2610))

## 4.10.1

### Fixes

- Bump Wizard from v1.2.17 to v1.4.0 ([#2645](https://github.com/getsentry/sentry-react-native/pull/2645))
  - [changelog](https://github.com/getsentry/sentry-wizard/blob/master/CHANGELOG.md#140)
  - [diff](https://github.com/getsentry/sentry-wizard/compare/v1.2.17...v1.4.0)
- Android builds without ext config, auto create assets dir for modules ([#2652](https://github.com/getsentry/sentry-react-native/pull/2652))
- Exit gracefully if source map file for collecting modules doesn't exist ([#2655](https://github.com/getsentry/sentry-react-native/pull/2655))
- Create only one clean-up tasks for modules collection ([#2657](https://github.com/getsentry/sentry-react-native/pull/2657))

### Dependencies

- Bump Android SDK from v6.8.0 to v6.9.1 ([#2653](https://github.com/getsentry/sentry-react-native/pull/2653))
  - [changelog](https://github.com/getsentry/sentry-java/blob/main/CHANGELOG.md#691)
  - [diff](https://github.com/getsentry/sentry-java/compare/6.8.0...6.9.1)

## 5.0.0-alpha.9

- Latest changes from 4.10.0

### Fixes

- Add missing source Spec for RNSentry Codegen. ([#2639](https://github.com/getsentry/sentry-react-native/pull/2639))

## 4.10.0

### Features

- JS Runtime dependencies are sent in Events ([#2606](https://github.com/getsentry/sentry-react-native/pull/2606))
  - To collect JS dependencies on iOS add `../node_modules/@sentry/react-native/scripts/collect-modules.sh` at the end of the `Bundle React Native code and images` build phase. The collection only works on Release builds. Android builds have a new step in `sentry.gradle` plugin. More in [the migration documentation](https://docs.sentry.io/platforms/react-native/migration#from-48x-to-49x).

### Dependencies

- Bump JavaScript SDK from v7.20.1 to v7.21.1 ([#2636](https://github.com/getsentry/sentry-react-native/pull/2636))
  - [changelog](https://github.com/getsentry/sentry-javascript/blob/master/CHANGELOG.md#7211)
  - [diff](https://github.com/getsentry/sentry-javascript/compare/7.20.1...7.21.1)

## 5.0.0-alpha.8

- Latest changes from 4.9.0

## 4.9.0

### Features

- Add `maxQueueSize` option ([#2578](https://github.com/getsentry/sentry-react-native/pull/2578))

### Fixes

- Use `Scope` class rather than `Scope` type for top-level functions ([#2627](https://github.com/getsentry/sentry-react-native/pull/2627))

### Dependencies

- Bump JavaScript SDK from v7.16.0 to v7.20.1 ([#2582](https://github.com/getsentry/sentry-react-native/pull/2582), [#2598](https://github.com/getsentry/sentry-react-native/pull/2598), [#2632](https://github.com/getsentry/sentry-react-native/pull/2632), [#2607](https://github.com/getsentry/sentry-react-native/pull/2607))
  - [changelog](https://github.com/getsentry/sentry-javascript/blob/master/CHANGELOG.md#7201)
  - [diff](https://github.com/getsentry/sentry-javascript/compare/7.16.0...7.20.1)
- Bump Cocoa SDK from v7.29.0 to v7.31.2 ([#2592](https://github.com/getsentry/sentry-react-native/pull/2592), [#2601](https://github.com/getsentry/sentry-react-native/pull/2601), [#2629](https://github.com/getsentry/sentry-react-native/pull/2629))
  - [changelog](https://github.com/getsentry/sentry-cocoa/blob/master/CHANGELOG.md#7312)
  - [diff](https://github.com/getsentry/sentry-cocoa/compare/7.29.0...7.31.2)
- Bump Android SDK from v6.6.0 to v6.8.0 ([#2600](https://github.com/getsentry/sentry-react-native/pull/2600), [#2628](https://github.com/getsentry/sentry-react-native/pull/2628))
  - [changelog](https://github.com/getsentry/sentry-java/blob/main/CHANGELOG.md#680)
  - [diff](https://github.com/getsentry/sentry-java/compare/6.6.0...6.8.0)

## 4.8.0

### Fixes

- Message event can have attached stacktrace ([#2577](https://github.com/getsentry/sentry-react-native/pull/2577))
- Fixed maximum call stack exceeded error resulting from large payloads ([#2579](https://github.com/getsentry/sentry-react-native/pull/2579))

### Dependencies

- Bump Android SDK from v6.5.0 to v6.6.0 ([#2572](https://github.com/getsentry/sentry-react-native/pull/2572))
  - [changelog](https://github.com/getsentry/sentry-java/blob/main/CHANGELOG.md#660)
  - [diff](https://github.com/getsentry/sentry-java/compare/6.5.0...6.6.0)
- Bump Cocoa SDK from v7.28.0 to v7.29.0 ([#2571](https://github.com/getsentry/sentry-react-native/pull/2571))
  - [changelog](https://github.com/getsentry/sentry-cocoa/blob/master/CHANGELOG.md#7290)
  - [diff](https://github.com/getsentry/sentry-cocoa/compare/7.28.0...7.29.0)

## 5.0.0-alpha.7

- Latest changes from 4.7.1

### Fixes

- Remove hardcoded Folly version ([#2558](https://github.com/getsentry/sentry-react-native/pull/2558))

### Features

- Send react native js engine, turbo module, fabric flags and component stack in Event contexts ([#2552](https://github.com/getsentry/sentry-react-native/pull/2552))

### Dependencies

- Bump CLI from v1.74.4 to v2.7.0 ([#2457](https://github.com/getsentry/sentry-react-native/pull/2457))
  - [changelog](https://github.com/getsentry/sentry-cli/blob/master/CHANGELOG.md#270)
  - [diff](https://github.com/getsentry/sentry-cli/compare/1.74.4...2.7.0)
- Bump Android SDK from v6.5.0 to v6.6.0 ([#2572](https://github.com/getsentry/sentry-react-native/pull/2572))
  - [changelog](https://github.com/getsentry/sentry-java/blob/main/CHANGELOG.md#660)
  - [diff](https://github.com/getsentry/sentry-java/compare/6.5.0...6.6.0)
- Bump Cocoa SDK from v7.28.0 to v7.29.0 ([#2571](https://github.com/getsentry/sentry-react-native/pull/2571))
  - [changelog](https://github.com/getsentry/sentry-cocoa/blob/master/CHANGELOG.md#7290)
  - [diff](https://github.com/getsentry/sentry-cocoa/compare/7.28.0...7.29.0)

## 4.7.1

### Fixes

- Remove duplicate sdk package record from envelope ([#2570](https://github.com/getsentry/sentry-react-native/pull/2570))
- Fix `appHangsTimeoutInterval` -> `appHangTimeoutInterval` option name ([#2574](https://github.com/getsentry/sentry-react-native/pull/2574))

## 4.7.0

### Dependencies

- Bump Android SDK from v6.4.3 to v6.5.0 ([#2535](https://github.com/getsentry/sentry-react-native/pull/2535))
  - [changelog](https://github.com/getsentry/sentry-java/blob/main/CHANGELOG.md#650)
  - [diff](https://github.com/getsentry/sentry-java/compare/6.4.3...6.5.0)
- Bump JavaScript SDK from v7.14.2 to v7.16.0 ([#2536](https://github.com/getsentry/sentry-react-native/pull/2536), [#2561](https://github.com/getsentry/sentry-react-native/pull/2561))
  - [changelog](https://github.com/getsentry/sentry-javascript/blob/master/CHANGELOG.md#7160)
  - [diff](https://github.com/getsentry/sentry-javascript/compare/7.14.2...7.16.0)
- Bump Cocoa SDK from v7.27.1 to v7.28.0 ([#2548](https://github.com/getsentry/sentry-react-native/pull/2548))
  - [changelog](https://github.com/getsentry/sentry-cocoa/blob/master/CHANGELOG.md#7280)
  - [diff](https://github.com/getsentry/sentry-cocoa/compare/7.27.1...7.28.0)

## 5.0.0-alpha.6

- Latest changes from 4.6.1

### Features

- Add initial support for the RN New Architecture, backwards compatible RNSentry Turbo Module ([#2522](https://github.com/getsentry/sentry-react-native/pull/2522))

### Breaking changes

- New ReactNativeTracingOptions idleTimeoutMs and finalTimeoutMs replacing idleTimeout and maxTransactionDuration respectively ([#2481](https://github.com/getsentry/sentry-react-native/pull/2481))
- iOS min target 12.4, Android API min 21, min React Native version 0.70 ([#2522](https://github.com/getsentry/sentry-react-native/pull/2522))

### Dependencies

- Bump Android SDK from v6.4.3 to v6.5.0 ([#2535](https://github.com/getsentry/sentry-react-native/pull/2535))
  - [changelog](https://github.com/getsentry/sentry-java/blob/main/CHANGELOG.md#650)
  - [diff](https://github.com/getsentry/sentry-java/compare/6.4.3...6.5.0)
- Bump JavaScript SDK from v7.14.2 to v7.15.0 ([#2536](https://github.com/getsentry/sentry-react-native/pull/2536))
  - [changelog](https://github.com/getsentry/sentry-javascript/blob/master/CHANGELOG.md#7150)
  - [diff](https://github.com/getsentry/sentry-javascript/compare/7.14.2...7.15.0)

## 4.6.1

### Fixes

- Make `configureScope` callback safe [#2510](https://github.com/getsentry/sentry-react-native/pull/2510)
- Allows collecting app start and slow/frozen frames if Native SDK is inited manually [#2517](https://github.com/getsentry/sentry-react-native/pull/2517)
- Nested breadcrumb data on android was not treated correctly [#2519](https://github.com/getsentry/sentry-react-native/pull/2519)

### Dependencies

- Bump JavaScript SDK from v7.14.0 to v7.14.2 ([#2511](https://github.com/getsentry/sentry-react-native/pull/2511), [#2526](https://github.com/getsentry/sentry-react-native/pull/2526))
  - [changelog](https://github.com/getsentry/sentry-javascript/blob/master/CHANGELOG.md#7142)
  - [diff](https://github.com/getsentry/sentry-javascript/compare/7.14.0...7.14.2)
- Bump Cocoa SDK from v7.27.0 to v7.27.1 ([#2521](https://github.com/getsentry/sentry-react-native/pull/2521))
  - [changelog](https://github.com/getsentry/sentry-cocoa/blob/master/CHANGELOG.md#7271)
  - [diff](https://github.com/getsentry/sentry-cocoa/compare/7.27.0...7.27.1)
- Bump Android SDK from v6.4.2 to v6.4.3 ([#2520](https://github.com/getsentry/sentry-react-native/pull/2520))
  - [changelog](https://github.com/getsentry/sentry-java/blob/main/CHANGELOG.md#643)
  - [diff](https://github.com/getsentry/sentry-java/compare/6.4.2...6.4.3)

## 5.0.0-alpha.5

### Fixes

- Make `configureScope` callback safe [#2510](https://github.com/getsentry/sentry-react-native/pull/2510)

### Dependencies

- Bump JavaScript SDK from v7.14.0 to v7.14.1 ([#2511](https://github.com/getsentry/sentry-react-native/pull/2511))
  - [changelog](https://github.com/getsentry/sentry-javascript/blob/master/CHANGELOG.md#7141)
  - [diff](https://github.com/getsentry/sentry-javascript/compare/7.14.0...7.14.1)
- Bump Cocoa SDK from v7.27.0 to v7.27.1 ([#2521](https://github.com/getsentry/sentry-react-native/pull/2521))
  - [changelog](https://github.com/getsentry/sentry-cocoa/blob/master/CHANGELOG.md#7271)
  - [diff](https://github.com/getsentry/sentry-cocoa/compare/7.27.0...7.27.1)
- Bump Android SDK from v6.4.2 to v6.4.3 ([#2520](https://github.com/getsentry/sentry-react-native/pull/2520))
  - [changelog](https://github.com/getsentry/sentry-java/blob/main/CHANGELOG.md#643)
  - [diff](https://github.com/getsentry/sentry-java/compare/6.4.2...6.4.3)

## 4.6.0

### Fixes

- SDK Gracefully downgrades when callback throws an error ([#2502](https://github.com/getsentry/sentry-react-native/pull/2502))
- React Navigation v5 ignores when current route is undefined after state changed. ([#2484](https://github.com/getsentry/sentry-react-native/pull/2484))

### Features

- Add ClientReports ([#2496](https://github.com/getsentry/sentry-react-native/pull/2496))

### Sentry Self-hosted Compatibility

- Starting with version `4.6.0` of the `@sentry/react-native` package, [Sentry's self hosted version >= v21.9.0](https://github.com/getsentry/self-hosted/releases) is required or you have to manually disable sending client reports via the `sendClientReports` option. This only applies to self-hosted Sentry. If you are using [sentry.io](https://sentry.io), no action is needed.

### Dependencies

- Bump Cocoa SDK from v7.25.1 to v7.27.0 ([#2500](https://github.com/getsentry/sentry-react-native/pull/2500), [#2506](https://github.com/getsentry/sentry-react-native/pull/2506))
  - [changelog](https://github.com/getsentry/sentry-cocoa/blob/master/CHANGELOG.md#7270)
  - [diff](https://github.com/getsentry/sentry-cocoa/compare/7.25.1...7.27.0)
- Bump JavaScript SDK from v7.13.0 to v7.14.0 ([#2504](https://github.com/getsentry/sentry-react-native/pull/2504))
  - [changelog](https://github.com/getsentry/sentry-javascript/blob/master/CHANGELOG.md#7140)
  - [diff](https://github.com/getsentry/sentry-javascript/compare/7.13.0...7.14.0)

## 5.0.0-alpha.4

- Latest changes from 4.5.0

### Breaking changes

- New ReactNativeTracingOptions idleTimeoutMs and finalTimeoutMs replacing idleTimeout and maxTransactionDuration respectively ([#2481](https://github.com/getsentry/sentry-react-native/pull/2481))

## 4.5.0

### Features

- Add user feedback ([#2486](https://github.com/getsentry/sentry-react-native/pull/2486))
- Add typings for app hang functionality ([#2479](https://github.com/getsentry/sentry-react-native/pull/2479))

### Fixes

- Update warm/cold start span ops ([#2487](https://github.com/getsentry/sentry-react-native/pull/2487))
- Detect hard crash the same as native sdks ([#2480](https://github.com/getsentry/sentry-react-native/pull/2480))
- Integrations factory receives default integrations ([#2494](https://github.com/getsentry/sentry-react-native/pull/2494))

### Dependencies

- Bump Android SDK from v6.4.1 to v6.4.2 ([#2485](https://github.com/getsentry/sentry-react-native/pull/2485))
  - [changelog](https://github.com/getsentry/sentry-java/blob/main/CHANGELOG.md#642)
  - [diff](https://github.com/getsentry/sentry-java/compare/6.4.1...6.4.2)
- Bump JavaScript SDK from v7.12.1 to v7.13.0 ([#2478](https://github.com/getsentry/sentry-react-native/pull/2478))
  - [changelog](https://github.com/getsentry/sentry-javascript/blob/master/CHANGELOG.md#7130)
  - [diff](https://github.com/getsentry/sentry-javascript/compare/7.12.1...7.13.0)

## 4.4.0

### Features

- Add attachments support ([#2463](https://github.com/getsentry/sentry-react-native/pull/2463))

## 4.3.1

### Fixes

- ReactNativeTracingOptions maxTransactionDuration is in seconds ([#2469](https://github.com/getsentry/sentry-react-native/pull/2469))

### Dependencies

- Bump Cocoa SDK from v7.24.1 to v7.25.1 ([#2465](https://github.com/getsentry/sentry-react-native/pull/2465))
  - [changelog](https://github.com/getsentry/sentry-cocoa/blob/master/CHANGELOG.md#7251)
  - [diff](https://github.com/getsentry/sentry-cocoa/compare/7.24.1...7.25.1)

## 5.0.0-alpha.3

- Latest changes from 4.3.x

### Dependencies

- Bump Wizard from v2.0.0 to v2.2.0 ([#2460](https://github.com/getsentry/sentry-react-native/pull/2460))
  - [changelog](https://github.com/getsentry/sentry-wizard/blob/master/CHANGELOG.md#v220)
  - [diff](https://github.com/getsentry/sentry-wizard/compare/v2.0.0...v2.2.0)

## 4.3.0

### Features

- Add Transaction Source for Dynamic Sampling Context ([#2454](https://github.com/getsentry/sentry-react-native/pull/2454))

### Dependencies

- Bump Cocoa SDK from v7.23.0 to v7.24.1 ([#2456](https://github.com/getsentry/sentry-react-native/pull/2456))
  - [changelog](https://github.com/getsentry/sentry-cocoa/blob/master/CHANGELOG.md#7241)
  - [diff](https://github.com/getsentry/sentry-cocoa/compare/7.23.0...7.24.1)
- Bump Android SDK from v6.3.1 to v6.4.1 ([#2437](https://github.com/getsentry/sentry-react-native/pull/2437))
  - [changelog](https://github.com/getsentry/sentry-java/blob/main/CHANGELOG.md#641)
  - [diff](https://github.com/getsentry/sentry-java/compare/6.3.1...6.4.1)
- Bump JavaScript SDK from v7.9.0 to v7.12.1 ([#2451](https://github.com/getsentry/sentry-react-native/pull/2451))
  - [changelog](https://github.com/getsentry/sentry-javascript/blob/master/CHANGELOG.md#7121)
  - [diff](https://github.com/getsentry/sentry-javascript/compare/7.9.0...7.12.1)

## 4.2.4

### Fixes

- ReactNativeTracing wrongly marks transactions as deadline_exceeded when it reaches the idleTimeout ([#2427](https://github.com/getsentry/sentry-react-native/pull/2427))

## 5.0.0-alpha.2

- Latest changes from 4.2.x

## 5.0.0-alpha.1

### Fixes

- Auto linking for RN >= 0.69 ([#2332](https://github.com/getsentry/sentry-react-native/pull/2332))

## 4.2.3

### Fixes

- Bump Cocoa SDK to v7.23.0 ([#2401](https://github.com/getsentry/sentry-react-native/pull/2401))
  - [changelog](https://github.com/getsentry/sentry-cocoa/blob/master/CHANGELOG.md#7230)
  - [diff](https://github.com/getsentry/sentry-cocoa/compare/7.22.0...7.23.0)
- Bump Android SDK to v6.3.1 ([#2410](https://github.com/getsentry/sentry-react-native/pull/2410))
  - [changelog](https://github.com/getsentry/sentry-java/blob/main/CHANGELOG.md#631)
  - [diff](https://github.com/getsentry/sentry-java/compare/6.3.0...6.3.1)
- Bump JavaScript SDK to v7.9.0 ([#2412](https://github.com/getsentry/sentry-react-native/pull/2412))
  - [changelog](https://github.com/getsentry/sentry-javascript/blob/master/CHANGELOG.md#790)
  - [diff](https://github.com/getsentry/sentry-javascript/compare/7.7.0...7.9.0)

## 4.2.2

### Fixes

- Should not ignore `options.transport` function provided in `Sentry.init(...)` ([#2398](https://github.com/getsentry/sentry-react-native/pull/2398))

## 4.2.1

### Fixes

- SENTRY_DIST accepts non-number values on Android ([#2395](https://github.com/getsentry/sentry-react-native/pull/2395))

### Features

- Bump Cocoa SDK to v7.22.0 ([#2392](https://github.com/getsentry/sentry-react-native/pull/2392))
  - [changelog](https://github.com/getsentry/sentry-cocoa/blob/master/CHANGELOG.md#7220)
  - [diff](https://github.com/getsentry/sentry-cocoa/compare/7.21.0...7.22.0)

## 4.2.0

### Features

- Bump Cocoa SDK to v7.21.0 ([#2374](https://github.com/getsentry/sentry-react-native/pull/2374))
  - [changelog](https://github.com/getsentry/sentry-cocoa/blob/master/CHANGELOG.md#7210)
  - [diff](https://github.com/getsentry/sentry-cocoa/compare/7.20.0...7.21.0)
- Bump Android SDK to v6.3.0 ([#2380](https://github.com/getsentry/sentry-react-native/pull/2380))
  - [changelog](https://github.com/getsentry/sentry-java/blob/main/CHANGELOG.md#630)
  - [diff](https://github.com/getsentry/sentry-java/compare/6.1.4...6.3.0)
- Bump JavaScript SDK to v7.7.0 ([#2375](https://github.com/getsentry/sentry-react-native/pull/2375))
  - [changelog](https://github.com/getsentry/sentry-javascript/blob/master/CHANGELOG.md#770)
  - [diff](https://github.com/getsentry/sentry-javascript/compare/7.6.0...7.7.0)

## 4.1.3

### Fixes

- Solve reference to private cocoa SDK class ([#2369](https://github.com/getsentry/sentry-react-native/pull/2369))

## 4.1.2

### Fixes

- Set default unit for measurements ([#2360](https://github.com/getsentry/sentry-react-native/pull/2360))
- When using SENTRY_DIST env. var. on Android, SDK fails to convert to an Integer ([#2365](https://github.com/getsentry/sentry-react-native/pull/2365))

### Features

- Bump JavaScript SDK to v7.6.0 ([#2361](https://github.com/getsentry/sentry-react-native/pull/2361))
  - [changelog](https://github.com/getsentry/sentry-javascript/blob/master/CHANGELOG.md#760)
  - [diff](https://github.com/getsentry/sentry-javascript/compare/7.5.1...7.6.0)

## 4.1.1

### Features

- Bump Cocoa SDK to v7.20.0 ([#2341](https://github.com/getsentry/sentry-react-native/pull/2341), [#2356](https://github.com/getsentry/sentry-react-native/pull/2356))
  - [changelog](https://github.com/getsentry/sentry-cocoa/blob/master/CHANGELOG.md#7200)
  - [diff](https://github.com/getsentry/sentry-cocoa/compare/7.18.1...7.20.0)
- Bump JavaScript SDK to v7.5.1 ([#2342](https://github.com/getsentry/sentry-react-native/pull/2342), [#2350](https://github.com/getsentry/sentry-react-native/pull/2350))
  - [changelog](https://github.com/getsentry/sentry-javascript/blob/master/CHANGELOG.md#751)
  - [diff](https://github.com/getsentry/sentry-javascript/compare/7.3.1...7.5.1)

## 4.1.0

- Fix: Send DidBecomeActiveNotification when OOM enabled ([#2326](https://github.com/getsentry/sentry-react-native/pull/2326))
- Fix: SDK overwrites the user defined ReactNativeTracing ([#2319](https://github.com/getsentry/sentry-react-native/pull/2319))
- Bump Sentry JavaScript 7.3.1 ([#2306](https://github.com/getsentry/sentry-react-native/pull/2306))
  - [changelog](https://github.com/getsentry/sentry-javascript/blob/7.3.1/CHANGELOG.md)
  - [diff](https://github.com/getsentry/sentry-javascript/compare/7.1.1...7.3.1)
- Bump Sentry Cocoa 7.18.1 ([#2320](https://github.com/getsentry/sentry-react-native/pull/2320))
  - [changelog](https://github.com/getsentry/sentry-cocoa/blob/7.18.1/CHANGELOG.md)
  - [diff](https://github.com/getsentry/sentry-cocoa/compare/7.18.0...7.18.1)
- Bump Sentry Android 6.1.4 ([#2320](https://github.com/getsentry/sentry-react-native/pull/2320))
  - [changelog](https://github.com/getsentry/sentry-java/blob/6.1.4/CHANGELOG.md)
  - [diff](https://github.com/getsentry/sentry-java/compare/6.1.2...6.1.4)

## 4.0.2

- Fix Calculate the absolute number of Android versionCode ([#2313](https://github.com/getsentry/sentry-react-native/pull/2313))

## 4.0.1

- Filter out app start with more than 60s ([#2303](https://github.com/getsentry/sentry-react-native/pull/2303))

## 4.0.0

- Bump Sentry JavaScript 7.1.1 ([#2279](https://github.com/getsentry/sentry-react-native/pull/2279))
  - [changelog](https://github.com/getsentry/sentry-javascript/blob/7.1.1/CHANGELOG.md)
  - [diff](https://github.com/getsentry/sentry-javascript/compare/6.19.2...7.1.1)
- Bump Sentry Cocoa 7.18.0 ([#2303](https://github.com/getsentry/sentry-react-native/pull/2303))
  - [changelog](https://github.com/getsentry/sentry-cocoa/blob/7.18.0/CHANGELOG.md)
  - [diff](https://github.com/getsentry/sentry-cocoa/compare/7.11.0...7.18.0)
- Bump Sentry Android 6.1.2 ([#2303](https://github.com/getsentry/sentry-react-native/pull/2303))
  - [changelog](https://github.com/getsentry/sentry-java/blob/6.1.2/CHANGELOG.md)
  - [diff](https://github.com/getsentry/sentry-java/compare/5.7.0...6.1.2)

## Breaking changes

By bumping Sentry Javascript, new breaking changes were introduced, to know more what was changed, check the [breaking changes changelog](https://github.com/getsentry/sentry-javascript/blob/7.0.0/CHANGELOG.md#breaking-changes) from Sentry Javascript.

## 4.0.0-beta.5

- Fix warning missing DSN on BrowserClient. ([#2294](https://github.com/getsentry/sentry-react-native/pull/2294))

## 4.0.0-beta.4

- Bump Sentry Cocoa 7.17.0 ([#2300](https://github.com/getsentry/sentry-react-native/pull/2300))
  - [changelog](https://github.com/getsentry/sentry-cocoa/blob/7.17.0/CHANGELOG.md)
  - [diff](https://github.com/getsentry/sentry-cocoa/compare/7.16.1...7.17.0)
- Bump Sentry Android 6.1.1 ([#2300](https://github.com/getsentry/sentry-react-native/pull/2300))
  - [changelog](https://github.com/getsentry/sentry-java/blob/6.1.1/CHANGELOG.md)
  - [diff](https://github.com/getsentry/sentry-java/compare/6.0.0...6.1.1)

## 4.0.0-beta.3

- Bump Sentry Cocoa 7.16.1 ([#2279](https://github.com/getsentry/sentry-react-native/pull/2283))
  - [changelog](https://github.com/getsentry/sentry-cocoa/blob/7.16.1/CHANGELOG.md)
  - [diff](https://github.com/getsentry/sentry-cocoa/compare/7.11.0...7.16.1)

## 4.0.0-beta.2

- Bump Sentry JavaScript 7.1.1 ([#2279](https://github.com/getsentry/sentry-react-native/pull/2279))
  - [changelog](https://github.com/getsentry/sentry-javascript/blob/7.1.1/CHANGELOG.md)
  - [diff](https://github.com/getsentry/sentry-javascript/compare/7.0.0...7.1.1)
- Bump Sentry Android 6.0.0 ([#2281](https://github.com/getsentry/sentry-react-native/pull/2281))
  - [changelog](https://github.com/getsentry/sentry-java/blob/6.0.0/CHANGELOG.md)
  - [diff](https://github.com/getsentry/sentry-java/compare/5.7.0...6.0.0)

## 4.0.0-beta.1

- Bump Sentry JavaScript 7.0.0 ([#2250](https://github.com/getsentry/sentry-react-native/pull/2250))
  - [changelog](https://github.com/getsentry/sentry-javascript/blob/7.0.0/CHANGELOG.md)
  - [diff](https://github.com/getsentry/sentry-javascript/compare/6.19.2...7.0.0)

## Breaking changes

By bumping Sentry Javascript, new breaking changes were introduced, to know more what was changed, check the [breaking changes changelog](https://github.com/getsentry/sentry-javascript/blob/7.0.0/CHANGELOG.md#breaking-changes) from Sentry Javascript.

## 3.4.3

- feat: Support macOS (#2240) by @ospfranco

## 3.4.2

- fix: Fix cold start appearing again after js bundle reload on Android. #2229

## 3.4.1

- fix: Make withTouchEventBoundary options optional #2196

## 3.4.0

### Various fixes & improvements

- Bump: @sentry/javascript dependencies to 6.19.2 (#2175) by @marandaneto

## 3.3.6

- fix: Respect given release if no dist is given during SDK init (#2163)
- Bump: @sentry/javascript dependencies to 6.19.2 (#2175)

## 3.3.5

- Bump: Sentry Cocoa to 7.11.0 and Sentry Android to 5.7.0 (#2160)

## 3.3.4

- fix(android): setContext serializes as context for Android instead of extra (#2155)
- fix(android): Duplicate Breadcrumbs when captuing messages #2153

## 3.3.3

- Bump: Sentry Cocoa to 7.10.2 and Sentry Android to 5.6.3 (#2145)
- fix(android): Upload source maps correctly regardless of version codes #2144

## 3.3.2

- fix: Do not report empty measurements #1983
- fix(iOS): Bump Sentry Cocoa to 7.10.1 and report slow and frozen measurements (#2132)
- fix(iOS): Missing userId on iOS when the user is not set in the Scope (#2133)

## 3.3.1

- feat: Support setting maxCacheItems #2102
- fix: Clear transaction on route change for React Native Navigation #2119

## 3.3.0

- feat: Support enableNativeCrashHandling for iOS #2101
- Bump: Sentry Cocoa 7.10.0 #2100
- feat: Touch events now track components with `sentry-label` prop, falls back to `accessibilityLabel` and then finally `displayName`. #2068
- fix: Respect sentryOption.debug setting instead of #DEBUG build flag for outputting logs #2039
- fix: Passing correct mutableOptions to iOS SDK (#2037)
- Bump: Bump @sentry/javascript dependencies to 6.17.9 #2082
- fix: Discard prior transactions on react navigation dispatch #2053

## 3.2.14-beta.2

- feat: Touch events now track components with `sentry-label` prop, falls back to `accessibilityLabel` and then finally `displayName`. #2068
- fix: Respect sentryOption.debug setting instead of #DEBUG build flag for outputting logs #2039
- fix: Passing correct mutableOptions to iOS SDK (#2037)
- Bump: Bump @sentry/javascript dependencies to 6.17.9 #2082

## 3.2.14-beta.1

- fix: Discard prior transactions on react navigation dispatch #2053

## 3.2.13

- fix(deps): Add `@sentry/wizard` back in as a dependency to avoid missing dependency when running react-native link. #2015
- Bump: sentry-cli to 1.72.0 #2016

## 3.2.12

- fix: fetchNativeDeviceContexts returns an empty Array if no Device Context available #2002
- Bump: Sentry Cocoa 7.9.0 #2011

## 3.2.11

- fix: Polyfill the promise library to permanently fix unhandled rejections #1984

## 3.2.10

- fix: Do not crash if androidx.core isn't available on Android #1981
- fix: App start measurement on Android #1985
- Bump: Sentry Android to 5.5.2 #1985

## 3.2.9

- Deprecate initialScope in favor of configureScope #1963
- Bump: Sentry Android to 5.5.1 and Sentry Cocoa to 7.7.0 #1965

## 3.2.8

### Various fixes & improvements

- replace usage of master to main (30b44232) by @marandaneto

## 3.2.7

- fix: ReactNavigationV4Instrumentation null when evaluating 'state.routes' #1940
- fix: ConcurrentModification exception for frameMetricsAggregator #1939

## 3.2.6

- feat(android): Support monorepo in gradle plugin #1917
- fix: Remove dependency on promiseRejectionTrackingOptions #1928

## 3.2.5

- fix: Fix dynamic require for promise options bypassing try catch block and crashing apps #1923

## 3.2.4

- fix: Warn when promise rejections won't be caught #1886
- Bump: Sentry Android to 5.4.3 and Sentry Cocoa to 7.5.4 #1920

## 3.2.3

### Various fixes & improvements

- fix(ios): tracesSampler becomes NSNull in iOS and the app cannot be started (#1872) by @marandaneto

## 3.2.2

- Bump Sentry Android SDK to 5.3.0 #1860

## 3.2.1

### Various fixes & improvements

- feat(ios): Missing config `enableOutOfMemoryTracking` on iOS/Mac (#1858) by @marandaneto

## 3.2.0

- feat: Routing instrumentation will emit breadcrumbs on route change and set route tag #1837
- Bump Sentry Android SDK to 5.2.4 ([#1844](https://github.com/getsentry/sentry-react-native/pull/1844))

  - [changelog](https://github.com/getsentry/sentry-java/blob/5.2.4/CHANGELOG.md)
  - [diff](https://github.com/getsentry/sentry-java/compare/5.2.0...5.2.4)

- Bump Sentry Cocoa SDK to 7.4.8 ([#1856](https://github.com/getsentry/sentry-react-native/pull/1856))
  - [changelog](https://github.com/getsentry/sentry-cocoa/blob/7.4.8/CHANGELOG.md)
  - [diff](https://github.com/getsentry/sentry-cocoa/compare/7.3.0...7.4.8)

## 3.2.0-beta.2

- fix: Type React Native Navigation instrumentation constructor argument as unknown to avoid typescript errors #1817

## 3.2.0-beta.1

- feat: Routing instrumentation for React Native Navigation #1774

## 3.1.1

- Bump Sentry Android SDK to 5.2.0 ([#1785](https://github.com/getsentry/sentry-react-native/pull/1785))

  - [changelog](https://github.com/getsentry/sentry-java/blob/5.2.0/CHANGELOG.md)
  - [diff](https://github.com/getsentry/sentry-java/compare/5.1.2...5.2.0)

- Bump Sentry Cocoa SDK to 7.3.0 ([#1785](https://github.com/getsentry/sentry-react-native/pull/1785))
  - [changelog](https://github.com/getsentry/sentry-cocoa/blob/7.3.0/CHANGELOG.md)
  - [diff](https://github.com/getsentry/sentry-cocoa/compare/7.2.6...7.3.0)

## 3.1.0

- Feat: Allow custom release for source map upload scripts #1548
- ref: Remove v5 prefix from react navigation instrumentation to support v6 #1768

## 3.0.3

- Fix: Set Java 8 for source and target compatibility if not using AGP >= 4.2.x (#1763)

## 3.0.2

- Bump: Android tooling API 30 (#1761)

## 3.0.1

- fix: Add sentry-cli as a dependency #1755

## 3.0.0

- feat: Align `event.origin`, `event.environment` with other hybrid sdks #1749
- feat: Add native sdk package info onto events #1749
- build(js): Bump sentry-javascript dependencies to 6.12.0 #1750
- fix: Fix native frames not being added to transactions #1752
- build(android): Bump sentry-android to 5.1.2 #1753
- build(ios): Bump sentry-cocoa to 7.2.6 #1753
- fix: Move @sentry/wizard dependency to devDependencies #1751

## 3.0.0-beta.3

- feat: Add `wrap` wrapper method with profiler and touch event boundary #1728
- feat: App-start measurements, if using the `wrap` wrapper, will now finish on the root component mount #1728

## 3.0.0-beta.2

- feat: Native slow/frozen frames measurements #1711

## 3.0.0-beta.1

- build(ios): Bump sentry-cocoa to 7.2.0-beta.9 #1704
- build(android): Bump sentry-android to 5.1.0-beta.9 #1704
- feat: Add app start measurements to the first transaction #1704
- feat: Create an initial initial ui.load transaction by default #1704
- feat: Add `enableAutoPerformanceTracking` flag that enables auto performance when tracing is enabled #1704

## 2.7.0-beta.1

- feat: Track stalls in the JavaScript event loop as measurements #1542

## 2.6.2

- fix: Fix the error handler (error dialog) not called in dev #1712

## 2.6.1

- build(ios): Bump sentry-cocoa to 7.1.4 #1700

## 2.6.0

- feat: Support the `sendDefaultPii` option. #1634
- build(android): Bump sentry-android to 5.1.0-beta.2 #1645
- fix: Fix transactions on Android having clock drift and missing span data #1645

## 2.5.2

- fix: Fix `Sentry.close()` not correctly resolving the promise on iOS. #1617
- build(js): Bump sentry-javascript dependencies to 6.7.1 #1618

## 2.5.1

- fix: Fatal uncaught events should be tagged handled:false #1597
- fix: Fix duplicate breadcrumbs on Android #1598

## 2.5.0

### Dependencies

- build(js): Bump sentry-javascript dependencies to 6.5.1 #1588
- build(ios): Bump sentry-cocoa to 7.0.0 and remove setLogLevel #1459
- build(android): Bump sentry-android to 5.0.1 #1576

### Features

- feat: `Sentry.flush()` to flush events to disk and returns a promise #1547
- feat: `Sentry.close()` method to fully disable the SDK on all layers and returns a promise #1457

### Fixes

- fix: Process "log" levels in breadcrumbs before sending to native #1565

## 2.5.0-beta.1

- build(ios): Bump sentry-cocoa to 7.0.0 and remove setLogLevel #1459
- feat: Close method to fully disable the SDK on all layers #1457
- build(android): Bump Android SDK to 5.0.0-beta.1 #1476

## 2.4.3

- fix: Use the latest outbox path from hub options instead of private options #1529

## 2.4.2

- fix: enableNative: false should take precedence over autoInitializeNativeSdk: false #1462

## 2.4.1

- fix: Type navigation container ref arguments as any to avoid TypeScript errors #1453

## 2.4.0

- fix: Don't call `NATIVE.fetchRelease` if release and dist already exists on the event #1388
- feat: Add onReady callback that gets called after Native SDK init is called #1406

## 2.3.0

- feat: Re-export Profiler and useProfiler from @sentry/react #1372
- fix(performance): Handle edge cases in React Navigation routing instrumentation. #1365
- build(android): Bump sentry-android to 4.3.0 #1373
- build(devtools): Bump @sentry/wizard to 1.2.2 #1383
- build(js): Bump sentry-javascript dependencies to 6.2.1 #1384
- feat(performance): Option to set route change timeout in routing instrumentation #1370

## 2.2.2

- fix: Fix unhandled promise rejections not being tracked #1367

## 2.2.1

- build(js): Bump @sentry/\* dependencies on javascript to 6.2.0 #1354
- fix: Fix react-dom dependency issue. #1354
- build(android): Bump sentry-android to 4.1.0 #1334

## 2.2.0

- Bump: sentry-android to v4.0.0 #1309
- build(ios): Bump sentry-cocoa to 6.1.4 #1308
- fix: Handle auto session tracking start on iOS #1308
- feat: Use beforeNavigate in routing instrumentation to match behavior on JS #1313
- fix: React Navigation Instrumentation starts initial transaction before navigator mount #1315

## 2.2.0-beta.0

- build(ios): Bump sentry-cocoa to 6.1.3 #1293
- fix: pass maxBreadcrumbs to Android init
- feat: Allow disabling native SDK initialization but still use it #1259
- ref: Rename shouldInitializeNativeSdk to autoInitializeNativeSdk #1275
- fix: Fix parseErrorStack that only takes string in DebugSymbolicator event processor #1274
- fix: Only set "event" type in envelope item and not the payload #1271
- build: Bump JS dependencies to 5.30.0 #1282
- fix: Add fallback envelope item type to iOS. #1283
- feat: Auto performance tracing with XHR/fetch, and routing instrumentation #1230

## 2.1.1

- build(android): Bump `sentry-android` to 3.2.1 #1296

## 2.1.0

- feat: Include @sentry/tracing and expose startTransaction #1167
- feat: A better sample app to showcase the SDK and especially tracing #1168
- build(js): Bump @sentry/javascript dependencies to 5.28.0. #1228
- build(android): Bump `sentry-android` to 3.2.0 #1208

## 2.0.2

- build(ios): Bump `sentry-cocoa` to 6.0.9 #1200

## 2.0.1

- build(ios): Bump `sentry-cocoa` to 6.0.8. #1188
- fix(ios): Remove private imports and call `storeEnvelope` on the client. #1188
- fix(ios): Lock specific version in podspec. #1188
- build(android): Bump `sentry-android` to 3.1.3. #1177
- build(deps): Bump @sentry/javascript deps to version-locked 5.27.4 #1199

## 2.0.0

- build(android): Changes android package name from `io.sentry.RNSentryPackage` to `io.sentry.react.RNSentryPackage` (Breaking). #1131
- fix: As auto session tracking is now on by default, allow user to pass `false` to disable it. #1131
- build: Bump `sentry-android` to 3.1.0. #1131
- build: Bump `sentry-cocoa` to 6.0.3. #1131
- feat(ios): Use `captureEnvelope` on iOS/Mac. #1131
- feat: Support envelopes with type other than `event`. #1131
- feat(android): Add enableNdkScopeSync property to ReactNativeOptions. #1131
- feat(android): Pass attachStacktrace option property down to android SDK. #1131
- build(js): Bump @sentry/javascript dependencies to 5.27.1. #1156

## 1.9.0

- fix: Only show the "Native Sentry SDK is disabled" warning when `enableNative` is false and `enableNativeNagger` is true. #1084
- build: Bump @sentry/javascript dependencies to 5.25.0. #1118

## 1.8.2

- build: Bump @sentry/javascript dependencies to 5.24.2 #1091
- fix: Add a check that `performance` exists before using it. #1091

## 1.8.1

- build: Bump @sentry/javascript dependencies to 5.24.1 #1088
- fix: Fix timestamp offset issues due to issues with `performance.now()` introduced in React Native 0.63. #1088

## 1.8.0

- feat: Support MacOS #1068
- build: Bump @sentry/javascript dependencies to 5.23.0 #1079
- fix: Only call native deviceContexts on iOS #1061
- fix: Don't send over Log and Critical levels over native bridge #1063

## 1.7.2

- meta: Move from Travis CI to Github Actions #1019
- ref: Drop TSLint in favor of ESLint #1023
- test: Add basic end-to-end tests workflow #945
- Bump: sentry-android to v2.3.1

## 1.7.1

- build: Bump sentry-cocoa to 5.2 #1011
- fix: App Store submission for Mac apps getsentry/sentry-cocoa#635
- fix: Use the release and dist set in init options over native release #1009
- fix: assign default options before enableNative check #1007

## 1.7.0

- fix: Use `LogBox` instead of `YellowBox` if possible. #989
- fix: Don't add `DeviceContext` default integration if `enableNative` is set to `false`. #993
- fix: Don't log "Native Sentry SDK is disabled" if `enableNativeNagger` is set to `false`. #993
- feat: Migrate to `@sentry/react` from `@sentry/browser` and expose `ErrorBoundary` & the redux enhancer. #1005

## 1.6.3

- feat: Touch events take Regex for ignoreNames & add tests #973

## 1.6.2

- fix: Don't prefix app:/// to "native" filename as well #957
- feat: Add sdk_info to envelope header on Android. #958

## 1.6.1

- Bump `sentry-cocoa` `5.1.8`

## 1.6.0

- feat: Log component tree with all touch events #952
- fix: Fix appending app:/// prefix to [native code] #946
- Bump `@sentry/*` to `^5.19.0`
- Bump `sentry-cocoa` `5.1.6`

## 1.5.0

- feat: Track touch events as breadcrumbs #939
- fix: Serialize the default user keys in setUser #926
- Bump android 2.2.0 #942
- fix(android): Fix unmapped context keys being overwritten on Android.

## 1.4.5

- fix: Fix Native Wrapper not checking enableNative setting #919

## 1.4.4

- Bump cocoa 5.1.4
- fix(ios): We only store the event in release mode #917

## 1.4.3

- Extend Scope methods to set native scope too. #902
- Bump android 2.1.6
- Bump `@sentry/*` to `^5.16.1`
- Bump cocoa 5.1.3

## 1.4.2

- Bump android 2.1.4 #891
- Expose session timeout. #887
- Added `event.origin` and `event.environment` tags to determine where events originate from. #890

## 1.4.1

- Filtered out `options` keys passed to `init` that would crash native. #885

## 1.4.0

- Remove usages of RNSentry to a native wrapper (#857)
- Bump android 2.1.3 (#858)
- Bump cocoa 5.1.0 (#870)
- Accept enableAutoSessionTracking (#870)
- Don't attach Android Threads (#866)
- Refactored startWithDsnString to be startWithOptions. (#860)

## 1.3.9

- Bump `@sentry/wizard` to `1.1.4`

## 1.3.8

- Fixes a bug in `DebugSymbolicator`

## 1.3.7

- Bump `@sentry/wizard` to `1.1.2`

## 1.3.6

- Bump `@sentry/*` to `^5.15.4`

## 1.3.5

- Bump `@sentry/*` to `^5.15.2`

## 1.3.4

- Bump `@sentry/*` to `^5.15.1`
- Fix a bug in DebugSymbolicator to fetch the correct file
- Bump to `io.sentry:sentry-android:2.0.2`

## 1.3.3

- Fix sourcemap path for Android and `react-native` version `< 0.61`
- Expose Android SDK in Java

## 1.3.2

- Bump `io.sentry:sentry-android:2.0.0`
- Fixes a bug on Android when sending events with wrong envelope size

## 1.3.1

- Bump `@sentry/wizard` to `1.1.1` fixing iOS release identifiers
- console.warn und unhandled rejections in DEV

## 1.3.0

- Bump `io.sentry:sentry-android:2.0.0-rc04`
- Added support for Hermes runtime!!
- Fixed a lot of issues on Android
- NDK support

## 1.2.2

- fix(android): Crash if stacktrace.frames is empty (#742)

## 1.2.1

- Bump `io.sentry:sentry-android:1.7.29`

## 1.2.0

- Bump `@sentry/*` to `^5.10.0`
- Allow overriding sentry.properties location (#722)

## 1.1.0

- Bump `@sentry/*` to `^5.9.0`
- fix(android): Feedback not working (#706)
- fix(types): Fix type mismatch when copying breadcrumb `type` (#693)

## 1.0.9

- Fixed an issue where breadcrumbs failed to be copied correctly

## 1.0.8

- Fix missing `type`, miscast `status_code` entries in Android breadcrumbs

## 1.0.7

- Store `environment`, `release` & `dist` on native iOS and Android clients in case of an native crash

## 1.0.6

- Fix error message to guide towards correct docs page

## 1.0.5

- Convert `message` in Java to string if it's a map (#653)

## 1.0.4

- Also catch `ClassCastException` to support react-native versions < 0.60 (#651)

## 1.0.3

- Expose `BrowserIntegrations` to change browser integrations (#639)

## 1.0.2

- Fixes `breadcrumb.data` cast if it's not a hashmap (#651)

## 1.0.1

- Fixed typo in `RNSentry.m` (#658)

## 1.0.0

This is a new major release of the Sentry's React Native SDK rewritten in TypeScript.
This SDK is now unified with the rest of our JavaScript SDKs and published under a new name `@sentry/react-native`.
It uses `@sentry/browser` and both `sentry-cocoa` and `sentry-android` for native handling.

This release is a breaking change an code changes are necessary.

New way to import and init the SDK:

```js
import * as Sentry from '@sentry/react-native';

Sentry.init({
  dsn: 'DSN',
});
```

## 0.43.2

- Add a check for an empty stacktrace on Android (#594)

## 0.43.1

- Bump `raven-js` `3.27.1`

## 0.43.0

- Bump `sentry-wizard` `0.13.0`

## 0.42.0

- Bump `sentry-cocoa` `4.2.1`
- Fix a bug where environment was correctly set
- Only upload source maps in gradle if non debug build

## 0.41.1

- Fix bump version script

## 0.41.0

- Update android build tools and gradle scripts to be compatible with latest version
- Fix support to build on windows

## 0.40.3

- Bump `sentry-cocoa` `4.1.3`

## 0.40.2

- Fix import for ArrayList and ReadableArray on Android, Fixes #511

## 0.40.1

- Use `buildToolsVersion` in build.gradle

## 0.40.0

- Add fingerprint support for iOS/Android, Fixes #407
- Add support for tvOS

## v0.39.1

- Bump `@sentry/wizard` `0.12.1`
- Add constructor for `RNSentryPackage.java`, Fixes #490

## v0.39.0

- `react-native-sentry >= 0.39.0` requires `react-native >= 0.56.0`
- [Android] Bumping of gradle deps

```
compileSdkVersion 26
buildToolsVersion '26.0.3'
...
targetSdkVersion 26
```

- [Android] Use `sentry-android` `1.7.5`
- Bump `@sentry/wizard` `0.11.0`
- Bump `sentry-cocoa` `4.1.0`
- Use new SDK identifier `sentry.javascript.react-native`

## v0.38.3

- Bump `@sentry/wizard` `0.10.2`

## v0.38.2

- [Android] Use `sentry-android` `1.7.4`

## v0.38.1

- [Android] set empty message to prevent breadcrumb exception

## v0.38.0

- [Android] Remove requirement to pass in `MainApplication` `new RNSentryPackage(MainApplication.this)`

## v0.37.1

- [Android] Call event callbacks even on failure to trigger crashes when device is offline

## v0.37.0

- Revert change to podspec file
- Add support for transaction instead of culprit
- Add equalsIgnoreCase to gradle release name compare
- Bump sentry-java to 1.7.3

## v0.36.0

- Bump raven-js to 3.24.2
- Fixed #391

## v0.35.4

- Bump sentry-cocoa to 3.12.4

## v0.35.3

- Fix wizard command

## v0.35.2

- Fixed #374

## v0.35.1

- Bump sentry-cocoa to 3.12.0

## v0.35.0

- Fixes an issue where error will not be reported to Sentry.

## v0.34.1

- Fixed #354

## v0.34.0

- Fixed #353
- Fixed #347
- Fixed #346
- Fixed #342

## v0.33.0

- Add pro guard default rule @kazy1991
- Exposed crashedLastLaunch for iOS @monotkate
- Fixed #337
- Fixed #333
- Fixed #331
- Fixed #322

## v0.32.1

- Update sentry-wizard

## v0.32.0

### Breaking changes

### Migration guide upgrading from < 0.32.0

Since we now use `@sentry/wizard` for linking with out new `@sentry/cli` package, the old
`sentry-cli-bin` package has been deprecated.
You have to search your codebase for `sentry-cli-binary` and replace it with `@sentry/cli`.
There are few places where we put it during the link process:

- In both `sentry.properties` files in `ios`/`android` folder
- In your Xcode build scripts once in `Bundle React Native code and images` and once in `Upload Debug Symbols to Sentry`

So e.g.:

The `Upload Debug Symbols to Sentry` build script looks like this:

```
export SENTRY_PROPERTIES=sentry.properties
../node_modules/sentry-cli-binary/bin/sentry-cli upload-dsym
```

should be changed to this:

```
export SENTRY_PROPERTIES=sentry.properties
../node_modules/@sentry/cli/bin/sentry-cli upload-dsym
```

### General

- Bump `@sentry/wizard` to `0.7.3`
- Bump `sentry-cocoa` to `3.10.0`
- Fixed #169

## v0.31.0

- Use <https://github.com/getsentry/sentry-wizard> for setup process

## v0.30.3

- Fix podspec file
- Fix gradle regex to allow number in projectname

## v0.30.2

Updated npm dependencies

## v0.30.1

Deploy and release over Probot

## v0.30.0

Refactored iOS to use shared component from sentry-cocoa.
Also squashed many little bugs on iOS.

- Fixed #281
- Fixed #280

## v0.29.0

- Fixed #275
- Fixed #274
- Fixed #272
- Fixed #253

## v0.28.0

We had to rename `project.ext.sentry` to `project.ext.sentryCli` because our own proguard gradle plugin was conflicting with the name.
The docs already reflect this change.

- #257

We now use the `mainThread` to report errors to `RNSentry`. This change is necessary in order for react-native to export constants.
This change shouldn't impact anyone using `react-native-sentry` since most of the "heavy" load was handled by `sentry-cocoa` in its own background queue anyway.

- #259
- #244

Bump `sentry-cocoa` to `3.8.3`

## v0.27.0

We decided to deactivate stack trace merging by default on iOS since it seems to unstable right now.
To activate it set:

```js
Sentry.config('___DSN___', {
  deactivateStacktraceMerging: false,
});
```

We are looking into ways making this more stable and plan to re-enable it again in the future.

## v0.26.0

- Added `setShouldSendCallback` #250

## v0.25.0

- Fix a bug in gradle script that trigged the sourcemap upload twice
- Fixed #245
- Fixed #234

## v0.24.2

- Fixed <https://github.com/getsentry/react-native-sentry/issues/241>

## v0.24.1

- Bump `sentry-cli` version to `1.20.0`

## v0.24.0

- Fix frame urls when only using `raven-js`
- Upgrade `sentry-java` to `1.5.3`
- Upgrade `sentry-cocoa` to `3.8.1`
- Added support for `sampleRate` option

## v0.23.2

- Fixed #228 again ¯\\*(ツ)*/¯

## v0.23.1

- Fixed #228

## v0.23.0

- Add more event properties for `setEventSentSuccessfully` callback on Android

## v0.22.0

- Fixed #158
- Add

```groovy
project.ext.sentry = [
    logLevel: "debug",
    flavorAware: true
]
```

should be before:
`apply from: "../../node_modules/react-native-sentry/sentry.gradle"`
This enables `sentry-cli` debug output on android builds, also adds flavor aware `sentry.properties` files.

## v0.21.2

- Fixing device farm tests

## v0.21.1

- Store event on release and send on next startup.

## v0.21.0

- Fixed an issue where javascript error wasn't sent everytime

## v0.20.0

- Bump `sentry-cocoa` to `3.6.0`

## v0.19.0

- Make `userId` optional for user context
- Bump `sentry-cocoa` to `3.5.0`

## v0.18.0

- Bump `sentry-java` to `1.5.1`
- Fix linking step
- Bump `raven-js` to `3.17.0`

## v0.17.1

- Fixed #190

## v0.17.0

- Fix `disableNativeIntegration` proptery to use right transport

## v0.16.2

- Remove send callback when native integration isn't available.

## v0.16.1

- Removed strange submodule

## v0.16.0

- Bump `sentry-java` to `1.4.0`
- Bump `sentry-cocoa` to `3.4.2`
- Fixed #182
- Fixed path detection of sentry-cli

## v0.15.1

- Fixed last release

## v0.15.0

- Added compatiblity for react-native `0.47.0`
- Fixed #169
- Fixed #106
- Bumped `sentry-cocoa` to `3.3.3`

Also added integration tests running on AWS Device Farm.

## v0.14.16

- Fixed #124

## v0.14.12

- Updated to `sentry-cocoa` `3.1.2`
- Fixed #156

## v0.14.11

- Fixed #166

## v0.14.10

- Fixed #161

## v0.14.9

Fixed #163

## v0.14.8

- Fixed #159
- Fixes breadcrumb tracking on android

## v0.14.7

- Improve performance for `react-native >= 0.46`

## v0.14.6

- Bump `sentry-cocoa` and `KSCrash`

## v0.14.5

- Push Podspec to `sentry-cocoa` `3.1.2`

## v0.14.4

- Removed example project from repo
- Make sure native client is only initialized once

## v0.14.3

- Revert to `23.0.1` android build tools

## v0.14.2

- Fixes #131

## v0.14.1

- Bump `raven-js` `3.16.1`
- Fixes #136

## v0.14.0

- Allowing calls to Sentry without calling `install()`
- Add internal logging if `logLevel >= SentryLog.Debug`
- Use `sentry-cocoa` `3.1.2`

## v0.13.3

- Fixes #67

## v0.13.2

- Fixes #116
- Fixes #51

## v0.13.1

- Fixed Android version dependency

## v0.13.0

- Overhauled internal handling of exceptions
- Updated iOS and Android native dependencies

## v0.12.12

- Fixes #105
- Added option `disableNativeIntegration`

## v0.12.11

- Use sentry-cocoa `3.0.9`
- Fixes #100

## v0.12.10

- Update `raven-js` to `3.16.0`
- Update `sentry-cocoa` to `3.0.8`
- Fixes #64
- Fixes #57

## v0.12.8

- Fix typo

## v0.12.9

- Add support on iOS for stacktrace merging and `react-native 0.45`

## v0.12.7

- Fixes #92

## v0.12.6

- Fixes #95

## v0.12.5

- Fixes #91 #87 #82 #63 #54 #48

## v0.12.3

- Fixed #90

## v0.12.2

- Fixed #90

## v0.12.4

- Fixed #94

## v0.12.1

- Use `3.0.7` `sentry-cocoa` in Podspec

## v0.12.0

- Removed `RSSwizzle` use `SentrySwizzle` instead

## v0.11.8

Update Podspec to use `Sentry/KSCrash`

## v0.11.7

- Fix `duplicate symbol` `RSSwizzle` when using CocoaPods

## v0.11.6

- Use `sentry-cocoa` `3.0.1`

## v0.11.5

- Fix <https://github.com/getsentry/react-native-sentry/issues/77>

## v0.11.4

- Use android buildToolsVersion 23.0.1

## v0.11.3

- Fix Xcode archive to not build generic archive

## v0.11.2

- Fix Xcode archiving

## v0.11.1

- Using latest version of `sentry-cocoa`

## v0.11.0

This is a big release because we switched our internal iOS client from swift to objc which drastically improve the setup experience and compatibility.

We also added support for codepush, please check the docs <https://docs.sentry.io/clients/react-native/codepush/> for more information.

After updating run `react-native unlink react-native-sentry` and `react-native link react-native-sentry` again in order to setup everything correctly.

## v0.10.0

- Greatly improved the linking process. Check out our docs for more information <https://docs.sentry.io/clients/react-native/>

## v0.9.1

- Update to sentry 2.1.11 which fixes a critical bug regarding sending requests on iOS

## v0.9.0

- Improve link and unlink scripts

## v0.8.5

- Fixed: bad operand types for binary operator

## v0.8.4

- Put execution on iOS into a background thread
- Add parameter checks on android

## v0.8.3

- Bump sentry version to 2.1.10 to fix releases

## v0.8.2

- Updated podspec thx @alloy

## v0.8.1

- Added command to package json to inject MainApplication.java into RNSentryPackage

## v0.8.0

- Added native android support
- raven-js is always used we use the native clients for sending events and add more context to them

## v0.7.0

- Bump KSCrash and Sentry version

## v0.6.0

Use `raven-js` internally instead switching between native and raven-js.

Native client will be used when available.

Alot of API changes to more like `raven-js`

## v0.5.3

- Fix import for

```objc
#if __has_include(<React/RNSentry.h>)
#import <React/RNSentry.h> // This is used for versions of react >= 0.40
#else
#import "RNSentry.h" // This is used for versions of react < 0.40
#endif
```

## v0.5.2

- Prefix filepath with `app://` if RavenClient is used

## v0.5.1

- Fix `npm test`
- Added `forceRavenClient` option which forces to use RavenClient instead of the NativeClient

## v0.5.0

- Added support for installation with cocoapods see <https://docs.sentry.io/clients/react-native/#setup-with-cocoapods>
- Lowered minimum version requirement for `react-native` to `0.38.0`

## v0.4.0

- Added `ignoreModulesExclude` to exclude modules that are ignored by default for stacktrace merging
- Added `ignoreModulesInclude` to add additional modules that should be ignored for stacktrace merging<|MERGE_RESOLUTION|>--- conflicted
+++ resolved
@@ -21,9 +21,7 @@
   ```
 
 - Add `createTimeToInitialDisplay({useFocusEffect})` and `createTimeToFullDisplay({useFocusEffect})` to allow record full display on screen focus ([#4665](https://github.com/getsentry/sentry-react-native/pull/4665))
-<<<<<<< HEAD
 - Add experimental flags `enableExperimentalViewRenderer` and `enableFastViewRendering` to enable up to 5x times more performance in Session Replay on iOS ([#4660](https://github.com/getsentry/sentry-react-native/pull/4660))
-=======
 
 ### Fixes
 
@@ -33,7 +31,7 @@
 
 - Change `gradle.projectsEvaluated` to `project.afterEvaluate` in the Sentry Gradle Plugin to fix tasks not being created when using `--configure-on-demand` ([#4687](https://github.com/getsentry/sentry-react-native/pull/4687))
 - Remove `SENTRY_FORCE_FOREGROUND` from Xcode Scripts as the underlying `--force-foreground` Sentry CLI is no-op since v2.37.0 ([#4689](https://github.com/getsentry/sentry-react-native/pull/4689))
-- TTID and TTFD use native getters instead of events to pass timestamps to the JS layer ([#4669](https://github.com/getsentry/sentry-react-native/pull/4669))
+- TTID and TTFD use native getters instead od events to pass timestamps to the JS layer ([#4669](https://github.com/getsentry/sentry-react-native/pull/4669), [#4681](https://github.com/getsentry/sentry-react-native/pull/4681))
 
 ## 6.10.0
 
@@ -42,7 +40,6 @@
 - Add thread information to spans ([#4579](https://github.com/getsentry/sentry-react-native/pull/4579))
 - Exposed `getDataFromUri` as a public API to retrieve data from a URI ([#4638](https://github.com/getsentry/sentry-react-native/pull/4638))
 - Add `enableExperimentalViewRenderer` to enable up to 5x times more performance in Session Replay on iOS ([#4660](https://github.com/getsentry/sentry-react-native/pull/4660))
->>>>>>> 9de3d458
 
   ```js
   import * as Sentry from '@sentry/react-native';
@@ -55,10 +52,6 @@
     ],
   });
   ```
-
-### Changes
-
-- TTID and TTFD use native getters instead od events to pass timestamps to the JS layer ([#4669](https://github.com/getsentry/sentry-react-native/pull/4669), [#4681](https://github.com/getsentry/sentry-react-native/pull/4681))
 
 ### Fixes
 
