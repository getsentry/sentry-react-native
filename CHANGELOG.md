# Changelog

## Unreleased

- Latest changes from 4.12.0

### Breaking changes

- Message event current stack trace moved from exception to threads ([#2694](https://github.com/getsentry/sentry-react-native/pull/2694))

## 4.12.0

### Features

- Add `lastEventId` method to the API ([#2675](https://github.com/getsentry/sentry-react-native/pull/2675))

<<<<<<< HEAD
### Breaking changes

- Message event current stack trace moved from exception to threads ([#2694](https://github.com/getsentry/sentry-react-native/pull/2694))

### Fixes

- Unreachable fallback to fetch transport if native is not available ([#2695](https://github.com/getsentry/sentry-react-native/pull/2695))
=======
### Fix

- `Sentry.startTransaction` doesn't require `op` ([#2691](https://github.com/getsentry/sentry-react-native/pull/2691))
>>>>>>> ad17b3eb

### Dependencies

- Bump Cocoa SDK from v7.31.2 to v7.31.3 ([#2647](https://github.com/getsentry/sentry-react-native/pull/2647))
  - [changelog](https://github.com/getsentry/sentry-cocoa/blob/8.0.0/CHANGELOG.md#7313)
  - [diff](https://github.com/getsentry/sentry-cocoa/compare/7.31.2...7.31.3)
- Bump JavaScript SDK from v7.21.1 to v7.26.0 ([#2672](https://github.com/getsentry/sentry-react-native/pull/2672), [#2648](https://github.com/getsentry/sentry-react-native/pull/2648), [#2692](https://github.com/getsentry/sentry-react-native/pull/2692))
  - [changelog](https://github.com/getsentry/sentry-javascript/blob/master/CHANGELOG.md#7260)
  - [diff](https://github.com/getsentry/sentry-javascript/compare/7.21.1...7.26.0)
- Bump Android SDK from v6.9.1 to v6.9.2 ([#2677](https://github.com/getsentry/sentry-react-native/pull/2677))
  - [changelog](https://github.com/getsentry/sentry-java/blob/main/CHANGELOG.md#692)
  - [diff](https://github.com/getsentry/sentry-java/compare/6.9.1...6.9.2)

## 5.0.0-alpha.10

- Latest changes from 4.11.0

### Dependencies

- Bump CLI from v1.74.4 to v2.10.0 ([#2669](https://github.com/getsentry/sentry-react-native/pull/2669))
  - [changelog](https://github.com/getsentry/sentry-cli/blob/master/CHANGELOG.md#2100)
  - [diff](https://github.com/getsentry/sentry-cli/compare/1.74.4...2.10.0)

## 4.11.0

### Features

- Screenshots ([#2610](https://github.com/getsentry/sentry-react-native/pull/2610))

## 4.10.1

### Fixes

- Bump Wizard from v1.2.17 to v1.4.0 ([#2645](https://github.com/getsentry/sentry-react-native/pull/2645))
  - [changelog](https://github.com/getsentry/sentry-wizard/blob/master/CHANGELOG.md#140)
  - [diff](https://github.com/getsentry/sentry-wizard/compare/v1.2.17...v1.4.0)
- Android builds without ext config, auto create assets dir for modules ([#2652](https://github.com/getsentry/sentry-react-native/pull/2652))
- Exit gracefully if source map file for collecting modules doesn't exist ([#2655](https://github.com/getsentry/sentry-react-native/pull/2655))
- Create only one clean-up tasks for modules collection ([#2657](https://github.com/getsentry/sentry-react-native/pull/2657))

### Dependencies

- Bump Android SDK from v6.8.0 to v6.9.1 ([#2653](https://github.com/getsentry/sentry-react-native/pull/2653))
  - [changelog](https://github.com/getsentry/sentry-java/blob/main/CHANGELOG.md#691)
  - [diff](https://github.com/getsentry/sentry-java/compare/6.8.0...6.9.1)

## 5.0.0-alpha.9

- Latest changes from 4.10.0

### Fixes

- Add missing source Spec for RNSentry Codegen. ([#2639](https://github.com/getsentry/sentry-react-native/pull/2639))

## 4.10.0

### Features

- JS Runtime dependencies are sent in Events ([#2606](https://github.com/getsentry/sentry-react-native/pull/2606))
  - To collect JS dependencies on iOS add `../node_modules/@sentry/react-native/scripts/collect-modules.sh` at the end of the `Bundle React Native code and images` build phase. The collection only works on Release builds. Android builds have a new step in `sentry.gradle` plugin. More in [the migration documentation](https://docs.sentry.io/platforms/react-native/migration#from-48x-to-49x).

### Dependencies

- Bump JavaScript SDK from v7.20.1 to v7.21.1 ([#2636](https://github.com/getsentry/sentry-react-native/pull/2636))
  - [changelog](https://github.com/getsentry/sentry-javascript/blob/master/CHANGELOG.md#7211)
  - [diff](https://github.com/getsentry/sentry-javascript/compare/7.20.1...7.21.1)

## 5.0.0-alpha.8

- Latest changes from 4.9.0

## 4.9.0

### Features

- Add `maxQueueSize` option ([#2578](https://github.com/getsentry/sentry-react-native/pull/2578))

### Fixes

- Use `Scope` class rather than `Scope` type for top-level functions ([#2627](https://github.com/getsentry/sentry-react-native/pull/2627))

### Dependencies

- Bump JavaScript SDK from v7.16.0 to v7.20.1 ([#2582](https://github.com/getsentry/sentry-react-native/pull/2582), [#2598](https://github.com/getsentry/sentry-react-native/pull/2598), [#2632](https://github.com/getsentry/sentry-react-native/pull/2632), [#2607](https://github.com/getsentry/sentry-react-native/pull/2607))
  - [changelog](https://github.com/getsentry/sentry-javascript/blob/master/CHANGELOG.md#7201)
  - [diff](https://github.com/getsentry/sentry-javascript/compare/7.16.0...7.20.1)
- Bump Cocoa SDK from v7.29.0 to v7.31.2 ([#2592](https://github.com/getsentry/sentry-react-native/pull/2592), [#2601](https://github.com/getsentry/sentry-react-native/pull/2601), [#2629](https://github.com/getsentry/sentry-react-native/pull/2629))
  - [changelog](https://github.com/getsentry/sentry-cocoa/blob/master/CHANGELOG.md#7312)
  - [diff](https://github.com/getsentry/sentry-cocoa/compare/7.29.0...7.31.2)
- Bump Android SDK from v6.6.0 to v6.8.0 ([#2600](https://github.com/getsentry/sentry-react-native/pull/2600), [#2628](https://github.com/getsentry/sentry-react-native/pull/2628))
  - [changelog](https://github.com/getsentry/sentry-java/blob/main/CHANGELOG.md#680)
  - [diff](https://github.com/getsentry/sentry-java/compare/6.6.0...6.8.0)

## 4.8.0

### Fixes

- Message event can have attached stacktrace ([#2577](https://github.com/getsentry/sentry-react-native/pull/2577))
- Fixed maximum call stack exceeded error resulting from large payloads ([#2579](https://github.com/getsentry/sentry-react-native/pull/2579))

### Dependencies

- Bump Android SDK from v6.5.0 to v6.6.0 ([#2572](https://github.com/getsentry/sentry-react-native/pull/2572))
  - [changelog](https://github.com/getsentry/sentry-java/blob/main/CHANGELOG.md#660)
  - [diff](https://github.com/getsentry/sentry-java/compare/6.5.0...6.6.0)
- Bump Cocoa SDK from v7.28.0 to v7.29.0 ([#2571](https://github.com/getsentry/sentry-react-native/pull/2571))
  - [changelog](https://github.com/getsentry/sentry-cocoa/blob/master/CHANGELOG.md#7290)
  - [diff](https://github.com/getsentry/sentry-cocoa/compare/7.28.0...7.29.0)

## 5.0.0-alpha.7

- Latest changes from 4.7.1

### Fixes

- Remove hardcoded Folly version ([#2558](https://github.com/getsentry/sentry-react-native/pull/2558))

### Features

- Send react native js engine, turbo module, fabric flags and component stack in Event contexts ([#2552](https://github.com/getsentry/sentry-react-native/pull/2552))

### Dependencies

- Bump CLI from v1.74.4 to v2.7.0 ([#2457](https://github.com/getsentry/sentry-react-native/pull/2457))
  - [changelog](https://github.com/getsentry/sentry-cli/blob/master/CHANGELOG.md#270)
  - [diff](https://github.com/getsentry/sentry-cli/compare/1.74.4...2.7.0)
- Bump Android SDK from v6.5.0 to v6.6.0 ([#2572](https://github.com/getsentry/sentry-react-native/pull/2572))
  - [changelog](https://github.com/getsentry/sentry-java/blob/main/CHANGELOG.md#660)
  - [diff](https://github.com/getsentry/sentry-java/compare/6.5.0...6.6.0)
- Bump Cocoa SDK from v7.28.0 to v7.29.0 ([#2571](https://github.com/getsentry/sentry-react-native/pull/2571))
  - [changelog](https://github.com/getsentry/sentry-cocoa/blob/master/CHANGELOG.md#7290)
  - [diff](https://github.com/getsentry/sentry-cocoa/compare/7.28.0...7.29.0)

## 4.7.1

### Fixes

- Remove duplicate sdk package record from envelope ([#2570](https://github.com/getsentry/sentry-react-native/pull/2570))
- Fix `appHangsTimeoutInterval` -> `appHangTimeoutInterval` option name ([#2574](https://github.com/getsentry/sentry-react-native/pull/2574))

## 4.7.0

### Dependencies

- Bump Android SDK from v6.4.3 to v6.5.0 ([#2535](https://github.com/getsentry/sentry-react-native/pull/2535))
  - [changelog](https://github.com/getsentry/sentry-java/blob/main/CHANGELOG.md#650)
  - [diff](https://github.com/getsentry/sentry-java/compare/6.4.3...6.5.0)
- Bump JavaScript SDK from v7.14.2 to v7.16.0 ([#2536](https://github.com/getsentry/sentry-react-native/pull/2536), [#2561](https://github.com/getsentry/sentry-react-native/pull/2561))
  - [changelog](https://github.com/getsentry/sentry-javascript/blob/master/CHANGELOG.md#7160)
  - [diff](https://github.com/getsentry/sentry-javascript/compare/7.14.2...7.16.0)
- Bump Cocoa SDK from v7.27.1 to v7.28.0 ([#2548](https://github.com/getsentry/sentry-react-native/pull/2548))
  - [changelog](https://github.com/getsentry/sentry-cocoa/blob/master/CHANGELOG.md#7280)
  - [diff](https://github.com/getsentry/sentry-cocoa/compare/7.27.1...7.28.0)

## 5.0.0-alpha.6

- Latest changes from 4.6.1

### Features

- Add initial support for the RN New Architecture, backwards compatible RNSentry Turbo Module ([#2522](https://github.com/getsentry/sentry-react-native/pull/2522))

### Breaking changes

- New ReactNativeTracingOptions idleTimeoutMs and finalTimeoutMs replacing idleTimeout and maxTransactionDuration respectively ([#2481](https://github.com/getsentry/sentry-react-native/pull/2481))
- iOS min target 12.4, Android API min 21, min React Native version 0.70 ([#2522](https://github.com/getsentry/sentry-react-native/pull/2522))

### Dependencies

- Bump Android SDK from v6.4.3 to v6.5.0 ([#2535](https://github.com/getsentry/sentry-react-native/pull/2535))
  - [changelog](https://github.com/getsentry/sentry-java/blob/main/CHANGELOG.md#650)
  - [diff](https://github.com/getsentry/sentry-java/compare/6.4.3...6.5.0)
- Bump JavaScript SDK from v7.14.2 to v7.15.0 ([#2536](https://github.com/getsentry/sentry-react-native/pull/2536))
  - [changelog](https://github.com/getsentry/sentry-javascript/blob/master/CHANGELOG.md#7150)
  - [diff](https://github.com/getsentry/sentry-javascript/compare/7.14.2...7.15.0)

## 4.6.1

### Fixes

- Make `configureScope` callback safe [#2510](https://github.com/getsentry/sentry-react-native/pull/2510)
- Allows collecting app start and slow/frozen frames if Native SDK is inited manually [#2517](https://github.com/getsentry/sentry-react-native/pull/2517)
- Nested breadcrumb data on android was not treated correctly [#2519](https://github.com/getsentry/sentry-react-native/pull/2519)

### Dependencies

- Bump JavaScript SDK from v7.14.0 to v7.14.2 ([#2511](https://github.com/getsentry/sentry-react-native/pull/2511), [#2526](https://github.com/getsentry/sentry-react-native/pull/2526))
  - [changelog](https://github.com/getsentry/sentry-javascript/blob/master/CHANGELOG.md#7142)
  - [diff](https://github.com/getsentry/sentry-javascript/compare/7.14.0...7.14.2)
- Bump Cocoa SDK from v7.27.0 to v7.27.1 ([#2521](https://github.com/getsentry/sentry-react-native/pull/2521))
  - [changelog](https://github.com/getsentry/sentry-cocoa/blob/master/CHANGELOG.md#7271)
  - [diff](https://github.com/getsentry/sentry-cocoa/compare/7.27.0...7.27.1)
- Bump Android SDK from v6.4.2 to v6.4.3 ([#2520](https://github.com/getsentry/sentry-react-native/pull/2520))
  - [changelog](https://github.com/getsentry/sentry-java/blob/main/CHANGELOG.md#643)
  - [diff](https://github.com/getsentry/sentry-java/compare/6.4.2...6.4.3)

## 5.0.0-alpha.5

### Fixes

- Make `configureScope` callback safe [#2510](https://github.com/getsentry/sentry-react-native/pull/2510)

### Dependencies

- Bump JavaScript SDK from v7.14.0 to v7.14.1 ([#2511](https://github.com/getsentry/sentry-react-native/pull/2511))
  - [changelog](https://github.com/getsentry/sentry-javascript/blob/master/CHANGELOG.md#7141)
  - [diff](https://github.com/getsentry/sentry-javascript/compare/7.14.0...7.14.1)
- Bump Cocoa SDK from v7.27.0 to v7.27.1 ([#2521](https://github.com/getsentry/sentry-react-native/pull/2521))
  - [changelog](https://github.com/getsentry/sentry-cocoa/blob/master/CHANGELOG.md#7271)
  - [diff](https://github.com/getsentry/sentry-cocoa/compare/7.27.0...7.27.1)
- Bump Android SDK from v6.4.2 to v6.4.3 ([#2520](https://github.com/getsentry/sentry-react-native/pull/2520))
  - [changelog](https://github.com/getsentry/sentry-java/blob/main/CHANGELOG.md#643)
  - [diff](https://github.com/getsentry/sentry-java/compare/6.4.2...6.4.3)

## 4.6.0

### Fixes

- SDK Gracefully downgrades when callback throws an error ([#2502](https://github.com/getsentry/sentry-react-native/pull/2502))
- React Navigation v5 ignores when current route is undefined after state changed. ([#2484](https://github.com/getsentry/sentry-react-native/pull/2484))

### Features

- Add ClientReports ([#2496](https://github.com/getsentry/sentry-react-native/pull/2496))

### Sentry Self-hosted Compatibility

- Starting with version `4.6.0` of the `@sentry/react-native` package, [Sentry's self hosted version >= v21.9.0](https://github.com/getsentry/self-hosted/releases) is required or you have to manually disable sending client reports via the `sendClientReports` option. This only applies to self-hosted Sentry. If you are using [sentry.io](https://sentry.io), no action is needed.

### Dependencies

- Bump Cocoa SDK from v7.25.1 to v7.27.0 ([#2500](https://github.com/getsentry/sentry-react-native/pull/2500), [#2506](https://github.com/getsentry/sentry-react-native/pull/2506))
  - [changelog](https://github.com/getsentry/sentry-cocoa/blob/master/CHANGELOG.md#7270)
  - [diff](https://github.com/getsentry/sentry-cocoa/compare/7.25.1...7.27.0)
- Bump JavaScript SDK from v7.13.0 to v7.14.0 ([#2504](https://github.com/getsentry/sentry-react-native/pull/2504))
  - [changelog](https://github.com/getsentry/sentry-javascript/blob/master/CHANGELOG.md#7140)
  - [diff](https://github.com/getsentry/sentry-javascript/compare/7.13.0...7.14.0)

## 5.0.0-alpha.4

- Latest changes from 4.5.0

### Breaking changes

- New ReactNativeTracingOptions idleTimeoutMs and finalTimeoutMs replacing idleTimeout and maxTransactionDuration respectively ([#2481](https://github.com/getsentry/sentry-react-native/pull/2481))

## 4.5.0

### Features

- Add user feedback ([#2486](https://github.com/getsentry/sentry-react-native/pull/2486))
- Add typings for app hang functionality ([#2479](https://github.com/getsentry/sentry-react-native/pull/2479))

### Fixes

- Update warm/cold start span ops ([#2487](https://github.com/getsentry/sentry-react-native/pull/2487))
- Detect hard crash the same as native sdks ([#2480](https://github.com/getsentry/sentry-react-native/pull/2480))
- Integrations factory receives default integrations ([#2494](https://github.com/getsentry/sentry-react-native/pull/2494))

### Dependencies

- Bump Android SDK from v6.4.1 to v6.4.2 ([#2485](https://github.com/getsentry/sentry-react-native/pull/2485))
  - [changelog](https://github.com/getsentry/sentry-java/blob/main/CHANGELOG.md#642)
  - [diff](https://github.com/getsentry/sentry-java/compare/6.4.1...6.4.2)
- Bump JavaScript SDK from v7.12.1 to v7.13.0 ([#2478](https://github.com/getsentry/sentry-react-native/pull/2478))
  - [changelog](https://github.com/getsentry/sentry-javascript/blob/master/CHANGELOG.md#7130)
  - [diff](https://github.com/getsentry/sentry-javascript/compare/7.12.1...7.13.0)

## 4.4.0

### Features

- Add attachments support ([#2463](https://github.com/getsentry/sentry-react-native/pull/2463))

## 4.3.1

### Fixes

- ReactNativeTracingOptions maxTransactionDuration is in seconds ([#2469](https://github.com/getsentry/sentry-react-native/pull/2469))

### Dependencies

- Bump Cocoa SDK from v7.24.1 to v7.25.1 ([#2465](https://github.com/getsentry/sentry-react-native/pull/2465))
  - [changelog](https://github.com/getsentry/sentry-cocoa/blob/master/CHANGELOG.md#7251)
  - [diff](https://github.com/getsentry/sentry-cocoa/compare/7.24.1...7.25.1)

## 5.0.0-alpha.3

- Latest changes from 4.3.x

### Dependencies

- Bump Wizard from v2.0.0 to v2.2.0 ([#2460](https://github.com/getsentry/sentry-react-native/pull/2460))
  - [changelog](https://github.com/getsentry/sentry-wizard/blob/master/CHANGELOG.md#v220)
  - [diff](https://github.com/getsentry/sentry-wizard/compare/v2.0.0...v2.2.0)

## 4.3.0

### Features

- Add Transaction Source for Dynamic Sampling Context ([#2454](https://github.com/getsentry/sentry-react-native/pull/2454))

### Dependencies

- Bump Cocoa SDK from v7.23.0 to v7.24.1 ([#2456](https://github.com/getsentry/sentry-react-native/pull/2456))
  - [changelog](https://github.com/getsentry/sentry-cocoa/blob/master/CHANGELOG.md#7241)
  - [diff](https://github.com/getsentry/sentry-cocoa/compare/7.23.0...7.24.1)
- Bump Android SDK from v6.3.1 to v6.4.1 ([#2437](https://github.com/getsentry/sentry-react-native/pull/2437))
  - [changelog](https://github.com/getsentry/sentry-java/blob/main/CHANGELOG.md#641)
  - [diff](https://github.com/getsentry/sentry-java/compare/6.3.1...6.4.1)
- Bump JavaScript SDK from v7.9.0 to v7.12.1 ([#2451](https://github.com/getsentry/sentry-react-native/pull/2451))
  - [changelog](https://github.com/getsentry/sentry-javascript/blob/master/CHANGELOG.md#7121)
  - [diff](https://github.com/getsentry/sentry-javascript/compare/7.9.0...7.12.1)

## 4.2.4

### Fixes

- ReactNativeTracing wrongly marks transactions as deadline_exceeded when it reaches the idleTimeout ([#2427](https://github.com/getsentry/sentry-react-native/pull/2427))

## 5.0.0-alpha.2

- Latest changes from 4.2.x

## 5.0.0-alpha.1

### Fixes

- Auto linking for RN >= 0.69 ([#2332](https://github.com/getsentry/sentry-react-native/pull/2332))

## 4.2.3

### Fixes

- Bump Cocoa SDK to v7.23.0 ([#2401](https://github.com/getsentry/sentry-react-native/pull/2401))
  - [changelog](https://github.com/getsentry/sentry-cocoa/blob/master/CHANGELOG.md#7230)
  - [diff](https://github.com/getsentry/sentry-cocoa/compare/7.22.0...7.23.0)
- Bump Android SDK to v6.3.1 ([#2410](https://github.com/getsentry/sentry-react-native/pull/2410))
  - [changelog](https://github.com/getsentry/sentry-java/blob/main/CHANGELOG.md#631)
  - [diff](https://github.com/getsentry/sentry-java/compare/6.3.0...6.3.1)
- Bump JavaScript SDK to v7.9.0 ([#2412](https://github.com/getsentry/sentry-react-native/pull/2412))
  - [changelog](https://github.com/getsentry/sentry-javascript/blob/master/CHANGELOG.md#790)
  - [diff](https://github.com/getsentry/sentry-javascript/compare/7.7.0...7.9.0)

## 4.2.2

### Fixes

- Should not ignore `options.transport` function provided in `Sentry.init(...)` ([#2398](https://github.com/getsentry/sentry-react-native/pull/2398))

## 4.2.1

### Fixes

- SENTRY_DIST accepts non-number values on Android ([#2395](https://github.com/getsentry/sentry-react-native/pull/2395))

### Features

- Bump Cocoa SDK to v7.22.0 ([#2392](https://github.com/getsentry/sentry-react-native/pull/2392))
  - [changelog](https://github.com/getsentry/sentry-cocoa/blob/master/CHANGELOG.md#7220)
  - [diff](https://github.com/getsentry/sentry-cocoa/compare/7.21.0...7.22.0)

## 4.2.0

### Features

- Bump Cocoa SDK to v7.21.0 ([#2374](https://github.com/getsentry/sentry-react-native/pull/2374))
  - [changelog](https://github.com/getsentry/sentry-cocoa/blob/master/CHANGELOG.md#7210)
  - [diff](https://github.com/getsentry/sentry-cocoa/compare/7.20.0...7.21.0)
- Bump Android SDK to v6.3.0 ([#2380](https://github.com/getsentry/sentry-react-native/pull/2380))
  - [changelog](https://github.com/getsentry/sentry-java/blob/main/CHANGELOG.md#630)
  - [diff](https://github.com/getsentry/sentry-java/compare/6.1.4...6.3.0)
- Bump JavaScript SDK to v7.7.0 ([#2375](https://github.com/getsentry/sentry-react-native/pull/2375))
  - [changelog](https://github.com/getsentry/sentry-javascript/blob/master/CHANGELOG.md#770)
  - [diff](https://github.com/getsentry/sentry-javascript/compare/7.6.0...7.7.0)

## 4.1.3

### Fixes

- Solve reference to private cocoa SDK class ([#2369](https://github.com/getsentry/sentry-react-native/pull/2369))

## 4.1.2

### Fixes

- Set default unit for measurements ([#2360](https://github.com/getsentry/sentry-react-native/pull/2360))
- When using SENTRY_DIST env. var. on Android, SDK fails to convert to an Integer ([#2365](https://github.com/getsentry/sentry-react-native/pull/2365))

### Features

- Bump JavaScript SDK to v7.6.0 ([#2361](https://github.com/getsentry/sentry-react-native/pull/2361))
  - [changelog](https://github.com/getsentry/sentry-javascript/blob/master/CHANGELOG.md#760)
  - [diff](https://github.com/getsentry/sentry-javascript/compare/7.5.1...7.6.0)

## 4.1.1

### Features

- Bump Cocoa SDK to v7.20.0 ([#2341](https://github.com/getsentry/sentry-react-native/pull/2341), [#2356](https://github.com/getsentry/sentry-react-native/pull/2356))
  - [changelog](https://github.com/getsentry/sentry-cocoa/blob/master/CHANGELOG.md#7200)
  - [diff](https://github.com/getsentry/sentry-cocoa/compare/7.18.1...7.20.0)
- Bump JavaScript SDK to v7.5.1 ([#2342](https://github.com/getsentry/sentry-react-native/pull/2342), [#2350](https://github.com/getsentry/sentry-react-native/pull/2350))
  - [changelog](https://github.com/getsentry/sentry-javascript/blob/master/CHANGELOG.md#751)
  - [diff](https://github.com/getsentry/sentry-javascript/compare/7.3.1...7.5.1)

## 4.1.0

- Fix: Send DidBecomeActiveNotification when OOM enabled ([#2326](https://github.com/getsentry/sentry-react-native/pull/2326))
- Fix: SDK overwrites the user defined ReactNativeTracing ([#2319](https://github.com/getsentry/sentry-react-native/pull/2319))
- Bump Sentry JavaScript 7.3.1 ([#2306](https://github.com/getsentry/sentry-react-native/pull/2306))
  - [changelog](https://github.com/getsentry/sentry-javascript/blob/7.3.1/CHANGELOG.md)
  - [diff](https://github.com/getsentry/sentry-javascript/compare/7.1.1...7.3.1)
- Bump Sentry Cocoa 7.18.1 ([#2320](https://github.com/getsentry/sentry-react-native/pull/2320))
  - [changelog](https://github.com/getsentry/sentry-cocoa/blob/7.18.1/CHANGELOG.md)
  - [diff](https://github.com/getsentry/sentry-cocoa/compare/7.18.0...7.18.1)
- Bump Sentry Android 6.1.4 ([#2320](https://github.com/getsentry/sentry-react-native/pull/2320))
  - [changelog](https://github.com/getsentry/sentry-java/blob/6.1.4/CHANGELOG.md)
  - [diff](https://github.com/getsentry/sentry-java/compare/6.1.2...6.1.4)

## 4.0.2

- Fix Calculate the absolute number of Android versionCode ([#2313](https://github.com/getsentry/sentry-react-native/pull/2313))

## 4.0.1

- Filter out app start with more than 60s ([#2303](https://github.com/getsentry/sentry-react-native/pull/2303))

## 4.0.0

- Bump Sentry JavaScript 7.1.1 ([#2279](https://github.com/getsentry/sentry-react-native/pull/2279))
  - [changelog](https://github.com/getsentry/sentry-javascript/blob/7.1.1/CHANGELOG.md)
  - [diff](https://github.com/getsentry/sentry-javascript/compare/6.19.2...7.1.1)
- Bump Sentry Cocoa 7.18.0 ([#2303](https://github.com/getsentry/sentry-react-native/pull/2303))
  - [changelog](https://github.com/getsentry/sentry-cocoa/blob/7.18.0/CHANGELOG.md)
  - [diff](https://github.com/getsentry/sentry-cocoa/compare/7.11.0...7.18.0)
- Bump Sentry Android 6.1.2 ([#2303](https://github.com/getsentry/sentry-react-native/pull/2303))
  - [changelog](https://github.com/getsentry/sentry-java/blob/6.1.2/CHANGELOG.md)
  - [diff](https://github.com/getsentry/sentry-java/compare/5.7.0...6.1.2)

## Breaking changes

By bumping Sentry Javascript, new breaking changes were introduced, to know more what was changed, check the [breaking changes changelog](https://github.com/getsentry/sentry-javascript/blob/7.0.0/CHANGELOG.md#breaking-changes) from Sentry Javascript.

## 4.0.0-beta.5

- Fix warning missing DSN on BrowserClient. ([#2294](https://github.com/getsentry/sentry-react-native/pull/2294))

## 4.0.0-beta.4

- Bump Sentry Cocoa 7.17.0 ([#2300](https://github.com/getsentry/sentry-react-native/pull/2300))
  - [changelog](https://github.com/getsentry/sentry-cocoa/blob/7.17.0/CHANGELOG.md)
  - [diff](https://github.com/getsentry/sentry-cocoa/compare/7.16.1...7.17.0)
- Bump Sentry Android 6.1.1 ([#2300](https://github.com/getsentry/sentry-react-native/pull/2300))
  - [changelog](https://github.com/getsentry/sentry-java/blob/6.1.1/CHANGELOG.md)
  - [diff](https://github.com/getsentry/sentry-java/compare/6.0.0...6.1.1)

## 4.0.0-beta.3

- Bump Sentry Cocoa 7.16.1 ([#2279](https://github.com/getsentry/sentry-react-native/pull/2283))
  - [changelog](https://github.com/getsentry/sentry-cocoa/blob/7.16.1/CHANGELOG.md)
  - [diff](https://github.com/getsentry/sentry-cocoa/compare/7.11.0...7.16.1)

## 4.0.0-beta.2

- Bump Sentry JavaScript 7.1.1 ([#2279](https://github.com/getsentry/sentry-react-native/pull/2279))
  - [changelog](https://github.com/getsentry/sentry-javascript/blob/7.1.1/CHANGELOG.md)
  - [diff](https://github.com/getsentry/sentry-javascript/compare/7.0.0...7.1.1)
- Bump Sentry Android 6.0.0 ([#2281](https://github.com/getsentry/sentry-react-native/pull/2281))
  - [changelog](https://github.com/getsentry/sentry-java/blob/6.0.0/CHANGELOG.md)
  - [diff](https://github.com/getsentry/sentry-java/compare/5.7.0...6.0.0)

## 4.0.0-beta.1

- Bump Sentry JavaScript 7.0.0 ([#2250](https://github.com/getsentry/sentry-react-native/pull/2250))
  - [changelog](https://github.com/getsentry/sentry-javascript/blob/7.0.0/CHANGELOG.md)
  - [diff](https://github.com/getsentry/sentry-javascript/compare/6.19.2...7.0.0)

## Breaking changes

By bumping Sentry Javascript, new breaking changes were introduced, to know more what was changed, check the [breaking changes changelog](https://github.com/getsentry/sentry-javascript/blob/7.0.0/CHANGELOG.md#breaking-changes) from Sentry Javascript.

## 3.4.3

- feat: Support macOS (#2240) by @ospfranco

## 3.4.2

- fix: Fix cold start appearing again after js bundle reload on Android. #2229

## 3.4.1

- fix: Make withTouchEventBoundary options optional #2196

## 3.4.0

### Various fixes & improvements

- Bump: @sentry/javascript dependencies to 6.19.2 (#2175) by @marandaneto

## 3.3.6

- fix: Respect given release if no dist is given during SDK init (#2163)
- Bump: @sentry/javascript dependencies to 6.19.2 (#2175)

## 3.3.5

- Bump: Sentry Cocoa to 7.11.0 and Sentry Android to 5.7.0 (#2160)

## 3.3.4

- fix(android): setContext serializes as context for Android instead of extra (#2155)
- fix(android): Duplicate Breadcrumbs when captuing messages #2153

## 3.3.3

- Bump: Sentry Cocoa to 7.10.2 and Sentry Android to 5.6.3 (#2145)
- fix(android): Upload source maps correctly regardless of version codes #2144

## 3.3.2

- fix: Do not report empty measurements #1983
- fix(iOS): Bump Sentry Cocoa to 7.10.1 and report slow and frozen measurements (#2132)
- fix(iOS): Missing userId on iOS when the user is not set in the Scope (#2133)

## 3.3.1

- feat: Support setting maxCacheItems #2102
- fix: Clear transaction on route change for React Native Navigation #2119

## 3.3.0

- feat: Support enableNativeCrashHandling for iOS #2101
- Bump: Sentry Cocoa 7.10.0 #2100
- feat: Touch events now track components with `sentry-label` prop, falls back to `accessibilityLabel` and then finally `displayName`. #2068
- fix: Respect sentryOption.debug setting instead of #DEBUG build flag for outputting logs #2039
- fix: Passing correct mutableOptions to iOS SDK (#2037)
- Bump: Bump @sentry/javascript dependencies to 6.17.9 #2082
- fix: Discard prior transactions on react navigation dispatch #2053

## 3.2.14-beta.2

- feat: Touch events now track components with `sentry-label` prop, falls back to `accessibilityLabel` and then finally `displayName`. #2068
- fix: Respect sentryOption.debug setting instead of #DEBUG build flag for outputting logs #2039
- fix: Passing correct mutableOptions to iOS SDK (#2037)
- Bump: Bump @sentry/javascript dependencies to 6.17.9 #2082

## 3.2.14-beta.1

- fix: Discard prior transactions on react navigation dispatch #2053

## 3.2.13

- fix(deps): Add `@sentry/wizard` back in as a dependency to avoid missing dependency when running react-native link. #2015
- Bump: sentry-cli to 1.72.0 #2016

## 3.2.12

- fix: fetchNativeDeviceContexts returns an empty Array if no Device Context available #2002
- Bump: Sentry Cocoa 7.9.0 #2011

## 3.2.11

- fix: Polyfill the promise library to permanently fix unhandled rejections #1984

## 3.2.10

- fix: Do not crash if androidx.core isn't available on Android #1981
- fix: App start measurement on Android #1985
- Bump: Sentry Android to 5.5.2 #1985

## 3.2.9

- Deprecate initialScope in favor of configureScope #1963
- Bump: Sentry Android to 5.5.1 and Sentry Cocoa to 7.7.0 #1965

## 3.2.8

### Various fixes & improvements

- replace usage of master to main (30b44232) by @marandaneto

## 3.2.7

- fix: ReactNavigationV4Instrumentation null when evaluating 'state.routes' #1940
- fix: ConcurrentModification exception for frameMetricsAggregator #1939

## 3.2.6

- feat(android): Support monorepo in gradle plugin #1917
- fix: Remove dependency on promiseRejectionTrackingOptions #1928

## 3.2.5

- fix: Fix dynamic require for promise options bypassing try catch block and crashing apps #1923

## 3.2.4

- fix: Warn when promise rejections won't be caught #1886
- Bump: Sentry Android to 5.4.3 and Sentry Cocoa to 7.5.4 #1920

## 3.2.3

### Various fixes & improvements

- fix(ios): tracesSampler becomes NSNull in iOS and the app cannot be started (#1872) by @marandaneto

## 3.2.2

- Bump Sentry Android SDK to 5.3.0 #1860

## 3.2.1

### Various fixes & improvements

- feat(ios): Missing config `enableOutOfMemoryTracking` on iOS/Mac (#1858) by @marandaneto

## 3.2.0

- feat: Routing instrumentation will emit breadcrumbs on route change and set route tag #1837
- Bump Sentry Android SDK to 5.2.4 ([#1844](https://github.com/getsentry/sentry-react-native/pull/1844))

  - [changelog](https://github.com/getsentry/sentry-java/blob/5.2.4/CHANGELOG.md)
  - [diff](https://github.com/getsentry/sentry-java/compare/5.2.0...5.2.4)

- Bump Sentry Cocoa SDK to 7.4.8 ([#1856](https://github.com/getsentry/sentry-react-native/pull/1856))
  - [changelog](https://github.com/getsentry/sentry-cocoa/blob/7.4.8/CHANGELOG.md)
  - [diff](https://github.com/getsentry/sentry-cocoa/compare/7.3.0...7.4.8)

## 3.2.0-beta.2

- fix: Type React Native Navigation instrumentation constructor argument as unknown to avoid typescript errors #1817

## 3.2.0-beta.1

- feat: Routing instrumentation for React Native Navigation #1774

## 3.1.1

- Bump Sentry Android SDK to 5.2.0 ([#1785](https://github.com/getsentry/sentry-react-native/pull/1785))

  - [changelog](https://github.com/getsentry/sentry-java/blob/5.2.0/CHANGELOG.md)
  - [diff](https://github.com/getsentry/sentry-java/compare/5.1.2...5.2.0)

- Bump Sentry Cocoa SDK to 7.3.0 ([#1785](https://github.com/getsentry/sentry-react-native/pull/1785))
  - [changelog](https://github.com/getsentry/sentry-cocoa/blob/7.3.0/CHANGELOG.md)
  - [diff](https://github.com/getsentry/sentry-cocoa/compare/7.2.6...7.3.0)

## 3.1.0

- Feat: Allow custom release for source map upload scripts #1548
- ref: Remove v5 prefix from react navigation instrumentation to support v6 #1768

## 3.0.3

- Fix: Set Java 8 for source and target compatibility if not using AGP >= 4.2.x (#1763)

## 3.0.2

- Bump: Android tooling API 30 (#1761)

## 3.0.1

- fix: Add sentry-cli as a dependency #1755

## 3.0.0

- feat: Align `event.origin`, `event.environment` with other hybrid sdks #1749
- feat: Add native sdk package info onto events #1749
- build(js): Bump sentry-javascript dependencies to 6.12.0 #1750
- fix: Fix native frames not being added to transactions #1752
- build(android): Bump sentry-android to 5.1.2 #1753
- build(ios): Bump sentry-cocoa to 7.2.6 #1753
- fix: Move @sentry/wizard dependency to devDependencies #1751

## 3.0.0-beta.3

- feat: Add `wrap` wrapper method with profiler and touch event boundary #1728
- feat: App-start measurements, if using the `wrap` wrapper, will now finish on the root component mount #1728

## 3.0.0-beta.2

- feat: Native slow/frozen frames measurements #1711

## 3.0.0-beta.1

- build(ios): Bump sentry-cocoa to 7.2.0-beta.9 #1704
- build(android): Bump sentry-android to 5.1.0-beta.9 #1704
- feat: Add app start measurements to the first transaction #1704
- feat: Create an initial initial ui.load transaction by default #1704
- feat: Add `enableAutoPerformanceTracking` flag that enables auto performance when tracing is enabled #1704

## 2.7.0-beta.1

- feat: Track stalls in the JavaScript event loop as measurements #1542

## 2.6.2

- fix: Fix the error handler (error dialog) not called in dev #1712

## 2.6.1

- build(ios): Bump sentry-cocoa to 7.1.4 #1700

## 2.6.0

- feat: Support the `sendDefaultPii` option. #1634
- build(android): Bump sentry-android to 5.1.0-beta.2 #1645
- fix: Fix transactions on Android having clock drift and missing span data #1645

## 2.5.2

- fix: Fix `Sentry.close()` not correctly resolving the promise on iOS. #1617
- build(js): Bump sentry-javascript dependencies to 6.7.1 #1618

## 2.5.1

- fix: Fatal uncaught events should be tagged handled:false #1597
- fix: Fix duplicate breadcrumbs on Android #1598

## 2.5.0

### Dependencies

- build(js): Bump sentry-javascript dependencies to 6.5.1 #1588
- build(ios): Bump sentry-cocoa to 7.0.0 and remove setLogLevel #1459
- build(android): Bump sentry-android to 5.0.1 #1576

### Features

- feat: `Sentry.flush()` to flush events to disk and returns a promise #1547
- feat: `Sentry.close()` method to fully disable the SDK on all layers and returns a promise #1457

### Fixes

- fix: Process "log" levels in breadcrumbs before sending to native #1565

## 2.5.0-beta.1

- build(ios): Bump sentry-cocoa to 7.0.0 and remove setLogLevel #1459
- feat: Close method to fully disable the SDK on all layers #1457
- build(android): Bump Android SDK to 5.0.0-beta.1 #1476

## 2.4.3

- fix: Use the latest outbox path from hub options instead of private options #1529

## 2.4.2

- fix: enableNative: false should take precedence over autoInitializeNativeSdk: false #1462

## 2.4.1

- fix: Type navigation container ref arguments as any to avoid TypeScript errors #1453

## 2.4.0

- fix: Don't call `NATIVE.fetchRelease` if release and dist already exists on the event #1388
- feat: Add onReady callback that gets called after Native SDK init is called #1406

## 2.3.0

- feat: Re-export Profiler and useProfiler from @sentry/react #1372
- fix(performance): Handle edge cases in React Navigation routing instrumentation. #1365
- build(android): Bump sentry-android to 4.3.0 #1373
- build(devtools): Bump @sentry/wizard to 1.2.2 #1383
- build(js): Bump sentry-javascript dependencies to 6.2.1 #1384
- feat(performance): Option to set route change timeout in routing instrumentation #1370

## 2.2.2

- fix: Fix unhandled promise rejections not being tracked #1367

## 2.2.1

- build(js): Bump @sentry/\* dependencies on javascript to 6.2.0 #1354
- fix: Fix react-dom dependency issue. #1354
- build(android): Bump sentry-android to 4.1.0 #1334

## 2.2.0

- Bump: sentry-android to v4.0.0 #1309
- build(ios): Bump sentry-cocoa to 6.1.4 #1308
- fix: Handle auto session tracking start on iOS #1308
- feat: Use beforeNavigate in routing instrumentation to match behavior on JS #1313
- fix: React Navigation Instrumentation starts initial transaction before navigator mount #1315

## 2.2.0-beta.0

- build(ios): Bump sentry-cocoa to 6.1.3 #1293
- fix: pass maxBreadcrumbs to Android init
- feat: Allow disabling native SDK initialization but still use it #1259
- ref: Rename shouldInitializeNativeSdk to autoInitializeNativeSdk #1275
- fix: Fix parseErrorStack that only takes string in DebugSymbolicator event processor #1274
- fix: Only set "event" type in envelope item and not the payload #1271
- build: Bump JS dependencies to 5.30.0 #1282
- fix: Add fallback envelope item type to iOS. #1283
- feat: Auto performance tracing with XHR/fetch, and routing instrumentation #1230

## 2.1.1

- build(android): Bump `sentry-android` to 3.2.1 #1296

## 2.1.0

- feat: Include @sentry/tracing and expose startTransaction #1167
- feat: A better sample app to showcase the SDK and especially tracing #1168
- build(js): Bump @sentry/javascript dependencies to 5.28.0. #1228
- build(android): Bump `sentry-android` to 3.2.0 #1208

## 2.0.2

- build(ios): Bump `sentry-cocoa` to 6.0.9 #1200

## 2.0.1

- build(ios): Bump `sentry-cocoa` to 6.0.8. #1188
- fix(ios): Remove private imports and call `storeEnvelope` on the client. #1188
- fix(ios): Lock specific version in podspec. #1188
- build(android): Bump `sentry-android` to 3.1.3. #1177
- build(deps): Bump @sentry/javascript deps to version-locked 5.27.4 #1199

## 2.0.0

- build(android): Changes android package name from `io.sentry.RNSentryPackage` to `io.sentry.react.RNSentryPackage` (Breaking). #1131
- fix: As auto session tracking is now on by default, allow user to pass `false` to disable it. #1131
- build: Bump `sentry-android` to 3.1.0. #1131
- build: Bump `sentry-cocoa` to 6.0.3. #1131
- feat(ios): Use `captureEnvelope` on iOS/Mac. #1131
- feat: Support envelopes with type other than `event`. #1131
- feat(android): Add enableNdkScopeSync property to ReactNativeOptions. #1131
- feat(android): Pass attachStacktrace option property down to android SDK. #1131
- build(js): Bump @sentry/javascript dependencies to 5.27.1. #1156

## 1.9.0

- fix: Only show the "Native Sentry SDK is disabled" warning when `enableNative` is false and `enableNativeNagger` is true. #1084
- build: Bump @sentry/javascript dependencies to 5.25.0. #1118

## 1.8.2

- build: Bump @sentry/javascript dependencies to 5.24.2 #1091
- fix: Add a check that `performance` exists before using it. #1091

## 1.8.1

- build: Bump @sentry/javascript dependencies to 5.24.1 #1088
- fix: Fix timestamp offset issues due to issues with `performance.now()` introduced in React Native 0.63. #1088

## 1.8.0

- feat: Support MacOS #1068
- build: Bump @sentry/javascript dependencies to 5.23.0 #1079
- fix: Only call native deviceContexts on iOS #1061
- fix: Don't send over Log and Critical levels over native bridge #1063

## 1.7.2

- meta: Move from Travis CI to Github Actions #1019
- ref: Drop TSLint in favor of ESLint #1023
- test: Add basic end-to-end tests workflow #945
- Bump: sentry-android to v2.3.1

## 1.7.1

- build: Bump sentry-cocoa to 5.2 #1011
- fix: App Store submission for Mac apps getsentry/sentry-cocoa#635
- fix: Use the release and dist set in init options over native release #1009
- fix: assign default options before enableNative check #1007

## 1.7.0

- fix: Use `LogBox` instead of `YellowBox` if possible. #989
- fix: Don't add `DeviceContext` default integration if `enableNative` is set to `false`. #993
- fix: Don't log "Native Sentry SDK is disabled" if `enableNativeNagger` is set to `false`. #993
- feat: Migrate to `@sentry/react` from `@sentry/browser` and expose `ErrorBoundary` & the redux enhancer. #1005

## 1.6.3

- feat: Touch events take Regex for ignoreNames & add tests #973

## 1.6.2

- fix: Don't prefix app:/// to "native" filename as well #957
- feat: Add sdk_info to envelope header on Android. #958

## 1.6.1

- Bump `sentry-cocoa` `5.1.8`

## 1.6.0

- feat: Log component tree with all touch events #952
- fix: Fix appending app:/// prefix to [native code] #946
- Bump `@sentry/*` to `^5.19.0`
- Bump `sentry-cocoa` `5.1.6`

## 1.5.0

- feat: Track touch events as breadcrumbs #939
- fix: Serialize the default user keys in setUser #926
- Bump android 2.2.0 #942
- fix(android): Fix unmapped context keys being overwritten on Android.

## 1.4.5

- fix: Fix Native Wrapper not checking enableNative setting #919

## 1.4.4

- Bump cocoa 5.1.4
- fix(ios): We only store the event in release mode #917

## 1.4.3

- Extend Scope methods to set native scope too. #902
- Bump android 2.1.6
- Bump `@sentry/*` to `^5.16.1`
- Bump cocoa 5.1.3

## 1.4.2

- Bump android 2.1.4 #891
- Expose session timeout. #887
- Added `event.origin` and `event.environment` tags to determine where events originate from. #890

## 1.4.1

- Filtered out `options` keys passed to `init` that would crash native. #885

## 1.4.0

- Remove usages of RNSentry to a native wrapper (#857)
- Bump android 2.1.3 (#858)
- Bump cocoa 5.1.0 (#870)
- Accept enableAutoSessionTracking (#870)
- Don't attach Android Threads (#866)
- Refactored startWithDsnString to be startWithOptions. (#860)

## 1.3.9

- Bump `@sentry/wizard` to `1.1.4`

## 1.3.8

- Fixes a bug in `DebugSymbolicator`

## 1.3.7

- Bump `@sentry/wizard` to `1.1.2`

## 1.3.6

- Bump `@sentry/*` to `^5.15.4`

## 1.3.5

- Bump `@sentry/*` to `^5.15.2`

## 1.3.4

- Bump `@sentry/*` to `^5.15.1`
- Fix a bug in DebugSymbolicator to fetch the correct file
- Bump to `io.sentry:sentry-android:2.0.2`

## 1.3.3

- Fix sourcemap path for Android and `react-native` version `< 0.61`
- Expose Android SDK in Java

## 1.3.2

- Bump `io.sentry:sentry-android:2.0.0`
- Fixes a bug on Android when sending events with wrong envelope size

## 1.3.1

- Bump `@sentry/wizard` to `1.1.1` fixing iOS release identifiers
- console.warn und unhandled rejections in DEV

## 1.3.0

- Bump `io.sentry:sentry-android:2.0.0-rc04`
- Added support for Hermes runtime!!
- Fixed a lot of issues on Android
- NDK support

## 1.2.2

- fix(android): Crash if stacktrace.frames is empty (#742)

## 1.2.1

- Bump `io.sentry:sentry-android:1.7.29`

## 1.2.0

- Bump `@sentry/*` to `^5.10.0`
- Allow overriding sentry.properties location (#722)

## 1.1.0

- Bump `@sentry/*` to `^5.9.0`
- fix(android): Feedback not working (#706)
- fix(types): Fix type mismatch when copying breadcrumb `type` (#693)

## 1.0.9

- Fixed an issue where breadcrumbs failed to be copied correctly

## 1.0.8

- Fix missing `type`, miscast `status_code` entries in Android breadcrumbs

## 1.0.7

- Store `environment`, `release` & `dist` on native iOS and Android clients in case of an native crash

## 1.0.6

- Fix error message to guide towards correct docs page

## 1.0.5

- Convert `message` in Java to string if it's a map (#653)

## 1.0.4

- Also catch `ClassCastException` to support react-native versions < 0.60 (#651)

## 1.0.3

- Expose `BrowserIntegrations` to change browser integrations (#639)

## 1.0.2

- Fixes `breadcrumb.data` cast if it's not a hashmap (#651)

## 1.0.1

- Fixed typo in `RNSentry.m` (#658)

## 1.0.0

This is a new major release of the Sentry's React Native SDK rewritten in TypeScript.
This SDK is now unified with the rest of our JavaScript SDKs and published under a new name `@sentry/react-native`.
It uses `@sentry/browser` and both `sentry-cocoa` and `sentry-android` for native handling.

This release is a breaking change an code changes are necessary.

New way to import and init the SDK:

```js
import * as Sentry from "@sentry/react-native";

Sentry.init({
  dsn: "DSN",
});
```

## 0.43.2

- Add a check for an empty stacktrace on Android (#594)

## 0.43.1

- Bump `raven-js` `3.27.1`

## 0.43.0

- Bump `sentry-wizard` `0.13.0`

## 0.42.0

- Bump `sentry-cocoa` `4.2.1`
- Fix a bug where environment was correctly set
- Only upload source maps in gradle if non debug build

## 0.41.1

- Fix bump version script

## 0.41.0

- Update android build tools and gradle scripts to be compatible with latest version
- Fix support to build on windows

## 0.40.3

- Bump `sentry-cocoa` `4.1.3`

## 0.40.2

- Fix import for ArrayList and ReadableArray on Android, Fixes #511

## 0.40.1

- Use `buildToolsVersion` in build.gradle

## 0.40.0

- Add fingerprint support for iOS/Android, Fixes #407
- Add support for tvOS

## v0.39.1

- Bump `@sentry/wizard` `0.12.1`
- Add constructor for `RNSentryPackage.java`, Fixes #490

## v0.39.0

- `react-native-sentry >= 0.39.0` requires `react-native >= 0.56.0`
- [Android] Bumping of gradle deps

```
compileSdkVersion 26
buildToolsVersion '26.0.3'
...
targetSdkVersion 26
```

- [Android] Use `sentry-android` `1.7.5`
- Bump `@sentry/wizard` `0.11.0`
- Bump `sentry-cocoa` `4.1.0`
- Use new SDK identifier `sentry.javascript.react-native`

## v0.38.3

- Bump `@sentry/wizard` `0.10.2`

## v0.38.2

- [Android] Use `sentry-android` `1.7.4`

## v0.38.1

- [Android] set empty message to prevent breadcrumb exception

## v0.38.0

- [Android] Remove requirement to pass in `MainApplication` `new RNSentryPackage(MainApplication.this)`

## v0.37.1

- [Android] Call event callbacks even on failure to trigger crashes when device is offline

## v0.37.0

- Revert change to podspec file
- Add support for transaction instead of culprit
- Add equalsIgnoreCase to gradle release name compare
- Bump sentry-java to 1.7.3

## v0.36.0

- Bump raven-js to 3.24.2
- Fixed #391

## v0.35.4

- Bump sentry-cocoa to 3.12.4

## v0.35.3

- Fix wizard command

## v0.35.2

- Fixed #374

## v0.35.1

- Bump sentry-cocoa to 3.12.0

## v0.35.0

- Fixes an issue where error will not be reported to Sentry.

## v0.34.1

- Fixed #354

## v0.34.0

- Fixed #353
- Fixed #347
- Fixed #346
- Fixed #342

## v0.33.0

- Add pro guard default rule @kazy1991
- Exposed crashedLastLaunch for iOS @monotkate
- Fixed #337
- Fixed #333
- Fixed #331
- Fixed #322

## v0.32.1

- Update sentry-wizard

## v0.32.0

### Breaking changes

### Migration guide upgrading from < 0.32.0

Since we now use `@sentry/wizard` for linking with out new `@sentry/cli` package, the old
`sentry-cli-bin` package has been deprecated.
You have to search your codebase for `sentry-cli-binary` and replace it with `@sentry/cli`.
There are few places where we put it during the link process:

- In both `sentry.properties` files in `ios`/`android` folder
- In your Xcode build scripts once in `Bundle React Native code and images` and once in `Upload Debug Symbols to Sentry`

So e.g.:

The `Upload Debug Symbols to Sentry` build script looks like this:

```
export SENTRY_PROPERTIES=sentry.properties
../node_modules/sentry-cli-binary/bin/sentry-cli upload-dsym
```

should be changed to this:

```
export SENTRY_PROPERTIES=sentry.properties
../node_modules/@sentry/cli/bin/sentry-cli upload-dsym
```

### General

- Bump `@sentry/wizard` to `0.7.3`
- Bump `sentry-cocoa` to `3.10.0`
- Fixed #169

## v0.31.0

- Use <https://github.com/getsentry/sentry-wizard> for setup process

## v0.30.3

- Fix podspec file
- Fix gradle regex to allow number in projectname

## v0.30.2

Updated npm dependencies

## v0.30.1

Deploy and release over Probot

## v0.30.0

Refactored iOS to use shared component from sentry-cocoa.
Also squashed many little bugs on iOS.

- Fixed #281
- Fixed #280

## v0.29.0

- Fixed #275
- Fixed #274
- Fixed #272
- Fixed #253

## v0.28.0

We had to rename `project.ext.sentry` to `project.ext.sentryCli` because our own proguard gradle plugin was conflicting with the name.
The docs already reflect this change.

- #257

We now use the `mainThread` to report errors to `RNSentry`. This change is necessary in order for react-native to export constants.
This change shouldn't impact anyone using `react-native-sentry` since most of the "heavy" load was handled by `sentry-cocoa` in its own background queue anyway.

- #259
- #244

Bump `sentry-cocoa` to `3.8.3`

## v0.27.0

We decided to deactivate stack trace merging by default on iOS since it seems to unstable right now.
To activate it set:

```js
Sentry.config("___DSN___", {
  deactivateStacktraceMerging: false,
});
```

We are looking into ways making this more stable and plan to re-enable it again in the future.

## v0.26.0

- Added `setShouldSendCallback` #250

## v0.25.0

- Fix a bug in gradle script that trigged the sourcemap upload twice
- Fixed #245
- Fixed #234

## v0.24.2

- Fixed <https://github.com/getsentry/react-native-sentry/issues/241>

## v0.24.1

- Bump `sentry-cli` version to `1.20.0`

## v0.24.0

- Fix frame urls when only using `raven-js`
- Upgrade `sentry-java` to `1.5.3`
- Upgrade `sentry-cocoa` to `3.8.1`
- Added support for `sampleRate` option

## v0.23.2

- Fixed #228 again ¯\\_(ツ)_/¯

## v0.23.1

- Fixed #228

## v0.23.0

- Add more event properties for `setEventSentSuccessfully` callback on Android

## v0.22.0

- Fixed #158
- Add

```groovy
project.ext.sentry = [
    logLevel: "debug",
    flavorAware: true
]
```

should be before:
`apply from: "../../node_modules/react-native-sentry/sentry.gradle"`
This enables `sentry-cli` debug output on android builds, also adds flavor aware `sentry.properties` files.

## v0.21.2

- Fixing device farm tests

## v0.21.1

- Store event on release and send on next startup.

## v0.21.0

- Fixed an issue where javascript error wasn't sent everytime

## v0.20.0

- Bump `sentry-cocoa` to `3.6.0`

## v0.19.0

- Make `userId` optional for user context
- Bump `sentry-cocoa` to `3.5.0`

## v0.18.0

- Bump `sentry-java` to `1.5.1`
- Fix linking step
- Bump `raven-js` to `3.17.0`

## v0.17.1

- Fixed #190

## v0.17.0

- Fix `disableNativeIntegration` proptery to use right transport

## v0.16.2

- Remove send callback when native integration isn't available.

## v0.16.1

- Removed strange submodule

## v0.16.0

- Bump `sentry-java` to `1.4.0`
- Bump `sentry-cocoa` to `3.4.2`
- Fixed #182
- Fixed path detection of sentry-cli

## v0.15.1

- Fixed last release

## v0.15.0

- Added compatiblity for react-native `0.47.0`
- Fixed #169
- Fixed #106
- Bumped `sentry-cocoa` to `3.3.3`

Also added integration tests running on AWS Device Farm.

## v0.14.16

- Fixed #124

## v0.14.12

- Updated to `sentry-cocoa` `3.1.2`
- Fixed #156

## v0.14.11

- Fixed #166

## v0.14.10

- Fixed #161

## v0.14.9

Fixed #163

## v0.14.8

- Fixed #159
- Fixes breadcrumb tracking on android

## v0.14.7

- Improve performance for `react-native >= 0.46`

## v0.14.6

- Bump `sentry-cocoa` and `KSCrash`

## v0.14.5

- Push Podspec to `sentry-cocoa` `3.1.2`

## v0.14.4

- Removed example project from repo
- Make sure native client is only initialized once

## v0.14.3

- Revert to `23.0.1` android build tools

## v0.14.2

- Fixes #131

## v0.14.1

- Bump `raven-js` `3.16.1`
- Fixes #136

## v0.14.0

- Allowing calls to Sentry without calling `install()`
- Add internal logging if `logLevel >= SentryLog.Debug`
- Use `sentry-cocoa` `3.1.2`

## v0.13.3

- Fixes #67

## v0.13.2

- Fixes #116
- Fixes #51

## v0.13.1

- Fixed Android version dependency

## v0.13.0

- Overhauled internal handling of exceptions
- Updated iOS and Android native dependencies

## v0.12.12

- Fixes #105
- Added option `disableNativeIntegration`

## v0.12.11

- Use sentry-cocoa `3.0.9`
- Fixes #100

## v0.12.10

- Update `raven-js` to `3.16.0`
- Update `sentry-cocoa` to `3.0.8`
- Fixes #64
- Fixes #57

## v0.12.8

- Fix typo

## v0.12.9

- Add support on iOS for stacktrace merging and `react-native 0.45`

## v0.12.7

- Fixes #92

## v0.12.6

- Fixes #95

## v0.12.5

- Fixes #91 #87 #82 #63 #54 #48

## v0.12.3

- Fixed #90

## v0.12.2

- Fixed #90

## v0.12.4

- Fixed #94

## v0.12.1

- Use `3.0.7` `sentry-cocoa` in Podspec

## v0.12.0

- Removed `RSSwizzle` use `SentrySwizzle` instead

## v0.11.8

Update Podspec to use `Sentry/KSCrash`

## v0.11.7

- Fix `duplicate symbol` `RSSwizzle` when using CocoaPods

## v0.11.6

- Use `sentry-cocoa` `3.0.1`

## v0.11.5

- Fix <https://github.com/getsentry/react-native-sentry/issues/77>

## v0.11.4

- Use android buildToolsVersion 23.0.1

## v0.11.3

- Fix Xcode archive to not build generic archive

## v0.11.2

- Fix Xcode archiving

## v0.11.1

- Using latest version of `sentry-cocoa`

## v0.11.0

This is a big release because we switched our internal iOS client from swift to objc which drastically improve the setup experience and compatibility.

We also added support for codepush, please check the docs <https://docs.sentry.io/clients/react-native/codepush/> for more information.

After updating run `react-native unlink react-native-sentry` and `react-native link react-native-sentry` again in order to setup everything correctly.

## v0.10.0

- Greatly improved the linking process. Check out our docs for more information <https://docs.sentry.io/clients/react-native/>

## v0.9.1

- Update to sentry 2.1.11 which fixes a critical bug regarding sending requests on iOS

## v0.9.0

- Improve link and unlink scripts

## v0.8.5

- Fixed: bad operand types for binary operator

## v0.8.4

- Put execution on iOS into a background thread
- Add parameter checks on android

## v0.8.3

- Bump sentry version to 2.1.10 to fix releases

## v0.8.2

- Updated podspec thx @alloy

## v0.8.1

- Added command to package json to inject MainApplication.java into RNSentryPackage

## v0.8.0

- Added native android support
- raven-js is always used we use the native clients for sending events and add more context to them

## v0.7.0

- Bump KSCrash and Sentry version

## v0.6.0

Use `raven-js` internally instead switching between native and raven-js.

Native client will be used when available.

Alot of API changes to more like `raven-js`

## v0.5.3

- Fix import for

```objc
#if __has_include(<React/RNSentry.h>)
#import <React/RNSentry.h> // This is used for versions of react >= 0.40
#else
#import "RNSentry.h" // This is used for versions of react < 0.40
#endif
```

## v0.5.2

- Prefix filepath with `app://` if RavenClient is used

## v0.5.1

- Fix `npm test`
- Added `forceRavenClient` option which forces to use RavenClient instead of the NativeClient

## v0.5.0

- Added support for installation with cocoapods see <https://docs.sentry.io/clients/react-native/#setup-with-cocoapods>
- Lowered minimum version requirement for `react-native` to `0.38.0`

## v0.4.0

- Added `ignoreModulesExclude` to exclude modules that are ignored by default for stacktrace merging
- Added `ignoreModulesInclude` to add additional modules that should be ignored for stacktrace merging<|MERGE_RESOLUTION|>--- conflicted
+++ resolved
@@ -8,25 +8,19 @@
 
 - Message event current stack trace moved from exception to threads ([#2694](https://github.com/getsentry/sentry-react-native/pull/2694))
 
+### Fixes
+
+- Unreachable fallback to fetch transport if native is not available ([#2695](https://github.com/getsentry/sentry-react-native/pull/2695))
+
 ## 4.12.0
 
 ### Features
 
 - Add `lastEventId` method to the API ([#2675](https://github.com/getsentry/sentry-react-native/pull/2675))
 
-<<<<<<< HEAD
-### Breaking changes
-
-- Message event current stack trace moved from exception to threads ([#2694](https://github.com/getsentry/sentry-react-native/pull/2694))
-
-### Fixes
-
-- Unreachable fallback to fetch transport if native is not available ([#2695](https://github.com/getsentry/sentry-react-native/pull/2695))
-=======
 ### Fix
 
 - `Sentry.startTransaction` doesn't require `op` ([#2691](https://github.com/getsentry/sentry-react-native/pull/2691))
->>>>>>> ad17b3eb
 
 ### Dependencies
 
