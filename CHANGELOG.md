--- conflicted
+++ resolved
@@ -1,19 +1,11 @@
 # Changelog
 
 ## Unreleased
-<<<<<<< HEAD
-
-### Fixes
-
+
+### Fixes
+
+- Use application variant instead of variant output to hook to correct package task for modules cleanup ([#3161](https://github.com/getsentry/sentry-react-native/pull/3161))
 - Fix `isNativeAvailable` after SDK reinitialization ([#3200](https://github.com/getsentry/sentry-react-native/pull/3200))
-
-## 5.8.1
-=======
->>>>>>> 4232fae5
-
-### Fixed
-
-- Use application variant instead of variant output to hook to correct package task for modules cleanup ([#3161](https://github.com/getsentry/sentry-react-native/pull/3161))
 
 ## 5.8.1
 
