# Changelog

## Unreleased

### Fixes

<<<<<<< HEAD
- Add typings for app hang functionality ([#2479](https://github.com/getsentry/sentry-react-native/pull/2479))
=======
- Update warm/cold start span ops ([#2487](https://github.com/getsentry/sentry-react-native/pull/2487))

## 4.4.0
>>>>>>> a9273a05

### Features

- Add attachments support ([#2463](https://github.com/getsentry/sentry-react-native/pull/2463))

## 4.3.1

### Fixes

- ReactNativeTracingOptions maxTransactionDuration is in seconds ([#2469](https://github.com/getsentry/sentry-react-native/pull/2469))

### Dependencies

- Bump Cocoa SDK from v7.24.1 to v7.25.1 ([#2465](https://github.com/getsentry/sentry-react-native/pull/2465))
  - [changelog](https://github.com/getsentry/sentry-cocoa/blob/master/CHANGELOG.md#7251)
  - [diff](https://github.com/getsentry/sentry-cocoa/compare/7.24.1...7.25.1)

## 4.3.0

### Features

- Add Transaction Source for Dynamic Sampling Context ([#2454](https://github.com/getsentry/sentry-react-native/pull/2454))

### Dependencies

- Bump Cocoa SDK from v7.23.0 to v7.24.1 ([#2456](https://github.com/getsentry/sentry-react-native/pull/2456))
  - [changelog](https://github.com/getsentry/sentry-cocoa/blob/master/CHANGELOG.md#7241)
  - [diff](https://github.com/getsentry/sentry-cocoa/compare/7.23.0...7.24.1)
- Bump Android SDK from v6.3.1 to v6.4.1 ([#2437](https://github.com/getsentry/sentry-react-native/pull/2437))
  - [changelog](https://github.com/getsentry/sentry-java/blob/main/CHANGELOG.md#641)
  - [diff](https://github.com/getsentry/sentry-java/compare/6.3.1...6.4.1)
- Bump JavaScript SDK from v7.9.0 to v7.12.1 ([#2451](https://github.com/getsentry/sentry-react-native/pull/2451))
  - [changelog](https://github.com/getsentry/sentry-javascript/blob/master/CHANGELOG.md#7121)
  - [diff](https://github.com/getsentry/sentry-javascript/compare/7.9.0...7.12.1)

## 4.2.4

### Fixes

- ReactNativeTracing wrongly marks transactions as deadline_exceeded when it reaches the idleTimeout ([#2427](https://github.com/getsentry/sentry-react-native/pull/2427))

## 4.2.3

### Fixes

- Bump Cocoa SDK to v7.23.0 ([#2401](https://github.com/getsentry/sentry-react-native/pull/2401))
  - [changelog](https://github.com/getsentry/sentry-cocoa/blob/master/CHANGELOG.md#7230)
  - [diff](https://github.com/getsentry/sentry-cocoa/compare/7.22.0...7.23.0)
- Bump Android SDK to v6.3.1 ([#2410](https://github.com/getsentry/sentry-react-native/pull/2410))
  - [changelog](https://github.com/getsentry/sentry-java/blob/main/CHANGELOG.md#631)
  - [diff](https://github.com/getsentry/sentry-java/compare/6.3.0...6.3.1)
- Bump JavaScript SDK to v7.9.0 ([#2412](https://github.com/getsentry/sentry-react-native/pull/2412))
  - [changelog](https://github.com/getsentry/sentry-javascript/blob/master/CHANGELOG.md#790)
  - [diff](https://github.com/getsentry/sentry-javascript/compare/7.7.0...7.9.0)

## 4.2.2

### Fixes

- Should not ignore `options.transport` function provided in `Sentry.init(...)` ([#2398](https://github.com/getsentry/sentry-react-native/pull/2398))

## 4.2.1

### Fixes

- SENTRY_DIST accepts non-number values on Android ([#2395](https://github.com/getsentry/sentry-react-native/pull/2395))

### Features

- Bump Cocoa SDK to v7.22.0 ([#2392](https://github.com/getsentry/sentry-react-native/pull/2392))
  - [changelog](https://github.com/getsentry/sentry-cocoa/blob/master/CHANGELOG.md#7220)
  - [diff](https://github.com/getsentry/sentry-cocoa/compare/7.21.0...7.22.0)

## 4.2.0

### Features

- Bump Cocoa SDK to v7.21.0 ([#2374](https://github.com/getsentry/sentry-react-native/pull/2374))
  - [changelog](https://github.com/getsentry/sentry-cocoa/blob/master/CHANGELOG.md#7210)
  - [diff](https://github.com/getsentry/sentry-cocoa/compare/7.20.0...7.21.0)
- Bump Android SDK to v6.3.0 ([#2380](https://github.com/getsentry/sentry-react-native/pull/2380))
  - [changelog](https://github.com/getsentry/sentry-java/blob/main/CHANGELOG.md#630)
  - [diff](https://github.com/getsentry/sentry-java/compare/6.1.4...6.3.0)
- Bump JavaScript SDK to v7.7.0 ([#2375](https://github.com/getsentry/sentry-react-native/pull/2375))
  - [changelog](https://github.com/getsentry/sentry-javascript/blob/master/CHANGELOG.md#770)
  - [diff](https://github.com/getsentry/sentry-javascript/compare/7.6.0...7.7.0)

## 4.1.3

### Fixes

- Solve reference to private cocoa SDK class ([#2369](https://github.com/getsentry/sentry-react-native/pull/2369))

## 4.1.2

### Fixes

- Set default unit for measurements ([#2360](https://github.com/getsentry/sentry-react-native/pull/2360))
- When using SENTRY_DIST env. var. on Android, SDK fails to convert to an Integer ([#2365](https://github.com/getsentry/sentry-react-native/pull/2365))

### Features

- Bump JavaScript SDK to v7.6.0 ([#2361](https://github.com/getsentry/sentry-react-native/pull/2361))
  - [changelog](https://github.com/getsentry/sentry-javascript/blob/master/CHANGELOG.md#760)
  - [diff](https://github.com/getsentry/sentry-javascript/compare/7.5.1...7.6.0)

## 4.1.1

### Features

- Bump Cocoa SDK to v7.20.0 ([#2341](https://github.com/getsentry/sentry-react-native/pull/2341), [#2356](https://github.com/getsentry/sentry-react-native/pull/2356))
  - [changelog](https://github.com/getsentry/sentry-cocoa/blob/master/CHANGELOG.md#7200)
  - [diff](https://github.com/getsentry/sentry-cocoa/compare/7.18.1...7.20.0)
- Bump JavaScript SDK to v7.5.1 ([#2342](https://github.com/getsentry/sentry-react-native/pull/2342), [#2350](https://github.com/getsentry/sentry-react-native/pull/2350))
  - [changelog](https://github.com/getsentry/sentry-javascript/blob/master/CHANGELOG.md#751)
  - [diff](https://github.com/getsentry/sentry-javascript/compare/7.3.1...7.5.1)

## 4.1.0

- Fix: Send DidBecomeActiveNotification when OOM enabled ([#2326](https://github.com/getsentry/sentry-react-native/pull/2326))
- Fix: SDK overwrites the user defined ReactNativeTracing ([#2319](https://github.com/getsentry/sentry-react-native/pull/2319))
- Bump Sentry JavaScript 7.3.1 ([#2306](https://github.com/getsentry/sentry-react-native/pull/2306))
  - [changelog](https://github.com/getsentry/sentry-javascript/blob/7.3.1/CHANGELOG.md)
  - [diff](https://github.com/getsentry/sentry-javascript/compare/7.1.1...7.3.1)
- Bump Sentry Cocoa 7.18.1 ([#2320](https://github.com/getsentry/sentry-react-native/pull/2320))
  - [changelog](https://github.com/getsentry/sentry-cocoa/blob/7.18.1/CHANGELOG.md)
  - [diff](https://github.com/getsentry/sentry-cocoa/compare/7.18.0...7.18.1)
- Bump Sentry Android 6.1.4 ([#2320](https://github.com/getsentry/sentry-react-native/pull/2320))
  - [changelog](https://github.com/getsentry/sentry-java/blob/6.1.4/CHANGELOG.md)
  - [diff](https://github.com/getsentry/sentry-java/compare/6.1.2...6.1.4)

## 4.0.2

- Fix Calculate the absolute number of Android versionCode ([#2313](https://github.com/getsentry/sentry-react-native/pull/2313))

## 4.0.1

- Filter out app start with more than 60s ([#2303](https://github.com/getsentry/sentry-react-native/pull/2303))

## 4.0.0

- Bump Sentry JavaScript 7.1.1 ([#2279](https://github.com/getsentry/sentry-react-native/pull/2279))
  - [changelog](https://github.com/getsentry/sentry-javascript/blob/7.1.1/CHANGELOG.md)
  - [diff](https://github.com/getsentry/sentry-javascript/compare/6.19.2...7.1.1)
- Bump Sentry Cocoa 7.18.0 ([#2303](https://github.com/getsentry/sentry-react-native/pull/2303))
  - [changelog](https://github.com/getsentry/sentry-cocoa/blob/7.18.0/CHANGELOG.md)
  - [diff](https://github.com/getsentry/sentry-cocoa/compare/7.11.0...7.18.0)
- Bump Sentry Android 6.1.2 ([#2303](https://github.com/getsentry/sentry-react-native/pull/2303))
  - [changelog](https://github.com/getsentry/sentry-java/blob/6.1.2/CHANGELOG.md)
  - [diff](https://github.com/getsentry/sentry-java/compare/5.7.0...6.1.2)

## Breaking changes

By bumping Sentry Javascript, new breaking changes were introduced, to know more what was changed, check the [breaking changes changelog](https://github.com/getsentry/sentry-javascript/blob/7.0.0/CHANGELOG.md#breaking-changes) from Sentry Javascript.

## 4.0.0-beta.5

- Fix warning missing DSN on BrowserClient. ([#2294](https://github.com/getsentry/sentry-react-native/pull/2294))

## 4.0.0-beta.4

- Bump Sentry Cocoa 7.17.0 ([#2300](https://github.com/getsentry/sentry-react-native/pull/2300))
  - [changelog](https://github.com/getsentry/sentry-cocoa/blob/7.17.0/CHANGELOG.md)
  - [diff](https://github.com/getsentry/sentry-cocoa/compare/7.16.1...7.17.0)
- Bump Sentry Android 6.1.1 ([#2300](https://github.com/getsentry/sentry-react-native/pull/2300))
  - [changelog](https://github.com/getsentry/sentry-java/blob/6.1.1/CHANGELOG.md)
  - [diff](https://github.com/getsentry/sentry-java/compare/6.0.0...6.1.1)

## 4.0.0-beta.3

- Bump Sentry Cocoa 7.16.1 ([#2279](https://github.com/getsentry/sentry-react-native/pull/2283))
  - [changelog](https://github.com/getsentry/sentry-cocoa/blob/7.16.1/CHANGELOG.md)
  - [diff](https://github.com/getsentry/sentry-cocoa/compare/7.11.0...7.16.1)

## 4.0.0-beta.2

- Bump Sentry JavaScript 7.1.1 ([#2279](https://github.com/getsentry/sentry-react-native/pull/2279))
  - [changelog](https://github.com/getsentry/sentry-javascript/blob/7.1.1/CHANGELOG.md)
  - [diff](https://github.com/getsentry/sentry-javascript/compare/7.0.0...7.1.1)
- Bump Sentry Android 6.0.0 ([#2281](https://github.com/getsentry/sentry-react-native/pull/2281))
  - [changelog](https://github.com/getsentry/sentry-java/blob/6.0.0/CHANGELOG.md)
  - [diff](https://github.com/getsentry/sentry-java/compare/5.7.0...6.0.0)

## 4.0.0-beta.1

- Bump Sentry JavaScript 7.0.0 ([#2250](https://github.com/getsentry/sentry-react-native/pull/2250))
  - [changelog](https://github.com/getsentry/sentry-javascript/blob/7.0.0/CHANGELOG.md)
  - [diff](https://github.com/getsentry/sentry-javascript/compare/6.19.2...7.0.0)

## Breaking changes

By bumping Sentry Javascript, new breaking changes were introduced, to know more what was changed, check the [breaking changes changelog](https://github.com/getsentry/sentry-javascript/blob/7.0.0/CHANGELOG.md#breaking-changes) from Sentry Javascript.

## 3.4.3

- feat: Support macOS (#2240) by @ospfranco

## 3.4.2

- fix: Fix cold start appearing again after js bundle reload on Android. #2229

## 3.4.1

- fix: Make withTouchEventBoundary options optional #2196

## 3.4.0

### Various fixes & improvements

- Bump: @sentry/javascript dependencies to 6.19.2 (#2175) by @marandaneto

## 3.3.6

- fix: Respect given release if no dist is given during SDK init (#2163)
- Bump: @sentry/javascript dependencies to 6.19.2 (#2175)

## 3.3.5

- Bump: Sentry Cocoa to 7.11.0 and Sentry Android to 5.7.0 (#2160)

## 3.3.4

- fix(android): setContext serializes as context for Android instead of extra (#2155)
- fix(android): Duplicate Breadcrumbs when captuing messages #2153

## 3.3.3

- Bump: Sentry Cocoa to 7.10.2 and Sentry Android to 5.6.3 (#2145)
- fix(android): Upload source maps correctly regardless of version codes #2144

## 3.3.2

- fix: Do not report empty measurements #1983
- fix(iOS): Bump Sentry Cocoa to 7.10.1 and report slow and frozen measurements (#2132)
- fix(iOS): Missing userId on iOS when the user is not set in the Scope (#2133)

## 3.3.1

- feat: Support setting maxCacheItems #2102
- fix: Clear transaction on route change for React Native Navigation #2119

## 3.3.0

- feat: Support enableNativeCrashHandling for iOS #2101
- Bump: Sentry Cocoa 7.10.0 #2100
- feat: Touch events now track components with `sentry-label` prop, falls back to `accessibilityLabel` and then finally `displayName`. #2068
- fix: Respect sentryOption.debug setting instead of #DEBUG build flag for outputting logs #2039
- fix: Passing correct mutableOptions to iOS SDK (#2037)
- Bump: Bump @sentry/javascript dependencies to 6.17.9 #2082
- fix: Discard prior transactions on react navigation dispatch #2053

## 3.2.14-beta.2

- feat: Touch events now track components with `sentry-label` prop, falls back to `accessibilityLabel` and then finally `displayName`. #2068
- fix: Respect sentryOption.debug setting instead of #DEBUG build flag for outputting logs #2039
- fix: Passing correct mutableOptions to iOS SDK (#2037)
- Bump: Bump @sentry/javascript dependencies to 6.17.9 #2082

## 3.2.14-beta.1

- fix: Discard prior transactions on react navigation dispatch #2053

## 3.2.13

- fix(deps): Add `@sentry/wizard` back in as a dependency to avoid missing dependency when running react-native link. #2015
- Bump: sentry-cli to 1.72.0 #2016

## 3.2.12

- fix: fetchNativeDeviceContexts returns an empty Array if no Device Context available #2002
- Bump: Sentry Cocoa 7.9.0 #2011

## 3.2.11

- fix: Polyfill the promise library to permanently fix unhandled rejections #1984

## 3.2.10

- fix: Do not crash if androidx.core isn't available on Android #1981
- fix: App start measurement on Android #1985
- Bump: Sentry Android to 5.5.2 #1985

## 3.2.9

- Deprecate initialScope in favor of configureScope #1963
- Bump: Sentry Android to 5.5.1 and Sentry Cocoa to 7.7.0 #1965

## 3.2.8

### Various fixes & improvements

- replace usage of master to main (30b44232) by @marandaneto

## 3.2.7

- fix: ReactNavigationV4Instrumentation null when evaluating 'state.routes' #1940
- fix: ConcurrentModification exception for frameMetricsAggregator #1939

## 3.2.6

- feat(android): Support monorepo in gradle plugin #1917
- fix: Remove dependency on promiseRejectionTrackingOptions #1928

## 3.2.5

- fix: Fix dynamic require for promise options bypassing try catch block and crashing apps #1923

## 3.2.4

- fix: Warn when promise rejections won't be caught #1886
- Bump: Sentry Android to 5.4.3 and Sentry Cocoa to 7.5.4 #1920

## 3.2.3

### Various fixes & improvements

- fix(ios): tracesSampler becomes NSNull in iOS and the app cannot be started (#1872) by @marandaneto

## 3.2.2

- Bump Sentry Android SDK to 5.3.0 #1860

## 3.2.1

### Various fixes & improvements

- feat(ios): Missing config `enableOutOfMemoryTracking` on iOS/Mac (#1858) by @marandaneto

## 3.2.0

- feat: Routing instrumentation will emit breadcrumbs on route change and set route tag #1837
- Bump Sentry Android SDK to 5.2.4 ([#1844](https://github.com/getsentry/sentry-react-native/pull/1844))

  - [changelog](https://github.com/getsentry/sentry-java/blob/5.2.4/CHANGELOG.md)
  - [diff](https://github.com/getsentry/sentry-java/compare/5.2.0...5.2.4)

- Bump Sentry Cocoa SDK to 7.4.8 ([#1856](https://github.com/getsentry/sentry-react-native/pull/1856))
  - [changelog](https://github.com/getsentry/sentry-cocoa/blob/7.4.8/CHANGELOG.md)
  - [diff](https://github.com/getsentry/sentry-cocoa/compare/7.3.0...7.4.8)

## 3.2.0-beta.2

- fix: Type React Native Navigation instrumentation constructor argument as unknown to avoid typescript errors #1817

## 3.2.0-beta.1

- feat: Routing instrumentation for React Native Navigation #1774

## 3.1.1

- Bump Sentry Android SDK to 5.2.0 ([#1785](https://github.com/getsentry/sentry-react-native/pull/1785))

  - [changelog](https://github.com/getsentry/sentry-java/blob/5.2.0/CHANGELOG.md)
  - [diff](https://github.com/getsentry/sentry-java/compare/5.1.2...5.2.0)

- Bump Sentry Cocoa SDK to 7.3.0 ([#1785](https://github.com/getsentry/sentry-react-native/pull/1785))
  - [changelog](https://github.com/getsentry/sentry-cocoa/blob/7.3.0/CHANGELOG.md)
  - [diff](https://github.com/getsentry/sentry-cocoa/compare/7.2.6...7.3.0)

## 3.1.0

- Feat: Allow custom release for source map upload scripts #1548
- ref: Remove v5 prefix from react navigation instrumentation to support v6 #1768

## 3.0.3

- Fix: Set Java 8 for source and target compatibility if not using AGP >= 4.2.x (#1763)

## 3.0.2

- Bump: Android tooling API 30 (#1761)

## 3.0.1

- fix: Add sentry-cli as a dependency #1755

## 3.0.0

- feat: Align `event.origin`, `event.environment` with other hybrid sdks #1749
- feat: Add native sdk package info onto events #1749
- build(js): Bump sentry-javascript dependencies to 6.12.0 #1750
- fix: Fix native frames not being added to transactions #1752
- build(android): Bump sentry-android to 5.1.2 #1753
- build(ios): Bump sentry-cocoa to 7.2.6 #1753
- fix: Move @sentry/wizard dependency to devDependencies #1751

## 3.0.0-beta.3

- feat: Add `wrap` wrapper method with profiler and touch event boundary #1728
- feat: App-start measurements, if using the `wrap` wrapper, will now finish on the root component mount #1728

## 3.0.0-beta.2

- feat: Native slow/frozen frames measurements #1711

## 3.0.0-beta.1

- build(ios): Bump sentry-cocoa to 7.2.0-beta.9 #1704
- build(android): Bump sentry-android to 5.1.0-beta.9 #1704
- feat: Add app start measurements to the first transaction #1704
- feat: Create an initial initial ui.load transaction by default #1704
- feat: Add `enableAutoPerformanceTracking` flag that enables auto performance when tracing is enabled #1704

## 2.7.0-beta.1

- feat: Track stalls in the JavaScript event loop as measurements #1542

## 2.6.2

- fix: Fix the error handler (error dialog) not called in dev #1712

## 2.6.1

- build(ios): Bump sentry-cocoa to 7.1.4 #1700

## 2.6.0

- feat: Support the `sendDefaultPii` option. #1634
- build(android): Bump sentry-android to 5.1.0-beta.2 #1645
- fix: Fix transactions on Android having clock drift and missing span data #1645

## 2.5.2

- fix: Fix `Sentry.close()` not correctly resolving the promise on iOS. #1617
- build(js): Bump sentry-javascript dependencies to 6.7.1 #1618

## 2.5.1

- fix: Fatal uncaught events should be tagged handled:false #1597
- fix: Fix duplicate breadcrumbs on Android #1598

## 2.5.0

### Dependencies

- build(js): Bump sentry-javascript dependencies to 6.5.1 #1588
- build(ios): Bump sentry-cocoa to 7.0.0 and remove setLogLevel #1459
- build(android): Bump sentry-android to 5.0.1 #1576

### Features

- feat: `Sentry.flush()` to flush events to disk and returns a promise #1547
- feat: `Sentry.close()` method to fully disable the SDK on all layers and returns a promise #1457

### Fixes

- fix: Process "log" levels in breadcrumbs before sending to native #1565

## 2.5.0-beta.1

- build(ios): Bump sentry-cocoa to 7.0.0 and remove setLogLevel #1459
- feat: Close method to fully disable the SDK on all layers #1457
- build(android): Bump Android SDK to 5.0.0-beta.1 #1476

## 2.4.3

- fix: Use the latest outbox path from hub options instead of private options #1529

## 2.4.2

- fix: enableNative: false should take precedence over autoInitializeNativeSdk: false #1462

## 2.4.1

- fix: Type navigation container ref arguments as any to avoid TypeScript errors #1453

## 2.4.0

- fix: Don't call `NATIVE.fetchRelease` if release and dist already exists on the event #1388
- feat: Add onReady callback that gets called after Native SDK init is called #1406

## 2.3.0

- feat: Re-export Profiler and useProfiler from @sentry/react #1372
- fix(performance): Handle edge cases in React Navigation routing instrumentation. #1365
- build(android): Bump sentry-android to 4.3.0 #1373
- build(devtools): Bump @sentry/wizard to 1.2.2 #1383
- build(js): Bump sentry-javascript dependencies to 6.2.1 #1384
- feat(performance): Option to set route change timeout in routing instrumentation #1370

## 2.2.2

- fix: Fix unhandled promise rejections not being tracked #1367

## 2.2.1

- build(js): Bump @sentry/\* dependencies on javascript to 6.2.0 #1354
- fix: Fix react-dom dependency issue. #1354
- build(android): Bump sentry-android to 4.1.0 #1334

## 2.2.0

- Bump: sentry-android to v4.0.0 #1309
- build(ios): Bump sentry-cocoa to 6.1.4 #1308
- fix: Handle auto session tracking start on iOS #1308
- feat: Use beforeNavigate in routing instrumentation to match behavior on JS #1313
- fix: React Navigation Instrumentation starts initial transaction before navigator mount #1315

## 2.2.0-beta.0

- build(ios): Bump sentry-cocoa to 6.1.3 #1293
- fix: pass maxBreadcrumbs to Android init
- feat: Allow disabling native SDK initialization but still use it #1259
- ref: Rename shouldInitializeNativeSdk to autoInitializeNativeSdk #1275
- fix: Fix parseErrorStack that only takes string in DebugSymbolicator event processor #1274
- fix: Only set "event" type in envelope item and not the payload #1271
- build: Bump JS dependencies to 5.30.0 #1282
- fix: Add fallback envelope item type to iOS. #1283
- feat: Auto performance tracing with XHR/fetch, and routing instrumentation #1230

## 2.1.1

- build(android): Bump `sentry-android` to 3.2.1 #1296

## 2.1.0

- feat: Include @sentry/tracing and expose startTransaction #1167
- feat: A better sample app to showcase the SDK and especially tracing #1168
- build(js): Bump @sentry/javascript dependencies to 5.28.0. #1228
- build(android): Bump `sentry-android` to 3.2.0 #1208

## 2.0.2

- build(ios): Bump `sentry-cocoa` to 6.0.9 #1200

## 2.0.1

- build(ios): Bump `sentry-cocoa` to 6.0.8. #1188
- fix(ios): Remove private imports and call `storeEnvelope` on the client. #1188
- fix(ios): Lock specific version in podspec. #1188
- build(android): Bump `sentry-android` to 3.1.3. #1177
- build(deps): Bump @sentry/javascript deps to version-locked 5.27.4 #1199

## 2.0.0

- build(android): Changes android package name from `io.sentry.RNSentryPackage` to `io.sentry.react.RNSentryPackage` (Breaking). #1131
- fix: As auto session tracking is now on by default, allow user to pass `false` to disable it. #1131
- build: Bump `sentry-android` to 3.1.0. #1131
- build: Bump `sentry-cocoa` to 6.0.3. #1131
- feat(ios): Use `captureEnvelope` on iOS/Mac. #1131
- feat: Support envelopes with type other than `event`. #1131
- feat(android): Add enableNdkScopeSync property to ReactNativeOptions. #1131
- feat(android): Pass attachStacktrace option property down to android SDK. #1131
- build(js): Bump @sentry/javascript dependencies to 5.27.1. #1156

## 1.9.0

- fix: Only show the "Native Sentry SDK is disabled" warning when `enableNative` is false and `enableNativeNagger` is true. #1084
- build: Bump @sentry/javascript dependencies to 5.25.0. #1118

## 1.8.2

- build: Bump @sentry/javascript dependencies to 5.24.2 #1091
- fix: Add a check that `performance` exists before using it. #1091

## 1.8.1

- build: Bump @sentry/javascript dependencies to 5.24.1 #1088
- fix: Fix timestamp offset issues due to issues with `performance.now()` introduced in React Native 0.63. #1088

## 1.8.0

- feat: Support MacOS #1068
- build: Bump @sentry/javascript dependencies to 5.23.0 #1079
- fix: Only call native deviceContexts on iOS #1061
- fix: Don't send over Log and Critical levels over native bridge #1063

## 1.7.2

- meta: Move from Travis CI to Github Actions #1019
- ref: Drop TSLint in favor of ESLint #1023
- test: Add basic end-to-end tests workflow #945
- Bump: sentry-android to v2.3.1

## 1.7.1

- build: Bump sentry-cocoa to 5.2 #1011
- fix: App Store submission for Mac apps getsentry/sentry-cocoa#635
- fix: Use the release and dist set in init options over native release #1009
- fix: assign default options before enableNative check #1007

## 1.7.0

- fix: Use `LogBox` instead of `YellowBox` if possible. #989
- fix: Don't add `DeviceContext` default integration if `enableNative` is set to `false`. #993
- fix: Don't log "Native Sentry SDK is disabled" if `enableNativeNagger` is set to `false`. #993
- feat: Migrate to `@sentry/react` from `@sentry/browser` and expose `ErrorBoundary` & the redux enhancer. #1005

## 1.6.3

- feat: Touch events take Regex for ignoreNames & add tests #973

## 1.6.2

- fix: Don't prefix app:/// to "native" filename as well #957
- feat: Add sdk_info to envelope header on Android. #958

## 1.6.1

- Bump `sentry-cocoa` `5.1.8`

## 1.6.0

- feat: Log component tree with all touch events #952
- fix: Fix appending app:/// prefix to [native code] #946
- Bump `@sentry/*` to `^5.19.0`
- Bump `sentry-cocoa` `5.1.6`

## 1.5.0

- feat: Track touch events as breadcrumbs #939
- fix: Serialize the default user keys in setUser #926
- Bump android 2.2.0 #942
- fix(android): Fix unmapped context keys being overwritten on Android.

## 1.4.5

- fix: Fix Native Wrapper not checking enableNative setting #919

## 1.4.4

- Bump cocoa 5.1.4
- fix(ios): We only store the event in release mode #917

## 1.4.3

- Extend Scope methods to set native scope too. #902
- Bump android 2.1.6
- Bump `@sentry/*` to `^5.16.1`
- Bump cocoa 5.1.3

## 1.4.2

- Bump android 2.1.4 #891
- Expose session timeout. #887
- Added `event.origin` and `event.environment` tags to determine where events originate from. #890

## 1.4.1

- Filtered out `options` keys passed to `init` that would crash native. #885

## 1.4.0

- Remove usages of RNSentry to a native wrapper (#857)
- Bump android 2.1.3 (#858)
- Bump cocoa 5.1.0 (#870)
- Accept enableAutoSessionTracking (#870)
- Don't attach Android Threads (#866)
- Refactored startWithDsnString to be startWithOptions. (#860)

## 1.3.9

- Bump `@sentry/wizard` to `1.1.4`

## 1.3.8

- Fixes a bug in `DebugSymbolicator`

## 1.3.7

- Bump `@sentry/wizard` to `1.1.2`

## 1.3.6

- Bump `@sentry/*` to `^5.15.4`

## 1.3.5

- Bump `@sentry/*` to `^5.15.2`

## 1.3.4

- Bump `@sentry/*` to `^5.15.1`
- Fix a bug in DebugSymbolicator to fetch the correct file
- Bump to `io.sentry:sentry-android:2.0.2`

## 1.3.3

- Fix sourcemap path for Android and `react-native` version `< 0.61`
- Expose Android SDK in Java

## 1.3.2

- Bump `io.sentry:sentry-android:2.0.0`
- Fixes a bug on Android when sending events with wrong envelope size

## 1.3.1

- Bump `@sentry/wizard` to `1.1.1` fixing iOS release identifiers
- console.warn und unhandled rejections in DEV

## 1.3.0

- Bump `io.sentry:sentry-android:2.0.0-rc04`
- Added support for Hermes runtime!!
- Fixed a lot of issues on Android
- NDK support

## 1.2.2

- fix(android): Crash if stacktrace.frames is empty (#742)

## 1.2.1

- Bump `io.sentry:sentry-android:1.7.29`

## 1.2.0

- Bump `@sentry/*` to `^5.10.0`
- Allow overriding sentry.properties location (#722)

## 1.1.0

- Bump `@sentry/*` to `^5.9.0`
- fix(android): Feedback not working (#706)
- fix(types): Fix type mismatch when copying breadcrumb `type` (#693)

## 1.0.9

- Fixed an issue where breadcrumbs failed to be copied correctly

## 1.0.8

- Fix missing `type`, miscast `status_code` entries in Android breadcrumbs

## 1.0.7

- Store `environment`, `release` & `dist` on native iOS and Android clients in case of an native crash

## 1.0.6

- Fix error message to guide towards correct docs page

## 1.0.5

- Convert `message` in Java to string if it's a map (#653)

## 1.0.4

- Also catch `ClassCastException` to support react-native versions < 0.60 (#651)

## 1.0.3

- Expose `BrowserIntegrations` to change browser integrations (#639)

## 1.0.2

- Fixes `breadcrumb.data` cast if it's not a hashmap (#651)

## 1.0.1

- Fixed typo in `RNSentry.m` (#658)

## 1.0.0

This is a new major release of the Sentry's React Native SDK rewritten in TypeScript.
This SDK is now unified with the rest of our JavaScript SDKs and published under a new name `@sentry/react-native`.
It uses `@sentry/browser` and both `sentry-cocoa` and `sentry-android` for native handling.

This release is a breaking change an code changes are necessary.

New way to import and init the SDK:

```js
import * as Sentry from "@sentry/react-native";

Sentry.init({
  dsn: "DSN",
});
```

## 0.43.2

- Add a check for an empty stacktrace on Android (#594)

## 0.43.1

- Bump `raven-js` `3.27.1`

## 0.43.0

- Bump `sentry-wizard` `0.13.0`

## 0.42.0

- Bump `sentry-cocoa` `4.2.1`
- Fix a bug where environment was correctly set
- Only upload source maps in gradle if non debug build

## 0.41.1

- Fix bump version script

## 0.41.0

- Update android build tools and gradle scripts to be compatible with latest version
- Fix support to build on windows

## 0.40.3

- Bump `sentry-cocoa` `4.1.3`

## 0.40.2

- Fix import for ArrayList and ReadableArray on Android, Fixes #511

## 0.40.1

- Use `buildToolsVersion` in build.gradle

## 0.40.0

- Add fingerprint support for iOS/Android, Fixes #407
- Add support for tvOS

## v0.39.1

- Bump `@sentry/wizard` `0.12.1`
- Add constructor for `RNSentryPackage.java`, Fixes #490

## v0.39.0

- `react-native-sentry >= 0.39.0` requires `react-native >= 0.56.0`
- [Android] Bumping of gradle deps

```
compileSdkVersion 26
buildToolsVersion '26.0.3'
...
targetSdkVersion 26
```

- [Android] Use `sentry-android` `1.7.5`
- Bump `@sentry/wizard` `0.11.0`
- Bump `sentry-cocoa` `4.1.0`
- Use new SDK identifier `sentry.javascript.react-native`

## v0.38.3

- Bump `@sentry/wizard` `0.10.2`

## v0.38.2

- [Android] Use `sentry-android` `1.7.4`

## v0.38.1

- [Android] set empty message to prevent breadcrumb exception

## v0.38.0

- [Android] Remove requirement to pass in `MainApplication` `new RNSentryPackage(MainApplication.this)`

## v0.37.1

- [Android] Call event callbacks even on failure to trigger crashes when device is offline

## v0.37.0

- Revert change to podspec file
- Add support for transaction instead of culprit
- Add equalsIgnoreCase to gradle release name compare
- Bump sentry-java to 1.7.3

## v0.36.0

- Bump raven-js to 3.24.2
- Fixed #391

## v0.35.4

- Bump sentry-cocoa to 3.12.4

## v0.35.3

- Fix wizard command

## v0.35.2

- Fixed #374

## v0.35.1

- Bump sentry-cocoa to 3.12.0

## v0.35.0

- Fixes an issue where error will not be reported to Sentry.

## v0.34.1

- Fixed #354

## v0.34.0

- Fixed #353
- Fixed #347
- Fixed #346
- Fixed #342

## v0.33.0

- Add pro guard default rule @kazy1991
- Exposed crashedLastLaunch for iOS @monotkate
- Fixed #337
- Fixed #333
- Fixed #331
- Fixed #322

## v0.32.1

- Update sentry-wizard

## v0.32.0

### Breaking changes

### Migration guide upgrading from < 0.32.0

Since we now use `@sentry/wizard` for linking with out new `@sentry/cli` package, the old
`sentry-cli-bin` package has been deprecated.
You have to search your codebase for `sentry-cli-binary` and replace it with `@sentry/cli`.
There are few places where we put it during the link process:

- In both `sentry.properties` files in `ios`/`android` folder
- In your Xcode build scripts once in `Bundle React Native code and images` and once in `Upload Debug Symbols to Sentry`

So e.g.:

The `Upload Debug Symbols to Sentry` build script looks like this:

```
export SENTRY_PROPERTIES=sentry.properties
../node_modules/sentry-cli-binary/bin/sentry-cli upload-dsym
```

should be changed to this:

```
export SENTRY_PROPERTIES=sentry.properties
../node_modules/@sentry/cli/bin/sentry-cli upload-dsym
```

### General

- Bump `@sentry/wizard` to `0.7.3`
- Bump `sentry-cocoa` to `3.10.0`
- Fixed #169

## v0.31.0

- Use <https://github.com/getsentry/sentry-wizard> for setup process

## v0.30.3

- Fix podspec file
- Fix gradle regex to allow number in projectname

## v0.30.2

Updated npm dependencies

## v0.30.1

Deploy and release over Probot

## v0.30.0

Refactored iOS to use shared component from sentry-cocoa.
Also squashed many little bugs on iOS.

- Fixed #281
- Fixed #280

## v0.29.0

- Fixed #275
- Fixed #274
- Fixed #272
- Fixed #253

## v0.28.0

We had to rename `project.ext.sentry` to `project.ext.sentryCli` because our own proguard gradle plugin was conflicting with the name.
The docs already reflect this change.

- #257

We now use the `mainThread` to report errors to `RNSentry`. This change is necessary in order for react-native to export constants.
This change shouldn't impact anyone using `react-native-sentry` since most of the "heavy" load was handled by `sentry-cocoa` in its own background queue anyway.

- #259
- #244

Bump `sentry-cocoa` to `3.8.3`

## v0.27.0

We decided to deactivate stack trace merging by default on iOS since it seems to unstable right now.
To activate it set:

```js
Sentry.config("___DSN___", {
  deactivateStacktraceMerging: false,
});
```

We are looking into ways making this more stable and plan to re-enable it again in the future.

## v0.26.0

- Added `setShouldSendCallback` #250

## v0.25.0

- Fix a bug in gradle script that trigged the sourcemap upload twice
- Fixed #245
- Fixed #234

## v0.24.2

- Fixed <https://github.com/getsentry/react-native-sentry/issues/241>

## v0.24.1

- Bump `sentry-cli` version to `1.20.0`

## v0.24.0

- Fix frame urls when only using `raven-js`
- Upgrade `sentry-java` to `1.5.3`
- Upgrade `sentry-cocoa` to `3.8.1`
- Added support for `sampleRate` option

## v0.23.2

- Fixed #228 again ¯\\_(ツ)_/¯

## v0.23.1

- Fixed #228

## v0.23.0

- Add more event properties for `setEventSentSuccessfully` callback on Android

## v0.22.0

- Fixed #158
- Add

```groovy
project.ext.sentry = [
    logLevel: "debug",
    flavorAware: true
]
```

should be before:
`apply from: "../../node_modules/react-native-sentry/sentry.gradle"`
This enables `sentry-cli` debug output on android builds, also adds flavor aware `sentry.properties` files.

## v0.21.2

- Fixing device farm tests

## v0.21.1

- Store event on release and send on next startup.

## v0.21.0

- Fixed an issue where javascript error wasn't sent everytime

## v0.20.0

- Bump `sentry-cocoa` to `3.6.0`

## v0.19.0

- Make `userId` optional for user context
- Bump `sentry-cocoa` to `3.5.0`

## v0.18.0

- Bump `sentry-java` to `1.5.1`
- Fix linking step
- Bump `raven-js` to `3.17.0`

## v0.17.1

- Fixed #190

## v0.17.0

- Fix `disableNativeIntegration` proptery to use right transport

## v0.16.2

- Remove send callback when native integration isn't available.

## v0.16.1

- Removed strange submodule

## v0.16.0

- Bump `sentry-java` to `1.4.0`
- Bump `sentry-cocoa` to `3.4.2`
- Fixed #182
- Fixed path detection of sentry-cli

## v0.15.1

- Fixed last release

## v0.15.0

- Added compatiblity for react-native `0.47.0`
- Fixed #169
- Fixed #106
- Bumped `sentry-cocoa` to `3.3.3`

Also added integration tests running on AWS Device Farm.

## v0.14.16

- Fixed #124

## v0.14.12

- Updated to `sentry-cocoa` `3.1.2`
- Fixed #156

## v0.14.11

- Fixed #166

## v0.14.10

- Fixed #161

## v0.14.9

Fixed #163

## v0.14.8

- Fixed #159
- Fixes breadcrumb tracking on android

## v0.14.7

- Improve performance for `react-native >= 0.46`

## v0.14.6

- Bump `sentry-cocoa` and `KSCrash`

## v0.14.5

- Push Podspec to `sentry-cocoa` `3.1.2`

## v0.14.4

- Removed example project from repo
- Make sure native client is only initialized once

## v0.14.3

- Revert to `23.0.1` android build tools

## v0.14.2

- Fixes #131

## v0.14.1

- Bump `raven-js` `3.16.1`
- Fixes #136

## v0.14.0

- Allowing calls to Sentry without calling `install()`
- Add internal logging if `logLevel >= SentryLog.Debug`
- Use `sentry-cocoa` `3.1.2`

## v0.13.3

- Fixes #67

## v0.13.2

- Fixes #116
- Fixes #51

## v0.13.1

- Fixed Android version dependency

## v0.13.0

- Overhauled internal handling of exceptions
- Updated iOS and Android native dependencies

## v0.12.12

- Fixes #105
- Added option `disableNativeIntegration`

## v0.12.11

- Use sentry-cocoa `3.0.9`
- Fixes #100

## v0.12.10

- Update `raven-js` to `3.16.0`
- Update `sentry-cocoa` to `3.0.8`
- Fixes #64
- Fixes #57

## v0.12.8

- Fix typo

## v0.12.9

- Add support on iOS for stacktrace merging and `react-native 0.45`

## v0.12.7

- Fixes #92

## v0.12.6

- Fixes #95

## v0.12.5

- Fixes #91 #87 #82 #63 #54 #48

## v0.12.3

- Fixed #90

## v0.12.2

- Fixed #90

## v0.12.4

- Fixed #94

## v0.12.1

- Use `3.0.7` `sentry-cocoa` in Podspec

## v0.12.0

- Removed `RSSwizzle` use `SentrySwizzle` instead

## v0.11.8

Update Podspec to use `Sentry/KSCrash`

## v0.11.7

- Fix `duplicate symbol` `RSSwizzle` when using CocoaPods

## v0.11.6

- Use `sentry-cocoa` `3.0.1`

## v0.11.5

- Fix <https://github.com/getsentry/react-native-sentry/issues/77>

## v0.11.4

- Use android buildToolsVersion 23.0.1

## v0.11.3

- Fix Xcode archive to not build generic archive

## v0.11.2

- Fix Xcode archiving

## v0.11.1

- Using latest version of `sentry-cocoa`

## v0.11.0

This is a big release because we switched our internal iOS client from swift to objc which drastically improve the setup experience and compatibility.

We also added support for codepush, please check the docs <https://docs.sentry.io/clients/react-native/codepush/> for more information.

After updating run `react-native unlink react-native-sentry` and `react-native link react-native-sentry` again in order to setup everything correctly.

## v0.10.0

- Greatly improved the linking process. Check out our docs for more information <https://docs.sentry.io/clients/react-native/>

## v0.9.1

- Update to sentry 2.1.11 which fixes a critical bug regarding sending requests on iOS

## v0.9.0

- Improve link and unlink scripts

## v0.8.5

- Fixed: bad operand types for binary operator

## v0.8.4

- Put execution on iOS into a background thread
- Add parameter checks on android

## v0.8.3

- Bump sentry version to 2.1.10 to fix releases

## v0.8.2

- Updated podspec thx @alloy

## v0.8.1

- Added command to package json to inject MainApplication.java into RNSentryPackage

## v0.8.0

- Added native android support
- raven-js is always used we use the native clients for sending events and add more context to them

## v0.7.0

- Bump KSCrash and Sentry version

## v0.6.0

Use `raven-js` internally instead switching between native and raven-js.

Native client will be used when available.

Alot of API changes to more like `raven-js`

## v0.5.3

- Fix import for

```objc
#if __has_include(<React/RNSentry.h>)
#import <React/RNSentry.h> // This is used for versions of react >= 0.40
#else
#import "RNSentry.h" // This is used for versions of react < 0.40
#endif
```

## v0.5.2

- Prefix filepath with `app://` if RavenClient is used

## v0.5.1

- Fix `npm test`
- Added `forceRavenClient` option which forces to use RavenClient instead of the NativeClient

## v0.5.0

- Added support for installation with cocoapods see <https://docs.sentry.io/clients/react-native/#setup-with-cocoapods>
- Lowered minimum version requirement for `react-native` to `0.38.0`

## v0.4.0

- Added `ignoreModulesExclude` to exclude modules that are ignored by default for stacktrace merging
- Added `ignoreModulesInclude` to add additional modules that should be ignored for stacktrace merging<|MERGE_RESOLUTION|>--- conflicted
+++ resolved
@@ -4,13 +4,10 @@
 
 ### Fixes
 
-<<<<<<< HEAD
 - Add typings for app hang functionality ([#2479](https://github.com/getsentry/sentry-react-native/pull/2479))
-=======
 - Update warm/cold start span ops ([#2487](https://github.com/getsentry/sentry-react-native/pull/2487))
 
 ## 4.4.0
->>>>>>> a9273a05
 
 ### Features
 
