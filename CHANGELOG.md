# Changelog

<!-- prettier-ignore-start -->
> [!IMPORTANT]
> If you are upgrading to the `6.x` versions of the Sentry React Native SDK from `5.x` or below,
> make sure you follow our [migration guide](https://docs.sentry.io/platforms/react-native/migration/) first.
<!-- prettier-ignore-end -->

## Unreleased

### Features

- Add thread information to spans ([#4579](https://github.com/getsentry/sentry-react-native/pull/4579))
- Exposed `getDataFromUri` as a public API to retrieve data from a URI ([#4638](https://github.com/getsentry/sentry-react-native/pull/4638))
- Improve Warm App Start reporting on Android ([#4641](https://github.com/getsentry/sentry-react-native/pull/4641))
- Add support for measuring Time to Initial Display for already seen routes ([#4661](https://github.com/getsentry/sentry-react-native/pull/4661))
  - Introduce `enableTimeToInitialDisplayForPreloadedRoutes` option to the React Navigation integration.

  ```js
  Sentry.reactNavigationIntegration({
    enableTimeToInitialDisplayForPreloadedRoutes: true,
  });
  ```

<<<<<<< HEAD
- Add `createTimeToInitialDisplay({useFocusEffect})` and `createTimeToFullDisplay({useFocusEffect})` to allow record full display on screen focus ([#4665](https://github.com/getsentry/sentry-react-native/pull/4665))
=======
>>>>>>> e0ce666b
- Add experimental flags `enableExperimentalViewRenderer` and `enableFastViewRendering` to enable up to 5x times more performance in Session Replay on iOS ([#4660](https://github.com/getsentry/sentry-react-native/pull/4660))

  ```js
  import * as Sentry from '@sentry/react-native';

  Sentry.init({
    integrations: [
      Sentry.mobileReplayIntegration({
        enableExperimentalViewRenderer: true,
        enableFastViewRendering: true,
      }),
    ],
  });
  ```

### Fixes

- Considers the `SENTRY_DISABLE_AUTO_UPLOAD` and `SENTRY_DISABLE_NATIVE_DEBUG_UPLOAD` environment variables in the configuration of the Sentry Android Gradle Plugin for Expo plugin ([#4583](https://github.com/getsentry/sentry-react-native/pull/4583))
- Handle non-string category in getCurrentScreen on iOS ([#4629](https://github.com/getsentry/sentry-react-native/pull/4629))
- Use route name instead of route key for current route tracking ([#4650](https://github.com/getsentry/sentry-react-native/pull/4650))
  - Using key caused user interaction transaction names to contain route hash in the name.
<<<<<<< HEAD
- Equalize TTID and TTFD duration when TTFD manual API is called and resolved before auto TTID ([#4662](https://github.com/getsentry/sentry-react-native/pull/4662))
=======
- Equalize TTID and TTFD duration when TTFD manual API is called and resolved before auto TTID ([#4680](https://github.com/getsentry/sentry-react-native/pull/4680))
>>>>>>> e0ce666b

### Dependencies

- Bump Bundler Plugins from v3.2.0 to v3.2.2 ([#4585](https://github.com/getsentry/sentry-react-native/pull/4585), [#4620](https://github.com/getsentry/sentry-react-native/pull/4620))
  - [changelog](https://github.com/getsentry/sentry-javascript-bundler-plugins/blob/main/CHANGELOG.md#322)
  - [diff](https://github.com/getsentry/sentry-javascript-bundler-plugins/compare/3.2.0...3.2.2)
- Bump CLI from v2.42.1 to v2.42.4 ([#4586](https://github.com/getsentry/sentry-react-native/pull/4586), [#4655](https://github.com/getsentry/sentry-react-native/pull/4655), [#4671](https://github.com/getsentry/sentry-react-native/pull/4671))
  - [changelog](https://github.com/getsentry/sentry-cli/blob/master/CHANGELOG.md#2424)
  - [diff](https://github.com/getsentry/sentry-cli/compare/2.42.1...2.42.4)
- Bump Cocoa SDK from v8.45.0 to v8.48.0 ([#4621](https://github.com/getsentry/sentry-react-native/pull/4621), [#4651](https://github.com/getsentry/sentry-react-native/pull/4651), [#4662](https://github.com/getsentry/sentry-react-native/pull/4662))
  - [changelog](https://github.com/getsentry/sentry-cocoa/blob/main/CHANGELOG.md#8480)
  - [diff](https://github.com/getsentry/sentry-cocoa/compare/8.45.0...8.48.0)
- Bump Android SDK from v7.22.1 to v7.22.4 ([#4675](https://github.com/getsentry/sentry-react-native/pull/4675))
  - [changelog](https://github.com/getsentry/sentry-java/blob/main/CHANGELOG.md#7224)
  - [diff](https://github.com/getsentry/sentry-java/compare/7.22.1...7.22.4)

## 6.9.1

### Fixes

- Fixes missing Cold Start measurements by bumping the Android SDK version to v7.22.1 ([#4643](https://github.com/getsentry/sentry-react-native/pull/4643))
- Attach App Start spans to the first created not the first processed root span ([#4618](https://github.com/getsentry/sentry-react-native/pull/4618), [#4644](https://github.com/getsentry/sentry-react-native/pull/4644))

### Dependencies

- Bump Android SDK from v7.22.0 to v7.22.1 ([#4643](https://github.com/getsentry/sentry-react-native/pull/4643))
  - [changelog](https://github.com/getsentry/sentry-java/blob/7.x.x/CHANGELOG.md#7221)
  - [diff](https://github.com/getsentry/sentry-java/compare/7.22.0...7.22.1)

## 6.9.0

> [!WARNING]
> This release contains an issue where Cold starts can be incorrectly reported as Warm starts on Android. We recommend staying on version 6.4.0 if you use this feature on Android.
> See issue [#4598](https://github.com/getsentry/sentry-react-native/issues/4598) for more details.

### Features

- User Feedback Widget Beta ([#4435](https://github.com/getsentry/sentry-react-native/pull/4435))

  To collect user feedback from inside your application call `Sentry.showFeedbackWidget()`.

  ```js
  import Sentry from "@sentry/react-native";

  Sentry.showFeedbackWidget();

  Sentry.wrap(RootComponent);
  ```

  To change the default options add `Sentry.feedbackIntegration()`.

  ```js
  import Sentry from "@sentry/react-native";
  import * as ImagePicker from 'expo-image-picker';

  Sentry.init({
    integrations: [
      Sentry.feedbackIntegration({
        imagePicker: ImagePicker,
        showName: true,
        showEmail: true,
      }),
    ],
  });
  ```

  To learn more about the available configuration options visit [the documentation](https://docs.sentry.io/platforms/react-native/user-feedback/configuration).

## 6.8.0

> [!WARNING]
> This release contains an issue where Cold starts can be incorrectly reported as Warm starts on Android. We recommend staying on version 6.4.0 if you use this feature on Android.
> See issue [#4598](https://github.com/getsentry/sentry-react-native/issues/4598) for more details.

### Features

- Adds Sentry Android Gradle Plugin as an experimental Expo plugin feature ([#4440](https://github.com/getsentry/sentry-react-native/pull/4440))

  To enable the plugin add the `enableAndroidGradlePlugin` in the `@sentry/react-native/expo` of the Expo application configuration.

  ```js
  "plugins": [
    [
      "@sentry/react-native/expo",
      {
        "experimental_android": {
          "enableAndroidGradlePlugin": true,
        }
      }
    ],
  ```

  To learn more about the available configuration options visit [the documentation](https://docs.sentry.io/platforms/react-native/manual-setup/expo/gradle).

### Fixes

- Remove `error:` prefix from `collect-modules.sh` to avoid failing iOS builds ([#4570](https://github.com/getsentry/sentry-react-native/pull/4570))
- Sentry Module Collection Script Fails with Spaces in Node Path on iOS ([#4559](https://github.com/getsentry/sentry-react-native/pull/4559))
- Various crashes and issues of Session Replay on Android. See the Android SDK version bump for more details. ([#4529](https://github.com/getsentry/sentry-react-native/pull/4529))
- `Sentry.setUser(null)` doesn't crash on iOS with RN 0.77.1 ([#4567](https://github.com/getsentry/sentry-react-native/pull/4567))
- Avoid importing `tslib` in Sentry Metro Plugin ([#4573](https://github.com/getsentry/sentry-react-native/pull/4573))

### Dependencies

- Bump Android SDK from v7.20.1 to v7.22.0 ([#4529](https://github.com/getsentry/sentry-react-native/pull/4529))
  - [changelog](https://github.com/getsentry/sentry-java/blob/7.x.x/CHANGELOG.md#7220)
  - [diff](https://github.com/getsentry/sentry-java/compare/7.20.1...7.22.0)
- Bump Cocoa SDK from v8.44.0 to v8.45.0 ([#4537](https://github.com/getsentry/sentry-react-native/pull/4537))
  - [changelog](https://github.com/getsentry/sentry-cocoa/blob/main/CHANGELOG.md#8450)
  - [diff](https://github.com/getsentry/sentry-cocoa/compare/8.44.0...8.45.0)
- Bump CLI from v2.41.1 to v2.42.1 ([#4563](https://github.com/getsentry/sentry-react-native/pull/4563))
  - [changelog](https://github.com/getsentry/sentry-cli/blob/master/CHANGELOG.md#2421)
  - [diff](https://github.com/getsentry/sentry-cli/compare/2.41.1...2.42.1)
- Bump Bundler Plugins from v3.1.2 to v3.2.0 ([#4565](https://github.com/getsentry/sentry-react-native/pull/4565))
  - [changelog](https://github.com/getsentry/sentry-javascript-bundler-plugins/blob/main/CHANGELOG.md#320)
  - [diff](https://github.com/getsentry/sentry-javascript-bundler-plugins/compare/3.1.2...3.2.0)

## 6.7.0

> [!WARNING]
> This release contains an issue where Cold starts can be incorrectly reported as Warm starts on Android. We recommend staying on version 6.4.0 if you use this feature on Android.
> See issue [#4598](https://github.com/getsentry/sentry-react-native/issues/4598) for more details.

### Features

- Add `ignoredComponents` option to `annotateReactComponents` to exclude specific components from React component annotations ([#4517](https://github.com/getsentry/sentry-react-native/pull/4517))

  ```js
  // metro.config.js
  // for React Native
  const config = withSentryConfig(mergedConfig, {
    annotateReactComponents: {
      ignoredComponents: ['MyCustomComponent']
    }
  });

  // for Expo
  const config = getSentryExpoConfig(__dirname, {
    annotateReactComponents: {
      ignoredComponents: ['MyCustomComponent'],
    },
  });
  ```

### Dependencies

- Bump JavaScript SDK from v8.53.0 to v8.54.0 ([#4503](https://github.com/getsentry/sentry-react-native/pull/4503))
  - [changelog](https://github.com/getsentry/sentry-javascript/blob/develop/CHANGELOG.md#8540)
  - [diff](https://github.com/getsentry/sentry-javascript/compare/8.53.0...8.54.0)
- Bump `@sentry/babel-plugin-component-annotate` from v2.20.1 to v3.1.2 ([#4516](https://github.com/getsentry/sentry-react-native/pull/4516))
  - [changelog](https://github.com/getsentry/sentry-javascript-bundler-plugins/blob/main/CHANGELOG.md#312)
  - [diff](https://github.com/getsentry/sentry-javascript-bundler-plugins/compare/2.20.1...3.1.2)

## 6.6.0

> [!WARNING]
> This release contains an issue where Cold starts can be incorrectly reported as Warm starts on Android. We recommend staying on version 6.4.0 if you use this feature on Android.
> See issue [#4598](https://github.com/getsentry/sentry-react-native/issues/4598) for more details.

### Features

- Send Sentry React Native SDK version in the Session Replay Events on iOS ([#4450](https://github.com/getsentry/sentry-react-native/pull/4450))

### Fixes

- Add mechanism field to unhandled rejection errors ([#4457](https://github.com/getsentry/sentry-react-native/pull/4457))
- Use proper SDK name for Session Replay tags ([#4428](https://github.com/getsentry/sentry-react-native/pull/4428))
- Use `makeDsn` from `core` to extract the URL from DSN avoiding unimplemented `URL.protocol` errors ([#4395](https://github.com/getsentry/sentry-react-native/pull/4395))

### Changes

- Rename `navigation.processing` span to more expressive `Navigation dispatch to screen A mounted/navigation cancelled` ([#4423](https://github.com/getsentry/sentry-react-native/pull/4423))
- Add RN SDK package to `sdk.packages` for Cocoa ([#4381](https://github.com/getsentry/sentry-react-native/pull/4381))

### Internal

- Initialize `RNSentryTimeToDisplay` during native module `init` on iOS ([#4443](https://github.com/getsentry/sentry-react-native/pull/4443))

### Dependencies

- Bump CLI from v2.39.1 to v2.41.1 ([#4412](https://github.com/getsentry/sentry-react-native/pull/4412), [#4468](https://github.com/getsentry/sentry-react-native/pull/4468), [#4473](https://github.com/getsentry/sentry-react-native/pull/4473))
  - [changelog](https://github.com/getsentry/sentry-cli/blob/master/CHANGELOG.md#2411)
  - [diff](https://github.com/getsentry/sentry-cli/compare/2.39.1...2.41.1)
- Bump JavaScript SDK from v8.47.0 to v8.53.0 ([#4421](https://github.com/getsentry/sentry-react-native/pull/4421), [#4449](https://github.com/getsentry/sentry-react-native/pull/4449), [#4453](https://github.com/getsentry/sentry-react-native/pull/4453), [#4480](https://github.com/getsentry/sentry-react-native/pull/4480), [#4491](https://github.com/getsentry/sentry-react-native/pull/4491), [#4496](https://github.com/getsentry/sentry-react-native/pull/4496), [#4497](https://github.com/getsentry/sentry-react-native/pull/4497))
  - [changelog](https://github.com/getsentry/sentry-javascript/blob/develop/CHANGELOG.md#8530)
  - [diff](https://github.com/getsentry/sentry-javascript/compare/8.47.0...8.53.0)
- Bump Android SDK from v7.20.0 to v7.20.1 ([#4467](https://github.com/getsentry/sentry-react-native/pull/4467))
  - [changelog](https://github.com/getsentry/sentry-java/blob/main/CHANGELOG.md#7201)
  - [diff](https://github.com/getsentry/sentry-java/compare/7.20.0...7.20.1)
- Bump Cocoa SDK from v8.43.0 to v8.44.0 ([#4495](https://github.com/getsentry/sentry-react-native/pull/4495))
  - [changelog](https://github.com/getsentry/sentry-cocoa/blob/main/CHANGELOG.md#8440)
  - [diff](https://github.com/getsentry/sentry-cocoa/compare/8.43.0...8.44.0)

## 6.5.0

> [!WARNING]
> This release contains an issue where Cold starts can be incorrectly reported as Warm starts on Android. We recommend staying on version 6.4.0 if you use this feature on Android.
> See issue [#4598](https://github.com/getsentry/sentry-react-native/issues/4598) for more details.

### Features

- Mobile Session Replay is now generally available and ready for production use ([#4384](https://github.com/getsentry/sentry-react-native/pull/4384))

  To learn about privacy, custom masking or performance overhead visit [the documentation](https://docs.sentry.io/platforms/react-native/session-replay/).

  ```js
  import * as Sentry from '@sentry/react-native';

  Sentry.init({
    replaysSessionSampleRate: 1.0,
    replaysOnErrorSampleRate: 1.0,
    integrations: [
      Sentry.mobileReplayIntegration({
        maskAllImages: true,
        maskAllVectors: true,
        maskAllText: true,
      }),
    ],
  });
  ```

- Adds new `captureFeedback` and deprecates the `captureUserFeedback` API ([#4320](https://github.com/getsentry/sentry-react-native/pull/4320))

  ```jsx
  import * as Sentry from "@sentry/react-native";

  const eventId = Sentry.lastEventId();

  Sentry.captureFeedback({
    name: "John Doe",
    email: "john@doe.com",
    message: "Hello World!",
    associatedEventId: eventId, // optional
  });
  ```

  To learn how to attach context data to the feedback visit [the documentation](https://docs.sentry.io/platforms/react-native/user-feedback/).

- Export `Span` type from `@sentry/types` ([#4345](https://github.com/getsentry/sentry-react-native/pull/4345))
- Add RN SDK package to `sdk.packages` on Android ([#4380](https://github.com/getsentry/sentry-react-native/pull/4380))

### Fixes

- Return `lastEventId` export from `@sentry/core` ([#4315](https://github.com/getsentry/sentry-react-native/pull/4315))
- Don't log file not found errors when loading envs in `sentry-expo-upload-sourcemaps` ([#4332](https://github.com/getsentry/sentry-react-native/pull/4332))
- Navigation Span should have no parent by default ([#4326](https://github.com/getsentry/sentry-react-native/pull/4326))
- Disable HTTP Client Errors on iOS ([#4347](https://github.com/getsentry/sentry-react-native/pull/4347))

### Changes

- Falsy values of `options.environment` (empty string, undefined...) default to `production`
- Deprecated `_experiments.replaysSessionSampleRate` and `_experiments.replaysOnErrorSampleRate` use `replaysSessionSampleRate` and `replaysOnErrorSampleRate` ([#4384](https://github.com/getsentry/sentry-react-native/pull/4384))

### Dependencies

- Bump CLI from v2.38.2 to v2.39.1 ([#4305](https://github.com/getsentry/sentry-react-native/pull/4305), [#4316](https://github.com/getsentry/sentry-react-native/pull/4316))
  - [changelog](https://github.com/getsentry/sentry-cli/blob/master/CHANGELOG.md#2391)
  - [diff](https://github.com/getsentry/sentry-cli/compare/2.38.2...2.39.1)
- Bump Android SDK from v7.18.0 to v7.20.0 ([#4329](https://github.com/getsentry/sentry-react-native/pull/4329), [#4365](https://github.com/getsentry/sentry-react-native/pull/4365), [#4405](https://github.com/getsentry/sentry-react-native/pull/4405), [#4411](https://github.com/getsentry/sentry-react-native/pull/4411))
  - [changelog](https://github.com/getsentry/sentry-java/blob/main/CHANGELOG.md#7200)
  - [diff](https://github.com/getsentry/sentry-java/compare/7.18.0...7.20.0)
- Bump JavaScript SDK from v8.40.0 to v8.47.0 ([#4351](https://github.com/getsentry/sentry-react-native/pull/4351), [#4325](https://github.com/getsentry/sentry-react-native/pull/4325), [#4371](https://github.com/getsentry/sentry-react-native/pull/4371), [#4382](https://github.com/getsentry/sentry-react-native/pull/4382), [#4388](https://github.com/getsentry/sentry-react-native/pull/4388), [#4393](https://github.com/getsentry/sentry-react-native/pull/4393))
  - [changelog](https://github.com/getsentry/sentry-javascript/blob/develop/CHANGELOG.md#8470)
  - [diff](https://github.com/getsentry/sentry-javascript/compare/8.40.0...8.47.0)
- Bump Cocoa SDK from v8.41.0 to v8.43.0 ([#4387](https://github.com/getsentry/sentry-react-native/pull/4387), [#4399](https://github.com/getsentry/sentry-react-native/pull/4399), [#4410](https://github.com/getsentry/sentry-react-native/pull/4410))
  - [changelog](https://github.com/getsentry/sentry-cocoa/blob/main/CHANGELOG.md#8430)
  - [diff](https://github.com/getsentry/sentry-cocoa/compare/8.41.0...8.43.0)

## 6.4.0

### Features

- Add Replay Custom Masking for iOS, Android and Web ([#4224](https://github.com/getsentry/sentry-react-native/pull/4224), [#4265](https://github.com/getsentry/sentry-react-native/pull/4265), [#4272](https://github.com/getsentry/sentry-react-native/pull/4272), [#4314](https://github.com/getsentry/sentry-react-native/pull/4314))

  ```jsx
  import * as Sentry from '@sentry/react-native';

  const Example = () => {
    return (
      <View>
        <Sentry.Mask>
          <Text>${"All children of Sentry.Mask will be masked."}</Text>
        </Sentry.Mask>
        <Sentry.Unmask>
          <Text>${"Only direct children of Sentry.Unmask will be unmasked."}</Text>
        </Sentry.Unmask>
      </View>
    );
  };
  ```

## 6.4.0-beta.1

### Features

- Add Replay Custom Masking for iOS, Android and Web ([#4224](https://github.com/getsentry/sentry-react-native/pull/4224), [#4265](https://github.com/getsentry/sentry-react-native/pull/4265), [#4272](https://github.com/getsentry/sentry-react-native/pull/4272), [#4314](https://github.com/getsentry/sentry-react-native/pull/4314))

  ```jsx
  import * as Sentry from '@sentry/react-native';

  const Example = () => {
    return (
      <View>
        <Sentry.Mask>
          <Text>${"All children of Sentry.Mask will be masked."}</Text>
        </Sentry.Mask>
        <Sentry.Unmask>
          <Text>${"Only direct children of Sentry.Unmask will be unmasked."}</Text>
        </Sentry.Unmask>
      </View>
    );
  };
  ```

## 6.3.0

### Features

- Add support for `.env.sentry-build-plugin` ([#4281](https://github.com/getsentry/sentry-react-native/pull/4281))

  Don't commit the file to your repository. Use it to set your Sentry Auth Token.

  ```
  SENTRY_AUTH_TOKEN=your_token_here
  ```

- Add Sentry Metro Server Source Context middleware ([#4287](https://github.com/getsentry/sentry-react-native/pull/4287))

  This enables the SDK to add source context to locally symbolicated events using the Metro Development Server.
  The middleware can be disabled in `metro.config.js` using the `enableSourceContextInDevelopment` option.

  ```js
  // Expo
  const { getSentryExpoConfig } = require('@sentry/react-native/metro');
  const config = getSentryExpoConfig(__dirname, {
    enableSourceContextInDevelopment: false,
  });

  // React Native
  const { withSentryConfig } = require('@sentry/react-native/metro');
  module.exports = withSentryConfig(config, {
    enableSourceContextInDevelopment: false,
  });
  ```

### Fixes

- Prevents exception capture context from being overwritten by native scope sync ([#4124](https://github.com/getsentry/sentry-react-native/pull/4124))
- Excludes Dev Server and Sentry Dsn requests from Breadcrumbs ([#4240](https://github.com/getsentry/sentry-react-native/pull/4240))
- Skips development server spans ([#4271](https://github.com/getsentry/sentry-react-native/pull/4271))
- Execute `DebugSymbolicator` after `RewriteFrames` to avoid overwrites by default ([#4285](https://github.com/getsentry/sentry-react-native/pull/4285))
  - If custom `RewriteFrames` is provided the order changes
- `browserReplayIntegration` is no longer included by default on React Native Web ([#4270](https://github.com/getsentry/sentry-react-native/pull/4270))
- Remove `.sentry` tmp directory and use environmental variables instead to save default Babel transformer path ([#4298](https://github.com/getsentry/sentry-react-native/pull/4298))
  - This resolves concurrency issues when running multiple bundle processes

### Dependencies

- Bump JavaScript SDK from v8.37.1 to v8.40.0 ([#4267](https://github.com/getsentry/sentry-react-native/pull/4267), [#4293](https://github.com/getsentry/sentry-react-native/pull/4293), [#4304](https://github.com/getsentry/sentry-react-native/pull/4304))
  - [changelog](https://github.com/getsentry/sentry-javascript/blob/develop/CHANGELOG.md#8400)
  - [diff](https://github.com/getsentry/sentry-javascript/compare/8.37.1...8.40.0)
- Bump Android SDK from v7.17.0 to v7.18.0 ([#4289](https://github.com/getsentry/sentry-react-native/pull/4289))
  - [changelog](https://github.com/getsentry/sentry-java/blob/main/CHANGELOG.md#7180)
  - [diff](https://github.com/getsentry/sentry-java/compare/7.17.0...7.18.0)
- Bump Cocoa SDK from v8.40.1 to v8.41.0 ([#4301](https://github.com/getsentry/sentry-react-native/pull/4301))
  - [changelog](https://github.com/getsentry/sentry-cocoa/blob/main/CHANGELOG.md#8410)
  - [diff](https://github.com/getsentry/sentry-cocoa/compare/8.40.1...8.41.0)

## 6.3.0-beta.2

### Dependencies

- Bump Cocoa SDK from v8.40.1 to v8.41.0-beta.1 ([#4295](https://github.com/getsentry/sentry-react-native/pull/4295))
  - [changelog](https://github.com/getsentry/sentry-cocoa/blob/main/CHANGELOG.md#8410-beta1)
  - [diff](https://github.com/getsentry/sentry-cocoa/compare/8.40.1...8.41.0-beta.1)

## 6.3.0-beta.1

### Features

- Add support for `.env.sentry-build-plugin` ([#4281](https://github.com/getsentry/sentry-react-native/pull/4281))

  Don't commit the file to your repository. Use it to set your Sentry Auth Token.

  ```
  SENTRY_AUTH_TOKEN=your_token_here
  ```

- Add Sentry Metro Server Source Context middleware ([#4287](https://github.com/getsentry/sentry-react-native/pull/4287))

  This enables the SDK to add source context to locally symbolicated events using the Metro Development Server.
  The middleware can be disabled in `metro.config.js` using the `enableSourceContextInDevelopment` option.

  ```js
  // Expo
  const { getSentryExpoConfig } = require('@sentry/react-native/metro');
  const config = getSentryExpoConfig(__dirname, {
    enableSourceContextInDevelopment: false,
  });

  // React Native
  const { withSentryConfig } = require('@sentry/react-native/metro');
  module.exports = withSentryConfig(config, {
    enableSourceContextInDevelopment: false,
  });
  ```

### Fixes

- Prevents exception capture context from being overwritten by native scope sync ([#4124](https://github.com/getsentry/sentry-react-native/pull/4124))
- Excludes Dev Server and Sentry Dsn requests from Breadcrumbs ([#4240](https://github.com/getsentry/sentry-react-native/pull/4240))
- Skips development server spans ([#4271](https://github.com/getsentry/sentry-react-native/pull/4271))
- Execute `DebugSymbolicator` after `RewriteFrames` to avoid overwrites by default ([#4285](https://github.com/getsentry/sentry-react-native/pull/4285))
  - If custom `RewriteFrames` is provided the order changes
- `browserReplayIntegration` is no longer included by default on React Native Web ([#4270](https://github.com/getsentry/sentry-react-native/pull/4270))

### Dependencies

- Bump JavaScript SDK from v8.37.1 to v8.38.0 ([#4267](https://github.com/getsentry/sentry-react-native/pull/4267))
  - [changelog](https://github.com/getsentry/sentry-javascript/blob/develop/CHANGELOG.md#8380)
  - [diff](https://github.com/getsentry/sentry-javascript/compare/8.37.1...8.38.0)
- Bump Android SDK from v7.17.0 to v7.18.0 ([#4289](https://github.com/getsentry/sentry-react-native/pull/4289))
  - [changelog](https://github.com/getsentry/sentry-java/blob/main/CHANGELOG.md#7180)
  - [diff](https://github.com/getsentry/sentry-java/compare/7.17.0...7.18.0)

## 6.2.0

### Features

- Enables Spotlight in Android and iOS SDKs ([#4211](https://github.com/getsentry/sentry-react-native/pull/4211))
- Add env flag `SENTRY_DISABLE_NATIVE_DEBUG_UPLOAD` to allow disabling the debug file upload ([#4223](https://github.com/getsentry/sentry-react-native/pull/4223))

  How to use in Android project? It works by default, just set `export SENTRY_DISABLE_NATIVE_DEBUG_UPLOAD=true` in your build environment. For Sentry Android Gradle Plugin add the following to your `android/app/build.gradle`.

  ```gradle
  apply from: "../../../sentry.gradle"

  sentry {
      autoUploadProguardMapping = shouldSentryAutoUpload()
      uploadNativeSymbols = shouldSentryAutoUpload()
  }
  ```

  How to use in Xcode? Make sure you are using `scripts/sentry-xcode.sh` and `scripts/sentry-xcode-debug-files.sh` in your
  build phases. And add the following to your `ios/.xcode.env.local` file.

  ```bash
  export SENTRY_DISABLE_NATIVE_DEBUG_UPLOAD=true
  ```

### Fixes

- Ignore JavascriptException to filter out obfuscated duplicate JS Errors on Android ([#4232](https://github.com/getsentry/sentry-react-native/pull/4232))
- Skips ignoring require cycle logs for RN 0.70 or newer ([#4214](https://github.com/getsentry/sentry-react-native/pull/4214))
- Enhanced accuracy of time-to-display spans. ([#4189](https://github.com/getsentry/sentry-react-native/pull/4189))
- Fix Replay redacting of RN Classes on iOS ([#4243](https://github.com/getsentry/sentry-react-native/pull/4243))
- Speed up getBinaryImages for finishing transactions and capturing events ([#4194](https://github.com/getsentry/sentry-react-native/pull/4194))
- Remove duplicate HTTP Client Errors on iOS ([#4250](https://github.com/getsentry/sentry-react-native/pull/4250))
- Replay `maskAll*` set to `false` on iOS kept all masked ([#4257](https://github.com/getsentry/sentry-react-native/pull/4257))
- Add missing `getRootSpan`, `withActiveSpan` and `suppressTracing` exports from `@sentry/core`, and `SeverityLevel` export from `@sentry/types` ([#4254](https://github.com/getsentry/sentry-react-native/pull/4254), [#4260](https://github.com/getsentry/sentry-react-native/pull/4260))

### Dependencies

- Bump JavaScript SDK from v8.34.0 to v8.37.1 ([#4196](https://github.com/getsentry/sentry-react-native/pull/4196), [#4222](https://github.com/getsentry/sentry-react-native/pull/4222), [#4236](https://github.com/getsentry/sentry-react-native/pull/4236))
  - [changelog](https://github.com/getsentry/sentry-javascript/blob/develop/CHANGELOG.md#8371)
  - [diff](https://github.com/getsentry/sentry-javascript/compare/8.34.0...8.37.1)
- Bump CLI from v2.37.0 to v2.38.2 ([#4200](https://github.com/getsentry/sentry-react-native/pull/4200), [#4220](https://github.com/getsentry/sentry-react-native/pull/4220), [#4231](https://github.com/getsentry/sentry-react-native/pull/4231))
  - [changelog](https://github.com/getsentry/sentry-cli/blob/master/CHANGELOG.md#2382)
  - [diff](https://github.com/getsentry/sentry-cli/compare/2.37.0...2.38.2)
- Bump Android SDK from v7.15.0 to v7.17.0 ([#4202](https://github.com/getsentry/sentry-react-native/pull/4202), [#4266](https://github.com/getsentry/sentry-react-native/pull/4266))
  - [changelog](https://github.com/getsentry/sentry-java/blob/main/CHANGELOG.md#7170)
  - [diff](https://github.com/getsentry/sentry-java/compare/7.15.0...7.17.0)
- Bump Cocoa SDK from v8.38.0 to v8.40.1 ([#4212](https://github.com/getsentry/sentry-react-native/pull/4212), [#4239](https://github.com/getsentry/sentry-react-native/pull/4239), [#4248](https://github.com/getsentry/sentry-react-native/pull/4248))
  - [changelog](https://github.com/getsentry/sentry-cocoa/blob/main/CHANGELOG.md#8401)
  - [diff](https://github.com/getsentry/sentry-cocoa/compare/8.38.0...8.40.1)

## 6.1.0

### Dependencies

- Bump JavaScript SDK from v8.33.1 to v8.34.0 ([#3895](https://github.com/getsentry/sentry-react-native/pull/3895))
  - [changelog](https://github.com/getsentry/sentry-javascript/blob/develop/CHANGELOG.md#8340)
  - [diff](https://github.com/getsentry/sentry-javascript/compare/8.33.1...8.34.0)

## 6.0.0

This is a new major version 6.0.0 of the Sentry React Native SDK.
To upgrade from the SDK version 5, please follow our [migration guide](https://docs.sentry.io/platforms/react-native/migration/v5-to-v6/).

### Major Changes

- React Native Tracing options were moved to the root options

  ```js
  import * as Sentry from '@sentry/react-native';

  Sentry.init({
    tracesSampleRate: 1.0,
    enableAppStartTracking: true, // default true
    enableNativeFramesTracking: true, // default true
    enableStallTracking: true, // default true
    enableUserInteractionTracing: true, // default false
    integrations: [
      Sentry.reactNativeTracingIntegration({
        beforeStartSpan: (startSpanOptions) => {
          startSpanOptions.name = 'New Name';
          return startSpanOptions;
        },
      }),
      Sentry.appStartIntegration({
        standalone: false, // default false
      }),
    ],
  });
  ```

- New React Navigation Integration interface ([#4003](https://github.com/getsentry/sentry-react-native/pull/4003))

  ```js
  import * as Sentry from '@sentry/react-native';
  import { NavigationContainer } from '@react-navigation/native';

  const reactNavigationIntegration = Sentry.reactNavigationIntegration();

  Sentry.init({
    tracesSampleRate: 1.0,
    integrations: [reactNavigationIntegration],
  });

  function RootComponent() {
    const navigation = React.useRef(null);

    return <NavigationContainer ref={navigation}
      onReady={() => {
        reactNavigationIntegration.registerNavigationContainer(navigation);
      }}>
    </NavigationContainer>;
  }
  ```

- Removed `beforeNavigate` use `beforeStartSpan` instead ([#3998](https://github.com/getsentry/sentry-react-native/pull/3998))
  - `beforeStartSpan` is executed before the span start, compared to `beforeNavigate` which was executed before the navigation ended (after the span was created)

### Other Changes

- Add `sentry.origin` to SDK spans to indicated if spans are created by a part of the SDK or manually ([#4066](https://github.com/getsentry/sentry-react-native/pull/4066))
- Xcode Debug Files upload completes in foreground by default ([#4090](https://github.com/getsentry/sentry-react-native/pull/4090))
- Set `parentSpanIsAlwaysRootSpan` to `true` to make parent of network requests predictable ([#4084](https://github.com/getsentry/sentry-react-native/pull/4084))
- Remove deprecated `enableSpotlight` and `spotlightSidecarUrl` ([#4086](https://github.com/getsentry/sentry-react-native/pull/4086))
- `tracePropagationTargets` defaults to all targets on mobile and same origin on the web ([#4083](https://github.com/getsentry/sentry-react-native/pull/4083))
- Move `_experiments.profilesSampleRate` to `profilesSampleRate` root options object [#3851](https://github.com/getsentry/sentry-react-native/pull/3851))
- Native Frames uses `spanId` to attach frames replacing `traceId` ([#4030](https://github.com/getsentry/sentry-react-native/pull/4030))
- Removed deprecated ReactNativeTracing option `idleTimeout` use `idleTimeoutMs` instead ([#3998](https://github.com/getsentry/sentry-react-native/pull/3998))
- Removed deprecated ReactNativeTracing option `maxTransactionDuration` use `finalTimeoutMs` instead ([#3998](https://github.com/getsentry/sentry-react-native/pull/3998))
- New Native Frames Integration ([#3996](https://github.com/getsentry/sentry-react-native/pull/3996))
- New Stall Tracking Integration ([#3997](https://github.com/getsentry/sentry-react-native/pull/3997))
- New User Interaction Tracing Integration ([#3999](https://github.com/getsentry/sentry-react-native/pull/3999))
- New App Start Integration ([#3852](https://github.com/getsentry/sentry-react-native/pull/3852))
  - By default app start spans are attached to the first created transaction.
  - Standalone mode creates single root span (transaction) including only app start data.
- New React Native Navigation Integration interface ([#4003](https://github.com/getsentry/sentry-react-native/pull/4003))

  ```js
  import * as Sentry from '@sentry/react-native';
  import { Navigation } from 'react-native-navigation';

  Sentry.init({
    tracesSampleRate: 1.0,
    integrations: [
      Sentry.reactNativeNavigationIntegration({ navigation: Navigation })
    ],
  });
  ```

### Fixes

- TimeToDisplay correctly warns about not supporting the new React Native architecture ([#4160](https://github.com/getsentry/sentry-react-native/pull/4160))
- Native Wrapper method `setContext` ensures only values convertible to NativeMap are passed ([#4168](https://github.com/getsentry/sentry-react-native/pull/4168))
- Native Wrapper method `setExtra` ensures only stringified values are passed ([#4168](https://github.com/getsentry/sentry-react-native/pull/4168))
- `setContext('key', null)` removes the key value also from platform context ([#4168](https://github.com/getsentry/sentry-react-native/pull/4168))
- Upload source maps for all splits on Android (not only the last found) ([#4125](https://github.com/getsentry/sentry-react-native/pull/4125))

### Dependencies

- Bump JavaScript SDK from v7.119.1 to v8.33.1 ([#3910](https://github.com/getsentry/sentry-react-native/pull/3910), [#3851](https://github.com/getsentry/sentry-react-native/pull/3851), [#4078](https://github.com/getsentry/sentry-react-native/pull/4078), [#4154](https://github.com/getsentry/sentry-react-native/pull/4154))
  - [changelog](https://github.com/getsentry/sentry-javascript/blob/master/CHANGELOG.md#8331)
  - [diff](https://github.com/getsentry/sentry-javascript/compare/7.119.1...8.33.1)

### Dependencies

- Bump Cocoa SDK from v8.37.0 to v8.38.0 ([#4180](https://github.com/getsentry/sentry-react-native/pull/4180))
  - [changelog](https://github.com/getsentry/sentry-cocoa/blob/main/CHANGELOG.md#8380)
  - [diff](https://github.com/getsentry/sentry-cocoa/compare/8.37.0...8.38.0)

## 5.34.0

### Fixes

- Handles error with string cause ([#4163](https://github.com/getsentry/sentry-react-native/pull/4163))
- Use `appLaunchedInForeground` to determine invalid app start data on Android ([#4146](https://github.com/getsentry/sentry-react-native/pull/4146))

- Bump Cocoa SDK from v8.36.0 to v8.37.0 ([#4156](https://github.com/getsentry/sentry-react-native/pull/4156))
  - [changelog](https://github.com/getsentry/sentry-cocoa/blob/main/CHANGELOG.md#8370)
  - [diff](https://github.com/getsentry/sentry-cocoa/compare/8.36.0...8.37.0)
- Bump Android SDK from v7.14.0 to v7.15.0 ([#4161](https://github.com/getsentry/sentry-react-native/pull/4161))
  - [changelog](https://github.com/getsentry/sentry-java/blob/main/CHANGELOG.md#7150)
  - [diff](https://github.com/getsentry/sentry-java/compare/7.14.0...7.15.0)

## 6.0.0-rc.1

### Fixes

- Upload source maps for all splits on Android (not only the last found) ([#4125](https://github.com/getsentry/sentry-react-native/pull/4125))

### Dependencies

- Bump CLI from v2.36.6 to v2.37.0 ([#4153](https://github.com/getsentry/sentry-react-native/pull/4153))
  - [changelog](https://github.com/getsentry/sentry-cli/blob/master/CHANGELOG.md#2370)
  - [diff](https://github.com/getsentry/sentry-cli/compare/2.36.6...2.37.0)
- Bump JavaScript SDK from v8.30.0 to v8.33.1 ([#4154](https://github.com/getsentry/sentry-react-native/pull/4154))
  - [changelog](https://github.com/getsentry/sentry-javascript/blob/master/CHANGELOG.md#8331)
  - [diff](https://github.com/getsentry/sentry-javascript/compare/v8.30.0...8.33.1)

## 5.33.2

### Fixes

- Emits Bridge log only in debug mode ([#4145](https://github.com/getsentry/sentry-react-native/pull/4145))
- Remove unused `spanName` from `TimeToDisplayProps` ([#4150](https://github.com/getsentry/sentry-react-native/pull/4150))

### Dependencies

- Bump JavaScript SDK from v7.119.0 to v7.119.1 ([#4149](https://github.com/getsentry/sentry-react-native/pull/4149))
  - [changelog](https://github.com/getsentry/sentry-javascript/blob/v7/CHANGELOG.md#71191)
  - [diff](https://github.com/getsentry/sentry-javascript/compare/7.119.0...7.119.1)
- Bump CLI from v2.36.1 to v2.36.6 ([#4116](https://github.com/getsentry/sentry-react-native/pull/4116), [#4131](https://github.com/getsentry/sentry-react-native/pull/4131), [#4137](https://github.com/getsentry/sentry-react-native/pull/4137), [#4144](https://github.com/getsentry/sentry-react-native/pull/4144))
  - [changelog](https://github.com/getsentry/sentry-cli/blob/master/CHANGELOG.md#2366)
  - [diff](https://github.com/getsentry/sentry-cli/compare/2.36.1...2.36.6)

## 6.0.0-rc.0

This is a release candidate version of the next major version of the Sentry React Native SDK 6.0.0.
This version includes all the changes from the previous 6.0.0-beta.0 and the latest 5.33.1 version.

### Changes

- Xcode Debug Files upload completes in foreground by default ([#4090](https://github.com/getsentry/sentry-react-native/pull/4090))
  - Use `SENTRY_FORCE_FOREGROUND=false` for background upload

### Dependencies

- Bump CLI from v2.36.1 to v2.36.4 ([#4116](https://github.com/getsentry/sentry-react-native/pull/4116), [#4131](https://github.com/getsentry/sentry-react-native/pull/4131))
  - [changelog](https://github.com/getsentry/sentry-cli/blob/master/CHANGELOG.md#2364)
  - [diff](https://github.com/getsentry/sentry-cli/compare/2.36.1...2.36.4)

## 5.33.1

### Internal

This is re-release of 5.33.0 with no changes to ensure that 5.33.1 is tagged as latest release on npmjs.com

## 5.33.0

### Features

- Add an option to disable native (iOS and Android) profiling for the `HermesProfiling` integration ([#4094](https://github.com/getsentry/sentry-react-native/pull/4094))

  To disable native profilers add the `hermesProfilingIntegration`.

  ```js
  import * as Sentry from '@sentry/react-native';

  Sentry.init({
    integrations: [
      Sentry.hermesProfilingIntegration({ platformProfilers: false }),
    ],
  });
  ```

## 6.0.0-beta.1

### Features

- Add `sentry.origin` to SDK spans to indicated if spans are created by a part of the SDK or manually ([#4066](https://github.com/getsentry/sentry-react-native/pull/4066))

### Changes

- Set `parentSpanIsAlwaysRootSpan` to `true` to make parent of network requests predictable ([#4084](https://github.com/getsentry/sentry-react-native/pull/4084))
- Remove deprecated `enableSpotlight` and `spotlightSidecarUrl` ([#4086](https://github.com/getsentry/sentry-react-native/pull/4086))
- `tracePropagationTargets` defaults to all targets on mobile and same origin on the web ([#4083](https://github.com/getsentry/sentry-react-native/pull/4083))
- Move `_experiments.profilesSampleRate` to `profilesSampleRate` root options object [#3851](https://github.com/getsentry/sentry-react-native/pull/3851))

### Dependencies

- Bump JavaScript SDK from v8.27.0 to v8.30.0 ([#4078](https://github.com/getsentry/sentry-react-native/pull/4078))
  - [changelog](https://github.com/getsentry/sentry-javascript/blob/master/CHANGELOG.md#8280)
  - [diff](https://github.com/getsentry/sentry-javascript/compare/v8.27.0...8.30.0)

## 5.32.0

### Features

- Exclude Sentry Web Replay, reducing the code in 130KB. ([#4006](https://github.com/getsentry/sentry-react-native/pull/4006))
  - You can keep Sentry Web Replay by setting `includeWebReplay` to `true` in your metro config as shown in the snippet:

  ```js
  // For Expo
  const { getSentryExpoConfig } = require("@sentry/react-native/metro");
  const config = getSentryExpoConfig(__dirname, { includeWebReplay: true });

  // For RN
  const { getDefaultConfig } = require('@react-native/metro-config');
  const { withSentryConfig } = require('@sentry/react-native/metro');
  module.exports = withSentryConfig(getDefaultConfig(__dirname), { includeWebReplay: true });
  ```

### Changes

- Add Android Logger when new frame event is not emitted ([#4081](https://github.com/getsentry/sentry-react-native/pull/4081))
- React Native Tracing Deprecations ([#4073](https://github.com/getsentry/sentry-react-native/pull/4073))
  - `new ReactNativeTracing` to `reactNativeTracingIntegration()`
  - `new ReactNavigationInstrumentation` to `reactNativeTracingIntegration()`.
  - `new ReactNativeNavigationInstrumentation` to `reactNativeTracingIntegration()`.
  - `ReactNavigationV4Instrumentation` won't be supported in the next major SDK version, upgrade to `react-navigation@5` or newer.
  - `RoutingInstrumentation` and `RoutingInstrumentationInstance` replace by `Integration` interface from `@sentry/types`.
  - `enableAppStartTracking`, `enableNativeFramesTracking`, `enableStallTracking`, `enableUserInteractionTracing` moved to `Sentry.init({})` root options.

### Dependencies

- Bump CLI from v2.34.0 to v2.36.1 ([#4055](https://github.com/getsentry/sentry-react-native/pull/4055))
  - [changelog](https://github.com/getsentry/sentry-cli/blob/master/CHANGELOG.md#2361)
  - [diff](https://github.com/getsentry/sentry-cli/compare/2.34.0...2.36.1)

## 6.0.0-beta.0

This is a beta version of the next major version of the Sentry React Native SDK 6.0.0.
Please, read the changes listed below as well as the changes made in the underlying
Sentry Javascript SDK 8.0.0 ([JS Docs](https://docs.sentry.io/platforms/javascript/guides/react/migration/v7-to-v8/)).

### Major Changes

- React Native Tracing options were moved to the root options

  ```js
  import * as Sentry from '@sentry/react-native';

  Sentry.init({
    tracesSampleRate: 1.0,
    enableAppStartTracking: true, // default true
    enableNativeFramesTracking: true, // default true
    enableStallTracking: true, // default true
    enableUserInteractionTracing: true, // default false
    integrations: [
      Sentry.reactNativeTracingIntegration({
        beforeStartSpan: (startSpanOptions) => {
          startSpanOptions.name = 'New Name';
          return startSpanOptions;
        },
      }),
      Sentry.appStartIntegration({
        standalone: false, // default false
      }),
    ],
  });
  ```

- New React Navigation Integration interface ([#4003](https://github.com/getsentry/sentry-react-native/pull/4003))

  ```js
  import * as Sentry from '@sentry/react-native';
  import { NavigationContainer } from '@react-navigation/native';

  const reactNavigationIntegration = Sentry.reactNavigationIntegration();

  Sentry.init({
    tracesSampleRate: 1.0,
    integrations: [reactNavigationIntegration],
  });

  function RootComponent() {
    const navigation = React.useRef(null);

    return <NavigationContainer ref={navigation}
      onReady={() => {
        reactNavigationIntegration.registerNavigationContainer(navigation);
      }}>
    </NavigationContainer>;
  }
  ```

- Removed `beforeNavigate` use `beforeStartSpan` instead ([#3998](https://github.com/getsentry/sentry-react-native/pull/3998))
  - `beforeStartSpan` is executed before the span start, compared to `beforeNavigate` which was executed before the navigation ended (after the span was created)

### Dependencies

- Bump JavaScript SDK from v7.119.0 to v8.27.0 ([#3910](https://github.com/getsentry/sentry-react-native/pull/3910), [#3851](https://github.com/getsentry/sentry-react-native/pull/3851))
  - [changelog](https://github.com/getsentry/sentry-javascript/blob/master/CHANGELOG.md#8270)
  - [diff](https://github.com/getsentry/sentry-javascript/compare/7.119.0...8.27.0)

### Other Changes

- Native Frames uses `spanId` to attach frames replacing `traceId` ([#4030](https://github.com/getsentry/sentry-react-native/pull/4030))
- Removed deprecated ReactNativeTracing option `idleTimeout` use `idleTimeoutMs` instead ([#3998](https://github.com/getsentry/sentry-react-native/pull/3998))
- Removed deprecated ReactNativeTracing option `maxTransactionDuration` use `finalTimeoutMs` instead ([#3998](https://github.com/getsentry/sentry-react-native/pull/3998))
- New Native Frames Integration ([#3996](https://github.com/getsentry/sentry-react-native/pull/3996))
- New Stall Tracking Integration ([#3997](https://github.com/getsentry/sentry-react-native/pull/3997))
- New User Interaction Tracing Integration ([#3999](https://github.com/getsentry/sentry-react-native/pull/3999))
- New App Start Integration ([#3852](https://github.com/getsentry/sentry-react-native/pull/3852))
  - By default app start spans are attached to the first created transaction.
  - Standalone mode creates single root span (transaction) including only app start data.
- New React Native Navigation Integration interface ([#4003](https://github.com/getsentry/sentry-react-native/pull/4003))

  ```js
  import * as Sentry from '@sentry/react-native';
  import { Navigation } from 'react-native-navigation';

  Sentry.init({
    tracesSampleRate: 1.0,
    integrations: [
      Sentry.reactNativeNavigationIntegration({ navigation: Navigation })
    ],
  });
  ```

## 6.0.0-alpha.2

- Only internal changes. No SDK changes.

## 6.0.0-alpha.1

### Changes

- Native Frames uses `spanId` to attach frames replacing `traceId` ([#4030](https://github.com/getsentry/sentry-react-native/pull/4030))

### Dependencies

- Bump JavaScript SDK from v8.11.0 to v8.27.0 ([#3851](https://github.com/getsentry/sentry-react-native/pull/3851))
  - [changelog](https://github.com/getsentry/sentry-javascript/blob/develop/CHANGELOG.md#8270)
  - [diff](https://github.com/getsentry/sentry-javascript/compare/8.11.0...8.27.0)

## 5.31.1

### Fixes

- Sentry CLI passes thru recursive node calls during source maps auto upload from Xcode (([#3843](https://github.com/getsentry/sentry-react-native/pull/3843)))
  - This fixes React Native 0.75 Xcode auto upload failures

### Dependencies

- Bump CLI from v2.31.2 to v2.34.0 ([#3843](https://github.com/getsentry/sentry-react-native/pull/3843))
  - [changelog](https://github.com/getsentry/sentry-cli/blob/master/CHANGELOG.md#2340)
  - [diff](https://github.com/getsentry/sentry-cli/compare/2.31.2...2.34.0)

## 5.31.0

### Features

- Add `Sentry.crashedLastRun()` ([#4014](https://github.com/getsentry/sentry-react-native/pull/4014))

### Fixes

- Use `install_modules_dependencies` for React iOS dependencies ([#4040](https://github.com/getsentry/sentry-react-native/pull/4040))
- `Replay.maskAllText` masks `RCTParagraphComponentView` ([#4048](https://github.com/getsentry/sentry-react-native/pull/4048))

### Dependencies

- Bump Cocoa SDK from v8.34.0 to v8.36.0 ([#4037](https://github.com/getsentry/sentry-react-native/pull/4037), [#4046](https://github.com/getsentry/sentry-react-native/pull/4046), [#4049](https://github.com/getsentry/sentry-react-native/pull/4049))
  - [changelog](https://github.com/getsentry/sentry-cocoa/blob/main/CHANGELOG.md#8360)
  - [diff](https://github.com/getsentry/sentry-cocoa/compare/8.34.0...8.36.0)

## 6.0.0-alpha.0

This is an alpha version of the next major version of the Sentry React Native SDK 6.0.0.
Please read the changes listed below as well as the changes made in the underlying
Sentry Javascript SDK 8.0.0 ([JS Docs](https://docs.sentry.io/platforms/javascript/guides/react/migration/v7-to-v8/)).

### Changes

- Removed deprecated ReactNativeTracing option `idleTimeout` use `idleTimeoutMs` instead ([#3998](https://github.com/getsentry/sentry-react-native/pull/3998))
- Removed deprecated ReactNativeTracing option `maxTransactionDuration` use `finalTimeoutMs` instead ([#3998](https://github.com/getsentry/sentry-react-native/pull/3998))
- Removed `beforeNavigate` use `beforeStartSpan` instead ([#3998](https://github.com/getsentry/sentry-react-native/pull/3998))
  - `beforeStartSpan` is executed before the span start, compared to `beforeNavigate` which was executed before the navigation ended (after the span was created)
- New Native Frames Integration ([#3996](https://github.com/getsentry/sentry-react-native/pull/3996))
- New Stall Tracking Integration ([#3997](https://github.com/getsentry/sentry-react-native/pull/3997))
- New User Interaction Tracing Integration ([#3999](https://github.com/getsentry/sentry-react-native/pull/3999))
- New App Start Integration ([#3852](https://github.com/getsentry/sentry-react-native/pull/3852))

  By default app start spans are attached to the first created transaction.
  Standalone mode creates single root span (transaction) including only app start data.

  ```js
  import * as Sentry from '@sentry/react-native';

  Sentry.init({
    tracesSampleRate: 1.0,
    enableAppStartTracking: true, // default true
    enableNativeFramesTracking: true, // default true
    enableStallTracking: true, // default true
    enableUserInteractionTracing: true, // default false
    integrations: [
      Sentry.reactNativeTracingIntegration({
        beforeStartSpan: (startSpanOptions) => {
          startSpanOptions.name = 'New Name';
          return startSpanOptions;
        },
      }),
      Sentry.appStartIntegration({
        standalone: false, // default false
      }),
    ],
  });
  ```

- New React Navigation Integration interface ([#4003](https://github.com/getsentry/sentry-react-native/pull/4003))

  ```js
  import * as Sentry from '@sentry/react-native';
  import { NavigationContainer } from '@react-navigation/native';

  const reactNavigationIntegration = Sentry.reactNavigationIntegration();

  Sentry.init({
    tracesSampleRate: 1.0,
    integrations: [reactNavigationIntegration],
  });

  function RootComponent() {
    const navigation = React.useRef(null);

    return <NavigationContainer ref={navigation}
      onReady={() => {
        reactNavigationIntegration.registerNavigationContainer(navigation);
      }}>
    </NavigationContainer>;
  }
  ```

- New React Native Navigation Integration interface ([#4003](https://github.com/getsentry/sentry-react-native/pull/4003))

  ```js
  import * as Sentry from '@sentry/react-native';
  import { Navigation } from 'react-native-navigation';

  Sentry.init({
    tracesSampleRate: 1.0,
    integrations: [
      Sentry.reactNativeNavigationIntegration({ navigation: Navigation })
    ],
  });
  ```

- Add `spotlight` option ([#4023](https://github.com/getsentry/sentry-react-native/pull/4023))
  - Deprecating `enableSpotlight` and `spotlightSidecarUrl`

### Dependencies

- Bump JavaScript SDK from v7.118.0 to v8.11.0 ([#3910](https://github.com/getsentry/sentry-react-native/pull/3910))
  - [changelog](https://github.com/getsentry/sentry-javascript/blob/master/CHANGELOG.md#8110)
  - [diff](https://github.com/getsentry/sentry-javascript/compare/7.118.0...8.11.0)

## 5.30.0

### Features

- Add `spotlight` option ([#4023](https://github.com/getsentry/sentry-react-native/pull/4023))
  - Deprecating `enableSpotlight` and `spotlightSidecarUrl`

### Dependencies

- Bump JavaScript SDK from v7.118.0 to v7.119.0 ([#4031](https://github.com/getsentry/sentry-react-native/pull/4031))
  - [changelog](https://github.com/getsentry/sentry-javascript/blob/v7/CHANGELOG.md#71190)
  - [diff](https://github.com/getsentry/sentry-javascript/compare/7.118.0...7.119.0)
- Bump Cocoa SDK from v8.33.0 to v8.34.0 ([#4026](https://github.com/getsentry/sentry-react-native/pull/4026))
  - [changelog](https://github.com/getsentry/sentry-cocoa/blob/main/CHANGELOG.md#8340)
  - [diff](https://github.com/getsentry/sentry-cocoa/compare/8.33.0...8.34.0)

## 5.29.0

### Features

- `TimeToInitialDisplay` and `TimeToFullDisplay` start the time to display spans on mount ([#4020](https://github.com/getsentry/sentry-react-native/pull/4020))

### Fixes

- fix(ttid): End and measure TTID regardless current active span ([#4019](https://github.com/getsentry/sentry-react-native/pull/4019))
  - Fixes possible missing TTID measurements and spans
- Fix crash when passing array as data to `Sentry.addBreadcrumb({ data: [] })` ([#4021](https://github.com/getsentry/sentry-react-native/pull/4021))
  - The expected `data` type is plain JS object, otherwise the data might be lost.
- Fix `requireNativeComponent` missing in `react-native-web` ([#3958](https://github.com/getsentry/sentry-react-native/pull/3958))

### Dependencies

- Bump JavaScript SDK from v7.117.0 to v7.118.0 ([#4018](https://github.com/getsentry/sentry-react-native/pull/4018))
  - [changelog](https://github.com/getsentry/sentry-javascript/blob/v7/CHANGELOG.md#71180)
  - [diff](https://github.com/getsentry/sentry-javascript/compare/7.117.0...7.118.0)
- Bump Android SDK from v7.13.0 to v7.14.0 ([#4022](https://github.com/getsentry/sentry-react-native/pull/4022))
  - [changelog](https://github.com/getsentry/sentry-java/blob/main/CHANGELOG.md#7140)
  - [diff](https://github.com/getsentry/sentry-java/compare/7.13.0...7.14.0)

## 5.28.0

### Fixes

- Support `metro@0.80.10` new `sourceMapString` export ([#4004](https://github.com/getsentry/sentry-react-native/pull/4004))
- `Sentry.captureMessage` stack trace is in `event.exception` (moved from `event.threads`) ([#3635](https://github.com/getsentry/sentry-react-native/pull/3635), [#3988](https://github.com/getsentry/sentry-react-native/pull/3988))
  - To revert to the old behavior (causing the stack to be unsymbolicated) use `useThreadsForMessageStack` option

### Dependencies

- Bump Cocoa SDK from v8.32.0 to v8.33.0 ([#4007](https://github.com/getsentry/sentry-react-native/pull/4007))
  - [changelog](https://github.com/getsentry/sentry-cocoa/blob/main/CHANGELOG.md#8330)
  - [diff](https://github.com/getsentry/sentry-cocoa/compare/8.32.0...8.33.0)

## 5.27.0

### Fixes

- Pass `sampleRate` option to the Android SDK ([#3979](https://github.com/getsentry/sentry-react-native/pull/3979))
- Drop app start data older than one minute ([#3974](https://github.com/getsentry/sentry-react-native/pull/3974))
- Use `Platform.constants.reactNativeVersion` instead of `react-native` internal export ([#3949](https://github.com/getsentry/sentry-react-native/pull/3949))

### Dependencies

- Bump Android SDK from v7.12.0 to v7.13.0 ([#3970](https://github.com/getsentry/sentry-react-native/pull/3970), [#3984](https://github.com/getsentry/sentry-react-native/pull/3984))
  - [changelog](https://github.com/getsentry/sentry-java/blob/main/CHANGELOG.md#7130)
  - [diff](https://github.com/getsentry/sentry-java/compare/7.12.0...7.13.0)
- Bump Cocoa SDK from v8.31.1 to v8.32.0 ([#3969](https://github.com/getsentry/sentry-react-native/pull/3969))
  - [changelog](https://github.com/getsentry/sentry-cocoa/blob/main/CHANGELOG.md#8320)
  - [diff](https://github.com/getsentry/sentry-cocoa/compare/8.31.1...8.32.0)

## 5.26.0

### Features

- Session Replay Public Beta ([#3830](https://github.com/getsentry/sentry-react-native/pull/3830))

  To enable Replay use the `replaysSessionSampleRate` or `replaysOnErrorSampleRate` options.

  ```js
  import * as Sentry from '@sentry/react-native';

  Sentry.init({
    _experiments: {
      replaysSessionSampleRate: 1.0,
      replaysOnErrorSampleRate: 1.0,
    },
  });
  ```

  To add React Component Names use `annotateReactComponents` in `metro.config.js`.

  ```js
  // For Expo
  const { getSentryExpoConfig } = require("@sentry/react-native/metro");
  const config = getSentryExpoConfig(__dirname, { annotateReactComponents: true });

  // For RN
  const { getDefaultConfig } = require('@react-native/metro-config');
  const { withSentryConfig } = require('@sentry/react-native/metro');
  module.exports = withSentryConfig(getDefaultConfig(__dirname), { annotateReactComponents: true });
  ```

  To change default redaction behavior add the `mobileReplayIntegration`.

  ```js
  import * as Sentry from '@sentry/react-native';

  Sentry.init({
    _experiments: {
      replaysSessionSampleRate: 1.0,
      replaysOnErrorSampleRate: 1.0,
    },
    integrations: [
      Sentry.mobileReplayIntegration({
        maskAllImages: true,
        maskAllVectors: true,
        maskAllText: true,
      }),
    ],
  });
  ```

  To learn more visit [Sentry's Mobile Session Replay](https://docs.sentry.io/product/explore/session-replay/mobile/) documentation page.

### Dependencies

- Bump Cocoa SDK from v8.30.0 to v8.31.1 ([#3954](https://github.com/getsentry/sentry-react-native/pull/3954))
  - [changelog](https://github.com/getsentry/sentry-cocoa/blob/main/CHANGELOG.md#8311)
  - [diff](https://github.com/getsentry/sentry-cocoa/compare/8.30.0...8.31.1)
- Bump Android SDK from v7.11.0 to v7.12.0 ([#3950](https://github.com/getsentry/sentry-react-native/pull/3949))
  - [changelog](https://github.com/getsentry/sentry-java/blob/main/CHANGELOG.md#7120)
  - [diff](https://github.com/getsentry/sentry-java/compare/7.11.0...7.12.0)

## 5.25.0

### Features

- Improved Touch Event Breadcrumb components structure ([#3899](https://github.com/getsentry/sentry-react-native/pull/3899))
- Set `currentScreen` on native scope ([#3927](https://github.com/getsentry/sentry-react-native/pull/3927))

### Fixes

- `error.cause` chain is locally symbolicated in development builds ([#3920](https://github.com/getsentry/sentry-react-native/pull/3920))
- `sentry-expo-upload-sourcemaps` no longer requires Sentry url when uploading sourcemaps to `sentry.io` ([#3915](https://github.com/getsentry/sentry-react-native/pull/3915))
- Flavor aware Android builds use `SENTRY_AUTH_TOKEN` env as fallback when token not found in `sentry-flavor-type.properties`. ([#3917](https://github.com/getsentry/sentry-react-native/pull/3917))
- `mechanism.handled:false` should crash current session ([#3900](https://github.com/getsentry/sentry-react-native/pull/3900))

### Dependencies

- Bump Cocoa SDK from v8.29.1 to v8.30.0 ([#3914](https://github.com/getsentry/sentry-react-native/pull/3914))
  - [changelog](https://github.com/getsentry/sentry-cocoa/blob/main/CHANGELOG.md#8300)
  - [diff](https://github.com/getsentry/sentry-cocoa/compare/8.29.1...8.30.0)
- Bump Android SDK from v7.10.0 to v7.11.0 ([#3926](https://github.com/getsentry/sentry-react-native/pull/3926))
  - [changelog](https://github.com/getsentry/sentry-java/blob/main/CHANGELOG.md#7110)
  - [diff](https://github.com/getsentry/sentry-java/compare/7.10.0...7.11.0)

## 5.25.0-alpha.2

### Features

- Improve touch event component info if annotated with [`@sentry/babel-plugin-component-annotate`](https://www.npmjs.com/package/@sentry/babel-plugin-component-annotate) ([#3899](https://github.com/getsentry/sentry-react-native/pull/3899))
- Add replay breadcrumbs for touch & navigation events ([#3846](https://github.com/getsentry/sentry-react-native/pull/3846))
- Add network data to Session Replays ([#3912](https://github.com/getsentry/sentry-react-native/pull/3912))
- Filter Sentry Event Breadcrumbs from Mobile Replays ([#3925](https://github.com/getsentry/sentry-react-native/pull/3925))

### Fixes

- `sentry-expo-upload-sourcemaps` no longer requires Sentry url when uploading sourcemaps to `sentry.io` ([#3915](https://github.com/getsentry/sentry-react-native/pull/3915))

### Dependencies

- Bump Cocoa SDK from v8.25.0-alpha.0 to v8.30.0 ([#3914](https://github.com/getsentry/sentry-react-native/pull/3914))
  - [changelog](https://github.com/getsentry/sentry-cocoa/blob/main/CHANGELOG.md#8300)
  - [diff](https://github.com/getsentry/sentry-cocoa/compare/8.25.0-alpha.0...8.30.0)
- Bump Android SDK from v7.9.0-alpha.1 to v7.11.0-alpha.2 ([#3830](https://github.com/getsentry/sentry-react-native/pull/3830))
  - [changelog](https://github.com/getsentry/sentry-java/blob/7.11.0-alpha.2/CHANGELOG.md#7110-alpha2)
  - [diff](https://github.com/getsentry/sentry-java/compare/7.9.0-alpha.1...7.11.0-alpha.2)

Access to Mobile Replay is limited to early access orgs on Sentry. If you're interested, [sign up for the waitlist](https://sentry.io/lp/mobile-replay-beta/)

## 5.24.2

### Features

- Add an option to disable native (iOS and Android) profiling for the `HermesProfiling` integration ([#4094](https://github.com/getsentry/sentry-react-native/pull/4094))

  To disable native profilers add the `hermesProfilingIntegration`.

  ```js
  import * as Sentry from '@sentry/react-native';

  Sentry.init({
    integrations: [
      Sentry.hermesProfilingIntegration({ platformProfilers: false }),
    ],
  });
  ```

## 5.24.1

### Fixes

- App Start Native Frames can start with zeroed values ([#3881](https://github.com/getsentry/sentry-react-native/pull/3881))

### Dependencies

- Bump Cocoa SDK from v8.28.0 to v8.29.1 ([#3890](https://github.com/getsentry/sentry-react-native/pull/3890))
  - [changelog](https://github.com/getsentry/sentry-cocoa/blob/main/CHANGELOG.md#8291)
  - [diff](https://github.com/getsentry/sentry-cocoa/compare/8.28.0...8.29.1)

## 5.24.0

### Features

- Add native application start spans ([#3855](https://github.com/getsentry/sentry-react-native/pull/3855), [#3884](https://github.com/getsentry/sentry-react-native/pull/3884))
  - This doesn't change the app start measurement length, but add child spans (more detail) into the existing app start span
- Added JS Bundle Execution start information to the application start measurements ([#3857](https://github.com/getsentry/sentry-react-native/pull/3857))

### Fixes

- Add more expressive debug logs to Native Frames Integration ([#3880](https://github.com/getsentry/sentry-react-native/pull/3880))
- Add missing tracing integrations when using `client.init()` ([#3882](https://github.com/getsentry/sentry-react-native/pull/3882))
- Ensure `sentry-cli` doesn't trigger Xcode `error:` prefix ([#3887](https://github.com/getsentry/sentry-react-native/pull/3887))
  - Fixes `--allow-failure` failing Xcode builds

### Dependencies

- Bump Cocoa SDK from v8.27.0 to v8.28.0 ([#3866](https://github.com/getsentry/sentry-react-native/pull/3866))
  - [changelog](https://github.com/getsentry/sentry-cocoa/blob/main/CHANGELOG.md#8280)
  - [diff](https://github.com/getsentry/sentry-cocoa/compare/8.27.0...8.28.0)
- Bump Android SDK from v7.8.0 to v7.10.0 ([#3805](https://github.com/getsentry/sentry-react-native/pull/3805))
  - [changelog](https://github.com/getsentry/sentry-java/blob/main/CHANGELOG.md#7100)
  - [diff](https://github.com/getsentry/sentry-java/compare/7.8.0...7.10.0)
- Bump JavaScript SDK from v7.113.0 to v7.117.0 ([#3806](https://github.com/getsentry/sentry-react-native/pull/3806))
  - [changelog](https://github.com/getsentry/sentry-javascript/blob/v7/CHANGELOG.md#71170)
  - [diff](https://github.com/getsentry/sentry-javascript/compare/7.113.0...7.117.0)

## 5.23.1

### Fixes

- Fix failing iOS builds due to missing SentryLevel ([#3854](https://github.com/getsentry/sentry-react-native/pull/3854))
- Add missing logs to dropped App Start spans ([#3861](https://github.com/getsentry/sentry-react-native/pull/3861))
- Make all options of `startTimeToInitialDisplaySpan` optional ([#3867](https://github.com/getsentry/sentry-react-native/pull/3867))
- Add Span IDs to Time to Display debug logs ([#3868](https://github.com/getsentry/sentry-react-native/pull/3868))
- Use TTID end timestamp when TTFD should be updated with an earlier timestamp ([#3869](https://github.com/getsentry/sentry-react-native/pull/3869))

## 5.23.0

This release does *not* build on iOS. Please use `5.23.1` or newer.

### Features

- Functional integrations ([#3814](https://github.com/getsentry/sentry-react-native/pull/3814))

  Instead of installing `@sentry/integrations` and creating integrations using the `new` keyword, you can use direct imports of the functional integrations.

  ```js
  // Before
  import * as Sentry from '@sentry/react-native';
  import { HttpClient } from '@sentry/integrations';

  Sentry.init({
    integrations: [
      new Sentry.BrowserIntegrations.Dedupe(),
      new Sentry.Integration.Screenshot(),
      new HttpClient(),
    ],
  });

  // After
  import * as Sentry from '@sentry/react-native';

  Sentry.init({
    integrations: [
      Sentry.dedupeIntegration(),
      Sentry.screenshotIntegration(),
      Sentry.httpClientIntegration(),
    ],
  });
  ```

  Note that the `Sentry.BrowserIntegrations`, `Sentry.Integration` and the Class style integrations will be removed in the next major version of the SDK.

### Fixes

- Remove unused `rnpm` config ([#3811](https://github.com/getsentry/sentry-react-native/pull/3811))

### Dependencies

- Bump CLI from v2.30.4 to v2.31.2 ([#3719](https://github.com/getsentry/sentry-react-native/pull/3719))
  - [changelog](https://github.com/getsentry/sentry-cli/blob/master/CHANGELOG.md#2312)
  - [diff](https://github.com/getsentry/sentry-cli/compare/2.30.4...2.31.2)
- Bump Cocoa SDK from v8.26.0 to v8.27.0 ([#3858](https://github.com/getsentry/sentry-react-native/pull/3858))
  - [changelog](https://github.com/getsentry/sentry-cocoa/blob/main/CHANGELOG.md#8270)
  - [diff](https://github.com/getsentry/sentry-cocoa/compare/8.26.0...8.27.0)

## 5.23.0-alpha.1

### Fixes

- Pass `replaysSessionSampleRate` option to Android ([#3714](https://github.com/getsentry/sentry-react-native/pull/3714))

Access to Mobile Replay is limited to early access orgs on Sentry. If you're interested, [sign up for the waitlist](https://sentry.io/lp/mobile-replay-beta/)

## 5.22.3

### Fixes

- Missing `RNSentryOnDrawReporterView` on iOS ([#3832](https://github.com/getsentry/sentry-react-native/pull/3832))

### Dependencies

- Bump Cocoa SDK from v8.25.0 to v8.26.0 ([#3802](https://github.com/getsentry/sentry-react-native/pull/3802), [#3815](https://github.com/getsentry/sentry-react-native/pull/3815))
  - [changelog](https://github.com/getsentry/sentry-cocoa/blob/main/CHANGELOG.md#8260)
  - [diff](https://github.com/getsentry/sentry-cocoa/compare/8.25.0...8.26.0)

## 5.22.2

### Fixes

- Remove `tunnel` from SDK Options ([#3787](https://github.com/getsentry/sentry-react-native/pull/3787))
- Fix Apple non UIKit builds ([#3784](https://github.com/getsentry/sentry-react-native/pull/3784))

### Dependencies

- Bump JavaScript SDK from v7.110.1 to v7.113.0 ([#3768](https://github.com/getsentry/sentry-react-native/pull/3768))
  - [changelog](https://github.com/getsentry/sentry-javascript/blob/develop/CHANGELOG.md#71130)
  - [diff](https://github.com/getsentry/sentry-javascript/compare/7.110.1...7.113.0)

## 5.22.1

### Dependencies

- Bump Cocoa SDK from v8.24.0 to v8.25.0 ([#3790](https://github.com/getsentry/sentry-react-native/pull/3790))
  - [changelog](https://github.com/getsentry/sentry-cocoa/blob/main/CHANGELOG.md#8250)
  - [diff](https://github.com/getsentry/sentry-cocoa/compare/8.24.0...8.25.0)

## 5.23.0-alpha.0

### Features

- Mobile Session Replay Alpha ([#3714](https://github.com/getsentry/sentry-react-native/pull/3714))

  To enable Replay for React Native on mobile and web add the following options.

  ```js
  Sentry.init({
    _experiments: {
      replaysSessionSampleRate: 1.0,
      replaysOnErrorSampleRate: 1.0,
    },
  });
  ```

  To change the default Mobile Replay options add the `mobileReplayIntegration`.

  ```js
  Sentry.init({
    _experiments: {
      replaysSessionSampleRate: 1.0,
      replaysOnErrorSampleRate: 1.0,
    },
    integrations: [
      Sentry.mobileReplayIntegration({
        maskAllText: true,
        maskAllImages: true,
      }),
    ],
  });
  ```

  Access is limited to early access orgs on Sentry. If you're interested, [sign up for the waitlist](https://sentry.io/lp/mobile-replay-beta/)

### Dependencies

- Bump Cocoa SDK to [8.25.0-alpha.0](https://github.com/getsentry/sentry-cocoa/releases/tag/8.25.0-alpha.0)
- Bump Android SDK to [7.9.0-alpha.1](https://github.com/getsentry/sentry-java/releases/tag/7.9.0-alpha.1)

## 5.22.0

### Features

- Updated metric normalization from `@sentry/core` ([#11519](https://github.com/getsentry/sentry-javascript/pull/11519))
- Metric rate limiting from `sentry-cocoa` and `sentry-android`

### Dependencies

- Bump Cocoa SDK from v8.21.0 to v8.24.0 ([#3686](https://github.com/getsentry/sentry-react-native/pull/3694), [#3696](https://github.com/getsentry/sentry-react-native/pull/3696))
  - [changelog](https://github.com/getsentry/sentry-cocoa/blob/main/CHANGELOG.md#8240)
  - [diff](https://github.com/getsentry/sentry-cocoa/compare/8.21.0...8.24.0)
- Bump Android SDK from v7.6.0 to v7.8.0 ([#3750](https://github.com/getsentry/sentry-react-native/pull/3750))
  - [changelog](https://github.com/getsentry/sentry-java/blob/main/CHANGELOG.md#780)
  - [diff](https://github.com/getsentry/sentry-java/compare/7.6.0...7.8.0)
- Bump JavaScript SDK from v7.100.1 to v7.110.1 ([#3601](https://github.com/getsentry/sentry-react-native/pull/3601), [#3758](https://github.com/getsentry/sentry-react-native/pull/3758))
  - [changelog](https://github.com/getsentry/sentry-javascript/blob/v7/CHANGELOG.md#71101)
  - [diff](https://github.com/getsentry/sentry-javascript/compare/7.100.1...7.110.1)

## 5.21.0

### Features

- Add `getDefaultConfig` option to `getSentryExpoConfig` ([#3690](https://github.com/getsentry/sentry-react-native/pull/3690))
- Add `beforeScreenshot` option to `ReactNativeOptions` ([#3715](https://github.com/getsentry/sentry-react-native/pull/3715))

### Fixes

- Do not enable NativeFramesTracking when native is not available ([#3705](https://github.com/getsentry/sentry-react-native/pull/3705))
- Do not initialize the SDK during `expo-router` static routes generation ([#3730](https://github.com/getsentry/sentry-react-native/pull/3730))
- Cancel spans in background doesn't crash in environments without AppState ([#3727](https://github.com/getsentry/sentry-react-native/pull/3727))
- Fix missing Stall measurements when using new `.end()` span API ([#3737](https://github.com/getsentry/sentry-react-native/pull/3737))
- Change TimeToDisplay unsupported log from error to warning level. ([#3699](https://github.com/getsentry/sentry-react-native/pull/3699))

### Dependencies

- Bump CLI from v2.30.0 to v2.30.4 ([#3678](https://github.com/getsentry/sentry-react-native/pull/3678), [#3704](https://github.com/getsentry/sentry-react-native/pull/3704))
  - [changelog](https://github.com/getsentry/sentry-cli/blob/master/CHANGELOG.md#2304)
  - [diff](https://github.com/getsentry/sentry-cli/compare/2.30.0...2.30.4)
- Bump Android SDK from v7.5.0 to v7.6.0 ([#3675](https://github.com/getsentry/sentry-react-native/pull/3675))
  - [changelog](https://github.com/getsentry/sentry-java/blob/main/CHANGELOG.md#760)
  - [diff](https://github.com/getsentry/sentry-java/compare/7.5.0...7.6.0)

## 5.20.0

### Features

- Automatic tracing of time to initial display for `react-navigation` ([#3588](https://github.com/getsentry/sentry-react-native/pull/3588))

  When enabled the instrumentation will create TTID spans and measurements.
  The TTID timestamp represent moment when the `react-navigation` screen
  was rendered by the native code.

  ```javascript
  const routingInstrumentation = new Sentry.ReactNavigationInstrumentation({
    enableTimeToInitialDisplay: true,
  });

  Sentry.init({
    integrations: [new Sentry.ReactNativeTracing({routingInstrumentation})],
  });
  ```

- Tracing of full display using manual API ([#3654](https://github.com/getsentry/sentry-react-native/pull/3654))

  In combination with the `react-navigation` automatic instrumentation you can record when
  the application screen is fully rendered.

  For more examples and manual time to initial display see [the documentation](https://docs.sentry.io/platforms/react-native/performance/instrumentation/time-to-display).

  ```javascript
  function Example() {
    const [loaded] = React.useState(false);

    return <View>
      <Sentry.TimeToFullDisplay record={loaded}>
        <Text>Example content</Text>
      </Sentry.TimeToFullDisplay>
    </View>;
  }
  ```

### Fixes

- Allow custom `sentryUrl` for Expo updates source maps uploads ([#3664](https://github.com/getsentry/sentry-react-native/pull/3664))
- Missing Mobile Vitals (slow, frozen frames) when ActiveSpan (Transaction) is trimmed at the end ([#3684](https://github.com/getsentry/sentry-react-native/pull/3684))

## 5.19.3

### Fixes

- Multiple Debug IDs can be loaded into the global polyfill ([#3660](https://github.com/getsentry/sentry-react-native/pull/3660))
  - This fixes a symbolication issue with Expo on the web with enabled bundle splitting.

### Dependencies

- Bump CLI from v2.25.2 to v2.30.0 ([#3534](https://github.com/getsentry/sentry-react-native/pull/3534), [#3666](https://github.com/getsentry/sentry-react-native/pull/3666))
  - [changelog](https://github.com/getsentry/sentry-cli/blob/master/CHANGELOG.md#2300)
  - [diff](https://github.com/getsentry/sentry-cli/compare/2.25.2...2.30.0)
- Bump Cocoa SDK from v8.20.0 to v8.21.0 ([#3651](https://github.com/getsentry/sentry-react-native/pull/3651))
  - [changelog](https://github.com/getsentry/sentry-cocoa/blob/main/CHANGELOG.md#8210)
  - [diff](https://github.com/getsentry/sentry-cocoa/compare/8.20.0...8.21.0)
- Bump Android SDK from v7.3.0 to v7.5.0 ([#3615](https://github.com/getsentry/sentry-react-native/pull/3615))
  - [changelog](https://github.com/getsentry/sentry-java/blob/main/CHANGELOG.md#750)
  - [diff](https://github.com/getsentry/sentry-java/compare/7.3.0...7.5.0)

## 5.19.2

### Fixes

- expo-upload-sourcemaps now works on Windows ([#3643](https://github.com/getsentry/sentry-react-native/pull/3643))
- Option `enabled: false` ensures no events are sent ([#3606](https://github.com/getsentry/sentry-react-native/pull/3606))
- Ignore JSON response when retrieving source context from local Expo Dev Server ([#3611](https://github.com/getsentry/sentry-react-native/pull/3611))
- Upload native debug files only for non-debug builds ([#3649](https://github.com/getsentry/sentry-react-native/pull/3649))
- `TurboModuleRegistry` should not be imported in web applications ([#3610](https://github.com/getsentry/sentry-react-native/pull/3610))

### Dependencies

- Bump Cocoa SDK from v8.17.1 to v8.20.0 ([#3476](https://github.com/getsentry/sentry-react-native/pull/3476))
  - [changelog](https://github.com/getsentry/sentry-cocoa/blob/main/CHANGELOG.md#8200)
  - [diff](https://github.com/getsentry/sentry-cocoa/compare/8.17.1...8.20.0)

## 5.19.1

### Fixes

- Don't add Expo Plugin option `authToken` to application bundle ([#3630](https://github.com/getsentry/sentry-react-native/pull/3630))
  - Expo plugin configurations are generelly stored in plain text, and are also automatically added to built app bundles, and are therefore considered insecure.
  - You should not set the auth token in the plugin config except for local testing. Instead, use the `SENTRY_AUTH_TOKEN` env variable, as pointed out in our [docs](https://docs.sentry.io/platforms/react-native/manual-setup/expo/).
  - In addition to showing a warning, we are now actively removing an `authToken` from the plugin config if it was set.
  - If you had set the auth token in the plugin config previously, **and** built and published an app with that config, you should [rotate your token](https://docs.sentry.io/product/accounts/auth-tokens/).
- Reduce waning messages spam when a property in Expo plugin configuration is missing ([#3631](https://github.com/getsentry/sentry-react-native/pull/3631))
- Add concrete error messages for RN bundle build phase patch ([#3626](https://github.com/getsentry/sentry-react-native/pull/3626))

## 5.19.0

This release contains upgrade of `sentry-android` dependency to major version 7. There are no breaking changes in the JS API. If you are using the Android API please check [the migration guide](https://docs.sentry.io/platforms/android/migration/#migrating-from-iosentrysentry-android-6x-to-iosentrysentry-android-700).

### Features

- Add Android profiles to React Native Profiling ([#3397](https://github.com/getsentry/sentry-react-native/pull/3397))
- Add `Sentry.metrics` ([#3590](https://github.com/getsentry/sentry-react-native/pull/3590))

  To learn more, see the [Set Up Metrics](https://docs.sentry.io/platforms/react-native/metrics/) guide.

  ```javascript
  import * as Sentry from '@sentry/react-native';

  Sentry.init({
    dsn: '___DSN___',
    integrations: [
      Sentry.metrics.metricsAggregatorIntegration(),
    ],
  });

  Sentry.metrics.increment("button_click", 1, {
    tags: { system: "iOS", app_version: "1.0.0" },
  });
  ```

### Fixes

- Upload Debug Symbols Build Phase continues when `node` not found in `WITH_ENVIRONMENT` ([#3573](https://github.com/getsentry/sentry-react-native/pull/3573))
- Fix `proguardUuid` loading on Android ([#3591](https://github.com/getsentry/sentry-react-native/pull/3591))

### Dependencies

- Bump Android SDK from v6.34.0 to v7.3.0 ([#3434](https://github.com/getsentry/sentry-react-native/pull/3434))
  - [changelog](https://github.com/getsentry/sentry-java/blob/main/CHANGELOG.md#730)
  - [diff](https://github.com/getsentry/sentry-java/compare/6.34.0...7.3.0)
- Bump JavaScript SDK from v7.81.1 to v7.100.1 ([#3426](https://github.com/getsentry/sentry-react-native/pull/3426), [#3589](https://github.com/getsentry/sentry-react-native/pull/3589))
  - [changelog](https://github.com/getsentry/sentry-javascript/blob/develop/CHANGELOG.md#7990)
  - [diff](https://github.com/getsentry/sentry-javascript/compare/7.81.1...7.100.1)

## 5.18.0

### Features

- Add [`@spotlightjs/spotlight`](https://spotlightjs.com/) support ([#3550](https://github.com/getsentry/sentry-react-native/pull/3550))

  Download the `Spotlight` desktop application and add the integration to your `Sentry.init`.

  ```javascript
  import * as Sentry from '@sentry/react-native';

  Sentry.init({
    dsn: '___DSN___',
    enableSpotlight: __DEV__,
  });
  ```

- Only upload Expo artifact if source map exists ([#3568](https://github.com/getsentry/sentry-react-native/pull/3568))
- Read `.env` file in `sentry-expo-upload-sourcemaps` ([#3571](https://github.com/getsentry/sentry-react-native/pull/3571))

### Fixes

- Prevent pod install crash when visionos is not present ([#3548](https://github.com/getsentry/sentry-react-native/pull/3548))
- Fetch Organization slug from `@sentry/react-native/expo` config when uploading artifacts ([#3557](https://github.com/getsentry/sentry-react-native/pull/3557))
- Remove 404 Http Client Errors reports for Metro Dev Server Requests ([#3553](https://github.com/getsentry/sentry-react-native/pull/3553))
- Stop tracing Spotlight Sidecar network request in JS ([#3559](https://github.com/getsentry/sentry-react-native/pull/3559))

## 5.17.0

### Features

- New Sentry Metro configuration function `withSentryConfig` ([#3478](https://github.com/getsentry/sentry-react-native/pull/3478))
  - Ensures all Sentry configuration is added to your Metro config
  - Includes `createSentryMetroSerializer`
  - Collapses Sentry internal frames from the stack trace view in LogBox

  ```javascript
  const { getDefaultConfig } = require('@react-native/metro-config');
  const { withSentryConfig } = require('@sentry/react-native/metro');

  const config = getDefaultConfig(__dirname);
  module.exports = withSentryConfig(config);
  ```

- Add experimental visionOS support ([#3467](https://github.com/getsentry/sentry-react-native/pull/3467))
  - To set up [`react-native-visionos`](https://github.com/callstack/react-native-visionos) with the Sentry React Native SDK follow [the standard `iOS` guides](https://docs.sentry.io/platforms/react-native/manual-setup/manual-setup/#ios).
  - Xcode project is located in `visionos` folder instead of `ios`.

### Fixes

- Fix `WITH_ENVIRONMENT` overwrite in `sentry-xcode-debug-files.sh` ([#3525](https://github.com/getsentry/sentry-react-native/pull/3525))
- Sentry CLI 2.25.1 fixes background debug files uploads during Xcode builds ([#3486](https://github.com/getsentry/sentry-react-native/pull/3486))
- Performance Tracing should be disabled by default ([#3533](https://github.com/getsentry/sentry-react-native/pull/3533))
- Use `$NODE_BINARY` to execute Sentry CLI in Xcode scripts ([#3493](https://github.com/getsentry/sentry-react-native/pull/3493))
- Return auto Release and Dist to source maps auto upload ([#3540](https://github.com/getsentry/sentry-react-native/pull/3540))
- Linked errors processed before other integrations ([#3535](https://github.com/getsentry/sentry-react-native/pull/3535))
  - This ensure their frames are correctly symbolicated

### Dependencies

- Bump CLI from v2.23.0 to v2.25.2 ([#3486](https://github.com/getsentry/sentry-react-native/pull/3486))
  - [changelog](https://github.com/getsentry/sentry-cli/blob/master/CHANGELOG.md#2252)
  - [diff](https://github.com/getsentry/sentry-cli/compare/2.23.0...2.25.2)

## 5.16.0

This release ships with a beta version of our new built-in Expo SDK 50 support,
which replaces the deprecated `sentry-expo` package. To learn more,
see [the Expo guide](https://docs.sentry.io/platforms/react-native/manual-setup/expo/).

### Features

- New `@sentry/react-native/expo` Expo config plugin ([#3429](https://github.com/getsentry/sentry-react-native/pull/3429))

  ```js
  const { withSentry } = require('@sentry/react-native/expo');

  const config = {...};

  module.exports = withSentry(config, {
    url: 'https://www.sentry.io/',
    project: 'project-slug', // Or use SENTRY_PROJECT env
    organization: 'org-slug', // Or use SENTRY_ORG env
  });
  ```

  - And `Sentry.init` in `App.js`

  ```js
  import * as Sentry from '@sentry/react-native';

  Sentry.init({
    dsn: '__DSN__',
  });
  ```

- New `getSentryExpoConfig` for simple Metro configuration ([#3454](https://github.com/getsentry/sentry-react-native/pull/3454), [#3501](https://github.com/getsentry/sentry-react-native/pull/3501), [#3514](https://github.com/getsentry/sentry-react-native/pull/3514))
  - This function is a drop in replacement for `getDefaultConfig` from `expo/metro-config`

  ```js
  // const { getDefaultConfig } = require("expo/metro-config");
  const { getSentryExpoConfig } = require("@sentry/react-native/metro");

  // const config = getDefaultConfig(__dirname);
  const config = getSentryExpoConfig(__dirname);
  ```

- New `npx sentry-expo-upload-sourcemaps` for simple EAS Update (`npx expo export`) source maps upload ([#3491](https://github.com/getsentry/sentry-react-native/pull/3491), [#3510](https://github.com/getsentry/sentry-react-native/pull/3510), [#3515](https://github.com/getsentry/sentry-react-native/pull/3515), [#3507](https://github.com/getsentry/sentry-react-native/pull/3507))

  ```bash
  SENTRY_PROJECT=project-slug \
  SENTRY_ORG=org-slug \
  SENTRY_AUTH_TOKEN=super-secret-token \
  npx sentry-expo-upload-sourcemaps dist
  ```

### Others

- Update `sentry-xcode.sh` scripts with Node modules resolution ([#3450](https://github.com/getsentry/sentry-react-native/pull/3450))
  - RN SDK and Sentry CLI are dynamically resolved if override is not supplied
- Resolve Default Integrations based on current platform ([#3465](https://github.com/getsentry/sentry-react-native/pull/3465))
  - Native Integrations are only added if Native Module is available
  - Web Integrations only for React Native Web builds
- Remove Native Modules warning from platform where the absence is expected ([#3466](https://github.com/getsentry/sentry-react-native/pull/3466))
- Add Expo Context information using Expo Native Modules ([#3466](https://github.com/getsentry/sentry-react-native/pull/3466))
- Errors from InternalBytecode.js are no longer marked as in_app ([#3518](https://github.com/getsentry/sentry-react-native/pull/3518))
- Fix system node can't be overwritten in `sentry-xcode-debug-files.sh` ([#3523](https://github.com/getsentry/sentry-react-native/pull/3523))

## 5.16.0-alpha.4

### Fixes

- Make `getSentryExpoConfig` options parameter optional ([#3514](https://github.com/getsentry/sentry-react-native/pull/3514))
- Use `@sentry/react-native/expo` as plugin name in `expo-upload-sourcemaps.js` ([#3515](https://github.com/getsentry/sentry-react-native/pull/3515))

## 5.16.0-alpha.3

This release is compatible with `expo@50.0.0-preview.6` and newer.

### Features

- `withSentryExpoSerializers` changes to `getSentryExpoConfig` ([#3501](https://github.com/getsentry/sentry-react-native/pull/3501))
  - `getSentryExpoConfig` accepts the same parameters as `getDefaultConfig` from `expo/metro-config` and returns Metro configuration
  - This also works for EAS Updates (and expo export). Debug ID is generated by `expo/metro-config` and used by Sentry.

  ```js
  const { getSentryExpoConfig } = require("@sentry/react-native/metro");
  const config = getSentryExpoConfig(config, {});
  ```

- Add `npx sentry-expo-upload-sourcemaps` for simple EAS Update (expo export) source maps upload to Sentry ([#3491](https://github.com/getsentry/sentry-react-native/pull/3491), [#3510](https://github.com/getsentry/sentry-react-native/pull/3510))

  ```bash
  SENTRY_PROJECT=project-slug \
  SENTRY_ORG=org-slug \
  SENTRY_AUTH_TOKEN=super-secret-token \
  npx sentry-expo-upload-sourcemaps dist
  ```

- Sentry CLI binary path in `scripts/expo-upload-sourcemaps.js` is resolved dynamically ([#3507](https://github.com/getsentry/sentry-react-native/pull/3507))
  - Or can be overwritten by `SENTRY_CLI_EXECUTABLE` env

- Resolve Default Integrations based on current platform ([#3465](https://github.com/getsentry/sentry-react-native/pull/3465))
  - Native Integrations are only added if Native Module is available
  - Web Integrations only for React Native Web builds
- Remove Native Modules warning from platform where the absence is expected ([#3466](https://github.com/getsentry/sentry-react-native/pull/3466))
- Add Expo Context information using Expo Native Modules ([#3466](https://github.com/getsentry/sentry-react-native/pull/3466))

### Fixes

- Includes fixes from version 5.15.2

## 5.15.2

### Fixes

- Stop sending navigation route params for auto-generated transactions, as they may contain PII or other sensitive data ([#3487](https://github.com/getsentry/sentry-react-native/pull/3487))
  - Further details and other strategies to mitigate this issue can be found on our [trouble shooting guide page](https://docs.sentry.io/platforms/react-native/troubleshooting/#routing-transaction-data-contains-sensitive-information)

## 5.16.0-alpha.2

### Features

- Add `withSentryExpoSerializers` for easy configurable `metro.config.js` ([#3454](https://github.com/getsentry/sentry-react-native/pull/3454))

  This Serializer doesn't support EAS Updates (and expo export) commands yet. Debug IDs needed for source maps resolution in Sentry
  are generated only during native builds.

  ```js
  const { getDefaultConfig } = require('expo/metro-config');
  const { withSentryExpoSerializers } = require("@sentry/react-native/metro");

  const config = getDefaultConfig(__dirname);
  module.exports = withSentryExpoSerializers(config);
  ```

  Note that this will remove any existing `customSerializer`. Guide for advanced setups [can be found here](https://docs.sentry.io/platforms/react-native/manual-setup/metro).

### Fixes

- Expo SDK minimum version is 49 ([#3453](https://github.com/getsentry/sentry-react-native/pull/3453))
- Remove RN Internal imports for RN Web builds ([#3462](https://github.com/getsentry/sentry-react-native/pull/3462))
- Remove circular dependencies inside of the SDK ([#3464](https://github.com/getsentry/sentry-react-native/pull/3464))
- Includes fixes from version 5.15.1

## 5.15.1

### Fixes

- Sentry CLI upgrade resolves Xcode Could timeout during source maps upload [#3390](https://github.com/getsentry/sentry-react-native/pull/3390)

### Dependencies

- Bump CLI from v2.21.3 to v2.23.0 ([#3390](https://github.com/getsentry/sentry-react-native/pull/3390))
  - [changelog](https://github.com/getsentry/sentry-cli/blob/master/CHANGELOG.md#2230)
  - [diff](https://github.com/getsentry/sentry-cli/compare/2.21.3...2.23.0)

## 5.16.0-alpha.1

### Features

- Add `@sentry/react-native/expo` Expo config plugin ([#3429](https://github.com/getsentry/sentry-react-native/pull/3429))

  This Release introduces the first alpha version of our new SDK for Expo.
  At this time, the SDK is considered experimental and things might break and change in future versions.

  The core of the SDK is Expo plugin which you can easily add to your App config:

  ```js
  const { withSentry } = require('@sentry/react-native/expo');

  const config = {...};

  module.exports = withSentry(config, {
    url: 'https://www.sentry.io/',
    authToken: 'example-token', // Or use SENTRY_AUTH_TOKEN env
    project: 'project-slug', // Or use SENTRY_PROJECT env
    organization: 'org-slug', // Or use SENTRY_ORG env
  });
  ```

  - And `Sentry.init` in `App.js`

  ```js
  import * as Sentry from '@sentry/react-native';

  Sentry.init({
    dsn: '__DSN__',
  });
  ```

- Update `sentry-xcode.sh` scripts with Node modules resolution ([#3450](https://github.com/getsentry/sentry-react-native/pull/3450))
  - RN SDK and Sentry CLI are dynamically resolved if override is not supplied

### Fixes

- Transform shipped JSX for both react-native and web ([#3428](https://github.com/getsentry/sentry-react-native/pull/3428))
  - Removes builds errors when using react-native-web with Webpack

## 5.15.0

### Features

- New simplified Sentry Metro Serializer export ([#3450](https://github.com/getsentry/sentry-react-native/pull/3450))

  ```js
  const { createSentryMetroSerializer } = require('@sentry/react-native/metro');
  ```

### Fixes

- Encode envelopes using Base64, fix array length limit when transferring over Bridge. ([#2852](https://github.com/getsentry/sentry-react-native/pull/2852))
  - This fix requires a rebuild of the native app
- Symbolicate message and non-Error stacktraces locally in debug mode ([#3420](https://github.com/getsentry/sentry-react-native/pull/3420))
- Remove Sentry SDK frames from rejected promise SyntheticError stack ([#3423](https://github.com/getsentry/sentry-react-native/pull/3423))
- Fix path from Xcode scripts to Collect Modules ([#3451](https://github.com/getsentry/sentry-react-native/pull/3451))

### Dependencies

- Bump Cocoa SDK from v8.15.2 to v8.17.1 ([#3412](https://github.com/getsentry/sentry-react-native/pull/3412))
  - [changelog](https://github.com/getsentry/sentry-cocoa/blob/main/CHANGELOG.md#8171)
  - [diff](https://github.com/getsentry/sentry-cocoa/compare/8.15.2...8.17.1)

## 5.14.1

### Fixes

- Add hermes to Pod dependencies to fix profiling with `use_frameworks` ([#3416](https://github.com/getsentry/sentry-react-native/pull/3416))
- Define SentryCurrentDateProvider in RNSentry ([#3418](https://github.com/getsentry/sentry-react-native/pull/3418))

## 5.14.0

### Features

- Add iOS profiles to React Native Profiling ([#3349](https://github.com/getsentry/sentry-react-native/pull/3349))

### Fixes

- Conditionally use Set or CountingSet in Sentry Metro plugin ([#3409](https://github.com/getsentry/sentry-react-native/pull/3409))
  - This makes sentryMetroSerializer compatible with Metro 0.66.2 and newer
- Fix SIGSEV, SIGABRT and SIGBUS crashes happening after/around the August Google Play System update, see [#2955](https://github.com/getsentry/sentry-java/issues/2955) for more details

### Dependencies

- Bump Android SDK from v6.33.1 to v6.34.0 ([#3408](https://github.com/getsentry/sentry-react-native/pull/3408))
  - [changelog](https://github.com/getsentry/sentry-java/blob/main/CHANGELOG.md#6340)
  - [diff](https://github.com/getsentry/sentry-java/compare/6.33.1...6.34.0)
- Bump JavaScript SDK from v7.80.0 to v7.81.1 ([#3396](https://github.com/getsentry/sentry-react-native/pull/3396))
  - [changelog](https://github.com/getsentry/sentry-javascript/blob/develop/CHANGELOG.md#7811)
  - [diff](https://github.com/getsentry/sentry-javascript/compare/7.80.0...7.81.1)

## 5.13.1-beta.1

### Fixes

- Fix SIGSEV, SIGABRT and SIGBUS crashes happening after/around the August Google Play System update, see [#2955](https://github.com/getsentry/sentry-java/issues/2955) for more details

### Dependencies

- Bump Android SDK from v6.33.1 to v6.33.2-beta.1 ([#3385](https://github.com/getsentry/sentry-react-native/pull/3385))
  - [changelog](https://github.com/getsentry/sentry-java/blob/6.33.2-beta.1/CHANGELOG.md#6332-beta1)
  - [diff](https://github.com/getsentry/sentry-java/compare/6.33.1...6.33.2-beta.1)

## 5.13.0

### Features

- Export New JS Performance API ([#3371](https://github.com/getsentry/sentry-react-native/pull/3371))

  ```js
  // Start a span that tracks the duration of expensiveFunction
  const result = Sentry.startSpan({ name: 'important function' }, () => {
    return expensiveFunction();
  });
  ```

  Read more at <https://github.com/getsentry/sentry-javascript/blob/develop/CHANGELOG.md#7690>

- Report current screen in `contexts.app.view_names` ([#3339](https://github.com/getsentry/sentry-react-native/pull/3339))

### Fixes

- Remove `platform: node` from Debug Builds Events ([#3377](https://github.com/getsentry/sentry-react-native/pull/3377))

### Dependencies

- Bump Android SDK from v6.32.0 to v6.33.1 ([#3374](https://github.com/getsentry/sentry-react-native/pull/3374))
  - [changelog](https://github.com/getsentry/sentry-java/blob/main/CHANGELOG.md#6331)
  - [diff](https://github.com/getsentry/sentry-java/compare/6.32.0...6.33.1)
- Bump Cocoa SDK from v8.14.2 to v8.15.2 ([#3376](https://github.com/getsentry/sentry-react-native/pull/3376))
  - [changelog](https://github.com/getsentry/sentry-cocoa/blob/main/CHANGELOG.md#8152)
  - [diff](https://github.com/getsentry/sentry-cocoa/compare/8.14.2...8.15.2)
- Bump CLI from v2.21.2 to v2.21.3 ([#3381](https://github.com/getsentry/sentry-react-native/pull/3381))
  - [changelog](https://github.com/getsentry/sentry-cli/blob/master/CHANGELOG.md#2213)
  - [diff](https://github.com/getsentry/sentry-cli/compare/2.21.2...2.21.3)
- Bump JavaScript SDK from v7.76.0 to v7.80.0 ([#3372](https://github.com/getsentry/sentry-react-native/pull/3372))
  - [changelog](https://github.com/getsentry/sentry-javascript/blob/develop/CHANGELOG.md#7800)
  - [diff](https://github.com/getsentry/sentry-javascript/compare/7.76.0...7.80.0)

## 5.12.0

### Features

- Automatically detect environment if not set ([#3362](https://github.com/getsentry/sentry-react-native/pull/3362))
- Send Source Maps Debug ID for symbolicated Profiles ([#3343](https://github.com/getsentry/sentry-react-native/pull/3343))

### Fixes

- Add actual `activeThreadId` to Profiles ([#3338](https://github.com/getsentry/sentry-react-native/pull/3338))
- Parse Hermes Profiling Bytecode Frames ([#3342](https://github.com/getsentry/sentry-react-native/pull/3342))

### Dependencies

- Bump JavaScript SDK from v7.73.0 to v7.76.0 ([#3344](https://github.com/getsentry/sentry-react-native/pull/3344), [#3365](https://github.com/getsentry/sentry-react-native/pull/3365))
  - [changelog](https://github.com/getsentry/sentry-javascript/blob/develop/CHANGELOG.md#7760)
  - [diff](https://github.com/getsentry/sentry-javascript/compare/7.73.0...7.76.0)
- Bump Cocoa SDK from v8.13.0 to v8.14.2 ([#3340](https://github.com/getsentry/sentry-react-native/pull/3340))
  - [changelog](https://github.com/getsentry/sentry-cocoa/blob/main/CHANGELOG.md#8142)
  - [diff](https://github.com/getsentry/sentry-cocoa/compare/8.13.0...8.14.2)
- Bump Android SDK from v6.30.0 to v6.32.0 ([#3341](https://github.com/getsentry/sentry-react-native/pull/3341))
  - [changelog](https://github.com/getsentry/sentry-java/blob/main/CHANGELOG.md#6320)
  - [diff](https://github.com/getsentry/sentry-java/compare/6.30.0...6.32.0)

## 5.11.1

### Fixes

- Waif for `has-sourcemap-debugid` process to exit ([#3336](https://github.com/getsentry/sentry-react-native/pull/3336))

## 5.11.0

### Features

- Add `buildFeatures.buildConfig=true` to support AGP 8 ([#3298](https://github.com/getsentry/sentry-react-native/pull/3298))
- Add Debug ID support ([#3164](https://github.com/getsentry/sentry-react-native/pull/3164))

  This is optional to use Debug IDs. Your current setup will keep working as is.

  Add Sentry Metro Serializer to `metro.config.js` to generate Debug ID for the application bundle and source map.

  ```javascript
    const {createSentryMetroSerializer} = require('@sentry/react-native/dist/js/tools/sentryMetroSerializer');
    const config = {serializer: createSentryMetroSerializer()};
  ```

  On iOS update `Bundle React Native Code and Images` and `Upload Debug Symbols to Sentry` build phases.

  ```bash
    set -e
    WITH_ENVIRONMENT="../node_modules/react-native/scripts/xcode/with-environment.sh"
    REACT_NATIVE_XCODE="../node_modules/react-native/scripts/react-native-xcode.sh"

    /bin/sh -c "$WITH_ENVIRONMENT \"/bin/sh ../scripts/sentry-xcode.sh $REACT_NATIVE_XCODE\""
  ```

  ```bash
    /bin/sh ../../scripts/sentry-xcode-debug-files.sh
  ```

  More information about the new setup [can be found here](https://docs.sentry.io/platforms/react-native/manual-setup/manual-setup/).
- Add `SENTRY_DISABLE_AUTO_UPLOAD` flag ([#3323](https://github.com/getsentry/sentry-react-native/pull/3323))

  How to use in Android project? It works by default, just set `export SENTRY_DISABLE_AUTO_UPLOAD=true` in your build environment. For Sentry Android Gradle Plugin add the following to your `android/app/build.gradle`.

  ```gradle
  apply from: "../../../sentry.gradle"

  sentry {
      autoUploadProguardMapping = shouldSentryAutoUpload()
      uploadNativeSymbols = shouldSentryAutoUpload()
  }
  ```

  How to use in Xcode? Make sure you are using `scripts/sentry-xcode.sh` and `scripts/sentry-xcode-debug-files.sh` in your
  build phases. And add the following to your `ios/.xcode.env.local` file.

  ```bash
  export SENTRY_DISABLE_AUTO_UPLOAD=true
  ```

### Fixes

- App start time span no longer created if too long ([#3299](https://github.com/getsentry/sentry-react-native/pull/3299))
- Change log output to show what paths are considered when collecting modules ([#3316](https://github.com/getsentry/sentry-react-native/pull/3316))
- `Sentry.wrap` doesn't enforce any keys on the wrapped component props ([#3332](https://github.com/getsentry/sentry-react-native/pull/3332))
- Ignore defaults when warning about duplicate definition of trace propagation targets ([#3327](https://github.com/getsentry/sentry-react-native/pull/3327))
- Screenshots are not taken when the SDK is disabled ([#3333](https://github.com/getsentry/sentry-react-native/pull/3333))
- Use deprecated `ReactNativeTracingOptions.tracingOrigins` if set in the options ([#3331](https://github.com/getsentry/sentry-react-native/pull/3331))
- Cancel auto instrumentation transaction when app goes to background ([#3307](https://github.com/getsentry/sentry-react-native/pull/3307))

### Dependencies

- Bump CLI from v2.20.7 to v2.21.2 ([#3301](https://github.com/getsentry/sentry-react-native/pull/3301))
  - [changelog](https://github.com/getsentry/sentry-cli/blob/master/CHANGELOG.md#2212)
  - [diff](https://github.com/getsentry/sentry-cli/compare/2.20.7...2.21.2)
- Bump Android SDK from v6.29.0 to v6.30.0 ([#3309](https://github.com/getsentry/sentry-react-native/pull/3309))
  - [changelog](https://github.com/getsentry/sentry-java/blob/main/CHANGELOG.md#6300)
  - [diff](https://github.com/getsentry/sentry-java/compare/6.29.0...6.30.0)
- Bump JavaScript SDK from v7.69.0 to v7.73.0 ([#3297](https://github.com/getsentry/sentry-react-native/pull/3297))
  - [changelog](https://github.com/getsentry/sentry-javascript/blob/develop/CHANGELOG.md#7730)
  - [diff](https://github.com/getsentry/sentry-javascript/compare/7.69.0...7.73.0)
- Bump Cocoa SDK from v8.11.0 to v8.13.0 ([#3292](https://github.com/getsentry/sentry-react-native/pull/3292))
  - [changelog](https://github.com/getsentry/sentry-cocoa/blob/main/CHANGELOG.md#8130)
  - [diff](https://github.com/getsentry/sentry-cocoa/compare/8.11.0...8.13.0)

## 5.10.0

### Features

- Add Hermes Debug Info flag to React Native Context ([#3290](https://github.com/getsentry/sentry-react-native/pull/3290))
  - This flag equals `true` when Hermes Bundle contains Debug Info (Hermes Source Map was not emitted)
- Add `enableNdk` property to ReactNativeOptions for Android. ([#3304](https://github.com/getsentry/sentry-react-native/pull/3304))

## 5.9.2

### Fixes

- Create profiles for start up transactions ([#3281](https://github.com/getsentry/sentry-react-native/pull/3281))
- Fix Hermes Bytecode Symbolication one line off ([#3283](https://github.com/getsentry/sentry-react-native/pull/3283))

### Dependencies

- Bump CLI from v2.20.5 to v2.20.7 ([#3265](https://github.com/getsentry/sentry-react-native/pull/3265), [#3273](https://github.com/getsentry/sentry-react-native/pull/3273))
  - [changelog](https://github.com/getsentry/sentry-cli/blob/master/CHANGELOG.md#2207)
  - [diff](https://github.com/getsentry/sentry-cli/compare/2.20.5...2.20.7)
- Bump Cocoa SDK from v8.10.0 to v8.11.0 ([#3245](https://github.com/getsentry/sentry-react-native/pull/3245))
  - [changelog](https://github.com/getsentry/sentry-cocoa/blob/main/CHANGELOG.md#8110)
  - [diff](https://github.com/getsentry/sentry-cocoa/compare/8.10.0...8.11.0)
- Bump JavaScript SDK from v7.63.0 to v7.69.0 ([#3277](https://github.com/getsentry/sentry-react-native/pull/3277), [#3247](https://github.com/getsentry/sentry-react-native/pull/3247))
  - [changelog](https://github.com/getsentry/sentry-javascript/blob/develop/CHANGELOG.md#7690)
  - [diff](https://github.com/getsentry/sentry-javascript/compare/7.63.0...7.69.0)
- Bump Android SDK from v6.28.0 to v6.29.0 ([#3271](https://github.com/getsentry/sentry-react-native/pull/3271))
  - [changelog](https://github.com/getsentry/sentry-java/blob/main/CHANGELOG.md#6290)
  - [diff](https://github.com/getsentry/sentry-java/compare/6.28.0...6.29.0)

## 5.9.1

- Bump Cocoa SDK from v8.9.4 to v8.10.0 ([#3250](https://github.com/getsentry/sentry-react-native/pull/3250))
  - This fixes a compile error for projects that use CocoaPods with `use_frameworks!` option.
  - [changelog](https://github.com/getsentry/sentry-cocoa/blob/main/CHANGELOG.md#8100)
  - [diff](https://github.com/getsentry/sentry-cocoa/compare/8.9.4...8.10.0)

## 5.9.0

## Important Note

**Do not use this version** if you use CocoaPods with `use_frameworks!` option. It introduces a bug where the project won't compile.
This has been fixed in [version `5.9.1`](https://github.com/getsentry/sentry-react-native/releases/tag/5.9.1).

### Features

- Add support for React Native mixed stacktraces ([#3201](https://github.com/getsentry/sentry-react-native/pull/3201))

  In the current `react-native@nightly` (`0.73.0-nightly-20230809-cb60e5c67`) JS errors from native modules can
  contain native JVM or Objective-C exception stack trace. Both JS and native stack trace
  are processed by default no configuration needed.

- Add `tracePropagationTargets` option ([#3230](https://github.com/getsentry/sentry-react-native/pull/3230))

  This release adds support for [distributed tracing](https://docs.sentry.io/platforms/react-native/usage/distributed-tracing/)
  without requiring performance monitoring to be active on the React Native SDK.
  This means even if there is no sampled transaction/span, the SDK will still propagate traces to downstream services.
  Distributed Tracing can be configured with the `tracePropagationTargets` option,
  which controls what requests to attach the `sentry-trace` and `baggage` HTTP headers to (which is what propagates tracing information).

  ```javascript
    Sentry.init({
      tracePropagationTargets: ["third-party-site.com", /^https:\/\/yourserver\.io\/api/],
    });
  ```

### Fixes

- `Sentry.init` must be called before `Sentry.wrap`([#3227](https://github.com/getsentry/sentry-react-native/pull/3227))
  - The SDK now shows warning if incorrect order is detected
- Stall Time is no longer counted when App is in Background. ([#3211](https://github.com/getsentry/sentry-react-native/pull/3211))
- Use application variant instead of variant output to hook to correct package task for modules cleanup ([#3161](https://github.com/getsentry/sentry-react-native/pull/3161))
- Fix `isNativeAvailable` after SDK reinitialization ([#3200](https://github.com/getsentry/sentry-react-native/pull/3200))

### Dependencies

- Bump Android SDK from v6.27.0 to v6.28.0 ([#3192](https://github.com/getsentry/sentry-react-native/pull/3192))
  - [changelog](https://github.com/getsentry/sentry-java/blob/main/CHANGELOG.md#6280)
  - [diff](https://github.com/getsentry/sentry-java/compare/6.27.0...6.28.0)
- Bump Cocoa SDK from v8.9.3 to v8.9.4 ([#3225](https://github.com/getsentry/sentry-react-native/pull/3225))
  - [changelog](https://github.com/getsentry/sentry-cocoa/blob/main/CHANGELOG.md#894)
  - [diff](https://github.com/getsentry/sentry-cocoa/compare/8.9.3...8.9.4)
- Bump JavaScript SDK from v7.61.0 to v7.63.0 ([#3226](https://github.com/getsentry/sentry-react-native/pull/3226), [#3235](https://github.com/getsentry/sentry-react-native/pull/3235))
  - [changelog](https://github.com/getsentry/sentry-javascript/blob/develop/CHANGELOG.md#7630)
  - [diff](https://github.com/getsentry/sentry-javascript/compare/7.61.0...7.63.0)
- Bump CLI from v2.19.4 to v2.20.5 ([#3212](https://github.com/getsentry/sentry-react-native/pull/3212), [#3233](https://github.com/getsentry/sentry-react-native/pull/3233))
  - [changelog](https://github.com/getsentry/sentry-cli/blob/master/CHANGELOG.md#2205)
  - [diff](https://github.com/getsentry/sentry-cli/compare/2.19.4...2.20.5)

## 5.8.1

### Dependencies

- Bump JavaScript SDK from v7.60.1 to v7.61.0 ([#3222](https://github.com/getsentry/sentry-react-native/pull/3222))
  - [changelog](https://github.com/getsentry/sentry-javascript/blob/develop/CHANGELOG.md#7610)
  - [diff](https://github.com/getsentry/sentry-javascript/compare/7.60.1...7.61.0)

## 5.8.0

### Features

- Alpha support for Hermes JavaScript Profiling ([#3057](https://github.com/getsentry/sentry-react-native/pull/3057))

  Profiling is disabled by default. To enable it, configure both
  `tracesSampleRate` and `profilesSampleRate` when initializing the SDK:

  ```javascript
    Sentry.init({
      dsn: '__DSN__',
      tracesSampleRate: 1.0,
      _experiments: {
        // The sampling rate for profiling is relative to TracesSampleRate.
        // In this case, we'll capture profiles for 100% of transactions.
        profilesSampleRate: 1.0,
      },
    });
  ```

  More documentation on profiling and current limitations [can be found here](https://docs.sentry.io/platforms/react-native/profiling/).

### Fixes

- Warn users about multiple versions of `promise` package which can cause unexpected behavior like undefined `Promise.allSettled` ([#3162](https://github.com/getsentry/sentry-react-native/pull/3162))
- Event is enriched with all the Android context on the JS layer and you can filter/modify all the data in the `beforeSend` callback similarly to iOS. ([#3170](https://github.com/getsentry/sentry-react-native/pull/3170))

### Dependencies

- Bump JavaScript SDK from v7.57.0 to v7.60.1 ([#3184](https://github.com/getsentry/sentry-react-native/pull/3184), [#3199](https://github.com/getsentry/sentry-react-native/pull/3199))
  - [changelog](https://github.com/getsentry/sentry-javascript/blob/develop/CHANGELOG.md#7601)
  - [diff](https://github.com/getsentry/sentry-javascript/compare/7.57.0...7.60.1)
- Bump Cocoa SDK from v8.8.0 to v8.9.3 ([#3188](https://github.com/getsentry/sentry-react-native/pull/3188), [#3206](https://github.com/getsentry/sentry-react-native/pull/3206))
  - [changelog](https://github.com/getsentry/sentry-cocoa/blob/main/CHANGELOG.md#893)
  - [diff](https://github.com/getsentry/sentry-cocoa/compare/8.8.0...8.9.3)
- Bump Android SDK from v6.25.1 to v6.27.0 ([#3170](https://github.com/getsentry/sentry-react-native/pull/3170))
  - [changelog](https://github.com/getsentry/sentry-java/blob/main/CHANGELOG.md#6270)
  - [diff](https://github.com/getsentry/sentry-java/compare/6.25.1...6.27.0)

## 5.7.1

### Dependencies

- Bump Android SDK from v6.25.0 to v6.25.1 ([#3179](https://github.com/getsentry/sentry-react-native/pull/3179))
  - [changelog](https://github.com/getsentry/sentry-java/blob/main/CHANGELOG.md#6251)
  - [diff](https://github.com/getsentry/sentry-java/compare/6.25.0...6.25.1)

## 5.7.0

### Fixes

- Filter beforeSendTransaction from the Native SDK ([#3140](https://github.com/getsentry/sentry-react-native/pull/3140))

### Features

- Use `android.namespace` for AGP 8 and RN 0.73 ([#3133](https://github.com/getsentry/sentry-react-native/pull/3133))

### Dependencies

- Bump JavaScript SDK from v7.54.0 to v7.57.0 ([#3119](https://github.com/getsentry/sentry-react-native/pull/3119), [#3153](https://github.com/getsentry/sentry-react-native/pull/3153))
  - [changelog](https://github.com/getsentry/sentry-javascript/blob/develop/CHANGELOG.md#7570)
  - [diff](https://github.com/getsentry/sentry-javascript/compare/7.54.0...7.57.0)
- Bump CLI from v2.18.1 to v2.19.4 ([#3124](https://github.com/getsentry/sentry-react-native/pull/3124), [#3151](https://github.com/getsentry/sentry-react-native/pull/3151))
  - [changelog](https://github.com/getsentry/sentry-cli/blob/master/CHANGELOG.md#2194)
  - [diff](https://github.com/getsentry/sentry-cli/compare/2.18.1...2.19.4)
- Bump Android SDK from v6.22.0 to v6.25.0 ([#3127](https://github.com/getsentry/sentry-react-native/pull/3127), [#3163](https://github.com/getsentry/sentry-react-native/pull/3163))
  - [changelog](https://github.com/getsentry/sentry-java/blob/main/CHANGELOG.md#6250)
  - [diff](https://github.com/getsentry/sentry-java/compare/6.22.0...6.25.0)
- Bump Cocoa SDK from v8.7.3 to v8.8.0 ([#3123](https://github.com/getsentry/sentry-react-native/pull/3123))
  - [changelog](https://github.com/getsentry/sentry-cocoa/blob/main/CHANGELOG.md#880)
  - [diff](https://github.com/getsentry/sentry-cocoa/compare/8.7.3...8.8.0)

## 5.6.0

### Features

- Overwrite Expo bundle names in stack frames ([#3115](https://github.com/getsentry/sentry-react-native/pull/3115))
  - This enables source maps to resolve correctly without using `sentry-expo` package

### Fixes

- Disable `enableNative` if Native SDK is not available ([#3099](https://github.com/getsentry/sentry-react-native/pull/3099))
- Dynamically resolve `collectModulesScript` path to support monorepos ([#3092](https://github.com/getsentry/sentry-react-native/pull/3092))
- Native wrapper methods don't throw disabled error after re-initializing ([#3093](https://github.com/getsentry/sentry-react-native/pull/3093))

### Dependencies

- Bump JavaScript SDK from v7.52.0 to v7.54.0 ([#3071](https://github.com/getsentry/sentry-react-native/pull/3071), [#3088](https://github.com/getsentry/sentry-react-native/pull/3088), [#3094](https://github.com/getsentry/sentry-react-native/pull/3094))
  - [changelog](https://github.com/getsentry/sentry-javascript/blob/develop/CHANGELOG.md#7540)
  - [diff](https://github.com/getsentry/sentry-javascript/compare/7.52.0...7.54.0)
- Bump Android SDK from v6.18.1 to v6.22.0 ([#3086](https://github.com/getsentry/sentry-react-native/pull/3086), [#3075](https://github.com/getsentry/sentry-react-native/pull/3075))
  - [changelog](https://github.com/getsentry/sentry-java/blob/main/CHANGELOG.md#6220)
  - [diff](https://github.com/getsentry/sentry-java/compare/6.18.1...6.22.0)
- Bump Cocoa SDK from v8.7.1 to v8.7.3 ([#3076](https://github.com/getsentry/sentry-react-native/pull/3076))
  - [changelog](https://github.com/getsentry/sentry-cocoa/blob/main/CHANGELOG.md#873)
  - [diff](https://github.com/getsentry/sentry-cocoa/compare/8.7.1...8.7.3)
- Bump CLI from v2.17.5 to v2.18.1 ([#3082](https://github.com/getsentry/sentry-react-native/pull/3082))
  - [changelog](https://github.com/getsentry/sentry-cli/blob/master/CHANGELOG.md#2181)
  - [diff](https://github.com/getsentry/sentry-cli/compare/2.17.5...2.18.1)

## 5.5.0

### Features

- Add `expo`, `react_native_version` and `hermes_version` to React Native Context ([#3050](https://github.com/getsentry/sentry-react-native/pull/3050))

### Dependencies

- Bump JavaScript SDK from v7.51.1 to v7.52.0 ([#3054](https://github.com/getsentry/sentry-react-native/pull/3054), [#3068](https://github.com/getsentry/sentry-react-native/pull/3068))
  - [changelog](https://github.com/getsentry/sentry-javascript/blob/develop/CHANGELOG.md#7520)
  - [diff](https://github.com/getsentry/sentry-javascript/compare/7.51.1...7.52.0)
- Bump Cocoa SDK from v8.6.0 to v8.7.1 ([#3056](https://github.com/getsentry/sentry-react-native/pull/3056), [#3067](https://github.com/getsentry/sentry-react-native/pull/3067))
  - [changelog](https://github.com/getsentry/sentry-cocoa/blob/main/CHANGELOG.md#871)
  - [diff](https://github.com/getsentry/sentry-cocoa/compare/8.6.0...8.7.1)

## 5.4.2

### Fixes

- Fix `event.origin` and `event.environment` on unhandled exception ([#3041](https://github.com/getsentry/sentry-react-native/pull/3041))
- Don't pass `enableTracing` from RN to `sentry-cocoa` options ([#3042](https://github.com/getsentry/sentry-react-native/pull/3042))
- Only store envelopes of fatal crashes on iOS ([#3051](https://github.com/getsentry/sentry-react-native/pull/3051))

### Dependencies

- Bump JavaScript SDK from v7.50.0 to v7.51.1 ([#3043](https://github.com/getsentry/sentry-react-native/pull/3043), [#3053](https://github.com/getsentry/sentry-react-native/pull/3053))
  - [changelog](https://github.com/getsentry/sentry-javascript/blob/develop/CHANGELOG.md#7511)
  - [diff](https://github.com/getsentry/sentry-javascript/compare/7.50.0...7.51.1)

## 4.15.2

- Only store envelopes of fatal crashes on iOS ([#3051](https://github.com/getsentry/sentry-react-native/pull/3051))

## 5.4.1

### Fixes

- Store envelopes immediately during a fatal crash on iOS ([#3031](https://github.com/getsentry/sentry-react-native/pull/3031))
- Do not overwrite `_metadata` option by default `sdkInfo` ([#3036](https://github.com/getsentry/sentry-react-native/pull/3036))

### Dependencies

- Bump JavaScript SDK from v7.49.0 to v7.50.0 ([#3035](https://github.com/getsentry/sentry-react-native/pull/3035))
  - [changelog](https://github.com/getsentry/sentry-javascript/blob/develop/CHANGELOG.md#7500)
  - [diff](https://github.com/getsentry/sentry-javascript/compare/7.49.0...7.50.0)
- Bump Cocoa SDK from v8.5.0 to v8.6.0 ([#3023](https://github.com/getsentry/sentry-react-native/pull/3023))
  - [changelog](https://github.com/getsentry/sentry-cocoa/blob/main/CHANGELOG.md#860)
  - [diff](https://github.com/getsentry/sentry-cocoa/compare/8.5.0...8.6.0)
- Bump Android SDK from v6.17.0 to v6.18.1 ([#3017](https://github.com/getsentry/sentry-react-native/pull/3017))
  - [changelog](https://github.com/getsentry/sentry-java/blob/main/CHANGELOG.md#6181)
  - [diff](https://github.com/getsentry/sentry-java/compare/6.17.0...6.18.1)
- Bump CLI from v2.17.4 to v2.17.5 ([#3024](https://github.com/getsentry/sentry-react-native/pull/3024))
  - [changelog](https://github.com/getsentry/sentry-cli/blob/master/CHANGELOG.md#2175)
  - [diff](https://github.com/getsentry/sentry-cli/compare/2.17.4...2.17.5)

## 4.15.1

### Fixes

- Store envelopes immediately during a fatal crash on iOS ([#3030](https://github.com/getsentry/sentry-react-native/pull/3030))

## 5.4.0

### Features

- Add TS 4.1 typings ([#2995](https://github.com/getsentry/sentry-react-native/pull/2995))
  - TS 3.8 are present and work automatically with older projects
- Add CPU Info to Device Context ([#2984](https://github.com/getsentry/sentry-react-native/pull/2984))

### Fixes

- Allow disabling native on RNNA ([#2978](https://github.com/getsentry/sentry-react-native/pull/2978))
- iOS Autolinking for RN 0.68 and older ([#2980](https://github.com/getsentry/sentry-react-native/pull/2980))
- Clean up `modules.json` when building bundles ([#3008](https://github.com/getsentry/sentry-react-native/pull/3008))
- Only include Screenshots and View Hierarchy for iOS and Mac Catalyst builds ([#3007](https://github.com/getsentry/sentry-react-native/pull/3007))
- Breadcrumbs from Native SDKs are created with timestamps in seconds ([#2997](https://github.com/getsentry/sentry-react-native/pull/2997))
- `addBreadcrumb` converts converts non object data to `{ value: data }` ([#2997](https://github.com/getsentry/sentry-react-native/pull/2997))

### Dependencies

- Bump JavaScript SDK from v7.47.0 to v7.49.0 ([#2975](https://github.com/getsentry/sentry-react-native/pull/2975), [#2988](https://github.com/getsentry/sentry-react-native/pull/2988))
  - [changelog](https://github.com/getsentry/sentry-javascript/blob/develop/CHANGELOG.md#7490)
  - [diff](https://github.com/getsentry/sentry-javascript/compare/7.47.0...7.49.0)
- Bump Cocoa SDK from v8.4.0 to v8.5.0 ([#2977](https://github.com/getsentry/sentry-react-native/pull/2977))
  - [changelog](https://github.com/getsentry/sentry-cocoa/blob/main/CHANGELOG.md#850)
  - [diff](https://github.com/getsentry/sentry-cocoa/compare/8.4.0...8.5.0)
- Bump CLI from v2.17.1 to v2.17.4 ([#2966](https://github.com/getsentry/sentry-react-native/pull/2966), [#2982](https://github.com/getsentry/sentry-react-native/pull/2982), [#2987](https://github.com/getsentry/sentry-react-native/pull/2987))
  - [changelog](https://github.com/getsentry/sentry-cli/blob/master/CHANGELOG.md#2174)
  - [diff](https://github.com/getsentry/sentry-cli/compare/2.17.1...2.17.4)

## 5.3.1

### Fixes

- Disable `enableNativeCrashHandling` and `enableAutoPerformanceTracing` on Apple ([#2936](https://github.com/getsentry/sentry-react-native/pull/))
  - Mac Catalyst builds successfully
- `sentry.gradle` Gracefully skip modules collecting if the script doesn't exist ([#2952](https://github.com/getsentry/sentry-react-native/pull/2952))

### Dependencies

- Bump JavaScript SDK from v7.45.0 to v7.47.0 ([#2946](https://github.com/getsentry/sentry-react-native/pull/2946), [#2958](https://github.com/getsentry/sentry-react-native/pull/2958))
  - [changelog](https://github.com/getsentry/sentry-javascript/blob/develop/CHANGELOG.md#7470)
  - [diff](https://github.com/getsentry/sentry-javascript/compare/7.45.0...7.47.0)
- Bump Android SDK from v6.16.0 to v6.17.0 ([#2948](https://github.com/getsentry/sentry-react-native/pull/2948))
  - [changelog](https://github.com/getsentry/sentry-java/blob/main/CHANGELOG.md#6170)
  - [diff](https://github.com/getsentry/sentry-java/compare/6.16.0...6.17.0)
- Bump Cocoa SDK from v8.3.3 to v8.4.0 ([#2954](https://github.com/getsentry/sentry-react-native/pull/2954))
  - [changelog](https://github.com/getsentry/sentry-cocoa/blob/main/CHANGELOG.md#840)
  - [diff](https://github.com/getsentry/sentry-cocoa/compare/8.3.3...8.4.0)
- Bump CLI from v2.16.1 to v2.17.1 ([#2957](https://github.com/getsentry/sentry-react-native/pull/2957), [#2964](https://github.com/getsentry/sentry-react-native/pull/2964))
  - [changelog](https://github.com/getsentry/sentry-cli/blob/master/CHANGELOG.md#2171)
  - [diff](https://github.com/getsentry/sentry-cli/compare/2.16.1...2.17.1)

## 5.3.0

### Features

- Add `enableTracing` option ([#2933](https://github.com/getsentry/sentry-react-native/pull/2933))
- Add Tabs auto instrumentation for React Native Navigation ([#2932](https://github.com/getsentry/sentry-react-native/pull/2932))
  - This is enabled by default, if you want to disable tabs instrumentation see the example below.

```js
const routingInstrumentation = new Sentry.ReactNativeNavigationInstrumentation(Navigation, { enableTabsInstrumentation: false })
```

### Fixes

- Disable HTTP Client Errors by default on all platform ([#2931](https://github.com/getsentry/sentry-react-native/pull/2931))
  - See [HttpClient](https://docs.sentry.io/platforms/javascript/configuration/integrations/plugin/#httpclient) for configuration details.
  - Use `enableCaptureFailedRequests` to enable the feature.

```js
Sentry.init({ enableCaptureFailedRequests: true })
```

### Dependencies

- Bump JavaScript SDK from v7.44.2 to v7.45.0 ([#2927](https://github.com/getsentry/sentry-react-native/pull/2927))
  - [changelog](https://github.com/getsentry/sentry-javascript/blob/develop/CHANGELOG.md#7450)
  - [diff](https://github.com/getsentry/sentry-javascript/compare/7.44.2...7.45.0)
- Bump CLI from v2.15.2 to v2.16.1 ([#2926](https://github.com/getsentry/sentry-react-native/pull/2926))
  - [changelog](https://github.com/getsentry/sentry-cli/blob/master/CHANGELOG.md#2161)
  - [diff](https://github.com/getsentry/sentry-cli/compare/2.15.2...2.16.1)
- Bump Cocoa SDK from v8.3.2 to v8.3.3 ([#2925](https://github.com/getsentry/sentry-react-native/pull/2925))
  - [changelog](https://github.com/getsentry/sentry-cocoa/blob/main/CHANGELOG.md#833)
  - [diff](https://github.com/getsentry/sentry-cocoa/compare/8.3.2...8.3.3)

## 5.2.0

### Features

- Add User Interaction Tracing for Touch events ([#2835](https://github.com/getsentry/sentry-react-native/pull/2835))
- Add Gesture Tracing for React Native Gesture Handler API v2 ([#2865](https://github.com/getsentry/sentry-react-native/pull/2865))

### Fixes

- Fix use Fetch transport when option `enableNative` is `false` ([#2897](https://github.com/getsentry/sentry-react-native/pull/2897))
- Improve logs when `enableNative` is `false` ([#2897](https://github.com/getsentry/sentry-react-native/pull/2897))

### Dependencies

- Bump JavaScript SDK from v7.40.0 to v7.44.2 ([#2874](https://github.com/getsentry/sentry-react-native/pull/2874), [#2908](https://github.com/getsentry/sentry-react-native/pull/2908), [#2909](https://github.com/getsentry/sentry-react-native/pull/2909))
  - [changelog](https://github.com/getsentry/sentry-javascript/blob/develop/CHANGELOG.md#7442)
  - [diff](https://github.com/getsentry/sentry-javascript/compare/7.40.0...7.44.2)
- Bump Android SDK from v6.15.0 to v6.16.0 ([#2903](https://github.com/getsentry/sentry-react-native/pull/2903))
  - [changelog](https://github.com/getsentry/sentry-java/blob/main/CHANGELOG.md#6160)
  - [diff](https://github.com/getsentry/sentry-java/compare/6.15.0...6.16.0)
- Bump Cocoa SDK from v8.3.0 to v8.3.2 ([#2895](https://github.com/getsentry/sentry-react-native/pull/2895))
  - [changelog](https://github.com/getsentry/sentry-cocoa/blob/main/CHANGELOG.md#832)
  - [diff](https://github.com/getsentry/sentry-cocoa/compare/8.3.0...8.3.2)
- Bump CLI from v2.14.4 to v2.15.2 ([#2898](https://github.com/getsentry/sentry-react-native/pull/2898))
  - [changelog](https://github.com/getsentry/sentry-cli/blob/master/CHANGELOG.md#2152)
  - [diff](https://github.com/getsentry/sentry-cli/compare/2.14.4...2.15.2)

## 5.1.1

### Fixes

- Remove non URL `frame.abs_path` which was causing source maps to fail ([#2891](https://github.com/getsentry/sentry-react-native/pull/2891))

### Dependencies

- Bump Cocoa SDK from v8.2.0 to v8.3.0 ([#2876](https://github.com/getsentry/sentry-react-native/pull/2876))
  - [changelog](https://github.com/getsentry/sentry-cocoa/blob/main/CHANGELOG.md#830)
  - [diff](https://github.com/getsentry/sentry-cocoa/compare/8.2.0...8.3.0)
- Bump CLI from v2.14.3 to v2.14.4 ([#2873](https://github.com/getsentry/sentry-react-native/pull/2873))
  - [changelog](https://github.com/getsentry/sentry-cli/blob/master/CHANGELOG.md#2144)
  - [diff](https://github.com/getsentry/sentry-cli/compare/2.14.3...2.14.4)

## 5.1.0

### Features

- Add App Context `in_foreground` ([#2826](https://github.com/getsentry/sentry-react-native/pull/2826))

### Fixes

- Match app start measurements naming with other SDKs ([#2855](https://github.com/getsentry/sentry-react-native/pull/2855))
  - `app.start.cold` to `app_start_cold`
  - `app.start.warm` to `app_start_warm`

### Dependencies

- Bump Cocoa SDK from v8.0.0 to v8.2.0 ([#2776](https://github.com/getsentry/sentry-react-native/pull/2776))
  - [changelog](https://github.com/getsentry/sentry-cocoa/blob/main/CHANGELOG.md#820)
  - [diff](https://github.com/getsentry/sentry-cocoa/compare/8.0.0...8.2.0)
- Bump JavaScript SDK from v7.37.2 to v7.40.0 ([#2836](https://github.com/getsentry/sentry-react-native/pull/2836), [#2864](https://github.com/getsentry/sentry-react-native/pull/2864))
  - [changelog](https://github.com/getsentry/sentry-javascript/blob/develop/CHANGELOG.md#7400)
  - [diff](https://github.com/getsentry/sentry-javascript/compare/7.37.2...7.40.0)
- Bump CLI from v2.10.0 to v2.14.3 ([#2848](https://github.com/getsentry/sentry-react-native/pull/2848), [#2869](https://github.com/getsentry/sentry-react-native/pull/2869))
  - [changelog](https://github.com/getsentry/sentry-cli/blob/master/CHANGELOG.md#2143)
  - [diff](https://github.com/getsentry/sentry-cli/compare/2.10.0...2.14.3)
- Bump Android SDK from v6.14.0 to v6.15.0 ([#2868](https://github.com/getsentry/sentry-react-native/pull/2868))
  - [changelog](https://github.com/getsentry/sentry-java/blob/main/CHANGELOG.md#6150)
  - [diff](https://github.com/getsentry/sentry-java/compare/6.14.0...6.15.0)

## 5.0.0

The React Native SDK version 5 supports both Legacy (from RN 0.65 and above) and New Architecture (from RN 0.69 and above) as well as the new React Native Gradle Plugin (introduced in RN 0.71). For detailed [migration guide visit our docs](https://docs.sentry.io/platforms/react-native/migration/#from-4x-to-5x).

### Features

- Add support for the RN New Architecture, backwards compatible RNSentry Turbo Module ([#2522](https://github.com/getsentry/sentry-react-native/pull/2522))
- Add View Hierarchy to the crashed/errored events ([#2708](https://github.com/getsentry/sentry-react-native/pull/2708))
- Send react native js engine, turbo module, fabric flags and component stack in Event contexts ([#2552](https://github.com/getsentry/sentry-react-native/pull/2552))
- Sync `tags`, `extra`, `fingerprint`, `level`, `environment` and `breadcrumbs` from `sentry-cocoa` during event processing. ([#2713](https://github.com/getsentry/sentry-react-native/pull/2713))
  - `breadcrumb.level` value `log` is transformed to `debug` when syncing with native layers.
  - Remove `breadcrumb.level` value `critical` transformation to `fatal`.
  - Default `breadcrumb.level` is `info`

### Breaking changes

- Option `enableAutoPerformanceTracking` renamed to `enableAutoPerformanceTracing`
- Option `enableOutOfMemoryTracking` renamed to `enableWatchdogTerminationTracking`
- Remove link hooks (RN 0.68 and older) ([#2332](https://github.com/getsentry/sentry-react-native/pull/2332))
- iOS min target 11, Android API min 21, min React Native version 0.65 ([#2522](https://github.com/getsentry/sentry-react-native/pull/2522), [#2687](https://github.com/getsentry/sentry-react-native/pull/2687))
- New ReactNativeTracingOptions ([#2481](https://github.com/getsentry/sentry-react-native/pull/2481))
  - `idleTimeout` renamed to `idleTimeoutMs`
  - `maxTransactionDuration` renamed to `finalTimeoutMs`
- `touchEventBoundaryProps.labelName` property instead of default `accessibilityLabel` fallback ([#2712](https://github.com/getsentry/sentry-react-native/pull/2712))
- Message event current stack trace moved from `exception` to `threads` ([#2694](https://github.com/getsentry/sentry-react-native/pull/2694))

### Fixes

- Unreachable fallback to fetch transport if native is not available ([#2695](https://github.com/getsentry/sentry-react-native/pull/2695))

### Dependencies

- Bump Cocoa SDK from v7.31.5 to v8.0.0 ([#2756](https://github.com/getsentry/sentry-react-native/pull/2756))
  - [changelog](https://github.com/getsentry/sentry-cocoa/blob/main/CHANGELOG.md#800)
  - [diff](https://github.com/getsentry/sentry-cocoa/compare/7.31.5...8.0.0)
- Bump CLI from v1.74.4 to v2.10.0 ([#2669](https://github.com/getsentry/sentry-react-native/pull/2669))
  - [changelog](https://github.com/getsentry/sentry-cli/blob/master/CHANGELOG.md#2100)
  - [diff](https://github.com/getsentry/sentry-cli/compare/1.74.4...2.10.0)

## 4.15.0

### Features

- Collect modules script for XCode builds supports NODE_BINARY to set path to node executable ([#2805](https://github.com/getsentry/sentry-react-native/pull/2805))

### Fixes

- React Native Error Handlers Integration doesn't crash if ErrorUtils are not available ([#2808](https://github.com/getsentry/sentry-react-native/pull/2808))

### Dependencies

- Bump Android SDK from v6.12.1 to v6.14.0 ([#2790](https://github.com/getsentry/sentry-react-native/pull/2790), [#2809](https://github.com/getsentry/sentry-react-native/pull/2809), [#2828](https://github.com/getsentry/sentry-react-native/pull/2828))
  - [changelog](https://github.com/getsentry/sentry-java/blob/main/CHANGELOG.md#6140)
  - [diff](https://github.com/getsentry/sentry-java/compare/6.12.1...6.14.0)
- Bump Sample React Native from v0.71.0 to v0.71.1 ([#2767](https://github.com/getsentry/sentry-react-native/pull/2767))
  - [changelog](https://github.com/facebook/react-native/blob/main/CHANGELOG.md#v0711)
  - [diff](https://github.com/facebook/react-native/compare/v0.71.0...v0.71.1)
- Bump JavaScript SDK from v7.32.1 to v7.37.2 ([#2785](https://github.com/getsentry/sentry-react-native/pull/2785), [#2799](https://github.com/getsentry/sentry-react-native/pull/2799), [#2818](https://github.com/getsentry/sentry-react-native/pull/2818))
  - [changelog](https://github.com/getsentry/sentry-javascript/blob/master/CHANGELOG.md#7372)
  - [diff](https://github.com/getsentry/sentry-javascript/compare/7.32.1...7.37.2)

## 5.0.0-rc.1

### Fixes

- React Native Error Handlers Integration doesn't crash if ErrorUtils are not available ([#2808](https://github.com/getsentry/sentry-react-native/pull/2808))

## 5.0.0-beta.2

### Features

- Add View Hierarchy to the crashed/errored events ([#2708](https://github.com/getsentry/sentry-react-native/pull/2708))
- Collect modules script for XCode builds supports NODE_BINARY to set path to node executable ([#2805](https://github.com/getsentry/sentry-react-native/pull/2805))

### Dependencies

- Bump Android SDK from v6.12.1 to v6.14.0 ([#2790](https://github.com/getsentry/sentry-react-native/pull/2790), [#2809](https://github.com/getsentry/sentry-react-native/pull/2809), [#2828](https://github.com/getsentry/sentry-react-native/pull/2828))
  - [changelog](https://github.com/getsentry/sentry-java/blob/main/CHANGELOG.md#6140)
  - [diff](https://github.com/getsentry/sentry-java/compare/6.12.1...6.14.0)
- Bump Sample React Native from v0.71.0 to v0.71.1 ([#2767](https://github.com/getsentry/sentry-react-native/pull/2767))
  - [changelog](https://github.com/facebook/react-native/blob/main/CHANGELOG.md#v0711)
  - [diff](https://github.com/facebook/react-native/compare/v0.71.0...v0.71.1)
- Bump JavaScript SDK from v7.32.1 to v7.37.2 ([#2785](https://github.com/getsentry/sentry-react-native/pull/2785), [#2799](https://github.com/getsentry/sentry-react-native/pull/2799), [#2818](https://github.com/getsentry/sentry-react-native/pull/2818))
  - [changelog](https://github.com/getsentry/sentry-javascript/blob/master/CHANGELOG.md#7372)
  - [diff](https://github.com/getsentry/sentry-javascript/compare/7.32.1...7.37.2)

## 5.0.0-beta.1

- Latest changes from 4.14.0

### Breaking changes

- Option `enableAutoPerformanceTracking` renamed to `enableAutoPerformanceTracing`
- Option `enableOutOfMemoryTracking` renamed to `enableWatchdogTerminationTracking`

### Features

- Sync `tags`, `extra`, `fingerprint`, `level`, `environment` and `breadcrumbs` from `sentry-cocoa` during event processing. ([#2713](https://github.com/getsentry/sentry-react-native/pull/2713))
  - `breadcrumb.level` value `log` is transformed to `debug` when syncing with native layers.
  - Remove `breadcrumb.level` value `critical` transformation to `fatal`.
  - Default `breadcrumb.level` is `info`

### Dependencies

- Bump Cocoa SDK from v7.31.5 to v8.0.0 ([#2756](https://github.com/getsentry/sentry-react-native/pull/2756))
  - [changelog](https://github.com/getsentry/sentry-cocoa/blob/main/CHANGELOG.md#800)
  - [diff](https://github.com/getsentry/sentry-cocoa/compare/7.31.5...8.0.0)
- Bump Android SDK from v6.12.1 to v6.13.0 ([#2790](https://github.com/getsentry/sentry-react-native/pull/2790))
  - [changelog](https://github.com/getsentry/sentry-java/blob/main/CHANGELOG.md#6130)
  - [diff](https://github.com/getsentry/sentry-java/compare/6.12.1...6.13.0)

## 4.14.0

### Features

- Add support for RNGP introduced in React Native 0.71.0 ([#2759](https://github.com/getsentry/sentry-react-native/pull/2759))

### Fixes

- Take screenshot runs on UI thread on Android ([#2743](https://github.com/getsentry/sentry-react-native/pull/2743))

### Dependencies

- Bump Android SDK from v6.11.0 to v6.12.1 ([#2755](https://github.com/getsentry/sentry-react-native/pull/2755))
  - [changelog](https://github.com/getsentry/sentry-java/blob/main/CHANGELOG.md#6121)
  - [diff](https://github.com/getsentry/sentry-java/compare/6.11.0...6.12.1)
- Bump JavaScript SDK from v7.29.0 to v7.32.1 ([#2738](https://github.com/getsentry/sentry-react-native/pull/2738), [#2777](https://github.com/getsentry/sentry-react-native/pull/2777))
  - [changelog](https://github.com/getsentry/sentry-javascript/blob/master/CHANGELOG.md#7321)
  - [diff](https://github.com/getsentry/sentry-javascript/compare/7.29.0...7.32.1)

## 5.0.0-alpha.11

- Latest changes from 4.13.0

### Breaking changes

- Message event current stack trace moved from exception to threads ([#2694](https://github.com/getsentry/sentry-react-native/pull/2694))
- `touchEventBoundaryProps.labelName` property instead of default `accessibilityLabel` fallback ([#2712](https://github.com/getsentry/sentry-react-native/pull/2712))

### Fixes

- Unreachable fallback to fetch transport if native is not available ([#2695](https://github.com/getsentry/sentry-react-native/pull/2695))

## 4.13.0

### Fixes

- Missing `originalException` in `beforeSend` for events from react native error handler ([#2706](https://github.com/getsentry/sentry-react-native/pull/2706))
- ModulesLoader integration returns original event if native is not available and event modules overwrite native modules ([#2730](https://github.com/getsentry/sentry-react-native/pull/2730))

### Dependencies

- Bump Cocoa SDK from v7.31.3 to v7.31.5 ([#2699](https://github.com/getsentry/sentry-react-native/pull/2699), [#2714](https://github.com/getsentry/sentry-react-native/pull/2714))
  - [changelog](https://github.com/getsentry/sentry-cocoa/blob/8.0.0/CHANGELOG.md#7315)
  - [diff](https://github.com/getsentry/sentry-cocoa/compare/7.31.3...7.31.5)
- Bump JavaScript SDK from v7.26.0 to v7.29.0 ([#2705](https://github.com/getsentry/sentry-react-native/pull/2705), [#2709](https://github.com/getsentry/sentry-react-native/pull/2709), [#2715](https://github.com/getsentry/sentry-react-native/pull/2715), [#2736](https://github.com/getsentry/sentry-react-native/pull/2736))
  - [changelog](https://github.com/getsentry/sentry-javascript/blob/master/CHANGELOG.md#7290)
  - [diff](https://github.com/getsentry/sentry-javascript/compare/7.26.0...7.29.0)
- Bump Android SDK from v6.9.2 to v6.11.0 ([#2704](https://github.com/getsentry/sentry-react-native/pull/2704), [#2724](https://github.com/getsentry/sentry-react-native/pull/2724))
  - [changelog](https://github.com/getsentry/sentry-java/blob/main/CHANGELOG.md#6110)
  - [diff](https://github.com/getsentry/sentry-java/compare/6.9.2...6.11.0)

## 4.12.0

### Features

- Add `lastEventId` method to the API ([#2675](https://github.com/getsentry/sentry-react-native/pull/2675))

### Fix

- `Sentry.startTransaction` doesn't require `op` ([#2691](https://github.com/getsentry/sentry-react-native/pull/2691))

### Dependencies

- Bump Cocoa SDK from v7.31.2 to v7.31.3 ([#2647](https://github.com/getsentry/sentry-react-native/pull/2647))
  - [changelog](https://github.com/getsentry/sentry-cocoa/blob/8.0.0/CHANGELOG.md#7313)
  - [diff](https://github.com/getsentry/sentry-cocoa/compare/7.31.2...7.31.3)
- Bump JavaScript SDK from v7.21.1 to v7.26.0 ([#2672](https://github.com/getsentry/sentry-react-native/pull/2672), [#2648](https://github.com/getsentry/sentry-react-native/pull/2648), [#2692](https://github.com/getsentry/sentry-react-native/pull/2692))
  - [changelog](https://github.com/getsentry/sentry-javascript/blob/master/CHANGELOG.md#7260)
  - [diff](https://github.com/getsentry/sentry-javascript/compare/7.21.1...7.26.0)
- Bump Android SDK from v6.9.1 to v6.9.2 ([#2677](https://github.com/getsentry/sentry-react-native/pull/2677))
  - [changelog](https://github.com/getsentry/sentry-java/blob/main/CHANGELOG.md#692)
  - [diff](https://github.com/getsentry/sentry-java/compare/6.9.1...6.9.2)

## 5.0.0-alpha.10

- Latest changes from 4.11.0

### Dependencies

- Bump CLI from v1.74.4 to v2.10.0 ([#2669](https://github.com/getsentry/sentry-react-native/pull/2669))
  - [changelog](https://github.com/getsentry/sentry-cli/blob/master/CHANGELOG.md#2100)
  - [diff](https://github.com/getsentry/sentry-cli/compare/1.74.4...2.10.0)

## 4.11.0

### Features

- Screenshots ([#2610](https://github.com/getsentry/sentry-react-native/pull/2610))

## 4.10.1

### Fixes

- Bump Wizard from v1.2.17 to v1.4.0 ([#2645](https://github.com/getsentry/sentry-react-native/pull/2645))
  - [changelog](https://github.com/getsentry/sentry-wizard/blob/master/CHANGELOG.md#140)
  - [diff](https://github.com/getsentry/sentry-wizard/compare/v1.2.17...v1.4.0)
- Android builds without ext config, auto create assets dir for modules ([#2652](https://github.com/getsentry/sentry-react-native/pull/2652))
- Exit gracefully if source map file for collecting modules doesn't exist ([#2655](https://github.com/getsentry/sentry-react-native/pull/2655))
- Create only one clean-up tasks for modules collection ([#2657](https://github.com/getsentry/sentry-react-native/pull/2657))

### Dependencies

- Bump Android SDK from v6.8.0 to v6.9.1 ([#2653](https://github.com/getsentry/sentry-react-native/pull/2653))
  - [changelog](https://github.com/getsentry/sentry-java/blob/main/CHANGELOG.md#691)
  - [diff](https://github.com/getsentry/sentry-java/compare/6.8.0...6.9.1)

## 5.0.0-alpha.9

- Latest changes from 4.10.0

### Fixes

- Add missing source Spec for RNSentry Codegen. ([#2639](https://github.com/getsentry/sentry-react-native/pull/2639))

## 4.10.0

### Features

- JS Runtime dependencies are sent in Events ([#2606](https://github.com/getsentry/sentry-react-native/pull/2606))
  - To collect JS dependencies on iOS add `../node_modules/@sentry/react-native/scripts/collect-modules.sh` at the end of the `Bundle React Native code and images` build phase. The collection only works on Release builds. Android builds have a new step in `sentry.gradle` plugin. More in [the migration documentation](https://docs.sentry.io/platforms/react-native/migration#from-48x-to-49x).

### Dependencies

- Bump JavaScript SDK from v7.20.1 to v7.21.1 ([#2636](https://github.com/getsentry/sentry-react-native/pull/2636))
  - [changelog](https://github.com/getsentry/sentry-javascript/blob/master/CHANGELOG.md#7211)
  - [diff](https://github.com/getsentry/sentry-javascript/compare/7.20.1...7.21.1)

## 5.0.0-alpha.8

- Latest changes from 4.9.0

## 4.9.0

### Features

- Add `maxQueueSize` option ([#2578](https://github.com/getsentry/sentry-react-native/pull/2578))

### Fixes

- Use `Scope` class rather than `Scope` type for top-level functions ([#2627](https://github.com/getsentry/sentry-react-native/pull/2627))

### Dependencies

- Bump JavaScript SDK from v7.16.0 to v7.20.1 ([#2582](https://github.com/getsentry/sentry-react-native/pull/2582), [#2598](https://github.com/getsentry/sentry-react-native/pull/2598), [#2632](https://github.com/getsentry/sentry-react-native/pull/2632), [#2607](https://github.com/getsentry/sentry-react-native/pull/2607))
  - [changelog](https://github.com/getsentry/sentry-javascript/blob/master/CHANGELOG.md#7201)
  - [diff](https://github.com/getsentry/sentry-javascript/compare/7.16.0...7.20.1)
- Bump Cocoa SDK from v7.29.0 to v7.31.2 ([#2592](https://github.com/getsentry/sentry-react-native/pull/2592), [#2601](https://github.com/getsentry/sentry-react-native/pull/2601), [#2629](https://github.com/getsentry/sentry-react-native/pull/2629))
  - [changelog](https://github.com/getsentry/sentry-cocoa/blob/master/CHANGELOG.md#7312)
  - [diff](https://github.com/getsentry/sentry-cocoa/compare/7.29.0...7.31.2)
- Bump Android SDK from v6.6.0 to v6.8.0 ([#2600](https://github.com/getsentry/sentry-react-native/pull/2600), [#2628](https://github.com/getsentry/sentry-react-native/pull/2628))
  - [changelog](https://github.com/getsentry/sentry-java/blob/main/CHANGELOG.md#680)
  - [diff](https://github.com/getsentry/sentry-java/compare/6.6.0...6.8.0)

## 4.8.0

### Fixes

- Message event can have attached stacktrace ([#2577](https://github.com/getsentry/sentry-react-native/pull/2577))
- Fixed maximum call stack exceeded error resulting from large payloads ([#2579](https://github.com/getsentry/sentry-react-native/pull/2579))

### Dependencies

- Bump Android SDK from v6.5.0 to v6.6.0 ([#2572](https://github.com/getsentry/sentry-react-native/pull/2572))
  - [changelog](https://github.com/getsentry/sentry-java/blob/main/CHANGELOG.md#660)
  - [diff](https://github.com/getsentry/sentry-java/compare/6.5.0...6.6.0)
- Bump Cocoa SDK from v7.28.0 to v7.29.0 ([#2571](https://github.com/getsentry/sentry-react-native/pull/2571))
  - [changelog](https://github.com/getsentry/sentry-cocoa/blob/master/CHANGELOG.md#7290)
  - [diff](https://github.com/getsentry/sentry-cocoa/compare/7.28.0...7.29.0)

## 5.0.0-alpha.7

- Latest changes from 4.7.1

### Fixes

- Remove hardcoded Folly version ([#2558](https://github.com/getsentry/sentry-react-native/pull/2558))

### Features

- Send react native js engine, turbo module, fabric flags and component stack in Event contexts ([#2552](https://github.com/getsentry/sentry-react-native/pull/2552))

### Dependencies

- Bump CLI from v1.74.4 to v2.7.0 ([#2457](https://github.com/getsentry/sentry-react-native/pull/2457))
  - [changelog](https://github.com/getsentry/sentry-cli/blob/master/CHANGELOG.md#270)
  - [diff](https://github.com/getsentry/sentry-cli/compare/1.74.4...2.7.0)
- Bump Android SDK from v6.5.0 to v6.6.0 ([#2572](https://github.com/getsentry/sentry-react-native/pull/2572))
  - [changelog](https://github.com/getsentry/sentry-java/blob/main/CHANGELOG.md#660)
  - [diff](https://github.com/getsentry/sentry-java/compare/6.5.0...6.6.0)
- Bump Cocoa SDK from v7.28.0 to v7.29.0 ([#2571](https://github.com/getsentry/sentry-react-native/pull/2571))
  - [changelog](https://github.com/getsentry/sentry-cocoa/blob/master/CHANGELOG.md#7290)
  - [diff](https://github.com/getsentry/sentry-cocoa/compare/7.28.0...7.29.0)

## 4.7.1

### Fixes

- Remove duplicate sdk package record from envelope ([#2570](https://github.com/getsentry/sentry-react-native/pull/2570))
- Fix `appHangsTimeoutInterval` -> `appHangTimeoutInterval` option name ([#2574](https://github.com/getsentry/sentry-react-native/pull/2574))

## 4.7.0

### Dependencies

- Bump Android SDK from v6.4.3 to v6.5.0 ([#2535](https://github.com/getsentry/sentry-react-native/pull/2535))
  - [changelog](https://github.com/getsentry/sentry-java/blob/main/CHANGELOG.md#650)
  - [diff](https://github.com/getsentry/sentry-java/compare/6.4.3...6.5.0)
- Bump JavaScript SDK from v7.14.2 to v7.16.0 ([#2536](https://github.com/getsentry/sentry-react-native/pull/2536), [#2561](https://github.com/getsentry/sentry-react-native/pull/2561))
  - [changelog](https://github.com/getsentry/sentry-javascript/blob/master/CHANGELOG.md#7160)
  - [diff](https://github.com/getsentry/sentry-javascript/compare/7.14.2...7.16.0)
- Bump Cocoa SDK from v7.27.1 to v7.28.0 ([#2548](https://github.com/getsentry/sentry-react-native/pull/2548))
  - [changelog](https://github.com/getsentry/sentry-cocoa/blob/master/CHANGELOG.md#7280)
  - [diff](https://github.com/getsentry/sentry-cocoa/compare/7.27.1...7.28.0)

## 5.0.0-alpha.6

- Latest changes from 4.6.1

### Features

- Add initial support for the RN New Architecture, backwards compatible RNSentry Turbo Module ([#2522](https://github.com/getsentry/sentry-react-native/pull/2522))

### Breaking changes

- New ReactNativeTracingOptions idleTimeoutMs and finalTimeoutMs replacing idleTimeout and maxTransactionDuration respectively ([#2481](https://github.com/getsentry/sentry-react-native/pull/2481))
- iOS min target 12.4, Android API min 21, min React Native version 0.70 ([#2522](https://github.com/getsentry/sentry-react-native/pull/2522))

### Dependencies

- Bump Android SDK from v6.4.3 to v6.5.0 ([#2535](https://github.com/getsentry/sentry-react-native/pull/2535))
  - [changelog](https://github.com/getsentry/sentry-java/blob/main/CHANGELOG.md#650)
  - [diff](https://github.com/getsentry/sentry-java/compare/6.4.3...6.5.0)
- Bump JavaScript SDK from v7.14.2 to v7.15.0 ([#2536](https://github.com/getsentry/sentry-react-native/pull/2536))
  - [changelog](https://github.com/getsentry/sentry-javascript/blob/master/CHANGELOG.md#7150)
  - [diff](https://github.com/getsentry/sentry-javascript/compare/7.14.2...7.15.0)

## 4.6.1

### Fixes

- Make `configureScope` callback safe [#2510](https://github.com/getsentry/sentry-react-native/pull/2510)
- Allows collecting app start and slow/frozen frames if Native SDK is inited manually [#2517](https://github.com/getsentry/sentry-react-native/pull/2517)
- Nested breadcrumb data on android was not treated correctly [#2519](https://github.com/getsentry/sentry-react-native/pull/2519)

### Dependencies

- Bump JavaScript SDK from v7.14.0 to v7.14.2 ([#2511](https://github.com/getsentry/sentry-react-native/pull/2511), [#2526](https://github.com/getsentry/sentry-react-native/pull/2526))
  - [changelog](https://github.com/getsentry/sentry-javascript/blob/master/CHANGELOG.md#7142)
  - [diff](https://github.com/getsentry/sentry-javascript/compare/7.14.0...7.14.2)
- Bump Cocoa SDK from v7.27.0 to v7.27.1 ([#2521](https://github.com/getsentry/sentry-react-native/pull/2521))
  - [changelog](https://github.com/getsentry/sentry-cocoa/blob/master/CHANGELOG.md#7271)
  - [diff](https://github.com/getsentry/sentry-cocoa/compare/7.27.0...7.27.1)
- Bump Android SDK from v6.4.2 to v6.4.3 ([#2520](https://github.com/getsentry/sentry-react-native/pull/2520))
  - [changelog](https://github.com/getsentry/sentry-java/blob/main/CHANGELOG.md#643)
  - [diff](https://github.com/getsentry/sentry-java/compare/6.4.2...6.4.3)

## 5.0.0-alpha.5

### Fixes

- Make `configureScope` callback safe [#2510](https://github.com/getsentry/sentry-react-native/pull/2510)

### Dependencies

- Bump JavaScript SDK from v7.14.0 to v7.14.1 ([#2511](https://github.com/getsentry/sentry-react-native/pull/2511))
  - [changelog](https://github.com/getsentry/sentry-javascript/blob/master/CHANGELOG.md#7141)
  - [diff](https://github.com/getsentry/sentry-javascript/compare/7.14.0...7.14.1)
- Bump Cocoa SDK from v7.27.0 to v7.27.1 ([#2521](https://github.com/getsentry/sentry-react-native/pull/2521))
  - [changelog](https://github.com/getsentry/sentry-cocoa/blob/master/CHANGELOG.md#7271)
  - [diff](https://github.com/getsentry/sentry-cocoa/compare/7.27.0...7.27.1)
- Bump Android SDK from v6.4.2 to v6.4.3 ([#2520](https://github.com/getsentry/sentry-react-native/pull/2520))
  - [changelog](https://github.com/getsentry/sentry-java/blob/main/CHANGELOG.md#643)
  - [diff](https://github.com/getsentry/sentry-java/compare/6.4.2...6.4.3)

## 4.6.0

### Fixes

- SDK Gracefully downgrades when callback throws an error ([#2502](https://github.com/getsentry/sentry-react-native/pull/2502))
- React Navigation v5 ignores when current route is undefined after state changed. ([#2484](https://github.com/getsentry/sentry-react-native/pull/2484))

### Features

- Add ClientReports ([#2496](https://github.com/getsentry/sentry-react-native/pull/2496))

### Sentry Self-hosted Compatibility

- Starting with version `4.6.0` of the `@sentry/react-native` package, [Sentry's self hosted version >= v21.9.0](https://github.com/getsentry/self-hosted/releases) is required or you have to manually disable sending client reports via the `sendClientReports` option. This only applies to self-hosted Sentry. If you are using [sentry.io](https://sentry.io), no action is needed.

### Dependencies

- Bump Cocoa SDK from v7.25.1 to v7.27.0 ([#2500](https://github.com/getsentry/sentry-react-native/pull/2500), [#2506](https://github.com/getsentry/sentry-react-native/pull/2506))
  - [changelog](https://github.com/getsentry/sentry-cocoa/blob/master/CHANGELOG.md#7270)
  - [diff](https://github.com/getsentry/sentry-cocoa/compare/7.25.1...7.27.0)
- Bump JavaScript SDK from v7.13.0 to v7.14.0 ([#2504](https://github.com/getsentry/sentry-react-native/pull/2504))
  - [changelog](https://github.com/getsentry/sentry-javascript/blob/master/CHANGELOG.md#7140)
  - [diff](https://github.com/getsentry/sentry-javascript/compare/7.13.0...7.14.0)

## 5.0.0-alpha.4

- Latest changes from 4.5.0

### Breaking changes

- New ReactNativeTracingOptions idleTimeoutMs and finalTimeoutMs replacing idleTimeout and maxTransactionDuration respectively ([#2481](https://github.com/getsentry/sentry-react-native/pull/2481))

## 4.5.0

### Features

- Add user feedback ([#2486](https://github.com/getsentry/sentry-react-native/pull/2486))
- Add typings for app hang functionality ([#2479](https://github.com/getsentry/sentry-react-native/pull/2479))

### Fixes

- Update warm/cold start span ops ([#2487](https://github.com/getsentry/sentry-react-native/pull/2487))
- Detect hard crash the same as native sdks ([#2480](https://github.com/getsentry/sentry-react-native/pull/2480))
- Integrations factory receives default integrations ([#2494](https://github.com/getsentry/sentry-react-native/pull/2494))

### Dependencies

- Bump Android SDK from v6.4.1 to v6.4.2 ([#2485](https://github.com/getsentry/sentry-react-native/pull/2485))
  - [changelog](https://github.com/getsentry/sentry-java/blob/main/CHANGELOG.md#642)
  - [diff](https://github.com/getsentry/sentry-java/compare/6.4.1...6.4.2)
- Bump JavaScript SDK from v7.12.1 to v7.13.0 ([#2478](https://github.com/getsentry/sentry-react-native/pull/2478))
  - [changelog](https://github.com/getsentry/sentry-javascript/blob/master/CHANGELOG.md#7130)
  - [diff](https://github.com/getsentry/sentry-javascript/compare/7.12.1...7.13.0)

## 4.4.0

### Features

- Add attachments support ([#2463](https://github.com/getsentry/sentry-react-native/pull/2463))

## 4.3.1

### Fixes

- ReactNativeTracingOptions maxTransactionDuration is in seconds ([#2469](https://github.com/getsentry/sentry-react-native/pull/2469))

### Dependencies

- Bump Cocoa SDK from v7.24.1 to v7.25.1 ([#2465](https://github.com/getsentry/sentry-react-native/pull/2465))
  - [changelog](https://github.com/getsentry/sentry-cocoa/blob/master/CHANGELOG.md#7251)
  - [diff](https://github.com/getsentry/sentry-cocoa/compare/7.24.1...7.25.1)

## 5.0.0-alpha.3

- Latest changes from 4.3.x

### Dependencies

- Bump Wizard from v2.0.0 to v2.2.0 ([#2460](https://github.com/getsentry/sentry-react-native/pull/2460))
  - [changelog](https://github.com/getsentry/sentry-wizard/blob/master/CHANGELOG.md#v220)
  - [diff](https://github.com/getsentry/sentry-wizard/compare/v2.0.0...v2.2.0)

## 4.3.0

### Features

- Add Transaction Source for Dynamic Sampling Context ([#2454](https://github.com/getsentry/sentry-react-native/pull/2454))

### Dependencies

- Bump Cocoa SDK from v7.23.0 to v7.24.1 ([#2456](https://github.com/getsentry/sentry-react-native/pull/2456))
  - [changelog](https://github.com/getsentry/sentry-cocoa/blob/master/CHANGELOG.md#7241)
  - [diff](https://github.com/getsentry/sentry-cocoa/compare/7.23.0...7.24.1)
- Bump Android SDK from v6.3.1 to v6.4.1 ([#2437](https://github.com/getsentry/sentry-react-native/pull/2437))
  - [changelog](https://github.com/getsentry/sentry-java/blob/main/CHANGELOG.md#641)
  - [diff](https://github.com/getsentry/sentry-java/compare/6.3.1...6.4.1)
- Bump JavaScript SDK from v7.9.0 to v7.12.1 ([#2451](https://github.com/getsentry/sentry-react-native/pull/2451))
  - [changelog](https://github.com/getsentry/sentry-javascript/blob/master/CHANGELOG.md#7121)
  - [diff](https://github.com/getsentry/sentry-javascript/compare/7.9.0...7.12.1)

## 4.2.4

### Fixes

- ReactNativeTracing wrongly marks transactions as deadline_exceeded when it reaches the idleTimeout ([#2427](https://github.com/getsentry/sentry-react-native/pull/2427))

## 5.0.0-alpha.2

- Latest changes from 4.2.x

## 5.0.0-alpha.1

### Fixes

- Auto linking for RN >= 0.69 ([#2332](https://github.com/getsentry/sentry-react-native/pull/2332))

## 4.2.3

### Fixes

- Bump Cocoa SDK to v7.23.0 ([#2401](https://github.com/getsentry/sentry-react-native/pull/2401))
  - [changelog](https://github.com/getsentry/sentry-cocoa/blob/master/CHANGELOG.md#7230)
  - [diff](https://github.com/getsentry/sentry-cocoa/compare/7.22.0...7.23.0)
- Bump Android SDK to v6.3.1 ([#2410](https://github.com/getsentry/sentry-react-native/pull/2410))
  - [changelog](https://github.com/getsentry/sentry-java/blob/main/CHANGELOG.md#631)
  - [diff](https://github.com/getsentry/sentry-java/compare/6.3.0...6.3.1)
- Bump JavaScript SDK to v7.9.0 ([#2412](https://github.com/getsentry/sentry-react-native/pull/2412))
  - [changelog](https://github.com/getsentry/sentry-javascript/blob/master/CHANGELOG.md#790)
  - [diff](https://github.com/getsentry/sentry-javascript/compare/7.7.0...7.9.0)

## 4.2.2

### Fixes

- Should not ignore `options.transport` function provided in `Sentry.init(...)` ([#2398](https://github.com/getsentry/sentry-react-native/pull/2398))

## 4.2.1

### Fixes

- SENTRY_DIST accepts non-number values on Android ([#2395](https://github.com/getsentry/sentry-react-native/pull/2395))

### Features

- Bump Cocoa SDK to v7.22.0 ([#2392](https://github.com/getsentry/sentry-react-native/pull/2392))
  - [changelog](https://github.com/getsentry/sentry-cocoa/blob/master/CHANGELOG.md#7220)
  - [diff](https://github.com/getsentry/sentry-cocoa/compare/7.21.0...7.22.0)

## 4.2.0

### Features

- Bump Cocoa SDK to v7.21.0 ([#2374](https://github.com/getsentry/sentry-react-native/pull/2374))
  - [changelog](https://github.com/getsentry/sentry-cocoa/blob/master/CHANGELOG.md#7210)
  - [diff](https://github.com/getsentry/sentry-cocoa/compare/7.20.0...7.21.0)
- Bump Android SDK to v6.3.0 ([#2380](https://github.com/getsentry/sentry-react-native/pull/2380))
  - [changelog](https://github.com/getsentry/sentry-java/blob/main/CHANGELOG.md#630)
  - [diff](https://github.com/getsentry/sentry-java/compare/6.1.4...6.3.0)
- Bump JavaScript SDK to v7.7.0 ([#2375](https://github.com/getsentry/sentry-react-native/pull/2375))
  - [changelog](https://github.com/getsentry/sentry-javascript/blob/master/CHANGELOG.md#770)
  - [diff](https://github.com/getsentry/sentry-javascript/compare/7.6.0...7.7.0)

## 4.1.3

### Fixes

- Solve reference to private cocoa SDK class ([#2369](https://github.com/getsentry/sentry-react-native/pull/2369))

## 4.1.2

### Fixes

- Set default unit for measurements ([#2360](https://github.com/getsentry/sentry-react-native/pull/2360))
- When using SENTRY_DIST env. var. on Android, SDK fails to convert to an Integer ([#2365](https://github.com/getsentry/sentry-react-native/pull/2365))

### Features

- Bump JavaScript SDK to v7.6.0 ([#2361](https://github.com/getsentry/sentry-react-native/pull/2361))
  - [changelog](https://github.com/getsentry/sentry-javascript/blob/master/CHANGELOG.md#760)
  - [diff](https://github.com/getsentry/sentry-javascript/compare/7.5.1...7.6.0)

## 4.1.1

### Features

- Bump Cocoa SDK to v7.20.0 ([#2341](https://github.com/getsentry/sentry-react-native/pull/2341), [#2356](https://github.com/getsentry/sentry-react-native/pull/2356))
  - [changelog](https://github.com/getsentry/sentry-cocoa/blob/master/CHANGELOG.md#7200)
  - [diff](https://github.com/getsentry/sentry-cocoa/compare/7.18.1...7.20.0)
- Bump JavaScript SDK to v7.5.1 ([#2342](https://github.com/getsentry/sentry-react-native/pull/2342), [#2350](https://github.com/getsentry/sentry-react-native/pull/2350))
  - [changelog](https://github.com/getsentry/sentry-javascript/blob/master/CHANGELOG.md#751)
  - [diff](https://github.com/getsentry/sentry-javascript/compare/7.3.1...7.5.1)

## 4.1.0

- Fix: Send DidBecomeActiveNotification when OOM enabled ([#2326](https://github.com/getsentry/sentry-react-native/pull/2326))
- Fix: SDK overwrites the user defined ReactNativeTracing ([#2319](https://github.com/getsentry/sentry-react-native/pull/2319))
- Bump Sentry JavaScript 7.3.1 ([#2306](https://github.com/getsentry/sentry-react-native/pull/2306))
  - [changelog](https://github.com/getsentry/sentry-javascript/blob/7.3.1/CHANGELOG.md)
  - [diff](https://github.com/getsentry/sentry-javascript/compare/7.1.1...7.3.1)
- Bump Sentry Cocoa 7.18.1 ([#2320](https://github.com/getsentry/sentry-react-native/pull/2320))
  - [changelog](https://github.com/getsentry/sentry-cocoa/blob/7.18.1/CHANGELOG.md)
  - [diff](https://github.com/getsentry/sentry-cocoa/compare/7.18.0...7.18.1)
- Bump Sentry Android 6.1.4 ([#2320](https://github.com/getsentry/sentry-react-native/pull/2320))
  - [changelog](https://github.com/getsentry/sentry-java/blob/6.1.4/CHANGELOG.md)
  - [diff](https://github.com/getsentry/sentry-java/compare/6.1.2...6.1.4)

## 4.0.2

- Fix Calculate the absolute number of Android versionCode ([#2313](https://github.com/getsentry/sentry-react-native/pull/2313))

## 4.0.1

- Filter out app start with more than 60s ([#2303](https://github.com/getsentry/sentry-react-native/pull/2303))

## 4.0.0

- Bump Sentry JavaScript 7.1.1 ([#2279](https://github.com/getsentry/sentry-react-native/pull/2279))
  - [changelog](https://github.com/getsentry/sentry-javascript/blob/7.1.1/CHANGELOG.md)
  - [diff](https://github.com/getsentry/sentry-javascript/compare/6.19.2...7.1.1)
- Bump Sentry Cocoa 7.18.0 ([#2303](https://github.com/getsentry/sentry-react-native/pull/2303))
  - [changelog](https://github.com/getsentry/sentry-cocoa/blob/7.18.0/CHANGELOG.md)
  - [diff](https://github.com/getsentry/sentry-cocoa/compare/7.11.0...7.18.0)
- Bump Sentry Android 6.1.2 ([#2303](https://github.com/getsentry/sentry-react-native/pull/2303))
  - [changelog](https://github.com/getsentry/sentry-java/blob/6.1.2/CHANGELOG.md)
  - [diff](https://github.com/getsentry/sentry-java/compare/5.7.0...6.1.2)

## Breaking changes

By bumping Sentry Javascript, new breaking changes were introduced, to know more what was changed, check the [breaking changes changelog](https://github.com/getsentry/sentry-javascript/blob/7.0.0/CHANGELOG.md#breaking-changes) from Sentry Javascript.

## 4.0.0-beta.5

- Fix warning missing DSN on BrowserClient. ([#2294](https://github.com/getsentry/sentry-react-native/pull/2294))

## 4.0.0-beta.4

- Bump Sentry Cocoa 7.17.0 ([#2300](https://github.com/getsentry/sentry-react-native/pull/2300))
  - [changelog](https://github.com/getsentry/sentry-cocoa/blob/7.17.0/CHANGELOG.md)
  - [diff](https://github.com/getsentry/sentry-cocoa/compare/7.16.1...7.17.0)
- Bump Sentry Android 6.1.1 ([#2300](https://github.com/getsentry/sentry-react-native/pull/2300))
  - [changelog](https://github.com/getsentry/sentry-java/blob/6.1.1/CHANGELOG.md)
  - [diff](https://github.com/getsentry/sentry-java/compare/6.0.0...6.1.1)

## 4.0.0-beta.3

- Bump Sentry Cocoa 7.16.1 ([#2279](https://github.com/getsentry/sentry-react-native/pull/2283))
  - [changelog](https://github.com/getsentry/sentry-cocoa/blob/7.16.1/CHANGELOG.md)
  - [diff](https://github.com/getsentry/sentry-cocoa/compare/7.11.0...7.16.1)

## 4.0.0-beta.2

- Bump Sentry JavaScript 7.1.1 ([#2279](https://github.com/getsentry/sentry-react-native/pull/2279))
  - [changelog](https://github.com/getsentry/sentry-javascript/blob/7.1.1/CHANGELOG.md)
  - [diff](https://github.com/getsentry/sentry-javascript/compare/7.0.0...7.1.1)
- Bump Sentry Android 6.0.0 ([#2281](https://github.com/getsentry/sentry-react-native/pull/2281))
  - [changelog](https://github.com/getsentry/sentry-java/blob/6.0.0/CHANGELOG.md)
  - [diff](https://github.com/getsentry/sentry-java/compare/5.7.0...6.0.0)

## 4.0.0-beta.1

- Bump Sentry JavaScript 7.0.0 ([#2250](https://github.com/getsentry/sentry-react-native/pull/2250))
  - [changelog](https://github.com/getsentry/sentry-javascript/blob/7.0.0/CHANGELOG.md)
  - [diff](https://github.com/getsentry/sentry-javascript/compare/6.19.2...7.0.0)

## Breaking changes

By bumping Sentry Javascript, new breaking changes were introduced, to know more what was changed, check the [breaking changes changelog](https://github.com/getsentry/sentry-javascript/blob/7.0.0/CHANGELOG.md#breaking-changes) from Sentry Javascript.

## 3.4.3

- feat: Support macOS (#2240) by @ospfranco

## 3.4.2

- fix: Fix cold start appearing again after js bundle reload on Android. #2229

## 3.4.1

- fix: Make withTouchEventBoundary options optional #2196

## 3.4.0

### Various fixes & improvements

- Bump: @sentry/javascript dependencies to 6.19.2 (#2175) by @marandaneto

## 3.3.6

- fix: Respect given release if no dist is given during SDK init (#2163)
- Bump: @sentry/javascript dependencies to 6.19.2 (#2175)

## 3.3.5

- Bump: Sentry Cocoa to 7.11.0 and Sentry Android to 5.7.0 (#2160)

## 3.3.4

- fix(android): setContext serializes as context for Android instead of extra (#2155)
- fix(android): Duplicate Breadcrumbs when captuing messages #2153

## 3.3.3

- Bump: Sentry Cocoa to 7.10.2 and Sentry Android to 5.6.3 (#2145)
- fix(android): Upload source maps correctly regardless of version codes #2144

## 3.3.2

- fix: Do not report empty measurements #1983
- fix(iOS): Bump Sentry Cocoa to 7.10.1 and report slow and frozen measurements (#2132)
- fix(iOS): Missing userId on iOS when the user is not set in the Scope (#2133)

## 3.3.1

- feat: Support setting maxCacheItems #2102
- fix: Clear transaction on route change for React Native Navigation #2119

## 3.3.0

- feat: Support enableNativeCrashHandling for iOS #2101
- Bump: Sentry Cocoa 7.10.0 #2100
- feat: Touch events now track components with `sentry-label` prop, falls back to `accessibilityLabel` and then finally `displayName`. #2068
- fix: Respect sentryOption.debug setting instead of #DEBUG build flag for outputting logs #2039
- fix: Passing correct mutableOptions to iOS SDK (#2037)
- Bump: Bump @sentry/javascript dependencies to 6.17.9 #2082
- fix: Discard prior transactions on react navigation dispatch #2053

## 3.2.14-beta.2

- feat: Touch events now track components with `sentry-label` prop, falls back to `accessibilityLabel` and then finally `displayName`. #2068
- fix: Respect sentryOption.debug setting instead of #DEBUG build flag for outputting logs #2039
- fix: Passing correct mutableOptions to iOS SDK (#2037)
- Bump: Bump @sentry/javascript dependencies to 6.17.9 #2082

## 3.2.14-beta.1

- fix: Discard prior transactions on react navigation dispatch #2053

## 3.2.13

- fix(deps): Add `@sentry/wizard` back in as a dependency to avoid missing dependency when running react-native link. #2015
- Bump: sentry-cli to 1.72.0 #2016

## 3.2.12

- fix: fetchNativeDeviceContexts returns an empty Array if no Device Context available #2002
- Bump: Sentry Cocoa 7.9.0 #2011

## 3.2.11

- fix: Polyfill the promise library to permanently fix unhandled rejections #1984

## 3.2.10

- fix: Do not crash if androidx.core isn't available on Android #1981
- fix: App start measurement on Android #1985
- Bump: Sentry Android to 5.5.2 #1985

## 3.2.9

- Deprecate initialScope in favor of configureScope #1963
- Bump: Sentry Android to 5.5.1 and Sentry Cocoa to 7.7.0 #1965

## 3.2.8

### Various fixes & improvements

- replace usage of master to main (30b44232) by @marandaneto

## 3.2.7

- fix: ReactNavigationV4Instrumentation null when evaluating 'state.routes' #1940
- fix: ConcurrentModification exception for frameMetricsAggregator #1939

## 3.2.6

- feat(android): Support monorepo in gradle plugin #1917
- fix: Remove dependency on promiseRejectionTrackingOptions #1928

## 3.2.5

- fix: Fix dynamic require for promise options bypassing try catch block and crashing apps #1923

## 3.2.4

- fix: Warn when promise rejections won't be caught #1886
- Bump: Sentry Android to 5.4.3 and Sentry Cocoa to 7.5.4 #1920

## 3.2.3

### Various fixes & improvements

- fix(ios): tracesSampler becomes NSNull in iOS and the app cannot be started (#1872) by @marandaneto

## 3.2.2

- Bump Sentry Android SDK to 5.3.0 #1860

## 3.2.1

### Various fixes & improvements

- feat(ios): Missing config `enableOutOfMemoryTracking` on iOS/Mac (#1858) by @marandaneto

## 3.2.0

- feat: Routing instrumentation will emit breadcrumbs on route change and set route tag #1837
- Bump Sentry Android SDK to 5.2.4 ([#1844](https://github.com/getsentry/sentry-react-native/pull/1844))

  - [changelog](https://github.com/getsentry/sentry-java/blob/5.2.4/CHANGELOG.md)
  - [diff](https://github.com/getsentry/sentry-java/compare/5.2.0...5.2.4)

- Bump Sentry Cocoa SDK to 7.4.8 ([#1856](https://github.com/getsentry/sentry-react-native/pull/1856))
  - [changelog](https://github.com/getsentry/sentry-cocoa/blob/7.4.8/CHANGELOG.md)
  - [diff](https://github.com/getsentry/sentry-cocoa/compare/7.3.0...7.4.8)

## 3.2.0-beta.2

- fix: Type React Native Navigation instrumentation constructor argument as unknown to avoid typescript errors #1817

## 3.2.0-beta.1

- feat: Routing instrumentation for React Native Navigation #1774

## 3.1.1

- Bump Sentry Android SDK to 5.2.0 ([#1785](https://github.com/getsentry/sentry-react-native/pull/1785))

  - [changelog](https://github.com/getsentry/sentry-java/blob/5.2.0/CHANGELOG.md)
  - [diff](https://github.com/getsentry/sentry-java/compare/5.1.2...5.2.0)

- Bump Sentry Cocoa SDK to 7.3.0 ([#1785](https://github.com/getsentry/sentry-react-native/pull/1785))
  - [changelog](https://github.com/getsentry/sentry-cocoa/blob/7.3.0/CHANGELOG.md)
  - [diff](https://github.com/getsentry/sentry-cocoa/compare/7.2.6...7.3.0)

## 3.1.0

- Feat: Allow custom release for source map upload scripts #1548
- ref: Remove v5 prefix from react navigation instrumentation to support v6 #1768

## 3.0.3

- Fix: Set Java 8 for source and target compatibility if not using AGP >= 4.2.x (#1763)

## 3.0.2

- Bump: Android tooling API 30 (#1761)

## 3.0.1

- fix: Add sentry-cli as a dependency #1755

## 3.0.0

- feat: Align `event.origin`, `event.environment` with other hybrid sdks #1749
- feat: Add native sdk package info onto events #1749
- build(js): Bump sentry-javascript dependencies to 6.12.0 #1750
- fix: Fix native frames not being added to transactions #1752
- build(android): Bump sentry-android to 5.1.2 #1753
- build(ios): Bump sentry-cocoa to 7.2.6 #1753
- fix: Move @sentry/wizard dependency to devDependencies #1751

## 3.0.0-beta.3

- feat: Add `wrap` wrapper method with profiler and touch event boundary #1728
- feat: App-start measurements, if using the `wrap` wrapper, will now finish on the root component mount #1728

## 3.0.0-beta.2

- feat: Native slow/frozen frames measurements #1711

## 3.0.0-beta.1

- build(ios): Bump sentry-cocoa to 7.2.0-beta.9 #1704
- build(android): Bump sentry-android to 5.1.0-beta.9 #1704
- feat: Add app start measurements to the first transaction #1704
- feat: Create an initial initial ui.load transaction by default #1704
- feat: Add `enableAutoPerformanceTracking` flag that enables auto performance when tracing is enabled #1704

## 2.7.0-beta.1

- feat: Track stalls in the JavaScript event loop as measurements #1542

## 2.6.2

- fix: Fix the error handler (error dialog) not called in dev #1712

## 2.6.1

- build(ios): Bump sentry-cocoa to 7.1.4 #1700

## 2.6.0

- feat: Support the `sendDefaultPii` option. #1634
- build(android): Bump sentry-android to 5.1.0-beta.2 #1645
- fix: Fix transactions on Android having clock drift and missing span data #1645

## 2.5.2

- fix: Fix `Sentry.close()` not correctly resolving the promise on iOS. #1617
- build(js): Bump sentry-javascript dependencies to 6.7.1 #1618

## 2.5.1

- fix: Fatal uncaught events should be tagged handled:false #1597
- fix: Fix duplicate breadcrumbs on Android #1598

## 2.5.0

### Dependencies

- build(js): Bump sentry-javascript dependencies to 6.5.1 #1588
- build(ios): Bump sentry-cocoa to 7.0.0 and remove setLogLevel #1459
- build(android): Bump sentry-android to 5.0.1 #1576

### Features

- feat: `Sentry.flush()` to flush events to disk and returns a promise #1547
- feat: `Sentry.close()` method to fully disable the SDK on all layers and returns a promise #1457

### Fixes

- fix: Process "log" levels in breadcrumbs before sending to native #1565

## 2.5.0-beta.1

- build(ios): Bump sentry-cocoa to 7.0.0 and remove setLogLevel #1459
- feat: Close method to fully disable the SDK on all layers #1457
- build(android): Bump Android SDK to 5.0.0-beta.1 #1476

## 2.4.3

- fix: Use the latest outbox path from hub options instead of private options #1529

## 2.4.2

- fix: enableNative: false should take precedence over autoInitializeNativeSdk: false #1462

## 2.4.1

- fix: Type navigation container ref arguments as any to avoid TypeScript errors #1453

## 2.4.0

- fix: Don't call `NATIVE.fetchRelease` if release and dist already exists on the event #1388
- feat: Add onReady callback that gets called after Native SDK init is called #1406

## 2.3.0

- feat: Re-export Profiler and useProfiler from @sentry/react #1372
- fix(performance): Handle edge cases in React Navigation routing instrumentation. #1365
- build(android): Bump sentry-android to 4.3.0 #1373
- build(devtools): Bump @sentry/wizard to 1.2.2 #1383
- build(js): Bump sentry-javascript dependencies to 6.2.1 #1384
- feat(performance): Option to set route change timeout in routing instrumentation #1370

## 2.2.2

- fix: Fix unhandled promise rejections not being tracked #1367

## 2.2.1

- build(js): Bump @sentry/\* dependencies on javascript to 6.2.0 #1354
- fix: Fix react-dom dependency issue. #1354
- build(android): Bump sentry-android to 4.1.0 #1334

## 2.2.0

- Bump: sentry-android to v4.0.0 #1309
- build(ios): Bump sentry-cocoa to 6.1.4 #1308
- fix: Handle auto session tracking start on iOS #1308
- feat: Use beforeNavigate in routing instrumentation to match behavior on JS #1313
- fix: React Navigation Instrumentation starts initial transaction before navigator mount #1315

## 2.2.0-beta.0

- build(ios): Bump sentry-cocoa to 6.1.3 #1293
- fix: pass maxBreadcrumbs to Android init
- feat: Allow disabling native SDK initialization but still use it #1259
- ref: Rename shouldInitializeNativeSdk to autoInitializeNativeSdk #1275
- fix: Fix parseErrorStack that only takes string in DebugSymbolicator event processor #1274
- fix: Only set "event" type in envelope item and not the payload #1271
- build: Bump JS dependencies to 5.30.0 #1282
- fix: Add fallback envelope item type to iOS. #1283
- feat: Auto performance tracing with XHR/fetch, and routing instrumentation #1230

## 2.1.1

- build(android): Bump `sentry-android` to 3.2.1 #1296

## 2.1.0

- feat: Include @sentry/tracing and expose startTransaction #1167
- feat: A better sample app to showcase the SDK and especially tracing #1168
- build(js): Bump @sentry/javascript dependencies to 5.28.0. #1228
- build(android): Bump `sentry-android` to 3.2.0 #1208

## 2.0.2

- build(ios): Bump `sentry-cocoa` to 6.0.9 #1200

## 2.0.1

- build(ios): Bump `sentry-cocoa` to 6.0.8. #1188
- fix(ios): Remove private imports and call `storeEnvelope` on the client. #1188
- fix(ios): Lock specific version in podspec. #1188
- build(android): Bump `sentry-android` to 3.1.3. #1177
- build(deps): Bump @sentry/javascript deps to version-locked 5.27.4 #1199

## 2.0.0

- build(android): Changes android package name from `io.sentry.RNSentryPackage` to `io.sentry.react.RNSentryPackage` (Breaking). #1131
- fix: As auto session tracking is now on by default, allow user to pass `false` to disable it. #1131
- build: Bump `sentry-android` to 3.1.0. #1131
- build: Bump `sentry-cocoa` to 6.0.3. #1131
- feat(ios): Use `captureEnvelope` on iOS/Mac. #1131
- feat: Support envelopes with type other than `event`. #1131
- feat(android): Add enableNdkScopeSync property to ReactNativeOptions. #1131
- feat(android): Pass attachStacktrace option property down to android SDK. #1131
- build(js): Bump @sentry/javascript dependencies to 5.27.1. #1156

## 1.9.0

- fix: Only show the "Native Sentry SDK is disabled" warning when `enableNative` is false and `enableNativeNagger` is true. #1084
- build: Bump @sentry/javascript dependencies to 5.25.0. #1118

## 1.8.2

- build: Bump @sentry/javascript dependencies to 5.24.2 #1091
- fix: Add a check that `performance` exists before using it. #1091

## 1.8.1

- build: Bump @sentry/javascript dependencies to 5.24.1 #1088
- fix: Fix timestamp offset issues due to issues with `performance.now()` introduced in React Native 0.63. #1088

## 1.8.0

- feat: Support MacOS #1068
- build: Bump @sentry/javascript dependencies to 5.23.0 #1079
- fix: Only call native deviceContexts on iOS #1061
- fix: Don't send over Log and Critical levels over native bridge #1063

## 1.7.2

- meta: Move from Travis CI to Github Actions #1019
- ref: Drop TSLint in favor of ESLint #1023
- test: Add basic end-to-end tests workflow #945
- Bump: sentry-android to v2.3.1

## 1.7.1

- build: Bump sentry-cocoa to 5.2 #1011
- fix: App Store submission for Mac apps getsentry/sentry-cocoa#635
- fix: Use the release and dist set in init options over native release #1009
- fix: assign default options before enableNative check #1007

## 1.7.0

- fix: Use `LogBox` instead of `YellowBox` if possible. #989
- fix: Don't add `DeviceContext` default integration if `enableNative` is set to `false`. #993
- fix: Don't log "Native Sentry SDK is disabled" if `enableNativeNagger` is set to `false`. #993
- feat: Migrate to `@sentry/react` from `@sentry/browser` and expose `ErrorBoundary` & the redux enhancer. #1005

## 1.6.3

- feat: Touch events take Regex for ignoreNames & add tests #973

## 1.6.2

- fix: Don't prefix app:/// to "native" filename as well #957
- feat: Add sdk_info to envelope header on Android. #958

## 1.6.1

- Bump `sentry-cocoa` `5.1.8`

## 1.6.0

- feat: Log component tree with all touch events #952
- fix: Fix appending app:/// prefix to [native code] #946
- Bump `@sentry/*` to `^5.19.0`
- Bump `sentry-cocoa` `5.1.6`

## 1.5.0

- feat: Track touch events as breadcrumbs #939
- fix: Serialize the default user keys in setUser #926
- Bump android 2.2.0 #942
- fix(android): Fix unmapped context keys being overwritten on Android.

## 1.4.5

- fix: Fix Native Wrapper not checking enableNative setting #919

## 1.4.4

- Bump cocoa 5.1.4
- fix(ios): We only store the event in release mode #917

## 1.4.3

- Extend Scope methods to set native scope too. #902
- Bump android 2.1.6
- Bump `@sentry/*` to `^5.16.1`
- Bump cocoa 5.1.3

## 1.4.2

- Bump android 2.1.4 #891
- Expose session timeout. #887
- Added `event.origin` and `event.environment` tags to determine where events originate from. #890

## 1.4.1

- Filtered out `options` keys passed to `init` that would crash native. #885

## 1.4.0

- Remove usages of RNSentry to a native wrapper (#857)
- Bump android 2.1.3 (#858)
- Bump cocoa 5.1.0 (#870)
- Accept enableAutoSessionTracking (#870)
- Don't attach Android Threads (#866)
- Refactored startWithDsnString to be startWithOptions. (#860)

## 1.3.9

- Bump `@sentry/wizard` to `1.1.4`

## 1.3.8

- Fixes a bug in `DebugSymbolicator`

## 1.3.7

- Bump `@sentry/wizard` to `1.1.2`

## 1.3.6

- Bump `@sentry/*` to `^5.15.4`

## 1.3.5

- Bump `@sentry/*` to `^5.15.2`

## 1.3.4

- Bump `@sentry/*` to `^5.15.1`
- Fix a bug in DebugSymbolicator to fetch the correct file
- Bump to `io.sentry:sentry-android:2.0.2`

## 1.3.3

- Fix sourcemap path for Android and `react-native` version `< 0.61`
- Expose Android SDK in Java

## 1.3.2

- Bump `io.sentry:sentry-android:2.0.0`
- Fixes a bug on Android when sending events with wrong envelope size

## 1.3.1

- Bump `@sentry/wizard` to `1.1.1` fixing iOS release identifiers
- console.warn und unhandled rejections in DEV

## 1.3.0

- Bump `io.sentry:sentry-android:2.0.0-rc04`
- Added support for Hermes runtime!!
- Fixed a lot of issues on Android
- NDK support

## 1.2.2

- fix(android): Crash if stacktrace.frames is empty (#742)

## 1.2.1

- Bump `io.sentry:sentry-android:1.7.29`

## 1.2.0

- Bump `@sentry/*` to `^5.10.0`
- Allow overriding sentry.properties location (#722)

## 1.1.0

- Bump `@sentry/*` to `^5.9.0`
- fix(android): Feedback not working (#706)
- fix(types): Fix type mismatch when copying breadcrumb `type` (#693)

## 1.0.9

- Fixed an issue where breadcrumbs failed to be copied correctly

## 1.0.8

- Fix missing `type`, miscast `status_code` entries in Android breadcrumbs

## 1.0.7

- Store `environment`, `release` & `dist` on native iOS and Android clients in case of an native crash

## 1.0.6

- Fix error message to guide towards correct docs page

## 1.0.5

- Convert `message` in Java to string if it's a map (#653)

## 1.0.4

- Also catch `ClassCastException` to support react-native versions < 0.60 (#651)

## 1.0.3

- Expose `BrowserIntegrations` to change browser integrations (#639)

## 1.0.2

- Fixes `breadcrumb.data` cast if it's not a hashmap (#651)

## 1.0.1

- Fixed typo in `RNSentry.m` (#658)

## 1.0.0

This is a new major release of the Sentry's React Native SDK rewritten in TypeScript.
This SDK is now unified with the rest of our JavaScript SDKs and published under a new name `@sentry/react-native`.
It uses `@sentry/browser` and both `sentry-cocoa` and `sentry-android` for native handling.

This release is a breaking change an code changes are necessary.

New way to import and init the SDK:

```js
import * as Sentry from '@sentry/react-native';

Sentry.init({
  dsn: 'DSN',
});
```

## 0.43.2

- Add a check for an empty stacktrace on Android (#594)

## 0.43.1

- Bump `raven-js` `3.27.1`

## 0.43.0

- Bump `sentry-wizard` `0.13.0`

## 0.42.0

- Bump `sentry-cocoa` `4.2.1`
- Fix a bug where environment was correctly set
- Only upload source maps in gradle if non debug build

## 0.41.1

- Fix bump version script

## 0.41.0

- Update android build tools and gradle scripts to be compatible with latest version
- Fix support to build on windows

## 0.40.3

- Bump `sentry-cocoa` `4.1.3`

## 0.40.2

- Fix import for ArrayList and ReadableArray on Android, Fixes #511

## 0.40.1

- Use `buildToolsVersion` in build.gradle

## 0.40.0

- Add fingerprint support for iOS/Android, Fixes #407
- Add support for tvOS

## v0.39.1

- Bump `@sentry/wizard` `0.12.1`
- Add constructor for `RNSentryPackage.java`, Fixes #490

## v0.39.0

- `react-native-sentry >= 0.39.0` requires `react-native >= 0.56.0`
- [Android] Bumping of gradle deps

```
compileSdkVersion 26
buildToolsVersion '26.0.3'
...
targetSdkVersion 26
```

- [Android] Use `sentry-android` `1.7.5`
- Bump `@sentry/wizard` `0.11.0`
- Bump `sentry-cocoa` `4.1.0`
- Use new SDK identifier `sentry.javascript.react-native`

## v0.38.3

- Bump `@sentry/wizard` `0.10.2`

## v0.38.2

- [Android] Use `sentry-android` `1.7.4`

## v0.38.1

- [Android] set empty message to prevent breadcrumb exception

## v0.38.0

- [Android] Remove requirement to pass in `MainApplication` `new RNSentryPackage(MainApplication.this)`

## v0.37.1

- [Android] Call event callbacks even on failure to trigger crashes when device is offline

## v0.37.0

- Revert change to podspec file
- Add support for transaction instead of culprit
- Add equalsIgnoreCase to gradle release name compare
- Bump sentry-java to 1.7.3

## v0.36.0

- Bump raven-js to 3.24.2
- Fixed #391

## v0.35.4

- Bump sentry-cocoa to 3.12.4

## v0.35.3

- Fix wizard command

## v0.35.2

- Fixed #374

## v0.35.1

- Bump sentry-cocoa to 3.12.0

## v0.35.0

- Fixes an issue where error will not be reported to Sentry.

## v0.34.1

- Fixed #354

## v0.34.0

- Fixed #353
- Fixed #347
- Fixed #346
- Fixed #342

## v0.33.0

- Add pro guard default rule @kazy1991
- Exposed crashedLastLaunch for iOS @monotkate
- Fixed #337
- Fixed #333
- Fixed #331
- Fixed #322

## v0.32.1

- Update sentry-wizard

## v0.32.0

### Breaking changes

### Migration guide upgrading from < 0.32.0

Since we now use `@sentry/wizard` for linking with out new `@sentry/cli` package, the old
`sentry-cli-bin` package has been deprecated.
You have to search your codebase for `sentry-cli-binary` and replace it with `@sentry/cli`.
There are few places where we put it during the link process:

- In both `sentry.properties` files in `ios`/`android` folder
- In your Xcode build scripts once in `Bundle React Native code and images` and once in `Upload Debug Symbols to Sentry`

So e.g.:

The `Upload Debug Symbols to Sentry` build script looks like this:

```
export SENTRY_PROPERTIES=sentry.properties
../node_modules/sentry-cli-binary/bin/sentry-cli upload-dsym
```

should be changed to this:

```
export SENTRY_PROPERTIES=sentry.properties
../node_modules/@sentry/cli/bin/sentry-cli upload-dsym
```

### General

- Bump `@sentry/wizard` to `0.7.3`
- Bump `sentry-cocoa` to `3.10.0`
- Fixed #169

## v0.31.0

- Use <https://github.com/getsentry/sentry-wizard> for setup process

## v0.30.3

- Fix podspec file
- Fix gradle regex to allow number in projectname

## v0.30.2

Updated npm dependencies

## v0.30.1

Deploy and release over Probot

## v0.30.0

Refactored iOS to use shared component from sentry-cocoa.
Also squashed many little bugs on iOS.

- Fixed #281
- Fixed #280

## v0.29.0

- Fixed #275
- Fixed #274
- Fixed #272
- Fixed #253

## v0.28.0

We had to rename `project.ext.sentry` to `project.ext.sentryCli` because our own proguard gradle plugin was conflicting with the name.
The docs already reflect this change.

- #257

We now use the `mainThread` to report errors to `RNSentry`. This change is necessary in order for react-native to export constants.
This change shouldn't impact anyone using `react-native-sentry` since most of the "heavy" load was handled by `sentry-cocoa` in its own background queue anyway.

- #259
- #244

Bump `sentry-cocoa` to `3.8.3`

## v0.27.0

We decided to deactivate stack trace merging by default on iOS since it seems to unstable right now.
To activate it set:

```js
Sentry.config('___DSN___', {
  deactivateStacktraceMerging: false,
});
```

We are looking into ways making this more stable and plan to re-enable it again in the future.

## v0.26.0

- Added `setShouldSendCallback` #250

## v0.25.0

- Fix a bug in gradle script that trigged the sourcemap upload twice
- Fixed #245
- Fixed #234

## v0.24.2

- Fixed <https://github.com/getsentry/react-native-sentry/issues/241>

## v0.24.1

- Bump `sentry-cli` version to `1.20.0`

## v0.24.0

- Fix frame urls when only using `raven-js`
- Upgrade `sentry-java` to `1.5.3`
- Upgrade `sentry-cocoa` to `3.8.1`
- Added support for `sampleRate` option

## v0.23.2

- Fixed #228 again ¯\\*(ツ)*/¯

## v0.23.1

- Fixed #228

## v0.23.0

- Add more event properties for `setEventSentSuccessfully` callback on Android

## v0.22.0

- Fixed #158
- Add

```groovy
project.ext.sentry = [
    logLevel: "debug",
    flavorAware: true
]
```

should be before:
`apply from: "../../node_modules/react-native-sentry/sentry.gradle"`
This enables `sentry-cli` debug output on android builds, also adds flavor aware `sentry.properties` files.

## v0.21.2

- Fixing device farm tests

## v0.21.1

- Store event on release and send on next startup.

## v0.21.0

- Fixed an issue where javascript error wasn't sent everytime

## v0.20.0

- Bump `sentry-cocoa` to `3.6.0`

## v0.19.0

- Make `userId` optional for user context
- Bump `sentry-cocoa` to `3.5.0`

## v0.18.0

- Bump `sentry-java` to `1.5.1`
- Fix linking step
- Bump `raven-js` to `3.17.0`

## v0.17.1

- Fixed #190

## v0.17.0

- Fix `disableNativeIntegration` proptery to use right transport

## v0.16.2

- Remove send callback when native integration isn't available.

## v0.16.1

- Removed strange submodule

## v0.16.0

- Bump `sentry-java` to `1.4.0`
- Bump `sentry-cocoa` to `3.4.2`
- Fixed #182
- Fixed path detection of sentry-cli

## v0.15.1

- Fixed last release

## v0.15.0

- Added compatiblity for react-native `0.47.0`
- Fixed #169
- Fixed #106
- Bumped `sentry-cocoa` to `3.3.3`

Also added integration tests running on AWS Device Farm.

## v0.14.16

- Fixed #124

## v0.14.12

- Updated to `sentry-cocoa` `3.1.2`
- Fixed #156

## v0.14.11

- Fixed #166

## v0.14.10

- Fixed #161

## v0.14.9

Fixed #163

## v0.14.8

- Fixed #159
- Fixes breadcrumb tracking on android

## v0.14.7

- Improve performance for `react-native >= 0.46`

## v0.14.6

- Bump `sentry-cocoa` and `KSCrash`

## v0.14.5

- Push Podspec to `sentry-cocoa` `3.1.2`

## v0.14.4

- Removed example project from repo
- Make sure native client is only initialized once

## v0.14.3

- Revert to `23.0.1` android build tools

## v0.14.2

- Fixes #131

## v0.14.1

- Bump `raven-js` `3.16.1`
- Fixes #136

## v0.14.0

- Allowing calls to Sentry without calling `install()`
- Add internal logging if `logLevel >= SentryLog.Debug`
- Use `sentry-cocoa` `3.1.2`

## v0.13.3

- Fixes #67

## v0.13.2

- Fixes #116
- Fixes #51

## v0.13.1

- Fixed Android version dependency

## v0.13.0

- Overhauled internal handling of exceptions
- Updated iOS and Android native dependencies

## v0.12.12

- Fixes #105
- Added option `disableNativeIntegration`

## v0.12.11

- Use sentry-cocoa `3.0.9`
- Fixes #100

## v0.12.10

- Update `raven-js` to `3.16.0`
- Update `sentry-cocoa` to `3.0.8`
- Fixes #64
- Fixes #57

## v0.12.8

- Fix typo

## v0.12.9

- Add support on iOS for stacktrace merging and `react-native 0.45`

## v0.12.7

- Fixes #92

## v0.12.6

- Fixes #95

## v0.12.5

- Fixes #91 #87 #82 #63 #54 #48

## v0.12.3

- Fixed #90

## v0.12.2

- Fixed #90

## v0.12.4

- Fixed #94

## v0.12.1

- Use `3.0.7` `sentry-cocoa` in Podspec

## v0.12.0

- Removed `RSSwizzle` use `SentrySwizzle` instead

## v0.11.8

Update Podspec to use `Sentry/KSCrash`

## v0.11.7

- Fix `duplicate symbol` `RSSwizzle` when using CocoaPods

## v0.11.6

- Use `sentry-cocoa` `3.0.1`

## v0.11.5

- Fix <https://github.com/getsentry/react-native-sentry/issues/77>

## v0.11.4

- Use android buildToolsVersion 23.0.1

## v0.11.3

- Fix Xcode archive to not build generic archive

## v0.11.2

- Fix Xcode archiving

## v0.11.1

- Using latest version of `sentry-cocoa`

## v0.11.0

This is a big release because we switched our internal iOS client from swift to objc which drastically improve the setup experience and compatibility.

We also added support for codepush, please check the docs <https://docs.sentry.io/clients/react-native/codepush/> for more information.

After updating run `react-native unlink react-native-sentry` and `react-native link react-native-sentry` again in order to setup everything correctly.

## v0.10.0

- Greatly improved the linking process. Check out our docs for more information <https://docs.sentry.io/clients/react-native/>

## v0.9.1

- Update to sentry 2.1.11 which fixes a critical bug regarding sending requests on iOS

## v0.9.0

- Improve link and unlink scripts

## v0.8.5

- Fixed: bad operand types for binary operator

## v0.8.4

- Put execution on iOS into a background thread
- Add parameter checks on android

## v0.8.3

- Bump sentry version to 2.1.10 to fix releases

## v0.8.2

- Updated podspec thx @alloy

## v0.8.1

- Added command to package json to inject MainApplication.java into RNSentryPackage

## v0.8.0

- Added native android support
- raven-js is always used we use the native clients for sending events and add more context to them

## v0.7.0

- Bump KSCrash and Sentry version

## v0.6.0

Use `raven-js` internally instead switching between native and raven-js.

Native client will be used when available.

Alot of API changes to more like `raven-js`

## v0.5.3

- Fix import for

```objc
#if __has_include(<React/RNSentry.h>)
#import <React/RNSentry.h> // This is used for versions of react >= 0.40
#else
#import "RNSentry.h" // This is used for versions of react < 0.40
#endif
```

## v0.5.2

- Prefix filepath with `app://` if RavenClient is used

## v0.5.1

- Fix `npm test`
- Added `forceRavenClient` option which forces to use RavenClient instead of the NativeClient

## v0.5.0

- Added support for installation with cocoapods see <https://docs.sentry.io/clients/react-native/#setup-with-cocoapods>
- Lowered minimum version requirement for `react-native` to `0.38.0`

## v0.4.0

- Added `ignoreModulesExclude` to exclude modules that are ignored by default for stacktrace merging
- Added `ignoreModulesInclude` to add additional modules that should be ignored for stacktrace merging<|MERGE_RESOLUTION|>--- conflicted
+++ resolved
@@ -22,10 +22,7 @@
   });
   ```
 
-<<<<<<< HEAD
 - Add `createTimeToInitialDisplay({useFocusEffect})` and `createTimeToFullDisplay({useFocusEffect})` to allow record full display on screen focus ([#4665](https://github.com/getsentry/sentry-react-native/pull/4665))
-=======
->>>>>>> e0ce666b
 - Add experimental flags `enableExperimentalViewRenderer` and `enableFastViewRendering` to enable up to 5x times more performance in Session Replay on iOS ([#4660](https://github.com/getsentry/sentry-react-native/pull/4660))
 
   ```js
@@ -47,11 +44,7 @@
 - Handle non-string category in getCurrentScreen on iOS ([#4629](https://github.com/getsentry/sentry-react-native/pull/4629))
 - Use route name instead of route key for current route tracking ([#4650](https://github.com/getsentry/sentry-react-native/pull/4650))
   - Using key caused user interaction transaction names to contain route hash in the name.
-<<<<<<< HEAD
-- Equalize TTID and TTFD duration when TTFD manual API is called and resolved before auto TTID ([#4662](https://github.com/getsentry/sentry-react-native/pull/4662))
-=======
 - Equalize TTID and TTFD duration when TTFD manual API is called and resolved before auto TTID ([#4680](https://github.com/getsentry/sentry-react-native/pull/4680))
->>>>>>> e0ce666b
 
 ### Dependencies
 
