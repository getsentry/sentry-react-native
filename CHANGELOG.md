# Changelog

## Unreleased

<<<<<<< HEAD
### Features
- Current screen is now repoted on the error's app context ([#3339](https://github.com/getsentry/sentry-react-native/pull/3339))
=======
### Fixes

- Add actual `activeThreadId` to Profiles ([#3338](https://github.com/getsentry/sentry-react-native/pull/3338))
>>>>>>> 21465bc0

## 5.11.1

### Fixes

- Waif for `has-sourcemap-debugid` process to exit ([#3336](https://github.com/getsentry/sentry-react-native/pull/3336))

## 5.11.0

### Features

- Add `buildFeatures.buildConfig=true` to support AGP 8 ([#3298](https://github.com/getsentry/sentry-react-native/pull/3298))
- Add Debug ID support ([#3164](https://github.com/getsentry/sentry-react-native/pull/3164))

  This is optional to use Debug IDs. Your current setup will keep working as is.

  Add Sentry Metro Serializer to `metro.config.js` to generate Debug ID for the application bundle and source map.

  ```javascript
    const {createSentryMetroSerializer} = require('@sentry/react-native/dist/js/tools/sentryMetroSerializer');
    const config = {serializer: createSentryMetroSerializer()};
  ```

  On iOS update `Bundle React Native Code and Images` and `Upload Debug Symbols to Sentry` build phases.

  ```bash
    set -e
    WITH_ENVIRONMENT="../node_modules/react-native/scripts/xcode/with-environment.sh"
    REACT_NATIVE_XCODE="../node_modules/react-native/scripts/react-native-xcode.sh"

    /bin/sh -c "$WITH_ENVIRONMENT \"/bin/sh ../scripts/sentry-xcode.sh $REACT_NATIVE_XCODE\""
  ```

  ```bash
    /bin/sh ../../scripts/sentry-xcode-debug-files.sh
  ```

  More information about the new setup [can be found here](https://docs.sentry.io/platforms/react-native/manual-setup/manual-setup/).
- Add `SENTRY_DISABLE_AUTO_UPLOAD` flag ([#3323](https://github.com/getsentry/sentry-react-native/pull/3323))

  How to use in Android project? It works by default, just set `export SENTRY_DISABLE_AUTO_UPLOAD=true` in your build environment. For Sentry Android Gradle Plugin add the following to your `android/app/build.gradle`.

  ```gradle
  apply from: "../../../sentry.gradle"

  sentry {
      autoUploadProguardMapping = shouldSentryAutoUpload()
      uploadNativeSymbols = shouldSentryAutoUpload()
  }
  ```

  How to use in Xcode? Make sure you are using `scripts/sentry-xcode.sh` and `scripts/sentry-xcode-debug-files.sh` in your
  build phases. And add the following to your `ios/.xcode.env.local` file.

  ```bash
  export SENTRY_DISABLE_AUTO_UPLOAD=true
  ```

### Fixes

- App start time span no longer created if too long ([#3299](https://github.com/getsentry/sentry-react-native/pull/3299))
- Change log output to show what paths are considered when collecting modules ([#3316](https://github.com/getsentry/sentry-react-native/pull/3316))
- `Sentry.wrap` doesn't enforce any keys on the wrapped component props ([#3332](https://github.com/getsentry/sentry-react-native/pull/3332))
- Ignore defaults when warning about duplicate definition of trace propagation targets ([#3327](https://github.com/getsentry/sentry-react-native/pull/3327))
- Screenshots are not taken when the SDK is disabled ([#3333](https://github.com/getsentry/sentry-react-native/pull/3333))
- Use deprecated `ReactNativeTracingOptions.tracingOrigins` if set in the options ([#3331](https://github.com/getsentry/sentry-react-native/pull/3331))

### Dependencies

- Bump CLI from v2.20.7 to v2.21.2 ([#3301](https://github.com/getsentry/sentry-react-native/pull/3301))
  - [changelog](https://github.com/getsentry/sentry-cli/blob/master/CHANGELOG.md#2212)
  - [diff](https://github.com/getsentry/sentry-cli/compare/2.20.7...2.21.2)
- Bump Android SDK from v6.29.0 to v6.30.0 ([#3309](https://github.com/getsentry/sentry-react-native/pull/3309))
  - [changelog](https://github.com/getsentry/sentry-java/blob/main/CHANGELOG.md#6300)
  - [diff](https://github.com/getsentry/sentry-java/compare/6.29.0...6.30.0)
- Bump JavaScript SDK from v7.69.0 to v7.73.0 ([#3297](https://github.com/getsentry/sentry-react-native/pull/3297))
  - [changelog](https://github.com/getsentry/sentry-javascript/blob/develop/CHANGELOG.md#7730)
  - [diff](https://github.com/getsentry/sentry-javascript/compare/7.69.0...7.73.0)
- Bump Cocoa SDK from v8.11.0 to v8.13.0 ([#3292](https://github.com/getsentry/sentry-react-native/pull/3292))
  - [changelog](https://github.com/getsentry/sentry-cocoa/blob/main/CHANGELOG.md#8130)
  - [diff](https://github.com/getsentry/sentry-cocoa/compare/8.11.0...8.13.0)

## 5.10.0

### Features

- Add Hermes Debug Info flag to React Native Context ([#3290](https://github.com/getsentry/sentry-react-native/pull/3290))
  - This flag equals `true` when Hermes Bundle contains Debug Info (Hermes Source Map was not emitted)
- Add `enableNdk` property to ReactNativeOptions for Android. ([#3304](https://github.com/getsentry/sentry-react-native/pull/3304))

### Fixes

- Cancel auto instrumentation transaction when app goes to background ([#3307])(https://github.com/getsentry/sentry-react-native/pull/3307)

## 5.9.2

### Fixes

- Create profiles for start up transactions ([#3281](https://github.com/getsentry/sentry-react-native/pull/3281))
- Fix Hermes Bytecode Symbolication one line off ([#3283](https://github.com/getsentry/sentry-react-native/pull/3283))

### Dependencies

- Bump CLI from v2.20.5 to v2.20.7 ([#3265](https://github.com/getsentry/sentry-react-native/pull/3265), [#3273](https://github.com/getsentry/sentry-react-native/pull/3273))
  - [changelog](https://github.com/getsentry/sentry-cli/blob/master/CHANGELOG.md#2207)
  - [diff](https://github.com/getsentry/sentry-cli/compare/2.20.5...2.20.7)
- Bump Cocoa SDK from v8.10.0 to v8.11.0 ([#3245](https://github.com/getsentry/sentry-react-native/pull/3245))
  - [changelog](https://github.com/getsentry/sentry-cocoa/blob/main/CHANGELOG.md#8110)
  - [diff](https://github.com/getsentry/sentry-cocoa/compare/8.10.0...8.11.0)
- Bump JavaScript SDK from v7.63.0 to v7.69.0 ([#3277](https://github.com/getsentry/sentry-react-native/pull/3277), [#3247](https://github.com/getsentry/sentry-react-native/pull/3247))
  - [changelog](https://github.com/getsentry/sentry-javascript/blob/develop/CHANGELOG.md#7690)
  - [diff](https://github.com/getsentry/sentry-javascript/compare/7.63.0...7.69.0)
- Bump Android SDK from v6.28.0 to v6.29.0 ([#3271](https://github.com/getsentry/sentry-react-native/pull/3271))
  - [changelog](https://github.com/getsentry/sentry-java/blob/main/CHANGELOG.md#6290)
  - [diff](https://github.com/getsentry/sentry-java/compare/6.28.0...6.29.0)

## 5.9.1

- Bump Cocoa SDK from v8.9.4 to v8.10.0 ([#3250](https://github.com/getsentry/sentry-react-native/pull/3250))
  - This fixes a compile error for projects that use CocoaPods with `use_frameworks!` option.
  - [changelog](https://github.com/getsentry/sentry-cocoa/blob/main/CHANGELOG.md#8100)
  - [diff](https://github.com/getsentry/sentry-cocoa/compare/8.9.4...8.10.0)

## 5.9.0

## Important Note

**Do not use this version** if you use CocoaPods with `use_frameworks!` option. It introduces a bug where the project won't compile.
This has been fixed in [version `5.9.1`](https://github.com/getsentry/sentry-react-native/releases/tag/5.9.1).

### Features

- Add support for React Native mixed stacktraces ([#3201](https://github.com/getsentry/sentry-react-native/pull/3201))

  In the current `react-native@nightly` (`0.73.0-nightly-20230809-cb60e5c67`) JS errors from native modules can
  contain native JVM or Objective-C exception stack trace. Both JS and native stack trace
  are processed by default no configuration needed.

- Add `tracePropagationTargets` option ([#3230](https://github.com/getsentry/sentry-react-native/pull/3230))

  This release adds support for [distributed tracing](https://docs.sentry.io/platforms/react-native/usage/distributed-tracing/)
  without requiring performance monitoring to be active on the React Native SDK.
  This means even if there is no sampled transaction/span, the SDK will still propagate traces to downstream services.
  Distributed Tracing can be configured with the `tracePropagationTargets` option,
  which controls what requests to attach the `sentry-trace` and `baggage` HTTP headers to (which is what propagates tracing information).

  ```javascript
    Sentry.init({
      tracePropagationTargets: ["third-party-site.com", /^https:\/\/yourserver\.io\/api/],
    });
  ```

### Fixes

- `Sentry.init` must be called before `Sentry.wrap`([#3227](https://github.com/getsentry/sentry-react-native/pull/3227))
  - The SDK now shows warning if incorrect order is detected
- Stall Time is no longer counted when App is in Background. ([#3211](https://github.com/getsentry/sentry-react-native/pull/3211))
- Use application variant instead of variant output to hook to correct package task for modules cleanup ([#3161](https://github.com/getsentry/sentry-react-native/pull/3161))
- Fix `isNativeAvailable` after SDK reinitialization ([#3200](https://github.com/getsentry/sentry-react-native/pull/3200))

### Dependencies

- Bump Android SDK from v6.27.0 to v6.28.0 ([#3192](https://github.com/getsentry/sentry-react-native/pull/3192))
  - [changelog](https://github.com/getsentry/sentry-java/blob/main/CHANGELOG.md#6280)
  - [diff](https://github.com/getsentry/sentry-java/compare/6.27.0...6.28.0)
- Bump Cocoa SDK from v8.9.3 to v8.9.4 ([#3225](https://github.com/getsentry/sentry-react-native/pull/3225))
  - [changelog](https://github.com/getsentry/sentry-cocoa/blob/main/CHANGELOG.md#894)
  - [diff](https://github.com/getsentry/sentry-cocoa/compare/8.9.3...8.9.4)
- Bump JavaScript SDK from v7.61.0 to v7.63.0 ([#3226](https://github.com/getsentry/sentry-react-native/pull/3226), [#3235](https://github.com/getsentry/sentry-react-native/pull/3235))
  - [changelog](https://github.com/getsentry/sentry-javascript/blob/develop/CHANGELOG.md#7630)
  - [diff](https://github.com/getsentry/sentry-javascript/compare/7.61.0...7.63.0)
- Bump CLI from v2.19.4 to v2.20.5 ([#3212](https://github.com/getsentry/sentry-react-native/pull/3212), [#3233](https://github.com/getsentry/sentry-react-native/pull/3233))
  - [changelog](https://github.com/getsentry/sentry-cli/blob/master/CHANGELOG.md#2205)
  - [diff](https://github.com/getsentry/sentry-cli/compare/2.19.4...2.20.5)

## 5.8.1

### Dependencies

- Bump JavaScript SDK from v7.60.1 to v7.61.0 ([#3222](https://github.com/getsentry/sentry-react-native/pull/3222))
  - [changelog](https://github.com/getsentry/sentry-javascript/blob/develop/CHANGELOG.md#7610)
  - [diff](https://github.com/getsentry/sentry-javascript/compare/7.60.1...7.61.0)

## 5.8.0

### Features

- Alpha support for Hermes JavaScript Profiling ([#3057](https://github.com/getsentry/sentry-react-native/pull/3057))

  Profiling is disabled by default. To enable it, configure both
  `tracesSampleRate` and `profilesSampleRate` when initializing the SDK:

  ```javascript
    Sentry.init({
      dsn: '__DSN__',
      tracesSampleRate: 1.0,
      _experiments: {
        // The sampling rate for profiling is relative to TracesSampleRate.
        // In this case, we'll capture profiles for 100% of transactions.
        profilesSampleRate: 1.0,
      },
    });
  ```

  More documentation on profiling and current limitations [can be found here](https://docs.sentry.io/platforms/react-native/profiling/).

### Fixes

- Warn users about multiple versions of `promise` package which can cause unexpected behavior like undefined `Promise.allSettled` ([#3162](https://github.com/getsentry/sentry-react-native/pull/3162))
- Event is enriched with all the Android context on the JS layer and you can filter/modify all the data in the `beforeSend` callback similarly to iOS. ([#3170](https://github.com/getsentry/sentry-react-native/pull/3170))

### Dependencies

- Bump JavaScript SDK from v7.57.0 to v7.60.1 ([#3184](https://github.com/getsentry/sentry-react-native/pull/3184), [#3199](https://github.com/getsentry/sentry-react-native/pull/3199))
  - [changelog](https://github.com/getsentry/sentry-javascript/blob/develop/CHANGELOG.md#7601)
  - [diff](https://github.com/getsentry/sentry-javascript/compare/7.57.0...7.60.1)
- Bump Cocoa SDK from v8.8.0 to v8.9.3 ([#3188](https://github.com/getsentry/sentry-react-native/pull/3188), [#3206](https://github.com/getsentry/sentry-react-native/pull/3206))
  - [changelog](https://github.com/getsentry/sentry-cocoa/blob/main/CHANGELOG.md#893)
  - [diff](https://github.com/getsentry/sentry-cocoa/compare/8.8.0...8.9.3)
- Bump Android SDK from v6.25.1 to v6.27.0 ([#3170](https://github.com/getsentry/sentry-react-native/pull/3170))
  - [changelog](https://github.com/getsentry/sentry-java/blob/main/CHANGELOG.md#6270)
  - [diff](https://github.com/getsentry/sentry-java/compare/6.25.1...6.27.0)

## 5.7.1

### Dependencies

- Bump Android SDK from v6.25.0 to v6.25.1 ([#3179](https://github.com/getsentry/sentry-react-native/pull/3179))
  - [changelog](https://github.com/getsentry/sentry-java/blob/main/CHANGELOG.md#6251)
  - [diff](https://github.com/getsentry/sentry-java/compare/6.25.0...6.25.1)

## 5.7.0

### Fixes

- Filter beforeSendTransaction from the Native SDK ([#3140](https://github.com/getsentry/sentry-react-native/pull/3140))

### Features

- Use `android.namespace` for AGP 8 and RN 0.73 ([#3133](https://github.com/getsentry/sentry-react-native/pull/3133))

### Dependencies

- Bump JavaScript SDK from v7.54.0 to v7.57.0 ([#3119](https://github.com/getsentry/sentry-react-native/pull/3119), [#3153](https://github.com/getsentry/sentry-react-native/pull/3153))
  - [changelog](https://github.com/getsentry/sentry-javascript/blob/develop/CHANGELOG.md#7570)
  - [diff](https://github.com/getsentry/sentry-javascript/compare/7.54.0...7.57.0)
- Bump CLI from v2.18.1 to v2.19.4 ([#3124](https://github.com/getsentry/sentry-react-native/pull/3124), [#3151](https://github.com/getsentry/sentry-react-native/pull/3151))
  - [changelog](https://github.com/getsentry/sentry-cli/blob/master/CHANGELOG.md#2194)
  - [diff](https://github.com/getsentry/sentry-cli/compare/2.18.1...2.19.4)
- Bump Android SDK from v6.22.0 to v6.25.0 ([#3127](https://github.com/getsentry/sentry-react-native/pull/3127), [#3163](https://github.com/getsentry/sentry-react-native/pull/3163))
  - [changelog](https://github.com/getsentry/sentry-java/blob/main/CHANGELOG.md#6250)
  - [diff](https://github.com/getsentry/sentry-java/compare/6.22.0...6.25.0)
- Bump Cocoa SDK from v8.7.3 to v8.8.0 ([#3123](https://github.com/getsentry/sentry-react-native/pull/3123))
  - [changelog](https://github.com/getsentry/sentry-cocoa/blob/main/CHANGELOG.md#880)
  - [diff](https://github.com/getsentry/sentry-cocoa/compare/8.7.3...8.8.0)

## 5.6.0

### Features

- Overwrite Expo bundle names in stack frames ([#3115](https://github.com/getsentry/sentry-react-native/pull/3115))
  - This enables source maps to resolve correctly without using `sentry-expo` package

### Fixes

- Disable `enableNative` if Native SDK is not available ([#3099](https://github.com/getsentry/sentry-react-native/pull/3099))
- Dynamically resolve `collectModulesScript` path to support monorepos ([#3092](https://github.com/getsentry/sentry-react-native/pull/3092))
- Native wrapper methods don't throw disabled error after re-initializing ([#3093](https://github.com/getsentry/sentry-react-native/pull/3093))

### Dependencies

- Bump JavaScript SDK from v7.52.0 to v7.54.0 ([#3071](https://github.com/getsentry/sentry-react-native/pull/3071), [#3088](https://github.com/getsentry/sentry-react-native/pull/3088), [#3094](https://github.com/getsentry/sentry-react-native/pull/3094))
  - [changelog](https://github.com/getsentry/sentry-javascript/blob/develop/CHANGELOG.md#7540)
  - [diff](https://github.com/getsentry/sentry-javascript/compare/7.52.0...7.54.0)
- Bump Android SDK from v6.18.1 to v6.22.0 ([#3086](https://github.com/getsentry/sentry-react-native/pull/3086), [#3075](https://github.com/getsentry/sentry-react-native/pull/3075))
  - [changelog](https://github.com/getsentry/sentry-java/blob/main/CHANGELOG.md#6220)
  - [diff](https://github.com/getsentry/sentry-java/compare/6.18.1...6.22.0)
- Bump Cocoa SDK from v8.7.1 to v8.7.3 ([#3076](https://github.com/getsentry/sentry-react-native/pull/3076))
  - [changelog](https://github.com/getsentry/sentry-cocoa/blob/main/CHANGELOG.md#873)
  - [diff](https://github.com/getsentry/sentry-cocoa/compare/8.7.1...8.7.3)
- Bump CLI from v2.17.5 to v2.18.1 ([#3082](https://github.com/getsentry/sentry-react-native/pull/3082))
  - [changelog](https://github.com/getsentry/sentry-cli/blob/master/CHANGELOG.md#2181)
  - [diff](https://github.com/getsentry/sentry-cli/compare/2.17.5...2.18.1)

## 5.5.0

### Features

- Add `expo`, `react_native_version` and `hermes_version` to React Native Context ([#3050](https://github.com/getsentry/sentry-react-native/pull/3050))

### Dependencies

- Bump JavaScript SDK from v7.51.1 to v7.52.0 ([#3054](https://github.com/getsentry/sentry-react-native/pull/3054), [#3068](https://github.com/getsentry/sentry-react-native/pull/3068))
  - [changelog](https://github.com/getsentry/sentry-javascript/blob/develop/CHANGELOG.md#7520)
  - [diff](https://github.com/getsentry/sentry-javascript/compare/7.51.1...7.52.0)
- Bump Cocoa SDK from v8.6.0 to v8.7.1 ([#3056](https://github.com/getsentry/sentry-react-native/pull/3056), [#3067](https://github.com/getsentry/sentry-react-native/pull/3067))
  - [changelog](https://github.com/getsentry/sentry-cocoa/blob/main/CHANGELOG.md#871)
  - [diff](https://github.com/getsentry/sentry-cocoa/compare/8.6.0...8.7.1)

## 5.4.2

### Fixes

- Fix `event.origin` and `event.environment` on unhandled exception ([#3041](https://github.com/getsentry/sentry-react-native/pull/3041))
- Don't pass `enableTracing` from RN to `sentry-cocoa` options ([#3042](https://github.com/getsentry/sentry-react-native/pull/3042))
- Only store envelopes of fatal crashes on iOS ([#3051](https://github.com/getsentry/sentry-react-native/pull/3051))

### Dependencies

- Bump JavaScript SDK from v7.50.0 to v7.51.1 ([#3043](https://github.com/getsentry/sentry-react-native/pull/3043), [#3053](https://github.com/getsentry/sentry-react-native/pull/3053))
  - [changelog](https://github.com/getsentry/sentry-javascript/blob/develop/CHANGELOG.md#7511)
  - [diff](https://github.com/getsentry/sentry-javascript/compare/7.50.0...7.51.1)

## 4.15.2

- Only store envelopes of fatal crashes on iOS ([#3051](https://github.com/getsentry/sentry-react-native/pull/3051))

## 5.4.1

### Fixes

- Store envelopes immediately during a fatal crash on iOS ([#3031](https://github.com/getsentry/sentry-react-native/pull/3031))
- Do not overwrite `_metadata` option by default `sdkInfo` ([#3036](https://github.com/getsentry/sentry-react-native/pull/3036))

### Dependencies

- Bump JavaScript SDK from v7.49.0 to v7.50.0 ([#3035](https://github.com/getsentry/sentry-react-native/pull/3035))
  - [changelog](https://github.com/getsentry/sentry-javascript/blob/develop/CHANGELOG.md#7500)
  - [diff](https://github.com/getsentry/sentry-javascript/compare/7.49.0...7.50.0)
- Bump Cocoa SDK from v8.5.0 to v8.6.0 ([#3023](https://github.com/getsentry/sentry-react-native/pull/3023))
  - [changelog](https://github.com/getsentry/sentry-cocoa/blob/main/CHANGELOG.md#860)
  - [diff](https://github.com/getsentry/sentry-cocoa/compare/8.5.0...8.6.0)
- Bump Android SDK from v6.17.0 to v6.18.1 ([#3017](https://github.com/getsentry/sentry-react-native/pull/3017))
  - [changelog](https://github.com/getsentry/sentry-java/blob/main/CHANGELOG.md#6181)
  - [diff](https://github.com/getsentry/sentry-java/compare/6.17.0...6.18.1)
- Bump CLI from v2.17.4 to v2.17.5 ([#3024](https://github.com/getsentry/sentry-react-native/pull/3024))
  - [changelog](https://github.com/getsentry/sentry-cli/blob/master/CHANGELOG.md#2175)
  - [diff](https://github.com/getsentry/sentry-cli/compare/2.17.4...2.17.5)

## 4.15.1

### Fixes

- Store envelopes immediately during a fatal crash on iOS ([#3030](https://github.com/getsentry/sentry-react-native/pull/3030))

## 5.4.0

### Features
- Add TS 4.1 typings ([#2995](https://github.com/getsentry/sentry-react-native/pull/2995))
  - TS 3.8 are present and work automatically with older projects
- Add CPU Info to Device Context ([#2984](https://github.com/getsentry/sentry-react-native/pull/2984))

### Fixes

- Allow disabling native on RNNA ([#2978](https://github.com/getsentry/sentry-react-native/pull/2978))
- iOS Autolinking for RN 0.68 and older ([#2980](https://github.com/getsentry/sentry-react-native/pull/2980))
- Clean up `modules.json` when building bundles ([#3008](https://github.com/getsentry/sentry-react-native/pull/3008))
- Only include Screenshots and View Hierarchy for iOS and Mac Catalyst builds ([#3007](https://github.com/getsentry/sentry-react-native/pull/3007))
- Breadcrumbs from Native SDKs are created with timestamps in seconds ([#2997](https://github.com/getsentry/sentry-react-native/pull/2997))
- `addBreadcrumb` converts converts non object data to `{ value: data }` ([#2997](https://github.com/getsentry/sentry-react-native/pull/2997))

### Dependencies

- Bump JavaScript SDK from v7.47.0 to v7.49.0 ([#2975](https://github.com/getsentry/sentry-react-native/pull/2975), [#2988](https://github.com/getsentry/sentry-react-native/pull/2988))
  - [changelog](https://github.com/getsentry/sentry-javascript/blob/develop/CHANGELOG.md#7490)
  - [diff](https://github.com/getsentry/sentry-javascript/compare/7.47.0...7.49.0)
- Bump Cocoa SDK from v8.4.0 to v8.5.0 ([#2977](https://github.com/getsentry/sentry-react-native/pull/2977))
  - [changelog](https://github.com/getsentry/sentry-cocoa/blob/main/CHANGELOG.md#850)
  - [diff](https://github.com/getsentry/sentry-cocoa/compare/8.4.0...8.5.0)
- Bump CLI from v2.17.1 to v2.17.4 ([#2966](https://github.com/getsentry/sentry-react-native/pull/2966), [#2982](https://github.com/getsentry/sentry-react-native/pull/2982), [#2987](https://github.com/getsentry/sentry-react-native/pull/2987))
  - [changelog](https://github.com/getsentry/sentry-cli/blob/master/CHANGELOG.md#2174)
  - [diff](https://github.com/getsentry/sentry-cli/compare/2.17.1...2.17.4)

## 5.3.1

### Fixes

- Disable `enableNativeCrashHandling` and `enableAutoPerformanceTracing` on Apple ([#2936](https://github.com/getsentry/sentry-react-native/pull/))
  - Mac Catalyst builds successfully
- `sentry.gradle` Gracefully skip modules collecting if the script doesn't exist ([#2952](https://github.com/getsentry/sentry-react-native/pull/2952))

### Dependencies

- Bump JavaScript SDK from v7.45.0 to v7.47.0 ([#2946](https://github.com/getsentry/sentry-react-native/pull/2946), [#2958](https://github.com/getsentry/sentry-react-native/pull/2958))
  - [changelog](https://github.com/getsentry/sentry-javascript/blob/develop/CHANGELOG.md#7470)
  - [diff](https://github.com/getsentry/sentry-javascript/compare/7.45.0...7.47.0)
- Bump Android SDK from v6.16.0 to v6.17.0 ([#2948](https://github.com/getsentry/sentry-react-native/pull/2948))
  - [changelog](https://github.com/getsentry/sentry-java/blob/main/CHANGELOG.md#6170)
  - [diff](https://github.com/getsentry/sentry-java/compare/6.16.0...6.17.0)
- Bump Cocoa SDK from v8.3.3 to v8.4.0 ([#2954](https://github.com/getsentry/sentry-react-native/pull/2954))
  - [changelog](https://github.com/getsentry/sentry-cocoa/blob/main/CHANGELOG.md#840)
  - [diff](https://github.com/getsentry/sentry-cocoa/compare/8.3.3...8.4.0)
- Bump CLI from v2.16.1 to v2.17.1 ([#2957](https://github.com/getsentry/sentry-react-native/pull/2957), [#2964](https://github.com/getsentry/sentry-react-native/pull/2964))
  - [changelog](https://github.com/getsentry/sentry-cli/blob/master/CHANGELOG.md#2171)
  - [diff](https://github.com/getsentry/sentry-cli/compare/2.16.1...2.17.1)

## 5.3.0

### Features

- Add `enableTracing` option ([#2933](https://github.com/getsentry/sentry-react-native/pull/2933))
- Add Tabs auto instrumentation for React Native Navigation ([#2932](https://github.com/getsentry/sentry-react-native/pull/2932))
  - This is enabled by default, if you want to disable tabs instrumentation see the example below.

```js
const routingInstrumentation = new Sentry.ReactNativeNavigationInstrumentation(Navigation, { enableTabsInstrumentation: false })
```

### Fixes

- Disable HTTP Client Errors by default on all platform ([#2931](https://github.com/getsentry/sentry-react-native/pull/2931))
  - See [HttpClient](https://docs.sentry.io/platforms/javascript/configuration/integrations/plugin/#httpclient) for configuration details.
  - Use `enableCaptureFailedRequests` to enable the feature.

```js
Sentry.init({ enableCaptureFailedRequests: true })
```

### Dependencies

- Bump JavaScript SDK from v7.44.2 to v7.45.0 ([#2927](https://github.com/getsentry/sentry-react-native/pull/2927))
  - [changelog](https://github.com/getsentry/sentry-javascript/blob/develop/CHANGELOG.md#7450)
  - [diff](https://github.com/getsentry/sentry-javascript/compare/7.44.2...7.45.0)
- Bump CLI from v2.15.2 to v2.16.1 ([#2926](https://github.com/getsentry/sentry-react-native/pull/2926))
  - [changelog](https://github.com/getsentry/sentry-cli/blob/master/CHANGELOG.md#2161)
  - [diff](https://github.com/getsentry/sentry-cli/compare/2.15.2...2.16.1)
- Bump Cocoa SDK from v8.3.2 to v8.3.3 ([#2925](https://github.com/getsentry/sentry-react-native/pull/2925))
  - [changelog](https://github.com/getsentry/sentry-cocoa/blob/main/CHANGELOG.md#833)
  - [diff](https://github.com/getsentry/sentry-cocoa/compare/8.3.2...8.3.3)

## 5.2.0

### Features

- Add User Interaction Tracing for Touch events ([#2835](https://github.com/getsentry/sentry-react-native/pull/2835))
- Add Gesture Tracing for React Native Gesture Handler API v2 ([#2865](https://github.com/getsentry/sentry-react-native/pull/2865))

### Fixes

- Fix use Fetch transport when option `enableNative` is `false` ([#2897](https://github.com/getsentry/sentry-react-native/pull/2897))
- Improve logs when `enableNative` is `false` ([#2897](https://github.com/getsentry/sentry-react-native/pull/2897))

### Dependencies

- Bump JavaScript SDK from v7.40.0 to v7.44.2 ([#2874](https://github.com/getsentry/sentry-react-native/pull/2874), [#2908](https://github.com/getsentry/sentry-react-native/pull/2908), [#2909](https://github.com/getsentry/sentry-react-native/pull/2909))
  - [changelog](https://github.com/getsentry/sentry-javascript/blob/develop/CHANGELOG.md#7442)
  - [diff](https://github.com/getsentry/sentry-javascript/compare/7.40.0...7.44.2)
- Bump Android SDK from v6.15.0 to v6.16.0 ([#2903](https://github.com/getsentry/sentry-react-native/pull/2903))
  - [changelog](https://github.com/getsentry/sentry-java/blob/main/CHANGELOG.md#6160)
  - [diff](https://github.com/getsentry/sentry-java/compare/6.15.0...6.16.0)
- Bump Cocoa SDK from v8.3.0 to v8.3.2 ([#2895](https://github.com/getsentry/sentry-react-native/pull/2895))
  - [changelog](https://github.com/getsentry/sentry-cocoa/blob/main/CHANGELOG.md#832)
  - [diff](https://github.com/getsentry/sentry-cocoa/compare/8.3.0...8.3.2)
- Bump CLI from v2.14.4 to v2.15.2 ([#2898](https://github.com/getsentry/sentry-react-native/pull/2898))
  - [changelog](https://github.com/getsentry/sentry-cli/blob/master/CHANGELOG.md#2152)
  - [diff](https://github.com/getsentry/sentry-cli/compare/2.14.4...2.15.2)

## 5.1.1

### Fixes

- Remove non URL `frame.abs_path` which was causing source maps to fail ([#2891](https://github.com/getsentry/sentry-react-native/pull/2891))

### Dependencies

- Bump Cocoa SDK from v8.2.0 to v8.3.0 ([#2876](https://github.com/getsentry/sentry-react-native/pull/2876))
  - [changelog](https://github.com/getsentry/sentry-cocoa/blob/main/CHANGELOG.md#830)
  - [diff](https://github.com/getsentry/sentry-cocoa/compare/8.2.0...8.3.0)
- Bump CLI from v2.14.3 to v2.14.4 ([#2873](https://github.com/getsentry/sentry-react-native/pull/2873))
  - [changelog](https://github.com/getsentry/sentry-cli/blob/master/CHANGELOG.md#2144)
  - [diff](https://github.com/getsentry/sentry-cli/compare/2.14.3...2.14.4)

## 5.1.0

### Features

- Add App Context `in_foreground` ([#2826](https://github.com/getsentry/sentry-react-native/pull/2826))

### Fixes

- Match app start measurements naming with other SDKs ([#2855](https://github.com/getsentry/sentry-react-native/pull/2855))
  - `app.start.cold` to `app_start_cold`
  - `app.start.warm` to `app_start_warm`

### Dependencies

- Bump Cocoa SDK from v8.0.0 to v8.2.0 ([#2776](https://github.com/getsentry/sentry-react-native/pull/2776))
  - [changelog](https://github.com/getsentry/sentry-cocoa/blob/main/CHANGELOG.md#820)
  - [diff](https://github.com/getsentry/sentry-cocoa/compare/8.0.0...8.2.0)
- Bump JavaScript SDK from v7.37.2 to v7.40.0 ([#2836](https://github.com/getsentry/sentry-react-native/pull/2836), [#2864](https://github.com/getsentry/sentry-react-native/pull/2864))
  - [changelog](https://github.com/getsentry/sentry-javascript/blob/develop/CHANGELOG.md#7400)
  - [diff](https://github.com/getsentry/sentry-javascript/compare/7.37.2...7.40.0)
- Bump CLI from v2.10.0 to v2.14.3 ([#2848](https://github.com/getsentry/sentry-react-native/pull/2848), [#2869](https://github.com/getsentry/sentry-react-native/pull/2869))
  - [changelog](https://github.com/getsentry/sentry-cli/blob/master/CHANGELOG.md#2143)
  - [diff](https://github.com/getsentry/sentry-cli/compare/2.10.0...2.14.3)
- Bump Android SDK from v6.14.0 to v6.15.0 ([#2868](https://github.com/getsentry/sentry-react-native/pull/2868))
  - [changelog](https://github.com/getsentry/sentry-java/blob/main/CHANGELOG.md#6150)
  - [diff](https://github.com/getsentry/sentry-java/compare/6.14.0...6.15.0)

## 5.0.0

The React Native SDK version 5 supports both Legacy (from RN 0.65 and above) and New Architecture (from RN 0.69 and above) as well as the new React Native Gradle Plugin (introduced in RN 0.71). For detailed [migration guide visit our docs](https://docs.sentry.io/platforms/react-native/migration/#from-4x-to-5x).

### Features

- Add support for the RN New Architecture, backwards compatible RNSentry Turbo Module ([#2522](https://github.com/getsentry/sentry-react-native/pull/2522))
- Add View Hierarchy to the crashed/errored events ([#2708](https://github.com/getsentry/sentry-react-native/pull/2708))
- Send react native js engine, turbo module, fabric flags and component stack in Event contexts ([#2552](https://github.com/getsentry/sentry-react-native/pull/2552))
- Sync `tags`, `extra`, `fingerprint`, `level`, `environment` and `breadcrumbs` from `sentry-cocoa` during event processing. ([#2713](https://github.com/getsentry/sentry-react-native/pull/2713))
  - `breadcrumb.level` value `log` is transformed to `debug` when syncing with native layers.
  - Remove `breadcrumb.level` value `critical` transformation to `fatal`.
  - Default `breadcrumb.level` is `info`

### Breaking changes

- Option `enableAutoPerformanceTracking` renamed to `enableAutoPerformanceTracing`
- Option `enableOutOfMemoryTracking` renamed to `enableWatchdogTerminationTracking`
- Remove link hooks (RN 0.68 and older) ([#2332](https://github.com/getsentry/sentry-react-native/pull/2332))
- iOS min target 11, Android API min 21, min React Native version 0.65 ([#2522](https://github.com/getsentry/sentry-react-native/pull/2522), [#2687](https://github.com/getsentry/sentry-react-native/pull/2687))
- New ReactNativeTracingOptions ([#2481](https://github.com/getsentry/sentry-react-native/pull/2481))
  - `idleTimeout` renamed to `idleTimeoutMs`
  - `maxTransactionDuration` renamed to `finalTimeoutMs`
- `touchEventBoundaryProps.labelName` property instead of default `accessibilityLabel` fallback ([#2712](https://github.com/getsentry/sentry-react-native/pull/2712))
- Message event current stack trace moved from `exception` to `threads` ([#2694](https://github.com/getsentry/sentry-react-native/pull/2694))

### Fixes

- Unreachable fallback to fetch transport if native is not available ([#2695](https://github.com/getsentry/sentry-react-native/pull/2695))

### Dependencies

- Bump Cocoa SDK from v7.31.5 to v8.0.0 ([#2756](https://github.com/getsentry/sentry-react-native/pull/2756))
  - [changelog](https://github.com/getsentry/sentry-cocoa/blob/main/CHANGELOG.md#800)
  - [diff](https://github.com/getsentry/sentry-cocoa/compare/7.31.5...8.0.0)
- Bump CLI from v1.74.4 to v2.10.0 ([#2669](https://github.com/getsentry/sentry-react-native/pull/2669))
  - [changelog](https://github.com/getsentry/sentry-cli/blob/master/CHANGELOG.md#2100)
  - [diff](https://github.com/getsentry/sentry-cli/compare/1.74.4...2.10.0)

## 4.15.0

### Features

- Collect modules script for XCode builds supports NODE_BINARY to set path to node executable ([#2805](https://github.com/getsentry/sentry-react-native/pull/2805))

### Fixes

- React Native Error Handlers Integration doesn't crash if ErrorUtils are not available ([#2808](https://github.com/getsentry/sentry-react-native/pull/2808))

### Dependencies

- Bump Android SDK from v6.12.1 to v6.14.0 ([#2790](https://github.com/getsentry/sentry-react-native/pull/2790), [#2809](https://github.com/getsentry/sentry-react-native/pull/2809), [#2828](https://github.com/getsentry/sentry-react-native/pull/2828))
  - [changelog](https://github.com/getsentry/sentry-java/blob/main/CHANGELOG.md#6140)
  - [diff](https://github.com/getsentry/sentry-java/compare/6.12.1...6.14.0)
- Bump Sample React Native from v0.71.0 to v0.71.1 ([#2767](https://github.com/getsentry/sentry-react-native/pull/2767))
  - [changelog](https://github.com/facebook/react-native/blob/main/CHANGELOG.md#v0711)
  - [diff](https://github.com/facebook/react-native/compare/v0.71.0...v0.71.1)
- Bump JavaScript SDK from v7.32.1 to v7.37.2 ([#2785](https://github.com/getsentry/sentry-react-native/pull/2785), [#2799](https://github.com/getsentry/sentry-react-native/pull/2799), [#2818](https://github.com/getsentry/sentry-react-native/pull/2818))
  - [changelog](https://github.com/getsentry/sentry-javascript/blob/master/CHANGELOG.md#7372)
  - [diff](https://github.com/getsentry/sentry-javascript/compare/7.32.1...7.37.2)

## 5.0.0-rc.1

### Fixes

- React Native Error Handlers Integration doesn't crash if ErrorUtils are not available ([#2808](https://github.com/getsentry/sentry-react-native/pull/2808))

## 5.0.0-beta.2

### Features

- Add View Hierarchy to the crashed/errored events ([#2708](https://github.com/getsentry/sentry-react-native/pull/2708))
- Collect modules script for XCode builds supports NODE_BINARY to set path to node executable ([#2805](https://github.com/getsentry/sentry-react-native/pull/2805))

### Dependencies

- Bump Android SDK from v6.12.1 to v6.14.0 ([#2790](https://github.com/getsentry/sentry-react-native/pull/2790), [#2809](https://github.com/getsentry/sentry-react-native/pull/2809), [#2828](https://github.com/getsentry/sentry-react-native/pull/2828))
  - [changelog](https://github.com/getsentry/sentry-java/blob/main/CHANGELOG.md#6140)
  - [diff](https://github.com/getsentry/sentry-java/compare/6.12.1...6.14.0)
- Bump Sample React Native from v0.71.0 to v0.71.1 ([#2767](https://github.com/getsentry/sentry-react-native/pull/2767))
  - [changelog](https://github.com/facebook/react-native/blob/main/CHANGELOG.md#v0711)
  - [diff](https://github.com/facebook/react-native/compare/v0.71.0...v0.71.1)
- Bump JavaScript SDK from v7.32.1 to v7.37.2 ([#2785](https://github.com/getsentry/sentry-react-native/pull/2785), [#2799](https://github.com/getsentry/sentry-react-native/pull/2799), [#2818](https://github.com/getsentry/sentry-react-native/pull/2818))
  - [changelog](https://github.com/getsentry/sentry-javascript/blob/master/CHANGELOG.md#7372)
  - [diff](https://github.com/getsentry/sentry-javascript/compare/7.32.1...7.37.2)

## 5.0.0-beta.1

- Latest changes from 4.14.0

### Breaking changes

- Option `enableAutoPerformanceTracking` renamed to `enableAutoPerformanceTracing`
- Option `enableOutOfMemoryTracking` renamed to `enableWatchdogTerminationTracking`

### Features

- Sync `tags`, `extra`, `fingerprint`, `level`, `environment` and `breadcrumbs` from `sentry-cocoa` during event processing. ([#2713](https://github.com/getsentry/sentry-react-native/pull/2713))
  - `breadcrumb.level` value `log` is transformed to `debug` when syncing with native layers.
  - Remove `breadcrumb.level` value `critical` transformation to `fatal`.
  - Default `breadcrumb.level` is `info`

### Dependencies

- Bump Cocoa SDK from v7.31.5 to v8.0.0 ([#2756](https://github.com/getsentry/sentry-react-native/pull/2756))
  - [changelog](https://github.com/getsentry/sentry-cocoa/blob/main/CHANGELOG.md#800)
  - [diff](https://github.com/getsentry/sentry-cocoa/compare/7.31.5...8.0.0)
- Bump Android SDK from v6.12.1 to v6.13.0 ([#2790](https://github.com/getsentry/sentry-react-native/pull/2790))
  - [changelog](https://github.com/getsentry/sentry-java/blob/main/CHANGELOG.md#6130)
  - [diff](https://github.com/getsentry/sentry-java/compare/6.12.1...6.13.0)

## 4.14.0

### Features

- Add support for RNGP introduced in React Native 0.71.0 ([#2759](https://github.com/getsentry/sentry-react-native/pull/2759))

### Fixes

- Take screenshot runs on UI thread on Android ([#2743](https://github.com/getsentry/sentry-react-native/pull/2743))

### Dependencies

- Bump Android SDK from v6.11.0 to v6.12.1 ([#2755](https://github.com/getsentry/sentry-react-native/pull/2755))
  - [changelog](https://github.com/getsentry/sentry-java/blob/main/CHANGELOG.md#6121)
  - [diff](https://github.com/getsentry/sentry-java/compare/6.11.0...6.12.1)
- Bump JavaScript SDK from v7.29.0 to v7.32.1 ([#2738](https://github.com/getsentry/sentry-react-native/pull/2738), [#2777](https://github.com/getsentry/sentry-react-native/pull/2777))
  - [changelog](https://github.com/getsentry/sentry-javascript/blob/master/CHANGELOG.md#7321)
  - [diff](https://github.com/getsentry/sentry-javascript/compare/7.29.0...7.32.1)

## 5.0.0-alpha.11

- Latest changes from 4.13.0

### Breaking changes

- Message event current stack trace moved from exception to threads ([#2694](https://github.com/getsentry/sentry-react-native/pull/2694))
- `touchEventBoundaryProps.labelName` property instead of default `accessibilityLabel` fallback ([#2712](https://github.com/getsentry/sentry-react-native/pull/2712))

### Fixes

- Unreachable fallback to fetch transport if native is not available ([#2695](https://github.com/getsentry/sentry-react-native/pull/2695))

## 4.13.0

### Fixes

- Missing `originalException` in `beforeSend` for events from react native error handler ([#2706](https://github.com/getsentry/sentry-react-native/pull/2706))
- ModulesLoader integration returns original event if native is not available and event modules overwrite native modules ([#2730](https://github.com/getsentry/sentry-react-native/pull/2730))

### Dependencies

- Bump Cocoa SDK from v7.31.3 to v7.31.5 ([#2699](https://github.com/getsentry/sentry-react-native/pull/2699), [#2714](https://github.com/getsentry/sentry-react-native/pull/2714))
  - [changelog](https://github.com/getsentry/sentry-cocoa/blob/8.0.0/CHANGELOG.md#7315)
  - [diff](https://github.com/getsentry/sentry-cocoa/compare/7.31.3...7.31.5)
- Bump JavaScript SDK from v7.26.0 to v7.29.0 ([#2705](https://github.com/getsentry/sentry-react-native/pull/2705), [#2709](https://github.com/getsentry/sentry-react-native/pull/2709), [#2715](https://github.com/getsentry/sentry-react-native/pull/2715), [#2736](https://github.com/getsentry/sentry-react-native/pull/2736))
  - [changelog](https://github.com/getsentry/sentry-javascript/blob/master/CHANGELOG.md#7290)
  - [diff](https://github.com/getsentry/sentry-javascript/compare/7.26.0...7.29.0)
- Bump Android SDK from v6.9.2 to v6.11.0 ([#2704](https://github.com/getsentry/sentry-react-native/pull/2704), [#2724](https://github.com/getsentry/sentry-react-native/pull/2724))
  - [changelog](https://github.com/getsentry/sentry-java/blob/main/CHANGELOG.md#6110)
  - [diff](https://github.com/getsentry/sentry-java/compare/6.9.2...6.11.0)

## 4.12.0

### Features

- Add `lastEventId` method to the API ([#2675](https://github.com/getsentry/sentry-react-native/pull/2675))

### Fix

- `Sentry.startTransaction` doesn't require `op` ([#2691](https://github.com/getsentry/sentry-react-native/pull/2691))

### Dependencies

- Bump Cocoa SDK from v7.31.2 to v7.31.3 ([#2647](https://github.com/getsentry/sentry-react-native/pull/2647))
  - [changelog](https://github.com/getsentry/sentry-cocoa/blob/8.0.0/CHANGELOG.md#7313)
  - [diff](https://github.com/getsentry/sentry-cocoa/compare/7.31.2...7.31.3)
- Bump JavaScript SDK from v7.21.1 to v7.26.0 ([#2672](https://github.com/getsentry/sentry-react-native/pull/2672), [#2648](https://github.com/getsentry/sentry-react-native/pull/2648), [#2692](https://github.com/getsentry/sentry-react-native/pull/2692))
  - [changelog](https://github.com/getsentry/sentry-javascript/blob/master/CHANGELOG.md#7260)
  - [diff](https://github.com/getsentry/sentry-javascript/compare/7.21.1...7.26.0)
- Bump Android SDK from v6.9.1 to v6.9.2 ([#2677](https://github.com/getsentry/sentry-react-native/pull/2677))
  - [changelog](https://github.com/getsentry/sentry-java/blob/main/CHANGELOG.md#692)
  - [diff](https://github.com/getsentry/sentry-java/compare/6.9.1...6.9.2)

## 5.0.0-alpha.10

- Latest changes from 4.11.0

### Dependencies

- Bump CLI from v1.74.4 to v2.10.0 ([#2669](https://github.com/getsentry/sentry-react-native/pull/2669))
  - [changelog](https://github.com/getsentry/sentry-cli/blob/master/CHANGELOG.md#2100)
  - [diff](https://github.com/getsentry/sentry-cli/compare/1.74.4...2.10.0)

## 4.11.0

### Features

- Screenshots ([#2610](https://github.com/getsentry/sentry-react-native/pull/2610))

## 4.10.1

### Fixes

- Bump Wizard from v1.2.17 to v1.4.0 ([#2645](https://github.com/getsentry/sentry-react-native/pull/2645))
  - [changelog](https://github.com/getsentry/sentry-wizard/blob/master/CHANGELOG.md#140)
  - [diff](https://github.com/getsentry/sentry-wizard/compare/v1.2.17...v1.4.0)
- Android builds without ext config, auto create assets dir for modules ([#2652](https://github.com/getsentry/sentry-react-native/pull/2652))
- Exit gracefully if source map file for collecting modules doesn't exist ([#2655](https://github.com/getsentry/sentry-react-native/pull/2655))
- Create only one clean-up tasks for modules collection ([#2657](https://github.com/getsentry/sentry-react-native/pull/2657))

### Dependencies

- Bump Android SDK from v6.8.0 to v6.9.1 ([#2653](https://github.com/getsentry/sentry-react-native/pull/2653))
  - [changelog](https://github.com/getsentry/sentry-java/blob/main/CHANGELOG.md#691)
  - [diff](https://github.com/getsentry/sentry-java/compare/6.8.0...6.9.1)

## 5.0.0-alpha.9

- Latest changes from 4.10.0

### Fixes

- Add missing source Spec for RNSentry Codegen. ([#2639](https://github.com/getsentry/sentry-react-native/pull/2639))

## 4.10.0

### Features

- JS Runtime dependencies are sent in Events ([#2606](https://github.com/getsentry/sentry-react-native/pull/2606))
  - To collect JS dependencies on iOS add `../node_modules/@sentry/react-native/scripts/collect-modules.sh` at the end of the `Bundle React Native code and images` build phase. The collection only works on Release builds. Android builds have a new step in `sentry.gradle` plugin. More in [the migration documentation](https://docs.sentry.io/platforms/react-native/migration#from-48x-to-49x).

### Dependencies

- Bump JavaScript SDK from v7.20.1 to v7.21.1 ([#2636](https://github.com/getsentry/sentry-react-native/pull/2636))
  - [changelog](https://github.com/getsentry/sentry-javascript/blob/master/CHANGELOG.md#7211)
  - [diff](https://github.com/getsentry/sentry-javascript/compare/7.20.1...7.21.1)

## 5.0.0-alpha.8

- Latest changes from 4.9.0

## 4.9.0

### Features

- Add `maxQueueSize` option ([#2578](https://github.com/getsentry/sentry-react-native/pull/2578))

### Fixes

- Use `Scope` class rather than `Scope` type for top-level functions ([#2627](https://github.com/getsentry/sentry-react-native/pull/2627))

### Dependencies

- Bump JavaScript SDK from v7.16.0 to v7.20.1 ([#2582](https://github.com/getsentry/sentry-react-native/pull/2582), [#2598](https://github.com/getsentry/sentry-react-native/pull/2598), [#2632](https://github.com/getsentry/sentry-react-native/pull/2632), [#2607](https://github.com/getsentry/sentry-react-native/pull/2607))
  - [changelog](https://github.com/getsentry/sentry-javascript/blob/master/CHANGELOG.md#7201)
  - [diff](https://github.com/getsentry/sentry-javascript/compare/7.16.0...7.20.1)
- Bump Cocoa SDK from v7.29.0 to v7.31.2 ([#2592](https://github.com/getsentry/sentry-react-native/pull/2592), [#2601](https://github.com/getsentry/sentry-react-native/pull/2601), [#2629](https://github.com/getsentry/sentry-react-native/pull/2629))
  - [changelog](https://github.com/getsentry/sentry-cocoa/blob/master/CHANGELOG.md#7312)
  - [diff](https://github.com/getsentry/sentry-cocoa/compare/7.29.0...7.31.2)
- Bump Android SDK from v6.6.0 to v6.8.0 ([#2600](https://github.com/getsentry/sentry-react-native/pull/2600), [#2628](https://github.com/getsentry/sentry-react-native/pull/2628))
  - [changelog](https://github.com/getsentry/sentry-java/blob/main/CHANGELOG.md#680)
  - [diff](https://github.com/getsentry/sentry-java/compare/6.6.0...6.8.0)

## 4.8.0

### Fixes

- Message event can have attached stacktrace ([#2577](https://github.com/getsentry/sentry-react-native/pull/2577))
- Fixed maximum call stack exceeded error resulting from large payloads ([#2579](https://github.com/getsentry/sentry-react-native/pull/2579))

### Dependencies

- Bump Android SDK from v6.5.0 to v6.6.0 ([#2572](https://github.com/getsentry/sentry-react-native/pull/2572))
  - [changelog](https://github.com/getsentry/sentry-java/blob/main/CHANGELOG.md#660)
  - [diff](https://github.com/getsentry/sentry-java/compare/6.5.0...6.6.0)
- Bump Cocoa SDK from v7.28.0 to v7.29.0 ([#2571](https://github.com/getsentry/sentry-react-native/pull/2571))
  - [changelog](https://github.com/getsentry/sentry-cocoa/blob/master/CHANGELOG.md#7290)
  - [diff](https://github.com/getsentry/sentry-cocoa/compare/7.28.0...7.29.0)

## 5.0.0-alpha.7

- Latest changes from 4.7.1

### Fixes

- Remove hardcoded Folly version ([#2558](https://github.com/getsentry/sentry-react-native/pull/2558))

### Features

- Send react native js engine, turbo module, fabric flags and component stack in Event contexts ([#2552](https://github.com/getsentry/sentry-react-native/pull/2552))

### Dependencies

- Bump CLI from v1.74.4 to v2.7.0 ([#2457](https://github.com/getsentry/sentry-react-native/pull/2457))
  - [changelog](https://github.com/getsentry/sentry-cli/blob/master/CHANGELOG.md#270)
  - [diff](https://github.com/getsentry/sentry-cli/compare/1.74.4...2.7.0)
- Bump Android SDK from v6.5.0 to v6.6.0 ([#2572](https://github.com/getsentry/sentry-react-native/pull/2572))
  - [changelog](https://github.com/getsentry/sentry-java/blob/main/CHANGELOG.md#660)
  - [diff](https://github.com/getsentry/sentry-java/compare/6.5.0...6.6.0)
- Bump Cocoa SDK from v7.28.0 to v7.29.0 ([#2571](https://github.com/getsentry/sentry-react-native/pull/2571))
  - [changelog](https://github.com/getsentry/sentry-cocoa/blob/master/CHANGELOG.md#7290)
  - [diff](https://github.com/getsentry/sentry-cocoa/compare/7.28.0...7.29.0)

## 4.7.1

### Fixes

- Remove duplicate sdk package record from envelope ([#2570](https://github.com/getsentry/sentry-react-native/pull/2570))
- Fix `appHangsTimeoutInterval` -> `appHangTimeoutInterval` option name ([#2574](https://github.com/getsentry/sentry-react-native/pull/2574))

## 4.7.0

### Dependencies

- Bump Android SDK from v6.4.3 to v6.5.0 ([#2535](https://github.com/getsentry/sentry-react-native/pull/2535))
  - [changelog](https://github.com/getsentry/sentry-java/blob/main/CHANGELOG.md#650)
  - [diff](https://github.com/getsentry/sentry-java/compare/6.4.3...6.5.0)
- Bump JavaScript SDK from v7.14.2 to v7.16.0 ([#2536](https://github.com/getsentry/sentry-react-native/pull/2536), [#2561](https://github.com/getsentry/sentry-react-native/pull/2561))
  - [changelog](https://github.com/getsentry/sentry-javascript/blob/master/CHANGELOG.md#7160)
  - [diff](https://github.com/getsentry/sentry-javascript/compare/7.14.2...7.16.0)
- Bump Cocoa SDK from v7.27.1 to v7.28.0 ([#2548](https://github.com/getsentry/sentry-react-native/pull/2548))
  - [changelog](https://github.com/getsentry/sentry-cocoa/blob/master/CHANGELOG.md#7280)
  - [diff](https://github.com/getsentry/sentry-cocoa/compare/7.27.1...7.28.0)

## 5.0.0-alpha.6

- Latest changes from 4.6.1

### Features

- Add initial support for the RN New Architecture, backwards compatible RNSentry Turbo Module ([#2522](https://github.com/getsentry/sentry-react-native/pull/2522))

### Breaking changes

- New ReactNativeTracingOptions idleTimeoutMs and finalTimeoutMs replacing idleTimeout and maxTransactionDuration respectively ([#2481](https://github.com/getsentry/sentry-react-native/pull/2481))
- iOS min target 12.4, Android API min 21, min React Native version 0.70 ([#2522](https://github.com/getsentry/sentry-react-native/pull/2522))

### Dependencies

- Bump Android SDK from v6.4.3 to v6.5.0 ([#2535](https://github.com/getsentry/sentry-react-native/pull/2535))
  - [changelog](https://github.com/getsentry/sentry-java/blob/main/CHANGELOG.md#650)
  - [diff](https://github.com/getsentry/sentry-java/compare/6.4.3...6.5.0)
- Bump JavaScript SDK from v7.14.2 to v7.15.0 ([#2536](https://github.com/getsentry/sentry-react-native/pull/2536))
  - [changelog](https://github.com/getsentry/sentry-javascript/blob/master/CHANGELOG.md#7150)
  - [diff](https://github.com/getsentry/sentry-javascript/compare/7.14.2...7.15.0)

## 4.6.1

### Fixes

- Make `configureScope` callback safe [#2510](https://github.com/getsentry/sentry-react-native/pull/2510)
- Allows collecting app start and slow/frozen frames if Native SDK is inited manually [#2517](https://github.com/getsentry/sentry-react-native/pull/2517)
- Nested breadcrumb data on android was not treated correctly [#2519](https://github.com/getsentry/sentry-react-native/pull/2519)

### Dependencies

- Bump JavaScript SDK from v7.14.0 to v7.14.2 ([#2511](https://github.com/getsentry/sentry-react-native/pull/2511), [#2526](https://github.com/getsentry/sentry-react-native/pull/2526))
  - [changelog](https://github.com/getsentry/sentry-javascript/blob/master/CHANGELOG.md#7142)
  - [diff](https://github.com/getsentry/sentry-javascript/compare/7.14.0...7.14.2)
- Bump Cocoa SDK from v7.27.0 to v7.27.1 ([#2521](https://github.com/getsentry/sentry-react-native/pull/2521))
  - [changelog](https://github.com/getsentry/sentry-cocoa/blob/master/CHANGELOG.md#7271)
  - [diff](https://github.com/getsentry/sentry-cocoa/compare/7.27.0...7.27.1)
- Bump Android SDK from v6.4.2 to v6.4.3 ([#2520](https://github.com/getsentry/sentry-react-native/pull/2520))
  - [changelog](https://github.com/getsentry/sentry-java/blob/main/CHANGELOG.md#643)
  - [diff](https://github.com/getsentry/sentry-java/compare/6.4.2...6.4.3)

## 5.0.0-alpha.5

### Fixes

- Make `configureScope` callback safe [#2510](https://github.com/getsentry/sentry-react-native/pull/2510)

### Dependencies

- Bump JavaScript SDK from v7.14.0 to v7.14.1 ([#2511](https://github.com/getsentry/sentry-react-native/pull/2511))
  - [changelog](https://github.com/getsentry/sentry-javascript/blob/master/CHANGELOG.md#7141)
  - [diff](https://github.com/getsentry/sentry-javascript/compare/7.14.0...7.14.1)
- Bump Cocoa SDK from v7.27.0 to v7.27.1 ([#2521](https://github.com/getsentry/sentry-react-native/pull/2521))
  - [changelog](https://github.com/getsentry/sentry-cocoa/blob/master/CHANGELOG.md#7271)
  - [diff](https://github.com/getsentry/sentry-cocoa/compare/7.27.0...7.27.1)
- Bump Android SDK from v6.4.2 to v6.4.3 ([#2520](https://github.com/getsentry/sentry-react-native/pull/2520))
  - [changelog](https://github.com/getsentry/sentry-java/blob/main/CHANGELOG.md#643)
  - [diff](https://github.com/getsentry/sentry-java/compare/6.4.2...6.4.3)

## 4.6.0

### Fixes

- SDK Gracefully downgrades when callback throws an error ([#2502](https://github.com/getsentry/sentry-react-native/pull/2502))
- React Navigation v5 ignores when current route is undefined after state changed. ([#2484](https://github.com/getsentry/sentry-react-native/pull/2484))

### Features

- Add ClientReports ([#2496](https://github.com/getsentry/sentry-react-native/pull/2496))

### Sentry Self-hosted Compatibility

- Starting with version `4.6.0` of the `@sentry/react-native` package, [Sentry's self hosted version >= v21.9.0](https://github.com/getsentry/self-hosted/releases) is required or you have to manually disable sending client reports via the `sendClientReports` option. This only applies to self-hosted Sentry. If you are using [sentry.io](https://sentry.io), no action is needed.

### Dependencies

- Bump Cocoa SDK from v7.25.1 to v7.27.0 ([#2500](https://github.com/getsentry/sentry-react-native/pull/2500), [#2506](https://github.com/getsentry/sentry-react-native/pull/2506))
  - [changelog](https://github.com/getsentry/sentry-cocoa/blob/master/CHANGELOG.md#7270)
  - [diff](https://github.com/getsentry/sentry-cocoa/compare/7.25.1...7.27.0)
- Bump JavaScript SDK from v7.13.0 to v7.14.0 ([#2504](https://github.com/getsentry/sentry-react-native/pull/2504))
  - [changelog](https://github.com/getsentry/sentry-javascript/blob/master/CHANGELOG.md#7140)
  - [diff](https://github.com/getsentry/sentry-javascript/compare/7.13.0...7.14.0)

## 5.0.0-alpha.4

- Latest changes from 4.5.0

### Breaking changes

- New ReactNativeTracingOptions idleTimeoutMs and finalTimeoutMs replacing idleTimeout and maxTransactionDuration respectively ([#2481](https://github.com/getsentry/sentry-react-native/pull/2481))

## 4.5.0

### Features

- Add user feedback ([#2486](https://github.com/getsentry/sentry-react-native/pull/2486))
- Add typings for app hang functionality ([#2479](https://github.com/getsentry/sentry-react-native/pull/2479))

### Fixes

- Update warm/cold start span ops ([#2487](https://github.com/getsentry/sentry-react-native/pull/2487))
- Detect hard crash the same as native sdks ([#2480](https://github.com/getsentry/sentry-react-native/pull/2480))
- Integrations factory receives default integrations ([#2494](https://github.com/getsentry/sentry-react-native/pull/2494))

### Dependencies

- Bump Android SDK from v6.4.1 to v6.4.2 ([#2485](https://github.com/getsentry/sentry-react-native/pull/2485))
  - [changelog](https://github.com/getsentry/sentry-java/blob/main/CHANGELOG.md#642)
  - [diff](https://github.com/getsentry/sentry-java/compare/6.4.1...6.4.2)
- Bump JavaScript SDK from v7.12.1 to v7.13.0 ([#2478](https://github.com/getsentry/sentry-react-native/pull/2478))
  - [changelog](https://github.com/getsentry/sentry-javascript/blob/master/CHANGELOG.md#7130)
  - [diff](https://github.com/getsentry/sentry-javascript/compare/7.12.1...7.13.0)

## 4.4.0

### Features

- Add attachments support ([#2463](https://github.com/getsentry/sentry-react-native/pull/2463))

## 4.3.1

### Fixes

- ReactNativeTracingOptions maxTransactionDuration is in seconds ([#2469](https://github.com/getsentry/sentry-react-native/pull/2469))

### Dependencies

- Bump Cocoa SDK from v7.24.1 to v7.25.1 ([#2465](https://github.com/getsentry/sentry-react-native/pull/2465))
  - [changelog](https://github.com/getsentry/sentry-cocoa/blob/master/CHANGELOG.md#7251)
  - [diff](https://github.com/getsentry/sentry-cocoa/compare/7.24.1...7.25.1)

## 5.0.0-alpha.3

- Latest changes from 4.3.x

### Dependencies

- Bump Wizard from v2.0.0 to v2.2.0 ([#2460](https://github.com/getsentry/sentry-react-native/pull/2460))
  - [changelog](https://github.com/getsentry/sentry-wizard/blob/master/CHANGELOG.md#v220)
  - [diff](https://github.com/getsentry/sentry-wizard/compare/v2.0.0...v2.2.0)

## 4.3.0

### Features

- Add Transaction Source for Dynamic Sampling Context ([#2454](https://github.com/getsentry/sentry-react-native/pull/2454))

### Dependencies

- Bump Cocoa SDK from v7.23.0 to v7.24.1 ([#2456](https://github.com/getsentry/sentry-react-native/pull/2456))
  - [changelog](https://github.com/getsentry/sentry-cocoa/blob/master/CHANGELOG.md#7241)
  - [diff](https://github.com/getsentry/sentry-cocoa/compare/7.23.0...7.24.1)
- Bump Android SDK from v6.3.1 to v6.4.1 ([#2437](https://github.com/getsentry/sentry-react-native/pull/2437))
  - [changelog](https://github.com/getsentry/sentry-java/blob/main/CHANGELOG.md#641)
  - [diff](https://github.com/getsentry/sentry-java/compare/6.3.1...6.4.1)
- Bump JavaScript SDK from v7.9.0 to v7.12.1 ([#2451](https://github.com/getsentry/sentry-react-native/pull/2451))
  - [changelog](https://github.com/getsentry/sentry-javascript/blob/master/CHANGELOG.md#7121)
  - [diff](https://github.com/getsentry/sentry-javascript/compare/7.9.0...7.12.1)

## 4.2.4

### Fixes

- ReactNativeTracing wrongly marks transactions as deadline_exceeded when it reaches the idleTimeout ([#2427](https://github.com/getsentry/sentry-react-native/pull/2427))

## 5.0.0-alpha.2

- Latest changes from 4.2.x

## 5.0.0-alpha.1

### Fixes

- Auto linking for RN >= 0.69 ([#2332](https://github.com/getsentry/sentry-react-native/pull/2332))

## 4.2.3

### Fixes

- Bump Cocoa SDK to v7.23.0 ([#2401](https://github.com/getsentry/sentry-react-native/pull/2401))
  - [changelog](https://github.com/getsentry/sentry-cocoa/blob/master/CHANGELOG.md#7230)
  - [diff](https://github.com/getsentry/sentry-cocoa/compare/7.22.0...7.23.0)
- Bump Android SDK to v6.3.1 ([#2410](https://github.com/getsentry/sentry-react-native/pull/2410))
  - [changelog](https://github.com/getsentry/sentry-java/blob/main/CHANGELOG.md#631)
  - [diff](https://github.com/getsentry/sentry-java/compare/6.3.0...6.3.1)
- Bump JavaScript SDK to v7.9.0 ([#2412](https://github.com/getsentry/sentry-react-native/pull/2412))
  - [changelog](https://github.com/getsentry/sentry-javascript/blob/master/CHANGELOG.md#790)
  - [diff](https://github.com/getsentry/sentry-javascript/compare/7.7.0...7.9.0)

## 4.2.2

### Fixes

- Should not ignore `options.transport` function provided in `Sentry.init(...)` ([#2398](https://github.com/getsentry/sentry-react-native/pull/2398))

## 4.2.1

### Fixes

- SENTRY_DIST accepts non-number values on Android ([#2395](https://github.com/getsentry/sentry-react-native/pull/2395))

### Features

- Bump Cocoa SDK to v7.22.0 ([#2392](https://github.com/getsentry/sentry-react-native/pull/2392))
  - [changelog](https://github.com/getsentry/sentry-cocoa/blob/master/CHANGELOG.md#7220)
  - [diff](https://github.com/getsentry/sentry-cocoa/compare/7.21.0...7.22.0)

## 4.2.0

### Features

- Bump Cocoa SDK to v7.21.0 ([#2374](https://github.com/getsentry/sentry-react-native/pull/2374))
  - [changelog](https://github.com/getsentry/sentry-cocoa/blob/master/CHANGELOG.md#7210)
  - [diff](https://github.com/getsentry/sentry-cocoa/compare/7.20.0...7.21.0)
- Bump Android SDK to v6.3.0 ([#2380](https://github.com/getsentry/sentry-react-native/pull/2380))
  - [changelog](https://github.com/getsentry/sentry-java/blob/main/CHANGELOG.md#630)
  - [diff](https://github.com/getsentry/sentry-java/compare/6.1.4...6.3.0)
- Bump JavaScript SDK to v7.7.0 ([#2375](https://github.com/getsentry/sentry-react-native/pull/2375))
  - [changelog](https://github.com/getsentry/sentry-javascript/blob/master/CHANGELOG.md#770)
  - [diff](https://github.com/getsentry/sentry-javascript/compare/7.6.0...7.7.0)

## 4.1.3

### Fixes

- Solve reference to private cocoa SDK class ([#2369](https://github.com/getsentry/sentry-react-native/pull/2369))

## 4.1.2

### Fixes

- Set default unit for measurements ([#2360](https://github.com/getsentry/sentry-react-native/pull/2360))
- When using SENTRY_DIST env. var. on Android, SDK fails to convert to an Integer ([#2365](https://github.com/getsentry/sentry-react-native/pull/2365))

### Features

- Bump JavaScript SDK to v7.6.0 ([#2361](https://github.com/getsentry/sentry-react-native/pull/2361))
  - [changelog](https://github.com/getsentry/sentry-javascript/blob/master/CHANGELOG.md#760)
  - [diff](https://github.com/getsentry/sentry-javascript/compare/7.5.1...7.6.0)

## 4.1.1

### Features

- Bump Cocoa SDK to v7.20.0 ([#2341](https://github.com/getsentry/sentry-react-native/pull/2341), [#2356](https://github.com/getsentry/sentry-react-native/pull/2356))
  - [changelog](https://github.com/getsentry/sentry-cocoa/blob/master/CHANGELOG.md#7200)
  - [diff](https://github.com/getsentry/sentry-cocoa/compare/7.18.1...7.20.0)
- Bump JavaScript SDK to v7.5.1 ([#2342](https://github.com/getsentry/sentry-react-native/pull/2342), [#2350](https://github.com/getsentry/sentry-react-native/pull/2350))
  - [changelog](https://github.com/getsentry/sentry-javascript/blob/master/CHANGELOG.md#751)
  - [diff](https://github.com/getsentry/sentry-javascript/compare/7.3.1...7.5.1)

## 4.1.0

- Fix: Send DidBecomeActiveNotification when OOM enabled ([#2326](https://github.com/getsentry/sentry-react-native/pull/2326))
- Fix: SDK overwrites the user defined ReactNativeTracing ([#2319](https://github.com/getsentry/sentry-react-native/pull/2319))
- Bump Sentry JavaScript 7.3.1 ([#2306](https://github.com/getsentry/sentry-react-native/pull/2306))
  - [changelog](https://github.com/getsentry/sentry-javascript/blob/7.3.1/CHANGELOG.md)
  - [diff](https://github.com/getsentry/sentry-javascript/compare/7.1.1...7.3.1)
- Bump Sentry Cocoa 7.18.1 ([#2320](https://github.com/getsentry/sentry-react-native/pull/2320))
  - [changelog](https://github.com/getsentry/sentry-cocoa/blob/7.18.1/CHANGELOG.md)
  - [diff](https://github.com/getsentry/sentry-cocoa/compare/7.18.0...7.18.1)
- Bump Sentry Android 6.1.4 ([#2320](https://github.com/getsentry/sentry-react-native/pull/2320))
  - [changelog](https://github.com/getsentry/sentry-java/blob/6.1.4/CHANGELOG.md)
  - [diff](https://github.com/getsentry/sentry-java/compare/6.1.2...6.1.4)

## 4.0.2

- Fix Calculate the absolute number of Android versionCode ([#2313](https://github.com/getsentry/sentry-react-native/pull/2313))

## 4.0.1

- Filter out app start with more than 60s ([#2303](https://github.com/getsentry/sentry-react-native/pull/2303))

## 4.0.0

- Bump Sentry JavaScript 7.1.1 ([#2279](https://github.com/getsentry/sentry-react-native/pull/2279))
  - [changelog](https://github.com/getsentry/sentry-javascript/blob/7.1.1/CHANGELOG.md)
  - [diff](https://github.com/getsentry/sentry-javascript/compare/6.19.2...7.1.1)
- Bump Sentry Cocoa 7.18.0 ([#2303](https://github.com/getsentry/sentry-react-native/pull/2303))
  - [changelog](https://github.com/getsentry/sentry-cocoa/blob/7.18.0/CHANGELOG.md)
  - [diff](https://github.com/getsentry/sentry-cocoa/compare/7.11.0...7.18.0)
- Bump Sentry Android 6.1.2 ([#2303](https://github.com/getsentry/sentry-react-native/pull/2303))
  - [changelog](https://github.com/getsentry/sentry-java/blob/6.1.2/CHANGELOG.md)
  - [diff](https://github.com/getsentry/sentry-java/compare/5.7.0...6.1.2)

## Breaking changes

By bumping Sentry Javascript, new breaking changes were introduced, to know more what was changed, check the [breaking changes changelog](https://github.com/getsentry/sentry-javascript/blob/7.0.0/CHANGELOG.md#breaking-changes) from Sentry Javascript.

## 4.0.0-beta.5

- Fix warning missing DSN on BrowserClient. ([#2294](https://github.com/getsentry/sentry-react-native/pull/2294))

## 4.0.0-beta.4

- Bump Sentry Cocoa 7.17.0 ([#2300](https://github.com/getsentry/sentry-react-native/pull/2300))
  - [changelog](https://github.com/getsentry/sentry-cocoa/blob/7.17.0/CHANGELOG.md)
  - [diff](https://github.com/getsentry/sentry-cocoa/compare/7.16.1...7.17.0)
- Bump Sentry Android 6.1.1 ([#2300](https://github.com/getsentry/sentry-react-native/pull/2300))
  - [changelog](https://github.com/getsentry/sentry-java/blob/6.1.1/CHANGELOG.md)
  - [diff](https://github.com/getsentry/sentry-java/compare/6.0.0...6.1.1)

## 4.0.0-beta.3

- Bump Sentry Cocoa 7.16.1 ([#2279](https://github.com/getsentry/sentry-react-native/pull/2283))
  - [changelog](https://github.com/getsentry/sentry-cocoa/blob/7.16.1/CHANGELOG.md)
  - [diff](https://github.com/getsentry/sentry-cocoa/compare/7.11.0...7.16.1)

## 4.0.0-beta.2

- Bump Sentry JavaScript 7.1.1 ([#2279](https://github.com/getsentry/sentry-react-native/pull/2279))
  - [changelog](https://github.com/getsentry/sentry-javascript/blob/7.1.1/CHANGELOG.md)
  - [diff](https://github.com/getsentry/sentry-javascript/compare/7.0.0...7.1.1)
- Bump Sentry Android 6.0.0 ([#2281](https://github.com/getsentry/sentry-react-native/pull/2281))
  - [changelog](https://github.com/getsentry/sentry-java/blob/6.0.0/CHANGELOG.md)
  - [diff](https://github.com/getsentry/sentry-java/compare/5.7.0...6.0.0)

## 4.0.0-beta.1

- Bump Sentry JavaScript 7.0.0 ([#2250](https://github.com/getsentry/sentry-react-native/pull/2250))
  - [changelog](https://github.com/getsentry/sentry-javascript/blob/7.0.0/CHANGELOG.md)
  - [diff](https://github.com/getsentry/sentry-javascript/compare/6.19.2...7.0.0)

## Breaking changes

By bumping Sentry Javascript, new breaking changes were introduced, to know more what was changed, check the [breaking changes changelog](https://github.com/getsentry/sentry-javascript/blob/7.0.0/CHANGELOG.md#breaking-changes) from Sentry Javascript.

## 3.4.3

- feat: Support macOS (#2240) by @ospfranco

## 3.4.2

- fix: Fix cold start appearing again after js bundle reload on Android. #2229

## 3.4.1

- fix: Make withTouchEventBoundary options optional #2196

## 3.4.0

### Various fixes & improvements

- Bump: @sentry/javascript dependencies to 6.19.2 (#2175) by @marandaneto

## 3.3.6

- fix: Respect given release if no dist is given during SDK init (#2163)
- Bump: @sentry/javascript dependencies to 6.19.2 (#2175)

## 3.3.5

- Bump: Sentry Cocoa to 7.11.0 and Sentry Android to 5.7.0 (#2160)

## 3.3.4

- fix(android): setContext serializes as context for Android instead of extra (#2155)
- fix(android): Duplicate Breadcrumbs when captuing messages #2153

## 3.3.3

- Bump: Sentry Cocoa to 7.10.2 and Sentry Android to 5.6.3 (#2145)
- fix(android): Upload source maps correctly regardless of version codes #2144

## 3.3.2

- fix: Do not report empty measurements #1983
- fix(iOS): Bump Sentry Cocoa to 7.10.1 and report slow and frozen measurements (#2132)
- fix(iOS): Missing userId on iOS when the user is not set in the Scope (#2133)

## 3.3.1

- feat: Support setting maxCacheItems #2102
- fix: Clear transaction on route change for React Native Navigation #2119

## 3.3.0

- feat: Support enableNativeCrashHandling for iOS #2101
- Bump: Sentry Cocoa 7.10.0 #2100
- feat: Touch events now track components with `sentry-label` prop, falls back to `accessibilityLabel` and then finally `displayName`. #2068
- fix: Respect sentryOption.debug setting instead of #DEBUG build flag for outputting logs #2039
- fix: Passing correct mutableOptions to iOS SDK (#2037)
- Bump: Bump @sentry/javascript dependencies to 6.17.9 #2082
- fix: Discard prior transactions on react navigation dispatch #2053

## 3.2.14-beta.2

- feat: Touch events now track components with `sentry-label` prop, falls back to `accessibilityLabel` and then finally `displayName`. #2068
- fix: Respect sentryOption.debug setting instead of #DEBUG build flag for outputting logs #2039
- fix: Passing correct mutableOptions to iOS SDK (#2037)
- Bump: Bump @sentry/javascript dependencies to 6.17.9 #2082

## 3.2.14-beta.1

- fix: Discard prior transactions on react navigation dispatch #2053

## 3.2.13

- fix(deps): Add `@sentry/wizard` back in as a dependency to avoid missing dependency when running react-native link. #2015
- Bump: sentry-cli to 1.72.0 #2016

## 3.2.12

- fix: fetchNativeDeviceContexts returns an empty Array if no Device Context available #2002
- Bump: Sentry Cocoa 7.9.0 #2011

## 3.2.11

- fix: Polyfill the promise library to permanently fix unhandled rejections #1984

## 3.2.10

- fix: Do not crash if androidx.core isn't available on Android #1981
- fix: App start measurement on Android #1985
- Bump: Sentry Android to 5.5.2 #1985

## 3.2.9

- Deprecate initialScope in favor of configureScope #1963
- Bump: Sentry Android to 5.5.1 and Sentry Cocoa to 7.7.0 #1965

## 3.2.8

### Various fixes & improvements

- replace usage of master to main (30b44232) by @marandaneto

## 3.2.7

- fix: ReactNavigationV4Instrumentation null when evaluating 'state.routes' #1940
- fix: ConcurrentModification exception for frameMetricsAggregator #1939

## 3.2.6

- feat(android): Support monorepo in gradle plugin #1917
- fix: Remove dependency on promiseRejectionTrackingOptions #1928

## 3.2.5

- fix: Fix dynamic require for promise options bypassing try catch block and crashing apps #1923

## 3.2.4

- fix: Warn when promise rejections won't be caught #1886
- Bump: Sentry Android to 5.4.3 and Sentry Cocoa to 7.5.4 #1920

## 3.2.3

### Various fixes & improvements

- fix(ios): tracesSampler becomes NSNull in iOS and the app cannot be started (#1872) by @marandaneto

## 3.2.2

- Bump Sentry Android SDK to 5.3.0 #1860

## 3.2.1

### Various fixes & improvements

- feat(ios): Missing config `enableOutOfMemoryTracking` on iOS/Mac (#1858) by @marandaneto

## 3.2.0

- feat: Routing instrumentation will emit breadcrumbs on route change and set route tag #1837
- Bump Sentry Android SDK to 5.2.4 ([#1844](https://github.com/getsentry/sentry-react-native/pull/1844))

  - [changelog](https://github.com/getsentry/sentry-java/blob/5.2.4/CHANGELOG.md)
  - [diff](https://github.com/getsentry/sentry-java/compare/5.2.0...5.2.4)

- Bump Sentry Cocoa SDK to 7.4.8 ([#1856](https://github.com/getsentry/sentry-react-native/pull/1856))
  - [changelog](https://github.com/getsentry/sentry-cocoa/blob/7.4.8/CHANGELOG.md)
  - [diff](https://github.com/getsentry/sentry-cocoa/compare/7.3.0...7.4.8)

## 3.2.0-beta.2

- fix: Type React Native Navigation instrumentation constructor argument as unknown to avoid typescript errors #1817

## 3.2.0-beta.1

- feat: Routing instrumentation for React Native Navigation #1774

## 3.1.1

- Bump Sentry Android SDK to 5.2.0 ([#1785](https://github.com/getsentry/sentry-react-native/pull/1785))

  - [changelog](https://github.com/getsentry/sentry-java/blob/5.2.0/CHANGELOG.md)
  - [diff](https://github.com/getsentry/sentry-java/compare/5.1.2...5.2.0)

- Bump Sentry Cocoa SDK to 7.3.0 ([#1785](https://github.com/getsentry/sentry-react-native/pull/1785))
  - [changelog](https://github.com/getsentry/sentry-cocoa/blob/7.3.0/CHANGELOG.md)
  - [diff](https://github.com/getsentry/sentry-cocoa/compare/7.2.6...7.3.0)

## 3.1.0

- Feat: Allow custom release for source map upload scripts #1548
- ref: Remove v5 prefix from react navigation instrumentation to support v6 #1768

## 3.0.3

- Fix: Set Java 8 for source and target compatibility if not using AGP >= 4.2.x (#1763)

## 3.0.2

- Bump: Android tooling API 30 (#1761)

## 3.0.1

- fix: Add sentry-cli as a dependency #1755

## 3.0.0

- feat: Align `event.origin`, `event.environment` with other hybrid sdks #1749
- feat: Add native sdk package info onto events #1749
- build(js): Bump sentry-javascript dependencies to 6.12.0 #1750
- fix: Fix native frames not being added to transactions #1752
- build(android): Bump sentry-android to 5.1.2 #1753
- build(ios): Bump sentry-cocoa to 7.2.6 #1753
- fix: Move @sentry/wizard dependency to devDependencies #1751

## 3.0.0-beta.3

- feat: Add `wrap` wrapper method with profiler and touch event boundary #1728
- feat: App-start measurements, if using the `wrap` wrapper, will now finish on the root component mount #1728

## 3.0.0-beta.2

- feat: Native slow/frozen frames measurements #1711

## 3.0.0-beta.1

- build(ios): Bump sentry-cocoa to 7.2.0-beta.9 #1704
- build(android): Bump sentry-android to 5.1.0-beta.9 #1704
- feat: Add app start measurements to the first transaction #1704
- feat: Create an initial initial ui.load transaction by default #1704
- feat: Add `enableAutoPerformanceTracking` flag that enables auto performance when tracing is enabled #1704

## 2.7.0-beta.1

- feat: Track stalls in the JavaScript event loop as measurements #1542

## 2.6.2

- fix: Fix the error handler (error dialog) not called in dev #1712

## 2.6.1

- build(ios): Bump sentry-cocoa to 7.1.4 #1700

## 2.6.0

- feat: Support the `sendDefaultPii` option. #1634
- build(android): Bump sentry-android to 5.1.0-beta.2 #1645
- fix: Fix transactions on Android having clock drift and missing span data #1645

## 2.5.2

- fix: Fix `Sentry.close()` not correctly resolving the promise on iOS. #1617
- build(js): Bump sentry-javascript dependencies to 6.7.1 #1618

## 2.5.1

- fix: Fatal uncaught events should be tagged handled:false #1597
- fix: Fix duplicate breadcrumbs on Android #1598

## 2.5.0

### Dependencies

- build(js): Bump sentry-javascript dependencies to 6.5.1 #1588
- build(ios): Bump sentry-cocoa to 7.0.0 and remove setLogLevel #1459
- build(android): Bump sentry-android to 5.0.1 #1576

### Features

- feat: `Sentry.flush()` to flush events to disk and returns a promise #1547
- feat: `Sentry.close()` method to fully disable the SDK on all layers and returns a promise #1457

### Fixes

- fix: Process "log" levels in breadcrumbs before sending to native #1565

## 2.5.0-beta.1

- build(ios): Bump sentry-cocoa to 7.0.0 and remove setLogLevel #1459
- feat: Close method to fully disable the SDK on all layers #1457
- build(android): Bump Android SDK to 5.0.0-beta.1 #1476

## 2.4.3

- fix: Use the latest outbox path from hub options instead of private options #1529

## 2.4.2

- fix: enableNative: false should take precedence over autoInitializeNativeSdk: false #1462

## 2.4.1

- fix: Type navigation container ref arguments as any to avoid TypeScript errors #1453

## 2.4.0

- fix: Don't call `NATIVE.fetchRelease` if release and dist already exists on the event #1388
- feat: Add onReady callback that gets called after Native SDK init is called #1406

## 2.3.0

- feat: Re-export Profiler and useProfiler from @sentry/react #1372
- fix(performance): Handle edge cases in React Navigation routing instrumentation. #1365
- build(android): Bump sentry-android to 4.3.0 #1373
- build(devtools): Bump @sentry/wizard to 1.2.2 #1383
- build(js): Bump sentry-javascript dependencies to 6.2.1 #1384
- feat(performance): Option to set route change timeout in routing instrumentation #1370

## 2.2.2

- fix: Fix unhandled promise rejections not being tracked #1367

## 2.2.1

- build(js): Bump @sentry/\* dependencies on javascript to 6.2.0 #1354
- fix: Fix react-dom dependency issue. #1354
- build(android): Bump sentry-android to 4.1.0 #1334

## 2.2.0

- Bump: sentry-android to v4.0.0 #1309
- build(ios): Bump sentry-cocoa to 6.1.4 #1308
- fix: Handle auto session tracking start on iOS #1308
- feat: Use beforeNavigate in routing instrumentation to match behavior on JS #1313
- fix: React Navigation Instrumentation starts initial transaction before navigator mount #1315

## 2.2.0-beta.0

- build(ios): Bump sentry-cocoa to 6.1.3 #1293
- fix: pass maxBreadcrumbs to Android init
- feat: Allow disabling native SDK initialization but still use it #1259
- ref: Rename shouldInitializeNativeSdk to autoInitializeNativeSdk #1275
- fix: Fix parseErrorStack that only takes string in DebugSymbolicator event processor #1274
- fix: Only set "event" type in envelope item and not the payload #1271
- build: Bump JS dependencies to 5.30.0 #1282
- fix: Add fallback envelope item type to iOS. #1283
- feat: Auto performance tracing with XHR/fetch, and routing instrumentation #1230

## 2.1.1

- build(android): Bump `sentry-android` to 3.2.1 #1296

## 2.1.0

- feat: Include @sentry/tracing and expose startTransaction #1167
- feat: A better sample app to showcase the SDK and especially tracing #1168
- build(js): Bump @sentry/javascript dependencies to 5.28.0. #1228
- build(android): Bump `sentry-android` to 3.2.0 #1208

## 2.0.2

- build(ios): Bump `sentry-cocoa` to 6.0.9 #1200

## 2.0.1

- build(ios): Bump `sentry-cocoa` to 6.0.8. #1188
- fix(ios): Remove private imports and call `storeEnvelope` on the client. #1188
- fix(ios): Lock specific version in podspec. #1188
- build(android): Bump `sentry-android` to 3.1.3. #1177
- build(deps): Bump @sentry/javascript deps to version-locked 5.27.4 #1199

## 2.0.0

- build(android): Changes android package name from `io.sentry.RNSentryPackage` to `io.sentry.react.RNSentryPackage` (Breaking). #1131
- fix: As auto session tracking is now on by default, allow user to pass `false` to disable it. #1131
- build: Bump `sentry-android` to 3.1.0. #1131
- build: Bump `sentry-cocoa` to 6.0.3. #1131
- feat(ios): Use `captureEnvelope` on iOS/Mac. #1131
- feat: Support envelopes with type other than `event`. #1131
- feat(android): Add enableNdkScopeSync property to ReactNativeOptions. #1131
- feat(android): Pass attachStacktrace option property down to android SDK. #1131
- build(js): Bump @sentry/javascript dependencies to 5.27.1. #1156

## 1.9.0

- fix: Only show the "Native Sentry SDK is disabled" warning when `enableNative` is false and `enableNativeNagger` is true. #1084
- build: Bump @sentry/javascript dependencies to 5.25.0. #1118

## 1.8.2

- build: Bump @sentry/javascript dependencies to 5.24.2 #1091
- fix: Add a check that `performance` exists before using it. #1091

## 1.8.1

- build: Bump @sentry/javascript dependencies to 5.24.1 #1088
- fix: Fix timestamp offset issues due to issues with `performance.now()` introduced in React Native 0.63. #1088

## 1.8.0

- feat: Support MacOS #1068
- build: Bump @sentry/javascript dependencies to 5.23.0 #1079
- fix: Only call native deviceContexts on iOS #1061
- fix: Don't send over Log and Critical levels over native bridge #1063

## 1.7.2

- meta: Move from Travis CI to Github Actions #1019
- ref: Drop TSLint in favor of ESLint #1023
- test: Add basic end-to-end tests workflow #945
- Bump: sentry-android to v2.3.1

## 1.7.1

- build: Bump sentry-cocoa to 5.2 #1011
- fix: App Store submission for Mac apps getsentry/sentry-cocoa#635
- fix: Use the release and dist set in init options over native release #1009
- fix: assign default options before enableNative check #1007

## 1.7.0

- fix: Use `LogBox` instead of `YellowBox` if possible. #989
- fix: Don't add `DeviceContext` default integration if `enableNative` is set to `false`. #993
- fix: Don't log "Native Sentry SDK is disabled" if `enableNativeNagger` is set to `false`. #993
- feat: Migrate to `@sentry/react` from `@sentry/browser` and expose `ErrorBoundary` & the redux enhancer. #1005

## 1.6.3

- feat: Touch events take Regex for ignoreNames & add tests #973

## 1.6.2

- fix: Don't prefix app:/// to "native" filename as well #957
- feat: Add sdk_info to envelope header on Android. #958

## 1.6.1

- Bump `sentry-cocoa` `5.1.8`

## 1.6.0

- feat: Log component tree with all touch events #952
- fix: Fix appending app:/// prefix to [native code] #946
- Bump `@sentry/*` to `^5.19.0`
- Bump `sentry-cocoa` `5.1.6`

## 1.5.0

- feat: Track touch events as breadcrumbs #939
- fix: Serialize the default user keys in setUser #926
- Bump android 2.2.0 #942
- fix(android): Fix unmapped context keys being overwritten on Android.

## 1.4.5

- fix: Fix Native Wrapper not checking enableNative setting #919

## 1.4.4

- Bump cocoa 5.1.4
- fix(ios): We only store the event in release mode #917

## 1.4.3

- Extend Scope methods to set native scope too. #902
- Bump android 2.1.6
- Bump `@sentry/*` to `^5.16.1`
- Bump cocoa 5.1.3

## 1.4.2

- Bump android 2.1.4 #891
- Expose session timeout. #887
- Added `event.origin` and `event.environment` tags to determine where events originate from. #890

## 1.4.1

- Filtered out `options` keys passed to `init` that would crash native. #885

## 1.4.0

- Remove usages of RNSentry to a native wrapper (#857)
- Bump android 2.1.3 (#858)
- Bump cocoa 5.1.0 (#870)
- Accept enableAutoSessionTracking (#870)
- Don't attach Android Threads (#866)
- Refactored startWithDsnString to be startWithOptions. (#860)

## 1.3.9

- Bump `@sentry/wizard` to `1.1.4`

## 1.3.8

- Fixes a bug in `DebugSymbolicator`

## 1.3.7

- Bump `@sentry/wizard` to `1.1.2`

## 1.3.6

- Bump `@sentry/*` to `^5.15.4`

## 1.3.5

- Bump `@sentry/*` to `^5.15.2`

## 1.3.4

- Bump `@sentry/*` to `^5.15.1`
- Fix a bug in DebugSymbolicator to fetch the correct file
- Bump to `io.sentry:sentry-android:2.0.2`

## 1.3.3

- Fix sourcemap path for Android and `react-native` version `< 0.61`
- Expose Android SDK in Java

## 1.3.2

- Bump `io.sentry:sentry-android:2.0.0`
- Fixes a bug on Android when sending events with wrong envelope size

## 1.3.1

- Bump `@sentry/wizard` to `1.1.1` fixing iOS release identifiers
- console.warn und unhandled rejections in DEV

## 1.3.0

- Bump `io.sentry:sentry-android:2.0.0-rc04`
- Added support for Hermes runtime!!
- Fixed a lot of issues on Android
- NDK support

## 1.2.2

- fix(android): Crash if stacktrace.frames is empty (#742)

## 1.2.1

- Bump `io.sentry:sentry-android:1.7.29`

## 1.2.0

- Bump `@sentry/*` to `^5.10.0`
- Allow overriding sentry.properties location (#722)

## 1.1.0

- Bump `@sentry/*` to `^5.9.0`
- fix(android): Feedback not working (#706)
- fix(types): Fix type mismatch when copying breadcrumb `type` (#693)

## 1.0.9

- Fixed an issue where breadcrumbs failed to be copied correctly

## 1.0.8

- Fix missing `type`, miscast `status_code` entries in Android breadcrumbs

## 1.0.7

- Store `environment`, `release` & `dist` on native iOS and Android clients in case of an native crash

## 1.0.6

- Fix error message to guide towards correct docs page

## 1.0.5

- Convert `message` in Java to string if it's a map (#653)

## 1.0.4

- Also catch `ClassCastException` to support react-native versions < 0.60 (#651)

## 1.0.3

- Expose `BrowserIntegrations` to change browser integrations (#639)

## 1.0.2

- Fixes `breadcrumb.data` cast if it's not a hashmap (#651)

## 1.0.1

- Fixed typo in `RNSentry.m` (#658)

## 1.0.0

This is a new major release of the Sentry's React Native SDK rewritten in TypeScript.
This SDK is now unified with the rest of our JavaScript SDKs and published under a new name `@sentry/react-native`.
It uses `@sentry/browser` and both `sentry-cocoa` and `sentry-android` for native handling.

This release is a breaking change an code changes are necessary.

New way to import and init the SDK:

```js
import * as Sentry from '@sentry/react-native';

Sentry.init({
  dsn: 'DSN',
});
```

## 0.43.2

- Add a check for an empty stacktrace on Android (#594)

## 0.43.1

- Bump `raven-js` `3.27.1`

## 0.43.0

- Bump `sentry-wizard` `0.13.0`

## 0.42.0

- Bump `sentry-cocoa` `4.2.1`
- Fix a bug where environment was correctly set
- Only upload source maps in gradle if non debug build

## 0.41.1

- Fix bump version script

## 0.41.0

- Update android build tools and gradle scripts to be compatible with latest version
- Fix support to build on windows

## 0.40.3

- Bump `sentry-cocoa` `4.1.3`

## 0.40.2

- Fix import for ArrayList and ReadableArray on Android, Fixes #511

## 0.40.1

- Use `buildToolsVersion` in build.gradle

## 0.40.0

- Add fingerprint support for iOS/Android, Fixes #407
- Add support for tvOS

## v0.39.1

- Bump `@sentry/wizard` `0.12.1`
- Add constructor for `RNSentryPackage.java`, Fixes #490

## v0.39.0

- `react-native-sentry >= 0.39.0` requires `react-native >= 0.56.0`
- [Android] Bumping of gradle deps

```
compileSdkVersion 26
buildToolsVersion '26.0.3'
...
targetSdkVersion 26
```

- [Android] Use `sentry-android` `1.7.5`
- Bump `@sentry/wizard` `0.11.0`
- Bump `sentry-cocoa` `4.1.0`
- Use new SDK identifier `sentry.javascript.react-native`

## v0.38.3

- Bump `@sentry/wizard` `0.10.2`

## v0.38.2

- [Android] Use `sentry-android` `1.7.4`

## v0.38.1

- [Android] set empty message to prevent breadcrumb exception

## v0.38.0

- [Android] Remove requirement to pass in `MainApplication` `new RNSentryPackage(MainApplication.this)`

## v0.37.1

- [Android] Call event callbacks even on failure to trigger crashes when device is offline

## v0.37.0

- Revert change to podspec file
- Add support for transaction instead of culprit
- Add equalsIgnoreCase to gradle release name compare
- Bump sentry-java to 1.7.3

## v0.36.0

- Bump raven-js to 3.24.2
- Fixed #391

## v0.35.4

- Bump sentry-cocoa to 3.12.4

## v0.35.3

- Fix wizard command

## v0.35.2

- Fixed #374

## v0.35.1

- Bump sentry-cocoa to 3.12.0

## v0.35.0

- Fixes an issue where error will not be reported to Sentry.

## v0.34.1

- Fixed #354

## v0.34.0

- Fixed #353
- Fixed #347
- Fixed #346
- Fixed #342

## v0.33.0

- Add pro guard default rule @kazy1991
- Exposed crashedLastLaunch for iOS @monotkate
- Fixed #337
- Fixed #333
- Fixed #331
- Fixed #322

## v0.32.1

- Update sentry-wizard

## v0.32.0

### Breaking changes

### Migration guide upgrading from < 0.32.0

Since we now use `@sentry/wizard` for linking with out new `@sentry/cli` package, the old
`sentry-cli-bin` package has been deprecated.
You have to search your codebase for `sentry-cli-binary` and replace it with `@sentry/cli`.
There are few places where we put it during the link process:

- In both `sentry.properties` files in `ios`/`android` folder
- In your Xcode build scripts once in `Bundle React Native code and images` and once in `Upload Debug Symbols to Sentry`

So e.g.:

The `Upload Debug Symbols to Sentry` build script looks like this:

```
export SENTRY_PROPERTIES=sentry.properties
../node_modules/sentry-cli-binary/bin/sentry-cli upload-dsym
```

should be changed to this:

```
export SENTRY_PROPERTIES=sentry.properties
../node_modules/@sentry/cli/bin/sentry-cli upload-dsym
```

### General

- Bump `@sentry/wizard` to `0.7.3`
- Bump `sentry-cocoa` to `3.10.0`
- Fixed #169

## v0.31.0

- Use <https://github.com/getsentry/sentry-wizard> for setup process

## v0.30.3

- Fix podspec file
- Fix gradle regex to allow number in projectname

## v0.30.2

Updated npm dependencies

## v0.30.1

Deploy and release over Probot

## v0.30.0

Refactored iOS to use shared component from sentry-cocoa.
Also squashed many little bugs on iOS.

- Fixed #281
- Fixed #280

## v0.29.0

- Fixed #275
- Fixed #274
- Fixed #272
- Fixed #253

## v0.28.0

We had to rename `project.ext.sentry` to `project.ext.sentryCli` because our own proguard gradle plugin was conflicting with the name.
The docs already reflect this change.

- #257

We now use the `mainThread` to report errors to `RNSentry`. This change is necessary in order for react-native to export constants.
This change shouldn't impact anyone using `react-native-sentry` since most of the "heavy" load was handled by `sentry-cocoa` in its own background queue anyway.

- #259
- #244

Bump `sentry-cocoa` to `3.8.3`

## v0.27.0

We decided to deactivate stack trace merging by default on iOS since it seems to unstable right now.
To activate it set:

```js
Sentry.config('___DSN___', {
  deactivateStacktraceMerging: false,
});
```

We are looking into ways making this more stable and plan to re-enable it again in the future.

## v0.26.0

- Added `setShouldSendCallback` #250

## v0.25.0

- Fix a bug in gradle script that trigged the sourcemap upload twice
- Fixed #245
- Fixed #234

## v0.24.2

- Fixed <https://github.com/getsentry/react-native-sentry/issues/241>

## v0.24.1

- Bump `sentry-cli` version to `1.20.0`

## v0.24.0

- Fix frame urls when only using `raven-js`
- Upgrade `sentry-java` to `1.5.3`
- Upgrade `sentry-cocoa` to `3.8.1`
- Added support for `sampleRate` option

## v0.23.2

- Fixed #228 again ¯\\_(ツ)_/¯

## v0.23.1

- Fixed #228

## v0.23.0

- Add more event properties for `setEventSentSuccessfully` callback on Android

## v0.22.0

- Fixed #158
- Add

```groovy
project.ext.sentry = [
    logLevel: "debug",
    flavorAware: true
]
```

should be before:
`apply from: "../../node_modules/react-native-sentry/sentry.gradle"`
This enables `sentry-cli` debug output on android builds, also adds flavor aware `sentry.properties` files.

## v0.21.2

- Fixing device farm tests

## v0.21.1

- Store event on release and send on next startup.

## v0.21.0

- Fixed an issue where javascript error wasn't sent everytime

## v0.20.0

- Bump `sentry-cocoa` to `3.6.0`

## v0.19.0

- Make `userId` optional for user context
- Bump `sentry-cocoa` to `3.5.0`

## v0.18.0

- Bump `sentry-java` to `1.5.1`
- Fix linking step
- Bump `raven-js` to `3.17.0`

## v0.17.1

- Fixed #190

## v0.17.0

- Fix `disableNativeIntegration` proptery to use right transport

## v0.16.2

- Remove send callback when native integration isn't available.

## v0.16.1

- Removed strange submodule

## v0.16.0

- Bump `sentry-java` to `1.4.0`
- Bump `sentry-cocoa` to `3.4.2`
- Fixed #182
- Fixed path detection of sentry-cli

## v0.15.1

- Fixed last release

## v0.15.0

- Added compatiblity for react-native `0.47.0`
- Fixed #169
- Fixed #106
- Bumped `sentry-cocoa` to `3.3.3`

Also added integration tests running on AWS Device Farm.

## v0.14.16

- Fixed #124

## v0.14.12

- Updated to `sentry-cocoa` `3.1.2`
- Fixed #156

## v0.14.11

- Fixed #166

## v0.14.10

- Fixed #161

## v0.14.9

Fixed #163

## v0.14.8

- Fixed #159
- Fixes breadcrumb tracking on android

## v0.14.7

- Improve performance for `react-native >= 0.46`

## v0.14.6

- Bump `sentry-cocoa` and `KSCrash`

## v0.14.5

- Push Podspec to `sentry-cocoa` `3.1.2`

## v0.14.4

- Removed example project from repo
- Make sure native client is only initialized once

## v0.14.3

- Revert to `23.0.1` android build tools

## v0.14.2

- Fixes #131

## v0.14.1

- Bump `raven-js` `3.16.1`
- Fixes #136

## v0.14.0

- Allowing calls to Sentry without calling `install()`
- Add internal logging if `logLevel >= SentryLog.Debug`
- Use `sentry-cocoa` `3.1.2`

## v0.13.3

- Fixes #67

## v0.13.2

- Fixes #116
- Fixes #51

## v0.13.1

- Fixed Android version dependency

## v0.13.0

- Overhauled internal handling of exceptions
- Updated iOS and Android native dependencies

## v0.12.12

- Fixes #105
- Added option `disableNativeIntegration`

## v0.12.11

- Use sentry-cocoa `3.0.9`
- Fixes #100

## v0.12.10

- Update `raven-js` to `3.16.0`
- Update `sentry-cocoa` to `3.0.8`
- Fixes #64
- Fixes #57

## v0.12.8

- Fix typo

## v0.12.9

- Add support on iOS for stacktrace merging and `react-native 0.45`

## v0.12.7

- Fixes #92

## v0.12.6

- Fixes #95

## v0.12.5

- Fixes #91 #87 #82 #63 #54 #48

## v0.12.3

- Fixed #90

## v0.12.2

- Fixed #90

## v0.12.4

- Fixed #94

## v0.12.1

- Use `3.0.7` `sentry-cocoa` in Podspec

## v0.12.0

- Removed `RSSwizzle` use `SentrySwizzle` instead

## v0.11.8

Update Podspec to use `Sentry/KSCrash`

## v0.11.7

- Fix `duplicate symbol` `RSSwizzle` when using CocoaPods

## v0.11.6

- Use `sentry-cocoa` `3.0.1`

## v0.11.5

- Fix <https://github.com/getsentry/react-native-sentry/issues/77>

## v0.11.4

- Use android buildToolsVersion 23.0.1

## v0.11.3

- Fix Xcode archive to not build generic archive

## v0.11.2

- Fix Xcode archiving

## v0.11.1

- Using latest version of `sentry-cocoa`

## v0.11.0

This is a big release because we switched our internal iOS client from swift to objc which drastically improve the setup experience and compatibility.

We also added support for codepush, please check the docs <https://docs.sentry.io/clients/react-native/codepush/> for more information.

After updating run `react-native unlink react-native-sentry` and `react-native link react-native-sentry` again in order to setup everything correctly.

## v0.10.0

- Greatly improved the linking process. Check out our docs for more information <https://docs.sentry.io/clients/react-native/>

## v0.9.1

- Update to sentry 2.1.11 which fixes a critical bug regarding sending requests on iOS

## v0.9.0

- Improve link and unlink scripts

## v0.8.5

- Fixed: bad operand types for binary operator

## v0.8.4

- Put execution on iOS into a background thread
- Add parameter checks on android

## v0.8.3

- Bump sentry version to 2.1.10 to fix releases

## v0.8.2

- Updated podspec thx @alloy

## v0.8.1

- Added command to package json to inject MainApplication.java into RNSentryPackage

## v0.8.0

- Added native android support
- raven-js is always used we use the native clients for sending events and add more context to them

## v0.7.0

- Bump KSCrash and Sentry version

## v0.6.0

Use `raven-js` internally instead switching between native and raven-js.

Native client will be used when available.

Alot of API changes to more like `raven-js`

## v0.5.3

- Fix import for

```objc
#if __has_include(<React/RNSentry.h>)
#import <React/RNSentry.h> // This is used for versions of react >= 0.40
#else
#import "RNSentry.h" // This is used for versions of react < 0.40
#endif
```

## v0.5.2

- Prefix filepath with `app://` if RavenClient is used

## v0.5.1

- Fix `npm test`
- Added `forceRavenClient` option which forces to use RavenClient instead of the NativeClient

## v0.5.0

- Added support for installation with cocoapods see <https://docs.sentry.io/clients/react-native/#setup-with-cocoapods>
- Lowered minimum version requirement for `react-native` to `0.38.0`

## v0.4.0

- Added `ignoreModulesExclude` to exclude modules that are ignored by default for stacktrace merging
- Added `ignoreModulesInclude` to add additional modules that should be ignored for stacktrace merging<|MERGE_RESOLUTION|>--- conflicted
+++ resolved
@@ -2,14 +2,13 @@
 
 ## Unreleased
 
-<<<<<<< HEAD
-### Features
+### Features
+
 - Current screen is now repoted on the error's app context ([#3339](https://github.com/getsentry/sentry-react-native/pull/3339))
-=======
+
 ### Fixes
 
 - Add actual `activeThreadId` to Profiles ([#3338](https://github.com/getsentry/sentry-react-native/pull/3338))
->>>>>>> 21465bc0
 
 ## 5.11.1
 
