--- conflicted
+++ resolved
@@ -4,13 +4,10 @@
 
 ### Fixes
 
-<<<<<<< HEAD
 - App start time span no longer created if too long ([#3299](https://github.com/getsentry/sentry-react-native/pull/3299))
-=======
 - Change log output to show what paths are considered when collecting modules ([#3316](https://github.com/getsentry/sentry-react-native/pull/3316))
 
 ## 5.10.0
->>>>>>> 22e31b6a
 
 ### Features
 
