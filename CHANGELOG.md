--- conflicted
+++ resolved
@@ -10,14 +10,14 @@
 
 ### Features
 
-<<<<<<< HEAD
 - Add support for `.env.sentry-build-plugin` ([#4281](https://github.com/getsentry/sentry-react-native/pull/4281))
 
   Don't commit the file to your repository. Use it to set your Sentry Auth Token.
 
-  ```
+  ```sh
   SENTRY_AUTH_TOKEN=your_token_here
-=======
+  ```
+
 - Add Sentry Metro Server Source Context middleware ([#4287](https://github.com/getsentry/sentry-react-native/pull/4287))
 
   This enables the SDK to add source context to locally symbolicated events using the Metro Development Server.
@@ -35,7 +35,6 @@
   module.exports = withSentryConfig(config, {
     enableSourceContextInDevelopment: false,
   });
->>>>>>> 08cee3d2
   ```
 
 ### Fixes
