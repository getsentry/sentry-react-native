# Changelog

## Unreleased

<<<<<<< HEAD
- fix: Respect sentryOption.debug setting instead of #DEBUG build flag for outputting logs #2039
=======
- fix: Passing correct mutableOptions to iOS SDK (#2037)
>>>>>>> 9a8b2122

## 3.2.14-beta.1

- fix: Discard prior transactions on react navigation dispatch #2053

## 3.2.13

- fix(deps): Add `@sentry/wizard` back in as a dependency to avoid missing dependency when running react-native link. #2015
- Bump: sentry-cli to 1.72.0 #2016

## 3.2.12

- fix: fetchNativeDeviceContexts returns an empty Array if no Device Context available #2002
- Bump: Sentry Cocoa 7.9.0 #2011

## 3.2.11

- fix: Polyfill the promise library to permanently fix unhandled rejections #1984

## 3.2.10

- fix: Do not crash if androidx.core isn't available on Android #1981
- fix: App start measurement on Android #1985
- Bump: Sentry Android to 5.5.2 #1985

## 3.2.9

- Deprecate initialScope in favor of configureScope #1963
- Bump: Sentry Android to 5.5.1 and Sentry Cocoa to 7.7.0 #1965

## 3.2.8

### Various fixes & improvements

- replace usage of master to main (30b44232) by @marandaneto

## 3.2.7

- fix: ReactNavigationV4Instrumentation null when evaluating 'state.routes' #1940
- fix: ConcurrentModification exception for frameMetricsAggregator #1939

## 3.2.6

- feat(android): Support monorepo in gradle plugin #1917
- fix: Remove dependency on promiseRejectionTrackingOptions #1928

## 3.2.5

- fix: Fix dynamic require for promise options bypassing try catch block and crashing apps #1923

## 3.2.4

- fix: Warn when promise rejections won't be caught #1886
- Bump: Sentry Android to 5.4.3 and Sentry Cocoa to 7.5.4 #1920

## 3.2.3

### Various fixes & improvements

- fix(ios): tracesSampler becomes NSNull in iOS and the app cannot be started (#1872) by @marandaneto

## 3.2.2

- Bump Sentry Android SDK to 5.3.0 #1860

## 3.2.1

### Various fixes & improvements

- feat(ios): Missing config `enableOutOfMemoryTracking` on iOS/Mac (#1858) by @marandaneto

## 3.2.0

- feat: Routing instrumentation will emit breadcrumbs on route change and set route tag #1837
- Bump Sentry Android SDK to 5.2.4 ([#1844](https://github.com/getsentry/sentry-react-native/pull/1844))

  - [changelog](https://github.com/getsentry/sentry-java/blob/5.2.4/CHANGELOG.md)
  - [diff](https://github.com/getsentry/sentry-java/compare/5.2.0...5.2.4)

- Bump Sentry Cocoa SDK to 7.4.8 ([#1856](https://github.com/getsentry/sentry-react-native/pull/1856))
  - [changelog](https://github.com/getsentry/sentry-cocoa/blob/7.4.8/CHANGELOG.md)
  - [diff](https://github.com/getsentry/sentry-cocoa/compare/7.3.0...7.4.8)

## 3.2.0-beta.2

- fix: Type React Native Navigation instrumentation constructor argument as unknown to avoid typescript errors #1817

## 3.2.0-beta.1

- feat: Routing instrumentation for React Native Navigation #1774

## 3.1.1

- Bump Sentry Android SDK to 5.2.0 ([#1785](https://github.com/getsentry/sentry-react-native/pull/1785))

  - [changelog](https://github.com/getsentry/sentry-java/blob/5.2.0/CHANGELOG.md)
  - [diff](https://github.com/getsentry/sentry-java/compare/5.1.2...5.2.0)

- Bump Sentry Cocoa SDK to 7.3.0 ([#1785](https://github.com/getsentry/sentry-react-native/pull/1785))
  - [changelog](https://github.com/getsentry/sentry-cocoa/blob/7.3.0/CHANGELOG.md)
  - [diff](https://github.com/getsentry/sentry-cocoa/compare/7.2.6...7.3.0)

## 3.1.0

- Feat: Allow custom release for source map upload scripts #1548
- ref: Remove v5 prefix from react navigation instrumentation to support v6 #1768

## 3.0.3

- Fix: Set Java 8 for source and target compatibility if not using AGP >= 4.2.x (#1763)

## 3.0.2

- Bump: Android tooling API 30 (#1761)

## 3.0.1

- fix: Add sentry-cli as a dependency #1755

## 3.0.0

- feat: Align `event.origin`, `event.environment` with other hybrid sdks #1749
- feat: Add native sdk package info onto events #1749
- build(js): Bump sentry-javascript dependencies to 6.12.0 #1750
- fix: Fix native frames not being added to transactions #1752
- build(android): Bump sentry-android to 5.1.2 #1753
- build(ios): Bump sentry-cocoa to 7.2.6 #1753
- fix: Move @sentry/wizard dependency to devDependencies #1751

## 3.0.0-beta.3

- feat: Add `wrap` wrapper method with profiler and touch event boundary #1728
- feat: App-start measurements, if using the `wrap` wrapper, will now finish on the root component mount #1728

## 3.0.0-beta.2

- feat: Native slow/frozen frames measurements #1711

## 3.0.0-beta.1

- build(ios): Bump sentry-cocoa to 7.2.0-beta.9 #1704
- build(android): Bump sentry-android to 5.1.0-beta.9 #1704
- feat: Add app start measurements to the first transaction #1704
- feat: Create an initial initial ui.load transaction by default #1704
- feat: Add `enableAutoPerformanceTracking` flag that enables auto performance when tracing is enabled #1704

## 2.7.0-beta.1

- feat: Track stalls in the JavaScript event loop as measurements #1542

## 2.6.2

- fix: Fix the error handler (error dialog) not called in dev #1712

## 2.6.1

- build(ios): Bump sentry-cocoa to 7.1.4 #1700

## 2.6.0

- feat: Support the `sendDefaultPii` option. #1634
- build(android): Bump sentry-android to 5.1.0-beta.2 #1645
- fix: Fix transactions on Android having clock drift and missing span data #1645

## 2.5.2

- fix: Fix `Sentry.close()` not correctly resolving the promise on iOS. #1617
- build(js): Bump sentry-javascript dependencies to 6.7.1 #1618

## 2.5.1

- fix: Fatal uncaught events should be tagged handled:false #1597
- fix: Fix duplicate breadcrumbs on Android #1598

## 2.5.0

### Dependencies

- build(js): Bump sentry-javascript dependencies to 6.5.1 #1588
- build(ios): Bump sentry-cocoa to 7.0.0 and remove setLogLevel #1459
- build(android): Bump sentry-android to 5.0.1 #1576

### Features

- feat: `Sentry.flush()` to flush events to disk and returns a promise #1547
- feat: `Sentry.close()` method to fully disable the SDK on all layers and returns a promise #1457

### Fixes

- fix: Process "log" levels in breadcrumbs before sending to native #1565

## 2.5.0-beta.1

- build(ios): Bump sentry-cocoa to 7.0.0 and remove setLogLevel #1459
- feat: Close method to fully disable the SDK on all layers #1457
- build(android): Bump Android SDK to 5.0.0-beta.1 #1476

## 2.4.3

- fix: Use the latest outbox path from hub options instead of private options #1529

## 2.4.2

- fix: enableNative: false should take precedence over autoInitializeNativeSdk: false #1462

## 2.4.1

- fix: Type navigation container ref arguments as any to avoid TypeScript errors #1453

## 2.4.0

- fix: Don't call `NATIVE.fetchRelease` if release and dist already exists on the event #1388
- feat: Add onReady callback that gets called after Native SDK init is called #1406

## 2.3.0

- feat: Re-export Profiler and useProfiler from @sentry/react #1372
- fix(performance): Handle edge cases in React Navigation routing instrumentation. #1365
- build(android): Bump sentry-android to 4.3.0 #1373
- build(devtools): Bump @sentry/wizard to 1.2.2 #1383
- build(js): Bump sentry-javascript dependencies to 6.2.1 #1384
- feat(performance): Option to set route change timeout in routing instrumentation #1370

## 2.2.2

- fix: Fix unhandled promise rejections not being tracked #1367

## 2.2.1

- build(js): Bump @sentry/\* dependencies on javascript to 6.2.0 #1354
- fix: Fix react-dom dependency issue. #1354
- build(android): Bump sentry-android to 4.1.0 #1334

## 2.2.0

- Bump: sentry-android to v4.0.0 #1309
- build(ios): Bump sentry-cocoa to 6.1.4 #1308
- fix: Handle auto session tracking start on iOS #1308
- feat: Use beforeNavigate in routing instrumentation to match behavior on JS #1313
- fix: React Navigation Instrumentation starts initial transaction before navigator mount #1315

## 2.2.0-beta.0

- build(ios): Bump sentry-cocoa to 6.1.3 #1293
- fix: pass maxBreadcrumbs to Android init
- feat: Allow disabling native SDK initialization but still use it #1259
- ref: Rename shouldInitializeNativeSdk to autoInitializeNativeSdk #1275
- fix: Fix parseErrorStack that only takes string in DebugSymbolicator event processor #1274
- fix: Only set "event" type in envelope item and not the payload #1271
- build: Bump JS dependencies to 5.30.0 #1282
- fix: Add fallback envelope item type to iOS. #1283
- feat: Auto performance tracing with XHR/fetch, and routing instrumentation #1230

## 2.1.1

- build(android): Bump `sentry-android` to 3.2.1 #1296

## 2.1.0

- feat: Include @sentry/tracing and expose startTransaction #1167
- feat: A better sample app to showcase the SDK and especially tracing #1168
- build(js): Bump @sentry/javascript dependencies to 5.28.0. #1228
- build(android): Bump `sentry-android` to 3.2.0 #1208

## 2.0.2

- build(ios): Bump `sentry-cocoa` to 6.0.9 #1200

## 2.0.1

- build(ios): Bump `sentry-cocoa` to 6.0.8. #1188
- fix(ios): Remove private imports and call `storeEnvelope` on the client. #1188
- fix(ios): Lock specific version in podspec. #1188
- build(android): Bump `sentry-android` to 3.1.3. #1177
- build(deps): Bump @sentry/javascript deps to version-locked 5.27.4 #1199

## 2.0.0

- build(android): Changes android package name from `io.sentry.RNSentryPackage` to `io.sentry.react.RNSentryPackage` (Breaking). #1131
- fix: As auto session tracking is now on by default, allow user to pass `false` to disable it. #1131
- build: Bump `sentry-android` to 3.1.0. #1131
- build: Bump `sentry-cocoa` to 6.0.3. #1131
- feat(ios): Use `captureEnvelope` on iOS/Mac. #1131
- feat: Support envelopes with type other than `event`. #1131
- feat(android): Add enableNdkScopeSync property to ReactNativeOptions. #1131
- feat(android): Pass attachStacktrace option property down to android SDK. #1131
- build(js): Bump @sentry/javascript dependencies to 5.27.1. #1156

## 1.9.0

- fix: Only show the "Native Sentry SDK is disabled" warning when `enableNative` is false and `enableNativeNagger` is true. #1084
- build: Bump @sentry/javascript dependencies to 5.25.0. #1118

## 1.8.2

- build: Bump @sentry/javascript dependencies to 5.24.2 #1091
- fix: Add a check that `performance` exists before using it. #1091

## 1.8.1

- build: Bump @sentry/javascript dependencies to 5.24.1 #1088
- fix: Fix timestamp offset issues due to issues with `performance.now()` introduced in React Native 0.63. #1088

## 1.8.0

- feat: Support MacOS #1068
- build: Bump @sentry/javascript dependencies to 5.23.0 #1079
- fix: Only call native deviceContexts on iOS #1061
- fix: Don't send over Log and Critical levels over native bridge #1063

## 1.7.2

- meta: Move from Travis CI to Github Actions #1019
- ref: Drop TSLint in favor of ESLint #1023
- test: Add basic end-to-end tests workflow #945
- Bump: sentry-android to v2.3.1

## 1.7.1

- build: Bump sentry-cocoa to 5.2 #1011
- fix: App Store submission for Mac apps getsentry/sentry-cocoa#635
- fix: Use the release and dist set in init options over native release #1009
- fix: assign default options before enableNative check #1007

## 1.7.0

- fix: Use `LogBox` instead of `YellowBox` if possible. #989
- fix: Don't add `DeviceContext` default integration if `enableNative` is set to `false`. #993
- fix: Don't log "Native Sentry SDK is disabled" if `enableNativeNagger` is set to `false`. #993
- feat: Migrate to `@sentry/react` from `@sentry/browser` and expose `ErrorBoundary` & the redux enhancer. #1005

## 1.6.3

- feat: Touch events take Regex for ignoreNames & add tests #973

## 1.6.2

- fix: Don't prefix app:/// to "native" filename as well #957
- feat: Add sdk_info to envelope header on Android. #958

## 1.6.1

- Bump `sentry-cocoa` `5.1.8`

## 1.6.0

- feat: Log component tree with all touch events #952
- fix: Fix appending app:/// prefix to [native code] #946
- Bump `@sentry/*` to `^5.19.0`
- Bump `sentry-cocoa` `5.1.6`

## 1.5.0

- feat: Track touch events as breadcrumbs #939
- fix: Serialize the default user keys in setUser #926
- Bump android 2.2.0 #942
- fix(android): Fix unmapped context keys being overwritten on Android.

## 1.4.5

- fix: Fix Native Wrapper not checking enableNative setting #919

## 1.4.4

- Bump cocoa 5.1.4
- fix(ios): We only store the event in release mode #917

## 1.4.3

- Extend Scope methods to set native scope too. #902
- Bump android 2.1.6
- Bump `@sentry/*` to `^5.16.1`
- Bump cocoa 5.1.3

## 1.4.2

- Bump android 2.1.4 #891
- Expose session timeout. #887
- Added `event.origin` and `event.environment` tags to determine where events originate from. #890

## 1.4.1

- Filtered out `options` keys passed to `init` that would crash native. #885

## 1.4.0

- Remove usages of RNSentry to a native wrapper (#857)
- Bump android 2.1.3 (#858)
- Bump cocoa 5.1.0 (#870)
- Accept enableAutoSessionTracking (#870)
- Don't attach Android Threads (#866)
- Refactored startWithDsnString to be startWithOptions. (#860)

## 1.3.9

- Bump `@sentry/wizard` to `1.1.4`

## 1.3.8

- Fixes a bug in `DebugSymbolicator`

## 1.3.7

- Bump `@sentry/wizard` to `1.1.2`

## 1.3.6

- Bump `@sentry/*` to `^5.15.4`

## 1.3.5

- Bump `@sentry/*` to `^5.15.2`

## 1.3.4

- Bump `@sentry/*` to `^5.15.1`
- Fix a bug in DebugSymbolicator to fetch the correct file
- Bump to `io.sentry:sentry-android:2.0.2`

## 1.3.3

- Fix sourcemap path for Android and `react-native` version `< 0.61`
- Expose Android SDK in Java

## 1.3.2

- Bump `io.sentry:sentry-android:2.0.0`
- Fixes a bug on Android when sending events with wrong envelope size

## 1.3.1

- Bump `@sentry/wizard` to `1.1.1` fixing iOS release identifiers
- console.warn und unhandled rejections in DEV

## 1.3.0

- Bump `io.sentry:sentry-android:2.0.0-rc04`
- Added support for Hermes runtime!!
- Fixed a lot of issues on Android
- NDK support

## 1.2.2

- fix(android): Crash if stacktrace.frames is empty (#742)

## 1.2.1

- Bump `io.sentry:sentry-android:1.7.29`

## 1.2.0

- Bump `@sentry/*` to `^5.10.0`
- Allow overriding sentry.properties location (#722)

## 1.1.0

- Bump `@sentry/*` to `^5.9.0`
- fix(android): Feedback not working (#706)
- fix(types): Fix type mismatch when copying breadcrumb `type` (#693)

## 1.0.9

- Fixed an issue where breadcrumbs failed to be copied correctly

## 1.0.8

- Fix missing `type`, miscast `status_code` entries in Android breadcrumbs

## 1.0.7

- Store `environment`, `release` & `dist` on native iOS and Android clients in case of an native crash

## 1.0.6

- Fix error message to guide towards correct docs page

## 1.0.5

- Convert `message` in Java to string if it's a map (#653)

## 1.0.4

- Also catch `ClassCastException` to support react-native versions < 0.60 (#651)

## 1.0.3

- Expose `BrowserIntegrations` to change browser integrations (#639)

## 1.0.2

- Fixes `breadcrumb.data` cast if it's not a hashmap (#651)

## 1.0.1

- Fixed typo in `RNSentry.m` (#658)

## 1.0.0

This is a new major release of the Sentry's React Native SDK rewritten in TypeScript.
This SDK is now unified with the rest of our JavaScript SDKs and published under a new name `@sentry/react-native`.
It uses `@sentry/browser` and both `sentry-cocoa` and `sentry-android` for native handling.

This release is a breaking change an code changes are necessary.

New way to import and init the SDK:

```js
import * as Sentry from "@sentry/react-native";

Sentry.init({
  dsn: "DSN",
});
```

## 0.43.2

- Add a check for an empty stacktrace on Android (#594)

## 0.43.1

- Bump `raven-js` `3.27.1`

## 0.43.0

- Bump `sentry-wizard` `0.13.0`

## 0.42.0

- Bump `sentry-cocoa` `4.2.1`
- Fix a bug where environment was correctly set
- Only upload source maps in gradle if non debug build

## 0.41.1

- Fix bump version script

## 0.41.0

- Update android build tools and gradle scripts to be compatible with latest version
- Fix support to build on windows

## 0.40.3

- Bump `sentry-cocoa` `4.1.3`

## 0.40.2

- Fix import for ArrayList and ReadableArray on Android, Fixes #511

## 0.40.1

- Use `buildToolsVersion` in build.gradle

## 0.40.0

- Add fingerprint support for iOS/Android, Fixes #407
- Add support for tvOS

## v0.39.1

- Bump `@sentry/wizard` `0.12.1`
- Add constructor for `RNSentryPackage.java`, Fixes #490

## v0.39.0

- `react-native-sentry >= 0.39.0` requires `react-native >= 0.56.0`
- [Android] Bumping of gradle deps

```
compileSdkVersion 26
buildToolsVersion '26.0.3'
...
targetSdkVersion 26
```

- [Android] Use `sentry-android` `1.7.5`
- Bump `@sentry/wizard` `0.11.0`
- Bump `sentry-cocoa` `4.1.0`
- Use new SDK identifier `sentry.javascript.react-native`

## v0.38.3

- Bump `@sentry/wizard` `0.10.2`

## v0.38.2

- [Android] Use `sentry-android` `1.7.4`

## v0.38.1

- [Android] set empty message to prevent breadcrumb exception

## v0.38.0

- [Android] Remove requirement to pass in `MainApplication` `new RNSentryPackage(MainApplication.this)`

## v0.37.1

- [Android] Call event callbacks even on failure to trigger crashes when device is offline

## v0.37.0

- Revert change to podspec file
- Add support for transaction instead of culprit
- Add equalsIgnoreCase to gradle release name compare
- Bump sentry-java to 1.7.3

## v0.36.0

- Bump raven-js to 3.24.2
- Fixed #391

## v0.35.4

- Bump sentry-cocoa to 3.12.4

## v0.35.3

- Fix wizard command

## v0.35.2

- Fixed #374

## v0.35.1

- Bump sentry-cocoa to 3.12.0

## v0.35.0

- Fixes an issue where error will not be reported to Sentry.

## v0.34.1

- Fixed #354

## v0.34.0

- Fixed #353
- Fixed #347
- Fixed #346
- Fixed #342

## v0.33.0

- Add pro guard default rule @kazy1991
- Exposed crashedLastLaunch for iOS @monotkate
- Fixed #337
- Fixed #333
- Fixed #331
- Fixed #322

## v0.32.1

- Update sentry-wizard

## v0.32.0

### Breaking changes

### Migration guide upgrading from < 0.32.0

Since we now use `@sentry/wizard` for linking with out new `@sentry/cli` package, the old
`sentry-cli-bin` package has been deprecated.
You have to search your codebase for `sentry-cli-binary` and replace it with `@sentry/cli`.
There are few places where we put it during the link process:

- In both `sentry.properties` files in `ios`/`android` folder
- In your Xcode build scripts once in `Bundle React Native code and images` and once in `Upload Debug Symbols to Sentry`

So e.g.:

The `Upload Debug Symbols to Sentry` build script looks like this:

```
export SENTRY_PROPERTIES=sentry.properties
../node_modules/sentry-cli-binary/bin/sentry-cli upload-dsym
```

should be changed to this:

```
export SENTRY_PROPERTIES=sentry.properties
../node_modules/@sentry/cli/bin/sentry-cli upload-dsym
```

### General

- Bump `@sentry/wizard` to `0.7.3`
- Bump `sentry-cocoa` to `3.10.0`
- Fixed #169

## v0.31.0

- Use <https://github.com/getsentry/sentry-wizard> for setup process

## v0.30.3

- Fix podspec file
- Fix gradle regex to allow number in projectname

## v0.30.2

Updated npm dependencies

## v0.30.1

Deploy and release over Probot

## v0.30.0

Refactored iOS to use shared component from sentry-cocoa.
Also squashed many little bugs on iOS.

- Fixed #281
- Fixed #280

## v0.29.0

- Fixed #275
- Fixed #274
- Fixed #272
- Fixed #253

## v0.28.0

We had to rename `project.ext.sentry` to `project.ext.sentryCli` because our own proguard gradle plugin was conflicting with the name.
The docs already reflect this change.

- #257

We now use the `mainThread` to report errors to `RNSentry`. This change is necessary in order for react-native to export constants.
This change shouldn't impact anyone using `react-native-sentry` since most of the "heavy" load was handled by `sentry-cocoa` in its own background queue anyway.

- #259
- #244

Bump `sentry-cocoa` to `3.8.3`

## v0.27.0

We decided to deactivate stack trace merging by default on iOS since it seems to unstable right now.
To activate it set:

```js
Sentry.config("___DSN___", {
  deactivateStacktraceMerging: false,
});
```

We are looking into ways making this more stable and plan to re-enable it again in the future.

## v0.26.0

- Added `setShouldSendCallback` #250

## v0.25.0

- Fix a bug in gradle script that trigged the sourcemap upload twice
- Fixed #245
- Fixed #234

## v0.24.2

- Fixed <https://github.com/getsentry/react-native-sentry/issues/241>

## v0.24.1

- Bump `sentry-cli` version to `1.20.0`

## v0.24.0

- Fix frame urls when only using `raven-js`
- Upgrade `sentry-java` to `1.5.3`
- Upgrade `sentry-cocoa` to `3.8.1`
- Added support for `sampleRate` option

## v0.23.2

- Fixed #228 again ¯\\_(ツ)_/¯

## v0.23.1

- Fixed #228

## v0.23.0

- Add more event properties for `setEventSentSuccessfully` callback on Android

## v0.22.0

- Fixed #158
- Add

```groovy
project.ext.sentry = [
    logLevel: "debug",
    flavorAware: true
]
```

should be before:
`apply from: "../../node_modules/react-native-sentry/sentry.gradle"`
This enables `sentry-cli` debug output on android builds, also adds flavor aware `sentry.properties` files.

## v0.21.2

- Fixing device farm tests

## v0.21.1

- Store event on release and send on next startup.

## v0.21.0

- Fixed an issue where javascript error wasn't sent everytime

## v0.20.0

- Bump `sentry-cocoa` to `3.6.0`

## v0.19.0

- Make `userId` optional for user context
- Bump `sentry-cocoa` to `3.5.0`

## v0.18.0

- Bump `sentry-java` to `1.5.1`
- Fix linking step
- Bump `raven-js` to `3.17.0`

## v0.17.1

- Fixed #190

## v0.17.0

- Fix `disableNativeIntegration` proptery to use right transport

## v0.16.2

- Remove send callback when native integration isn't available.

## v0.16.1

- Removed strange submodule

## v0.16.0

- Bump `sentry-java` to `1.4.0`
- Bump `sentry-cocoa` to `3.4.2`
- Fixed #182
- Fixed path detection of sentry-cli

## v0.15.1

- Fixed last release

## v0.15.0

- Added compatiblity for react-native `0.47.0`
- Fixed #169
- Fixed #106
- Bumped `sentry-cocoa` to `3.3.3`

Also added integration tests running on AWS Device Farm.

## v0.14.16

- Fixed #124

## v0.14.12

- Updated to `sentry-cocoa` `3.1.2`
- Fixed #156

## v0.14.11

- Fixed #166

## v0.14.10

- Fixed #161

## v0.14.9

Fixed #163

## v0.14.8

- Fixed #159
- Fixes breadcrumb tracking on android

## v0.14.7

- Improve performance for `react-native >= 0.46`

## v0.14.6

- Bump `sentry-cocoa` and `KSCrash`

## v0.14.5

- Push Podspec to `sentry-cocoa` `3.1.2`

## v0.14.4

- Removed example project from repo
- Make sure native client is only initialized once

## v0.14.3

- Revert to `23.0.1` android build tools

## v0.14.2

- Fixes #131

## v0.14.1

- Bump `raven-js` `3.16.1`
- Fixes #136

## v0.14.0

- Allowing calls to Sentry without calling `install()`
- Add internal logging if `logLevel >= SentryLog.Debug`
- Use `sentry-cocoa` `3.1.2`

## v0.13.3

- Fixes #67

## v0.13.2

- Fixes #116
- Fixes #51

## v0.13.1

- Fixed Android version dependency

## v0.13.0

- Overhauled internal handling of exceptions
- Updated iOS and Android native dependencies

## v0.12.12

- Fixes #105
- Added option `disableNativeIntegration`

## v0.12.11

- Use sentry-cocoa `3.0.9`
- Fixes #100

## v0.12.10

- Update `raven-js` to `3.16.0`
- Update `sentry-cocoa` to `3.0.8`
- Fixes #64
- Fixes #57

## v0.12.8

- Fix typo

## v0.12.9

- Add support on iOS for stacktrace merging and `react-native 0.45`

## v0.12.7

- Fixes #92

## v0.12.6

- Fixes #95

## v0.12.5

- Fixes #91 #87 #82 #63 #54 #48

## v0.12.3

- Fixed #90

## v0.12.2

- Fixed #90

## v0.12.4

- Fixed #94

## v0.12.1

- Use `3.0.7` `sentry-cocoa` in Podspec

## v0.12.0

- Removed `RSSwizzle` use `SentrySwizzle` instead

## v0.11.8

Update Podspec to use `Sentry/KSCrash`

## v0.11.7

- Fix `duplicate symbol` `RSSwizzle` when using CocoaPods

## v0.11.6

- Use `sentry-cocoa` `3.0.1`

## v0.11.5

- Fix <https://github.com/getsentry/react-native-sentry/issues/77>

## v0.11.4

- Use android buildToolsVersion 23.0.1

## v0.11.3

- Fix Xcode archive to not build generic archive

## v0.11.2

- Fix Xcode archiving

## v0.11.1

- Using latest version of `sentry-cocoa`

## v0.11.0

This is a big release because we switched our internal iOS client from swift to objc which drastically improve the setup experience and compatibility.

We also added support for codepush, please check the docs <https://docs.sentry.io/clients/react-native/codepush/> for more information.

After updating run `react-native unlink react-native-sentry` and `react-native link react-native-sentry` again in order to setup everything correctly.

## v0.10.0

- Greatly improved the linking process. Check out our docs for more information <https://docs.sentry.io/clients/react-native/>

## v0.9.1

- Update to sentry 2.1.11 which fixes a critical bug regarding sending requests on iOS

## v0.9.0

- Improve link and unlink scripts

## v0.8.5

- Fixed: bad operand types for binary operator

## v0.8.4

- Put execution on iOS into a background thread
- Add parameter checks on android

## v0.8.3

- Bump sentry version to 2.1.10 to fix releases

## v0.8.2

- Updated podspec thx @alloy

## v0.8.1

- Added command to package json to inject MainApplication.java into RNSentryPackage

## v0.8.0

- Added native android support
- raven-js is always used we use the native clients for sending events and add more context to them

## v0.7.0

- Bump KSCrash and Sentry version

## v0.6.0

Use `raven-js` internally instead switching between native and raven-js.

Native client will be used when available.

Alot of API changes to more like `raven-js`

## v0.5.3

- Fix import for

```objc
#if __has_include(<React/RNSentry.h>)
#import <React/RNSentry.h> // This is used for versions of react >= 0.40
#else
#import "RNSentry.h" // This is used for versions of react < 0.40
#endif
```

## v0.5.2

- Prefix filepath with `app://` if RavenClient is used

## v0.5.1

- Fix `npm test`
- Added `forceRavenClient` option which forces to use RavenClient instead of the NativeClient

## v0.5.0

- Added support for installation with cocoapods see <https://docs.sentry.io/clients/react-native/#setup-with-cocoapods>
- Lowered minimum version requirement for `react-native` to `0.38.0`

## v0.4.0

- Added `ignoreModulesExclude` to exclude modules that are ignored by default for stacktrace merging
- Added `ignoreModulesInclude` to add additional modules that should be ignored for stacktrace merging<|MERGE_RESOLUTION|>--- conflicted
+++ resolved
@@ -2,11 +2,8 @@
 
 ## Unreleased
 
-<<<<<<< HEAD
 - fix: Respect sentryOption.debug setting instead of #DEBUG build flag for outputting logs #2039
-=======
 - fix: Passing correct mutableOptions to iOS SDK (#2037)
->>>>>>> 9a8b2122
 
 ## 3.2.14-beta.1
 
