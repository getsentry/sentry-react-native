--- conflicted
+++ resolved
@@ -4,13 +4,10 @@
 
 ### Changes
 
-<<<<<<< HEAD
 - Removed deprecated ReactNativeTracing option `idleTimeout` use `idleTimeoutMs` instead ([#3998](https://github.com/getsentry/sentry-react-native/pull/3998))
 - Removed deprecated ReactNativeTracing option `maxTransactionDuration` use `finalTimeoutMs` instead ([#3998](https://github.com/getsentry/sentry-react-native/pull/3998))
 - Removed `beforeNavigate` use `beforeStartSpan` instead ([#3998](https://github.com/getsentry/sentry-react-native/pull/3998))
   - `beforeStartSpan` is executed before the span start, compared to `beforeNavigate` which was executed before the navigation ended (after the span was created)
-=======
->>>>>>> df803754
 - New Native Frames Integration ([#3996](https://github.com/getsentry/sentry-react-native/pull/3996))
 - New Stall Tracking Integration ([#3997](https://github.com/getsentry/sentry-react-native/pull/3997))
 - New User Interaction Tracing Integration ([#3999](https://github.com/getsentry/sentry-react-native/pull/3999))
@@ -29,15 +26,12 @@
     enableStallTracking: true, // default true
     enableUserInteractionTracing: true, // default false
     integrations: [
-<<<<<<< HEAD
       Sentry.reactNativeTracingIntegration({
         beforeStartSpan: (startSpanOptions) => {
           startSpanOptions.name = 'New Name';
           return startSpanOptions;
         },
       }),
-=======
->>>>>>> df803754
       Sentry.appStartIntegration({
         standalone: false, // default false
       }),
@@ -45,8 +39,6 @@
   });
   ```
 
-<<<<<<< HEAD
-=======
 ## 5.28.0
 
 ### Fixes
@@ -63,7 +55,6 @@
 
 ## 5.27.0
 
->>>>>>> df803754
 ### Fixes
 
 - Pass `sampleRate` option to the Android SDK ([#3979](https://github.com/getsentry/sentry-react-native/pull/3979))
