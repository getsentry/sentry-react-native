# Changelog

<!-- prettier-ignore-start -->
> [!IMPORTANT]
> If you are upgrading to the `6.x` versions of the Sentry React Native SDK from `5.x` or below,
> make sure you follow our [migration guide](https://docs.sentry.io/platforms/react-native/migration/) first.
<!-- prettier-ignore-end -->

<<<<<<< HEAD
## Unreleased
=======
## 6.9.1
>>>>>>> bf1fa1e4

### Fixes

- Fixes missing Cold Start measurements by bumping the Android SDK version to v7.22.1 ([#4643](https://github.com/getsentry/sentry-react-native/pull/4643))
- Attach App Start spans to the first created not the first processed root span ([#4618](https://github.com/getsentry/sentry-react-native/pull/4618), [#4644](https://github.com/getsentry/sentry-react-native/pull/4644))

### Dependencies

- Bump Android SDK from v7.22.0 to v7.22.1 ([#4643](https://github.com/getsentry/sentry-react-native/pull/4643))
  - [changelog](https://github.com/getsentry/sentry-java/blob/7.x.x/CHANGELOG.md#7221)
  - [diff](https://github.com/getsentry/sentry-java/compare/7.22.0...7.22.1)

## 6.9.0

### Features

- User Feedback Widget Beta ([#4435](https://github.com/getsentry/sentry-react-native/pull/4435))

  To collect user feedback from inside your application call `Sentry.showFeedbackWidget()`.

  ```js
  import Sentry from "@sentry/react-native";

  Sentry.showFeedbackWidget();

  Sentry.wrap(RootComponent);
  ```

  To change the default options add `Sentry.feedbackIntegration()`.

  ```js
  import Sentry from "@sentry/react-native";
  import * as ImagePicker from 'expo-image-picker';

  Sentry.init({
    integrations: [
      Sentry.feedbackIntegration({
        imagePicker: ImagePicker,
        showName: true,
        showEmail: true,
      }),
    ],
  });
  ```

  To learn more about the available configuration options visit [the documentation](https://docs.sentry.io/platforms/react-native/user-feedback/configuration).

## 6.8.0

### Features

- Adds Sentry Android Gradle Plugin as an experimental Expo plugin feature ([#4440](https://github.com/getsentry/sentry-react-native/pull/4440))

  To enable the plugin add the `enableAndroidGradlePlugin` in the `@sentry/react-native/expo` of the Expo application configuration.

  ```js
  "plugins": [
    [
      "@sentry/react-native/expo",
      {
        "experimental_android": {
          "enableAndroidGradlePlugin": true,
        }
      }
    ],
  ```

  To learn more about the available configuration options visit [the documentation](https://docs.sentry.io/platforms/react-native/manual-setup/expo/gradle).

### Fixes

- Remove `error:` prefix from `collect-modules.sh` to avoid failing iOS builds ([#4570](https://github.com/getsentry/sentry-react-native/pull/4570))
- Sentry Module Collection Script Fails with Spaces in Node Path on iOS ([#4559](https://github.com/getsentry/sentry-react-native/pull/4559))
- Various crashes and issues of Session Replay on Android. See the Android SDK version bump for more details. ([#4529](https://github.com/getsentry/sentry-react-native/pull/4529))
- `Sentry.setUser(null)` doesn't crash on iOS with RN 0.77.1 ([#4567](https://github.com/getsentry/sentry-react-native/pull/4567))
- Avoid importing `tslib` in Sentry Metro Plugin ([#4573](https://github.com/getsentry/sentry-react-native/pull/4573))

### Dependencies

- Bump Android SDK from v7.20.1 to v7.22.0 ([#4529](https://github.com/getsentry/sentry-react-native/pull/4529))
  - [changelog](https://github.com/getsentry/sentry-java/blob/7.x.x/CHANGELOG.md#7220)
  - [diff](https://github.com/getsentry/sentry-java/compare/7.20.1...7.22.0)
- Bump Cocoa SDK from v8.44.0 to v8.45.0 ([#4537](https://github.com/getsentry/sentry-react-native/pull/4537))
  - [changelog](https://github.com/getsentry/sentry-cocoa/blob/main/CHANGELOG.md#8450)
  - [diff](https://github.com/getsentry/sentry-cocoa/compare/8.44.0...8.45.0)
- Bump CLI from v2.41.1 to v2.42.1 ([#4563](https://github.com/getsentry/sentry-react-native/pull/4563))
  - [changelog](https://github.com/getsentry/sentry-cli/blob/master/CHANGELOG.md#2421)
  - [diff](https://github.com/getsentry/sentry-cli/compare/2.41.1...2.42.1)
- Bump Bundler Plugins from v3.1.2 to v3.2.0 ([#4565](https://github.com/getsentry/sentry-react-native/pull/4565))
  - [changelog](https://github.com/getsentry/sentry-javascript-bundler-plugins/blob/main/CHANGELOG.md#320)
  - [diff](https://github.com/getsentry/sentry-javascript-bundler-plugins/compare/3.1.2...3.2.0)

## 6.7.0

### Features

- Add `ignoredComponents` option to `annotateReactComponents` to exclude specific components from React component annotations ([#4517](https://github.com/getsentry/sentry-react-native/pull/4517))

  ```js
  // metro.config.js
  // for React Native
  const config = withSentryConfig(mergedConfig, {
    annotateReactComponents: {
      ignoredComponents: ['MyCustomComponent']
    }
  });

  // for Expo
  const config = getSentryExpoConfig(__dirname, {
    annotateReactComponents: {
      ignoredComponents: ['MyCustomComponent'],
    },
  });
  ```

### Dependencies

- Bump JavaScript SDK from v8.53.0 to v8.54.0 ([#4503](https://github.com/getsentry/sentry-react-native/pull/4503))
  - [changelog](https://github.com/getsentry/sentry-javascript/blob/develop/CHANGELOG.md#8540)
  - [diff](https://github.com/getsentry/sentry-javascript/compare/8.53.0...8.54.0)
- Bump `@sentry/babel-plugin-component-annotate` from v2.20.1 to v3.1.2 ([#4516](https://github.com/getsentry/sentry-react-native/pull/4516))
  - [changelog](https://github.com/getsentry/sentry-javascript-bundler-plugins/blob/main/CHANGELOG.md#312)
  - [diff](https://github.com/getsentry/sentry-javascript-bundler-plugins/compare/2.20.1...3.1.2)

## 6.6.0

### Features

- Send Sentry React Native SDK version in the Session Replay Events on iOS ([#4450](https://github.com/getsentry/sentry-react-native/pull/4450))

### Fixes

- Add mechanism field to unhandled rejection errors ([#4457](https://github.com/getsentry/sentry-react-native/pull/4457))
- Use proper SDK name for Session Replay tags ([#4428](https://github.com/getsentry/sentry-react-native/pull/4428))
- Use `makeDsn` from `core` to extract the URL from DSN avoiding unimplemented `URL.protocol` errors ([#4395](https://github.com/getsentry/sentry-react-native/pull/4395))

### Changes

- Rename `navigation.processing` span to more expressive `Navigation dispatch to screen A mounted/navigation cancelled` ([#4423](https://github.com/getsentry/sentry-react-native/pull/4423))
- Add RN SDK package to `sdk.packages` for Cocoa ([#4381](https://github.com/getsentry/sentry-react-native/pull/4381))

### Internal

- Initialize `RNSentryTimeToDisplay` during native module `init` on iOS ([#4443](https://github.com/getsentry/sentry-react-native/pull/4443))

### Dependencies

- Bump CLI from v2.39.1 to v2.41.1 ([#4412](https://github.com/getsentry/sentry-react-native/pull/4412), [#4468](https://github.com/getsentry/sentry-react-native/pull/4468), [#4473](https://github.com/getsentry/sentry-react-native/pull/4473))
  - [changelog](https://github.com/getsentry/sentry-cli/blob/master/CHANGELOG.md#2411)
  - [diff](https://github.com/getsentry/sentry-cli/compare/2.39.1...2.41.1)
- Bump JavaScript SDK from v8.47.0 to v8.53.0 ([#4421](https://github.com/getsentry/sentry-react-native/pull/4421), [#4449](https://github.com/getsentry/sentry-react-native/pull/4449), [#4453](https://github.com/getsentry/sentry-react-native/pull/4453), [#4480](https://github.com/getsentry/sentry-react-native/pull/4480), [#4491](https://github.com/getsentry/sentry-react-native/pull/4491), [#4496](https://github.com/getsentry/sentry-react-native/pull/4496), [#4497](https://github.com/getsentry/sentry-react-native/pull/4497))
  - [changelog](https://github.com/getsentry/sentry-javascript/blob/develop/CHANGELOG.md#8530)
  - [diff](https://github.com/getsentry/sentry-javascript/compare/8.47.0...8.53.0)
- Bump Android SDK from v7.20.0 to v7.20.1 ([#4467](https://github.com/getsentry/sentry-react-native/pull/4467))
  - [changelog](https://github.com/getsentry/sentry-java/blob/main/CHANGELOG.md#7201)
  - [diff](https://github.com/getsentry/sentry-java/compare/7.20.0...7.20.1)
- Bump Cocoa SDK from v8.43.0 to v8.44.0 ([#4495](https://github.com/getsentry/sentry-react-native/pull/4495))
  - [changelog](https://github.com/getsentry/sentry-cocoa/blob/main/CHANGELOG.md#8440)
  - [diff](https://github.com/getsentry/sentry-cocoa/compare/8.43.0...8.44.0)

## 6.5.0

### Features

- Mobile Session Replay is now generally available and ready for production use ([#4384](https://github.com/getsentry/sentry-react-native/pull/4384))

  To learn about privacy, custom masking or performance overhead visit [the documentation](https://docs.sentry.io/platforms/react-native/session-replay/).

  ```js
  import * as Sentry from '@sentry/react-native';

  Sentry.init({
    replaysSessionSampleRate: 1.0,
    replaysOnErrorSampleRate: 1.0,
    integrations: [
      Sentry.mobileReplayIntegration({
        maskAllImages: true,
        maskAllVectors: true,
        maskAllText: true,
      }),
    ],
  });
  ```

- Adds new `captureFeedback` and deprecates the `captureUserFeedback` API ([#4320](https://github.com/getsentry/sentry-react-native/pull/4320))

  ```jsx
  import * as Sentry from "@sentry/react-native";

  const eventId = Sentry.lastEventId();

  Sentry.captureFeedback({
    name: "John Doe",
    email: "john@doe.com",
    message: "Hello World!",
    associatedEventId: eventId, // optional
  });
  ```

  To learn how to attach context data to the feedback visit [the documentation](https://docs.sentry.io/platforms/react-native/user-feedback/).

- Export `Span` type from `@sentry/types` ([#4345](https://github.com/getsentry/sentry-react-native/pull/4345))
- Add RN SDK package to `sdk.packages` on Android ([#4380](https://github.com/getsentry/sentry-react-native/pull/4380))

### Fixes

- Return `lastEventId` export from `@sentry/core` ([#4315](https://github.com/getsentry/sentry-react-native/pull/4315))
- Don't log file not found errors when loading envs in `sentry-expo-upload-sourcemaps` ([#4332](https://github.com/getsentry/sentry-react-native/pull/4332))
- Navigation Span should have no parent by default ([#4326](https://github.com/getsentry/sentry-react-native/pull/4326))
- Disable HTTP Client Errors on iOS ([#4347](https://github.com/getsentry/sentry-react-native/pull/4347))

### Changes

- Falsy values of `options.environment` (empty string, undefined...) default to `production`
- Deprecated `_experiments.replaysSessionSampleRate` and `_experiments.replaysOnErrorSampleRate` use `replaysSessionSampleRate` and `replaysOnErrorSampleRate` ([#4384](https://github.com/getsentry/sentry-react-native/pull/4384))

### Dependencies

- Bump CLI from v2.38.2 to v2.39.1 ([#4305](https://github.com/getsentry/sentry-react-native/pull/4305), [#4316](https://github.com/getsentry/sentry-react-native/pull/4316))
  - [changelog](https://github.com/getsentry/sentry-cli/blob/master/CHANGELOG.md#2391)
  - [diff](https://github.com/getsentry/sentry-cli/compare/2.38.2...2.39.1)
- Bump Android SDK from v7.18.0 to v7.20.0 ([#4329](https://github.com/getsentry/sentry-react-native/pull/4329), [#4365](https://github.com/getsentry/sentry-react-native/pull/4365), [#4405](https://github.com/getsentry/sentry-react-native/pull/4405), [#4411](https://github.com/getsentry/sentry-react-native/pull/4411))
  - [changelog](https://github.com/getsentry/sentry-java/blob/main/CHANGELOG.md#7200)
  - [diff](https://github.com/getsentry/sentry-java/compare/7.18.0...7.20.0)
- Bump JavaScript SDK from v8.40.0 to v8.47.0 ([#4351](https://github.com/getsentry/sentry-react-native/pull/4351), [#4325](https://github.com/getsentry/sentry-react-native/pull/4325), [#4371](https://github.com/getsentry/sentry-react-native/pull/4371), [#4382](https://github.com/getsentry/sentry-react-native/pull/4382), [#4388](https://github.com/getsentry/sentry-react-native/pull/4388), [#4393](https://github.com/getsentry/sentry-react-native/pull/4393))
  - [changelog](https://github.com/getsentry/sentry-javascript/blob/develop/CHANGELOG.md#8470)
  - [diff](https://github.com/getsentry/sentry-javascript/compare/8.40.0...8.47.0)
- Bump Cocoa SDK from v8.41.0 to v8.43.0 ([#4387](https://github.com/getsentry/sentry-react-native/pull/4387), [#4399](https://github.com/getsentry/sentry-react-native/pull/4399), [#4410](https://github.com/getsentry/sentry-react-native/pull/4410))
  - [changelog](https://github.com/getsentry/sentry-cocoa/blob/main/CHANGELOG.md#8430)
  - [diff](https://github.com/getsentry/sentry-cocoa/compare/8.41.0...8.43.0)

## 6.4.0

### Features

- Add Replay Custom Masking for iOS, Android and Web ([#4224](https://github.com/getsentry/sentry-react-native/pull/4224), [#4265](https://github.com/getsentry/sentry-react-native/pull/4265), [#4272](https://github.com/getsentry/sentry-react-native/pull/4272), [#4314](https://github.com/getsentry/sentry-react-native/pull/4314))

  ```jsx
  import * as Sentry from '@sentry/react-native';

  const Example = () => {
    return (
      <View>
        <Sentry.Mask>
          <Text>${"All children of Sentry.Mask will be masked."}</Text>
        </Sentry.Mask>
        <Sentry.Unmask>
          <Text>${"Only direct children of Sentry.Unmask will be unmasked."}</Text>
        </Sentry.Unmask>
      </View>
    );
  };
  ```

## 6.4.0-beta.1

### Features

- Add Replay Custom Masking for iOS, Android and Web ([#4224](https://github.com/getsentry/sentry-react-native/pull/4224), [#4265](https://github.com/getsentry/sentry-react-native/pull/4265), [#4272](https://github.com/getsentry/sentry-react-native/pull/4272), [#4314](https://github.com/getsentry/sentry-react-native/pull/4314))

  ```jsx
  import * as Sentry from '@sentry/react-native';

  const Example = () => {
    return (
      <View>
        <Sentry.Mask>
          <Text>${"All children of Sentry.Mask will be masked."}</Text>
        </Sentry.Mask>
        <Sentry.Unmask>
          <Text>${"Only direct children of Sentry.Unmask will be unmasked."}</Text>
        </Sentry.Unmask>
      </View>
    );
  };
  ```

## 6.3.0

### Features

- Add support for `.env.sentry-build-plugin` ([#4281](https://github.com/getsentry/sentry-react-native/pull/4281))

  Don't commit the file to your repository. Use it to set your Sentry Auth Token.

  ```
  SENTRY_AUTH_TOKEN=your_token_here
  ```

- Add Sentry Metro Server Source Context middleware ([#4287](https://github.com/getsentry/sentry-react-native/pull/4287))

  This enables the SDK to add source context to locally symbolicated events using the Metro Development Server.
  The middleware can be disabled in `metro.config.js` using the `enableSourceContextInDevelopment` option.

  ```js
  // Expo
  const { getSentryExpoConfig } = require('@sentry/react-native/metro');
  const config = getSentryExpoConfig(__dirname, {
    enableSourceContextInDevelopment: false,
  });

  // React Native
  const { withSentryConfig } = require('@sentry/react-native/metro');
  module.exports = withSentryConfig(config, {
    enableSourceContextInDevelopment: false,
  });
  ```

### Fixes

- Prevents exception capture context from being overwritten by native scope sync ([#4124](https://github.com/getsentry/sentry-react-native/pull/4124))
- Excludes Dev Server and Sentry Dsn requests from Breadcrumbs ([#4240](https://github.com/getsentry/sentry-react-native/pull/4240))
- Skips development server spans ([#4271](https://github.com/getsentry/sentry-react-native/pull/4271))
- Execute `DebugSymbolicator` after `RewriteFrames` to avoid overwrites by default ([#4285](https://github.com/getsentry/sentry-react-native/pull/4285))
  - If custom `RewriteFrames` is provided the order changes
- `browserReplayIntegration` is no longer included by default on React Native Web ([#4270](https://github.com/getsentry/sentry-react-native/pull/4270))
- Remove `.sentry` tmp directory and use environmental variables instead to save default Babel transformer path ([#4298](https://github.com/getsentry/sentry-react-native/pull/4298))
  - This resolves concurrency issues when running multiple bundle processes

### Dependencies

- Bump JavaScript SDK from v8.37.1 to v8.40.0 ([#4267](https://github.com/getsentry/sentry-react-native/pull/4267), [#4293](https://github.com/getsentry/sentry-react-native/pull/4293), [#4304](https://github.com/getsentry/sentry-react-native/pull/4304))
  - [changelog](https://github.com/getsentry/sentry-javascript/blob/develop/CHANGELOG.md#8400)
  - [diff](https://github.com/getsentry/sentry-javascript/compare/8.37.1...8.40.0)
- Bump Android SDK from v7.17.0 to v7.18.0 ([#4289](https://github.com/getsentry/sentry-react-native/pull/4289))
  - [changelog](https://github.com/getsentry/sentry-java/blob/main/CHANGELOG.md#7180)
  - [diff](https://github.com/getsentry/sentry-java/compare/7.17.0...7.18.0)
- Bump Cocoa SDK from v8.40.1 to v8.41.0 ([#4301](https://github.com/getsentry/sentry-react-native/pull/4301))
  - [changelog](https://github.com/getsentry/sentry-cocoa/blob/main/CHANGELOG.md#8410)
  - [diff](https://github.com/getsentry/sentry-cocoa/compare/8.40.1...8.41.0)

## 6.3.0-beta.2

### Dependencies

- Bump Cocoa SDK from v8.40.1 to v8.41.0-beta.1 ([#4295](https://github.com/getsentry/sentry-react-native/pull/4295))
  - [changelog](https://github.com/getsentry/sentry-cocoa/blob/main/CHANGELOG.md#8410-beta1)
  - [diff](https://github.com/getsentry/sentry-cocoa/compare/8.40.1...8.41.0-beta.1)

## 6.3.0-beta.1

### Features

- Add support for `.env.sentry-build-plugin` ([#4281](https://github.com/getsentry/sentry-react-native/pull/4281))

  Don't commit the file to your repository. Use it to set your Sentry Auth Token.

  ```
  SENTRY_AUTH_TOKEN=your_token_here
  ```

- Add Sentry Metro Server Source Context middleware ([#4287](https://github.com/getsentry/sentry-react-native/pull/4287))

  This enables the SDK to add source context to locally symbolicated events using the Metro Development Server.
  The middleware can be disabled in `metro.config.js` using the `enableSourceContextInDevelopment` option.

  ```js
  // Expo
  const { getSentryExpoConfig } = require('@sentry/react-native/metro');
  const config = getSentryExpoConfig(__dirname, {
    enableSourceContextInDevelopment: false,
  });

  // React Native
  const { withSentryConfig } = require('@sentry/react-native/metro');
  module.exports = withSentryConfig(config, {
    enableSourceContextInDevelopment: false,
  });
  ```

### Fixes

- Prevents exception capture context from being overwritten by native scope sync ([#4124](https://github.com/getsentry/sentry-react-native/pull/4124))
- Excludes Dev Server and Sentry Dsn requests from Breadcrumbs ([#4240](https://github.com/getsentry/sentry-react-native/pull/4240))
- Skips development server spans ([#4271](https://github.com/getsentry/sentry-react-native/pull/4271))
- Execute `DebugSymbolicator` after `RewriteFrames` to avoid overwrites by default ([#4285](https://github.com/getsentry/sentry-react-native/pull/4285))
  - If custom `RewriteFrames` is provided the order changes
- `browserReplayIntegration` is no longer included by default on React Native Web ([#4270](https://github.com/getsentry/sentry-react-native/pull/4270))

### Dependencies

- Bump JavaScript SDK from v8.37.1 to v8.38.0 ([#4267](https://github.com/getsentry/sentry-react-native/pull/4267))
  - [changelog](https://github.com/getsentry/sentry-javascript/blob/develop/CHANGELOG.md#8380)
  - [diff](https://github.com/getsentry/sentry-javascript/compare/8.37.1...8.38.0)
- Bump Android SDK from v7.17.0 to v7.18.0 ([#4289](https://github.com/getsentry/sentry-react-native/pull/4289))
  - [changelog](https://github.com/getsentry/sentry-java/blob/main/CHANGELOG.md#7180)
  - [diff](https://github.com/getsentry/sentry-java/compare/7.17.0...7.18.0)

## 6.2.0

### Features

- Enables Spotlight in Android and iOS SDKs ([#4211](https://github.com/getsentry/sentry-react-native/pull/4211))
- Add env flag `SENTRY_DISABLE_NATIVE_DEBUG_UPLOAD` to allow disabling the debug file upload ([#4223](https://github.com/getsentry/sentry-react-native/pull/4223))

  How to use in Android project? It works by default, just set `export SENTRY_DISABLE_NATIVE_DEBUG_UPLOAD=true` in your build environment. For Sentry Android Gradle Plugin add the following to your `android/app/build.gradle`.

  ```gradle
  apply from: "../../../sentry.gradle"

  sentry {
      autoUploadProguardMapping = shouldSentryAutoUpload()
      uploadNativeSymbols = shouldSentryAutoUpload()
  }
  ```

  How to use in Xcode? Make sure you are using `scripts/sentry-xcode.sh` and `scripts/sentry-xcode-debug-files.sh` in your
  build phases. And add the following to your `ios/.xcode.env.local` file.

  ```bash
  export SENTRY_DISABLE_NATIVE_DEBUG_UPLOAD=true
  ```

### Fixes

- Ignore JavascriptException to filter out obfuscated duplicate JS Errors on Android ([#4232](https://github.com/getsentry/sentry-react-native/pull/4232))
- Skips ignoring require cycle logs for RN 0.70 or newer ([#4214](https://github.com/getsentry/sentry-react-native/pull/4214))
- Enhanced accuracy of time-to-display spans. ([#4189](https://github.com/getsentry/sentry-react-native/pull/4189))
- Fix Replay redacting of RN Classes on iOS ([#4243](https://github.com/getsentry/sentry-react-native/pull/4243))
- Speed up getBinaryImages for finishing transactions and capturing events ([#4194](https://github.com/getsentry/sentry-react-native/pull/4194))
- Remove duplicate HTTP Client Errors on iOS ([#4250](https://github.com/getsentry/sentry-react-native/pull/4250))
- Replay `maskAll*` set to `false` on iOS kept all masked ([#4257](https://github.com/getsentry/sentry-react-native/pull/4257))
- Add missing `getRootSpan`, `withActiveSpan` and `suppressTracing` exports from `@sentry/core`, and `SeverityLevel` export from `@sentry/types` ([#4254](https://github.com/getsentry/sentry-react-native/pull/4254), [#4260](https://github.com/getsentry/sentry-react-native/pull/4260))

### Dependencies

- Bump JavaScript SDK from v8.34.0 to v8.37.1 ([#4196](https://github.com/getsentry/sentry-react-native/pull/4196), [#4222](https://github.com/getsentry/sentry-react-native/pull/4222), [#4236](https://github.com/getsentry/sentry-react-native/pull/4236))
  - [changelog](https://github.com/getsentry/sentry-javascript/blob/develop/CHANGELOG.md#8371)
  - [diff](https://github.com/getsentry/sentry-javascript/compare/8.34.0...8.37.1)
- Bump CLI from v2.37.0 to v2.38.2 ([#4200](https://github.com/getsentry/sentry-react-native/pull/4200), [#4220](https://github.com/getsentry/sentry-react-native/pull/4220), [#4231](https://github.com/getsentry/sentry-react-native/pull/4231))
  - [changelog](https://github.com/getsentry/sentry-cli/blob/master/CHANGELOG.md#2382)
  - [diff](https://github.com/getsentry/sentry-cli/compare/2.37.0...2.38.2)
- Bump Android SDK from v7.15.0 to v7.17.0 ([#4202](https://github.com/getsentry/sentry-react-native/pull/4202), [#4266](https://github.com/getsentry/sentry-react-native/pull/4266))
  - [changelog](https://github.com/getsentry/sentry-java/blob/main/CHANGELOG.md#7170)
  - [diff](https://github.com/getsentry/sentry-java/compare/7.15.0...7.17.0)
- Bump Cocoa SDK from v8.38.0 to v8.40.1 ([#4212](https://github.com/getsentry/sentry-react-native/pull/4212), [#4239](https://github.com/getsentry/sentry-react-native/pull/4239), [#4248](https://github.com/getsentry/sentry-react-native/pull/4248))
  - [changelog](https://github.com/getsentry/sentry-cocoa/blob/main/CHANGELOG.md#8401)
  - [diff](https://github.com/getsentry/sentry-cocoa/compare/8.38.0...8.40.1)

## 6.1.0

### Dependencies

- Bump JavaScript SDK from v8.33.1 to v8.34.0 ([#3895](https://github.com/getsentry/sentry-react-native/pull/3895))
  - [changelog](https://github.com/getsentry/sentry-javascript/blob/develop/CHANGELOG.md#8340)
  - [diff](https://github.com/getsentry/sentry-javascript/compare/8.33.1...8.34.0)

## 6.0.0

This is a new major version 6.0.0 of the Sentry React Native SDK.
To upgrade from the SDK version 5, please follow our [migration guide](https://docs.sentry.io/platforms/react-native/migration/v5-to-v6/).

### Major Changes

- React Native Tracing options were moved to the root options

  ```js
  import * as Sentry from '@sentry/react-native';

  Sentry.init({
    tracesSampleRate: 1.0,
    enableAppStartTracking: true, // default true
    enableNativeFramesTracking: true, // default true
    enableStallTracking: true, // default true
    enableUserInteractionTracing: true, // default false
    integrations: [
      Sentry.reactNativeTracingIntegration({
        beforeStartSpan: (startSpanOptions) => {
          startSpanOptions.name = 'New Name';
          return startSpanOptions;
        },
      }),
      Sentry.appStartIntegration({
        standalone: false, // default false
      }),
    ],
  });
  ```

- New React Navigation Integration interface ([#4003](https://github.com/getsentry/sentry-react-native/pull/4003))

  ```js
  import * as Sentry from '@sentry/react-native';
  import { NavigationContainer } from '@react-navigation/native';

  const reactNavigationIntegration = Sentry.reactNavigationIntegration();

  Sentry.init({
    tracesSampleRate: 1.0,
    integrations: [reactNavigationIntegration],
  });

  function RootComponent() {
    const navigation = React.useRef(null);

    return <NavigationContainer ref={navigation}
      onReady={() => {
        reactNavigationIntegration.registerNavigationContainer(navigation);
      }}>
    </NavigationContainer>;
  }
  ```

- Removed `beforeNavigate` use `beforeStartSpan` instead ([#3998](https://github.com/getsentry/sentry-react-native/pull/3998))
  - `beforeStartSpan` is executed before the span start, compared to `beforeNavigate` which was executed before the navigation ended (after the span was created)

### Other Changes

- Add `sentry.origin` to SDK spans to indicated if spans are created by a part of the SDK or manually ([#4066](https://github.com/getsentry/sentry-react-native/pull/4066))
- Xcode Debug Files upload completes in foreground by default ([#4090](https://github.com/getsentry/sentry-react-native/pull/4090))
- Set `parentSpanIsAlwaysRootSpan` to `true` to make parent of network requests predictable ([#4084](https://github.com/getsentry/sentry-react-native/pull/4084))
- Remove deprecated `enableSpotlight` and `spotlightSidecarUrl` ([#4086](https://github.com/getsentry/sentry-react-native/pull/4086))
- `tracePropagationTargets` defaults to all targets on mobile and same origin on the web ([#4083](https://github.com/getsentry/sentry-react-native/pull/4083))
- Move `_experiments.profilesSampleRate` to `profilesSampleRate` root options object [#3851](https://github.com/getsentry/sentry-react-native/pull/3851))
- Native Frames uses `spanId` to attach frames replacing `traceId` ([#4030](https://github.com/getsentry/sentry-react-native/pull/4030))
- Removed deprecated ReactNativeTracing option `idleTimeout` use `idleTimeoutMs` instead ([#3998](https://github.com/getsentry/sentry-react-native/pull/3998))
- Removed deprecated ReactNativeTracing option `maxTransactionDuration` use `finalTimeoutMs` instead ([#3998](https://github.com/getsentry/sentry-react-native/pull/3998))
- New Native Frames Integration ([#3996](https://github.com/getsentry/sentry-react-native/pull/3996))
- New Stall Tracking Integration ([#3997](https://github.com/getsentry/sentry-react-native/pull/3997))
- New User Interaction Tracing Integration ([#3999](https://github.com/getsentry/sentry-react-native/pull/3999))
- New App Start Integration ([#3852](https://github.com/getsentry/sentry-react-native/pull/3852))
  - By default app start spans are attached to the first created transaction.
  - Standalone mode creates single root span (transaction) including only app start data.
- New React Native Navigation Integration interface ([#4003](https://github.com/getsentry/sentry-react-native/pull/4003))

  ```js
  import * as Sentry from '@sentry/react-native';
  import { Navigation } from 'react-native-navigation';

  Sentry.init({
    tracesSampleRate: 1.0,
    integrations: [
      Sentry.reactNativeNavigationIntegration({ navigation: Navigation })
    ],
  });
  ```

### Fixes

- TimeToDisplay correctly warns about not supporting the new React Native architecture ([#4160](https://github.com/getsentry/sentry-react-native/pull/4160))
- Native Wrapper method `setContext` ensures only values convertible to NativeMap are passed ([#4168](https://github.com/getsentry/sentry-react-native/pull/4168))
- Native Wrapper method `setExtra` ensures only stringified values are passed ([#4168](https://github.com/getsentry/sentry-react-native/pull/4168))
- `setContext('key', null)` removes the key value also from platform context ([#4168](https://github.com/getsentry/sentry-react-native/pull/4168))
- Upload source maps for all splits on Android (not only the last found) ([#4125](https://github.com/getsentry/sentry-react-native/pull/4125))

### Dependencies

- Bump JavaScript SDK from v7.119.1 to v8.33.1 ([#3910](https://github.com/getsentry/sentry-react-native/pull/3910), [#3851](https://github.com/getsentry/sentry-react-native/pull/3851), [#4078](https://github.com/getsentry/sentry-react-native/pull/4078), [#4154](https://github.com/getsentry/sentry-react-native/pull/4154))
  - [changelog](https://github.com/getsentry/sentry-javascript/blob/master/CHANGELOG.md#8331)
  - [diff](https://github.com/getsentry/sentry-javascript/compare/7.119.1...8.33.1)

### Dependencies

- Bump Cocoa SDK from v8.37.0 to v8.38.0 ([#4180](https://github.com/getsentry/sentry-react-native/pull/4180))
  - [changelog](https://github.com/getsentry/sentry-cocoa/blob/main/CHANGELOG.md#8380)
  - [diff](https://github.com/getsentry/sentry-cocoa/compare/8.37.0...8.38.0)

## 5.34.0

### Fixes

- Handles error with string cause ([#4163](https://github.com/getsentry/sentry-react-native/pull/4163))
- Use `appLaunchedInForeground` to determine invalid app start data on Android ([#4146](https://github.com/getsentry/sentry-react-native/pull/4146))

- Bump Cocoa SDK from v8.36.0 to v8.37.0 ([#4156](https://github.com/getsentry/sentry-react-native/pull/4156))
  - [changelog](https://github.com/getsentry/sentry-cocoa/blob/main/CHANGELOG.md#8370)
  - [diff](https://github.com/getsentry/sentry-cocoa/compare/8.36.0...8.37.0)
- Bump Android SDK from v7.14.0 to v7.15.0 ([#4161](https://github.com/getsentry/sentry-react-native/pull/4161))
  - [changelog](https://github.com/getsentry/sentry-java/blob/main/CHANGELOG.md#7150)
  - [diff](https://github.com/getsentry/sentry-java/compare/7.14.0...7.15.0)

## 6.0.0-rc.1

### Fixes

- Upload source maps for all splits on Android (not only the last found) ([#4125](https://github.com/getsentry/sentry-react-native/pull/4125))

### Dependencies

- Bump CLI from v2.36.6 to v2.37.0 ([#4153](https://github.com/getsentry/sentry-react-native/pull/4153))
  - [changelog](https://github.com/getsentry/sentry-cli/blob/master/CHANGELOG.md#2370)
  - [diff](https://github.com/getsentry/sentry-cli/compare/2.36.6...2.37.0)
- Bump JavaScript SDK from v8.30.0 to v8.33.1 ([#4154](https://github.com/getsentry/sentry-react-native/pull/4154))
  - [changelog](https://github.com/getsentry/sentry-javascript/blob/master/CHANGELOG.md#8331)
  - [diff](https://github.com/getsentry/sentry-javascript/compare/v8.30.0...8.33.1)

## 5.33.2

### Fixes

- Emits Bridge log only in debug mode ([#4145](https://github.com/getsentry/sentry-react-native/pull/4145))
- Remove unused `spanName` from `TimeToDisplayProps` ([#4150](https://github.com/getsentry/sentry-react-native/pull/4150))

### Dependencies

- Bump JavaScript SDK from v7.119.0 to v7.119.1 ([#4149](https://github.com/getsentry/sentry-react-native/pull/4149))
  - [changelog](https://github.com/getsentry/sentry-javascript/blob/v7/CHANGELOG.md#71191)
  - [diff](https://github.com/getsentry/sentry-javascript/compare/7.119.0...7.119.1)
- Bump CLI from v2.36.1 to v2.36.6 ([#4116](https://github.com/getsentry/sentry-react-native/pull/4116), [#4131](https://github.com/getsentry/sentry-react-native/pull/4131), [#4137](https://github.com/getsentry/sentry-react-native/pull/4137), [#4144](https://github.com/getsentry/sentry-react-native/pull/4144))
  - [changelog](https://github.com/getsentry/sentry-cli/blob/master/CHANGELOG.md#2366)
  - [diff](https://github.com/getsentry/sentry-cli/compare/2.36.1...2.36.6)

## 6.0.0-rc.0

This is a release candidate version of the next major version of the Sentry React Native SDK 6.0.0.
This version includes all the changes from the previous 6.0.0-beta.0 and the latest 5.33.1 version.

### Changes

- Xcode Debug Files upload completes in foreground by default ([#4090](https://github.com/getsentry/sentry-react-native/pull/4090))
  - Use `SENTRY_FORCE_FOREGROUND=false` for background upload

### Dependencies

- Bump CLI from v2.36.1 to v2.36.4 ([#4116](https://github.com/getsentry/sentry-react-native/pull/4116), [#4131](https://github.com/getsentry/sentry-react-native/pull/4131))
  - [changelog](https://github.com/getsentry/sentry-cli/blob/master/CHANGELOG.md#2364)
  - [diff](https://github.com/getsentry/sentry-cli/compare/2.36.1...2.36.4)

## 5.33.1

### Internal

This is re-release of 5.33.0 with no changes to ensure that 5.33.1 is tagged as latest release on npmjs.com

## 5.33.0

### Features

- Add an option to disable native (iOS and Android) profiling for the `HermesProfiling` integration ([#4094](https://github.com/getsentry/sentry-react-native/pull/4094))

  To disable native profilers add the `hermesProfilingIntegration`.

  ```js
  import * as Sentry from '@sentry/react-native';

  Sentry.init({
    integrations: [
      Sentry.hermesProfilingIntegration({ platformProfilers: false }),
    ],
  });
  ```

## 6.0.0-beta.1

### Features

- Add `sentry.origin` to SDK spans to indicated if spans are created by a part of the SDK or manually ([#4066](https://github.com/getsentry/sentry-react-native/pull/4066))

### Changes

- Set `parentSpanIsAlwaysRootSpan` to `true` to make parent of network requests predictable ([#4084](https://github.com/getsentry/sentry-react-native/pull/4084))
- Remove deprecated `enableSpotlight` and `spotlightSidecarUrl` ([#4086](https://github.com/getsentry/sentry-react-native/pull/4086))
- `tracePropagationTargets` defaults to all targets on mobile and same origin on the web ([#4083](https://github.com/getsentry/sentry-react-native/pull/4083))
- Move `_experiments.profilesSampleRate` to `profilesSampleRate` root options object [#3851](https://github.com/getsentry/sentry-react-native/pull/3851))

### Dependencies

- Bump JavaScript SDK from v8.27.0 to v8.30.0 ([#4078](https://github.com/getsentry/sentry-react-native/pull/4078))
  - [changelog](https://github.com/getsentry/sentry-javascript/blob/master/CHANGELOG.md#8280)
  - [diff](https://github.com/getsentry/sentry-javascript/compare/v8.27.0...8.30.0)

## 5.32.0

### Features

- Exclude Sentry Web Replay, reducing the code in 130KB. ([#4006](https://github.com/getsentry/sentry-react-native/pull/4006))
  - You can keep Sentry Web Replay by setting `includeWebReplay` to `true` in your metro config as shown in the snippet:

  ```js
  // For Expo
  const { getSentryExpoConfig } = require("@sentry/react-native/metro");
  const config = getSentryExpoConfig(__dirname, { includeWebReplay: true });

  // For RN
  const { getDefaultConfig } = require('@react-native/metro-config');
  const { withSentryConfig } = require('@sentry/react-native/metro');
  module.exports = withSentryConfig(getDefaultConfig(__dirname), { includeWebReplay: true });
  ```

### Changes

- Add Android Logger when new frame event is not emitted ([#4081](https://github.com/getsentry/sentry-react-native/pull/4081))
- React Native Tracing Deprecations ([#4073](https://github.com/getsentry/sentry-react-native/pull/4073))
  - `new ReactNativeTracing` to `reactNativeTracingIntegration()`
  - `new ReactNavigationInstrumentation` to `reactNativeTracingIntegration()`.
  - `new ReactNativeNavigationInstrumentation` to `reactNativeTracingIntegration()`.
  - `ReactNavigationV4Instrumentation` won't be supported in the next major SDK version, upgrade to `react-navigation@5` or newer.
  - `RoutingInstrumentation` and `RoutingInstrumentationInstance` replace by `Integration` interface from `@sentry/types`.
  - `enableAppStartTracking`, `enableNativeFramesTracking`, `enableStallTracking`, `enableUserInteractionTracing` moved to `Sentry.init({})` root options.

### Dependencies

- Bump CLI from v2.34.0 to v2.36.1 ([#4055](https://github.com/getsentry/sentry-react-native/pull/4055))
  - [changelog](https://github.com/getsentry/sentry-cli/blob/master/CHANGELOG.md#2361)
  - [diff](https://github.com/getsentry/sentry-cli/compare/2.34.0...2.36.1)

## 6.0.0-beta.0

This is a beta version of the next major version of the Sentry React Native SDK 6.0.0.
Please, read the changes listed below as well as the changes made in the underlying
Sentry Javascript SDK 8.0.0 ([JS Docs](https://docs.sentry.io/platforms/javascript/guides/react/migration/v7-to-v8/)).

### Major Changes

- React Native Tracing options were moved to the root options

  ```js
  import * as Sentry from '@sentry/react-native';

  Sentry.init({
    tracesSampleRate: 1.0,
    enableAppStartTracking: true, // default true
    enableNativeFramesTracking: true, // default true
    enableStallTracking: true, // default true
    enableUserInteractionTracing: true, // default false
    integrations: [
      Sentry.reactNativeTracingIntegration({
        beforeStartSpan: (startSpanOptions) => {
          startSpanOptions.name = 'New Name';
          return startSpanOptions;
        },
      }),
      Sentry.appStartIntegration({
        standalone: false, // default false
      }),
    ],
  });
  ```

- New React Navigation Integration interface ([#4003](https://github.com/getsentry/sentry-react-native/pull/4003))

  ```js
  import * as Sentry from '@sentry/react-native';
  import { NavigationContainer } from '@react-navigation/native';

  const reactNavigationIntegration = Sentry.reactNavigationIntegration();

  Sentry.init({
    tracesSampleRate: 1.0,
    integrations: [reactNavigationIntegration],
  });

  function RootComponent() {
    const navigation = React.useRef(null);

    return <NavigationContainer ref={navigation}
      onReady={() => {
        reactNavigationIntegration.registerNavigationContainer(navigation);
      }}>
    </NavigationContainer>;
  }
  ```

- Removed `beforeNavigate` use `beforeStartSpan` instead ([#3998](https://github.com/getsentry/sentry-react-native/pull/3998))
  - `beforeStartSpan` is executed before the span start, compared to `beforeNavigate` which was executed before the navigation ended (after the span was created)

### Dependencies

- Bump JavaScript SDK from v7.119.0 to v8.27.0 ([#3910](https://github.com/getsentry/sentry-react-native/pull/3910), [#3851](https://github.com/getsentry/sentry-react-native/pull/3851))
  - [changelog](https://github.com/getsentry/sentry-javascript/blob/master/CHANGELOG.md#8270)
  - [diff](https://github.com/getsentry/sentry-javascript/compare/7.119.0...8.27.0)

### Other Changes

- Native Frames uses `spanId` to attach frames replacing `traceId` ([#4030](https://github.com/getsentry/sentry-react-native/pull/4030))
- Removed deprecated ReactNativeTracing option `idleTimeout` use `idleTimeoutMs` instead ([#3998](https://github.com/getsentry/sentry-react-native/pull/3998))
- Removed deprecated ReactNativeTracing option `maxTransactionDuration` use `finalTimeoutMs` instead ([#3998](https://github.com/getsentry/sentry-react-native/pull/3998))
- New Native Frames Integration ([#3996](https://github.com/getsentry/sentry-react-native/pull/3996))
- New Stall Tracking Integration ([#3997](https://github.com/getsentry/sentry-react-native/pull/3997))
- New User Interaction Tracing Integration ([#3999](https://github.com/getsentry/sentry-react-native/pull/3999))
- New App Start Integration ([#3852](https://github.com/getsentry/sentry-react-native/pull/3852))
  - By default app start spans are attached to the first created transaction.
  - Standalone mode creates single root span (transaction) including only app start data.
- New React Native Navigation Integration interface ([#4003](https://github.com/getsentry/sentry-react-native/pull/4003))

  ```js
  import * as Sentry from '@sentry/react-native';
  import { Navigation } from 'react-native-navigation';

  Sentry.init({
    tracesSampleRate: 1.0,
    integrations: [
      Sentry.reactNativeNavigationIntegration({ navigation: Navigation })
    ],
  });
  ```

## 6.0.0-alpha.2

- Only internal changes. No SDK changes.

## 6.0.0-alpha.1

### Changes

- Native Frames uses `spanId` to attach frames replacing `traceId` ([#4030](https://github.com/getsentry/sentry-react-native/pull/4030))

### Dependencies

- Bump JavaScript SDK from v8.11.0 to v8.27.0 ([#3851](https://github.com/getsentry/sentry-react-native/pull/3851))
  - [changelog](https://github.com/getsentry/sentry-javascript/blob/develop/CHANGELOG.md#8270)
  - [diff](https://github.com/getsentry/sentry-javascript/compare/8.11.0...8.27.0)

## 5.31.1

### Fixes

- Sentry CLI passes thru recursive node calls during source maps auto upload from Xcode (([#3843](https://github.com/getsentry/sentry-react-native/pull/3843)))
  - This fixes React Native 0.75 Xcode auto upload failures

### Dependencies

- Bump CLI from v2.31.2 to v2.34.0 ([#3843](https://github.com/getsentry/sentry-react-native/pull/3843))
  - [changelog](https://github.com/getsentry/sentry-cli/blob/master/CHANGELOG.md#2340)
  - [diff](https://github.com/getsentry/sentry-cli/compare/2.31.2...2.34.0)

## 5.31.0

### Features

- Add `Sentry.crashedLastRun()` ([#4014](https://github.com/getsentry/sentry-react-native/pull/4014))

### Fixes

- Use `install_modules_dependencies` for React iOS dependencies ([#4040](https://github.com/getsentry/sentry-react-native/pull/4040))
- `Replay.maskAllText` masks `RCTParagraphComponentView` ([#4048](https://github.com/getsentry/sentry-react-native/pull/4048))

### Dependencies

- Bump Cocoa SDK from v8.34.0 to v8.36.0 ([#4037](https://github.com/getsentry/sentry-react-native/pull/4037), [#4046](https://github.com/getsentry/sentry-react-native/pull/4046), [#4049](https://github.com/getsentry/sentry-react-native/pull/4049))
  - [changelog](https://github.com/getsentry/sentry-cocoa/blob/main/CHANGELOG.md#8360)
  - [diff](https://github.com/getsentry/sentry-cocoa/compare/8.34.0...8.36.0)

## 6.0.0-alpha.0

This is an alpha version of the next major version of the Sentry React Native SDK 6.0.0.
Please read the changes listed below as well as the changes made in the underlying
Sentry Javascript SDK 8.0.0 ([JS Docs](https://docs.sentry.io/platforms/javascript/guides/react/migration/v7-to-v8/)).

### Changes

- Removed deprecated ReactNativeTracing option `idleTimeout` use `idleTimeoutMs` instead ([#3998](https://github.com/getsentry/sentry-react-native/pull/3998))
- Removed deprecated ReactNativeTracing option `maxTransactionDuration` use `finalTimeoutMs` instead ([#3998](https://github.com/getsentry/sentry-react-native/pull/3998))
- Removed `beforeNavigate` use `beforeStartSpan` instead ([#3998](https://github.com/getsentry/sentry-react-native/pull/3998))
  - `beforeStartSpan` is executed before the span start, compared to `beforeNavigate` which was executed before the navigation ended (after the span was created)
- New Native Frames Integration ([#3996](https://github.com/getsentry/sentry-react-native/pull/3996))
- New Stall Tracking Integration ([#3997](https://github.com/getsentry/sentry-react-native/pull/3997))
- New User Interaction Tracing Integration ([#3999](https://github.com/getsentry/sentry-react-native/pull/3999))
- New App Start Integration ([#3852](https://github.com/getsentry/sentry-react-native/pull/3852))

  By default app start spans are attached to the first created transaction.
  Standalone mode creates single root span (transaction) including only app start data.

  ```js
  import * as Sentry from '@sentry/react-native';

  Sentry.init({
    tracesSampleRate: 1.0,
    enableAppStartTracking: true, // default true
    enableNativeFramesTracking: true, // default true
    enableStallTracking: true, // default true
    enableUserInteractionTracing: true, // default false
    integrations: [
      Sentry.reactNativeTracingIntegration({
        beforeStartSpan: (startSpanOptions) => {
          startSpanOptions.name = 'New Name';
          return startSpanOptions;
        },
      }),
      Sentry.appStartIntegration({
        standalone: false, // default false
      }),
    ],
  });
  ```

- New React Navigation Integration interface ([#4003](https://github.com/getsentry/sentry-react-native/pull/4003))

  ```js
  import * as Sentry from '@sentry/react-native';
  import { NavigationContainer } from '@react-navigation/native';

  const reactNavigationIntegration = Sentry.reactNavigationIntegration();

  Sentry.init({
    tracesSampleRate: 1.0,
    integrations: [reactNavigationIntegration],
  });

  function RootComponent() {
    const navigation = React.useRef(null);

    return <NavigationContainer ref={navigation}
      onReady={() => {
        reactNavigationIntegration.registerNavigationContainer(navigation);
      }}>
    </NavigationContainer>;
  }
  ```

- New React Native Navigation Integration interface ([#4003](https://github.com/getsentry/sentry-react-native/pull/4003))

  ```js
  import * as Sentry from '@sentry/react-native';
  import { Navigation } from 'react-native-navigation';

  Sentry.init({
    tracesSampleRate: 1.0,
    integrations: [
      Sentry.reactNativeNavigationIntegration({ navigation: Navigation })
    ],
  });
  ```

- Add `spotlight` option ([#4023](https://github.com/getsentry/sentry-react-native/pull/4023))
  - Deprecating `enableSpotlight` and `spotlightSidecarUrl`

### Dependencies

- Bump JavaScript SDK from v7.118.0 to v8.11.0 ([#3910](https://github.com/getsentry/sentry-react-native/pull/3910))
  - [changelog](https://github.com/getsentry/sentry-javascript/blob/master/CHANGELOG.md#8110)
  - [diff](https://github.com/getsentry/sentry-javascript/compare/7.118.0...8.11.0)

## 5.30.0

### Features

- Add `spotlight` option ([#4023](https://github.com/getsentry/sentry-react-native/pull/4023))
  - Deprecating `enableSpotlight` and `spotlightSidecarUrl`

### Dependencies

- Bump JavaScript SDK from v7.118.0 to v7.119.0 ([#4031](https://github.com/getsentry/sentry-react-native/pull/4031))
  - [changelog](https://github.com/getsentry/sentry-javascript/blob/v7/CHANGELOG.md#71190)
  - [diff](https://github.com/getsentry/sentry-javascript/compare/7.118.0...7.119.0)
- Bump Cocoa SDK from v8.33.0 to v8.34.0 ([#4026](https://github.com/getsentry/sentry-react-native/pull/4026))
  - [changelog](https://github.com/getsentry/sentry-cocoa/blob/main/CHANGELOG.md#8340)
  - [diff](https://github.com/getsentry/sentry-cocoa/compare/8.33.0...8.34.0)

## 5.29.0

### Features

- `TimeToInitialDisplay` and `TimeToFullDisplay` start the time to display spans on mount ([#4020](https://github.com/getsentry/sentry-react-native/pull/4020))

### Fixes

- fix(ttid): End and measure TTID regardless current active span ([#4019](https://github.com/getsentry/sentry-react-native/pull/4019))
  - Fixes possible missing TTID measurements and spans
- Fix crash when passing array as data to `Sentry.addBreadcrumb({ data: [] })` ([#4021](https://github.com/getsentry/sentry-react-native/pull/4021))
  - The expected `data` type is plain JS object, otherwise the data might be lost.
- Fix `requireNativeComponent` missing in `react-native-web` ([#3958](https://github.com/getsentry/sentry-react-native/pull/3958))

### Dependencies

- Bump JavaScript SDK from v7.117.0 to v7.118.0 ([#4018](https://github.com/getsentry/sentry-react-native/pull/4018))
  - [changelog](https://github.com/getsentry/sentry-javascript/blob/v7/CHANGELOG.md#71180)
  - [diff](https://github.com/getsentry/sentry-javascript/compare/7.117.0...7.118.0)
- Bump Android SDK from v7.13.0 to v7.14.0 ([#4022](https://github.com/getsentry/sentry-react-native/pull/4022))
  - [changelog](https://github.com/getsentry/sentry-java/blob/main/CHANGELOG.md#7140)
  - [diff](https://github.com/getsentry/sentry-java/compare/7.13.0...7.14.0)

## 5.28.0

### Fixes

- Support `metro@0.80.10` new `sourceMapString` export ([#4004](https://github.com/getsentry/sentry-react-native/pull/4004))
- `Sentry.captureMessage` stack trace is in `event.exception` (moved from `event.threads`) ([#3635](https://github.com/getsentry/sentry-react-native/pull/3635), [#3988](https://github.com/getsentry/sentry-react-native/pull/3988))
  - To revert to the old behavior (causing the stack to be unsymbolicated) use `useThreadsForMessageStack` option

### Dependencies

- Bump Cocoa SDK from v8.32.0 to v8.33.0 ([#4007](https://github.com/getsentry/sentry-react-native/pull/4007))
  - [changelog](https://github.com/getsentry/sentry-cocoa/blob/main/CHANGELOG.md#8330)
  - [diff](https://github.com/getsentry/sentry-cocoa/compare/8.32.0...8.33.0)

## 5.27.0

### Fixes

- Pass `sampleRate` option to the Android SDK ([#3979](https://github.com/getsentry/sentry-react-native/pull/3979))
- Drop app start data older than one minute ([#3974](https://github.com/getsentry/sentry-react-native/pull/3974))
- Use `Platform.constants.reactNativeVersion` instead of `react-native` internal export ([#3949](https://github.com/getsentry/sentry-react-native/pull/3949))

### Dependencies

- Bump Android SDK from v7.12.0 to v7.13.0 ([#3970](https://github.com/getsentry/sentry-react-native/pull/3970), [#3984](https://github.com/getsentry/sentry-react-native/pull/3984))
  - [changelog](https://github.com/getsentry/sentry-java/blob/main/CHANGELOG.md#7130)
  - [diff](https://github.com/getsentry/sentry-java/compare/7.12.0...7.13.0)
- Bump Cocoa SDK from v8.31.1 to v8.32.0 ([#3969](https://github.com/getsentry/sentry-react-native/pull/3969))
  - [changelog](https://github.com/getsentry/sentry-cocoa/blob/main/CHANGELOG.md#8320)
  - [diff](https://github.com/getsentry/sentry-cocoa/compare/8.31.1...8.32.0)

## 5.26.0

### Features

- Session Replay Public Beta ([#3830](https://github.com/getsentry/sentry-react-native/pull/3830))

  To enable Replay use the `replaysSessionSampleRate` or `replaysOnErrorSampleRate` options.

  ```js
  import * as Sentry from '@sentry/react-native';

  Sentry.init({
    _experiments: {
      replaysSessionSampleRate: 1.0,
      replaysOnErrorSampleRate: 1.0,
    },
  });
  ```

  To add React Component Names use `annotateReactComponents` in `metro.config.js`.

  ```js
  // For Expo
  const { getSentryExpoConfig } = require("@sentry/react-native/metro");
  const config = getSentryExpoConfig(__dirname, { annotateReactComponents: true });

  // For RN
  const { getDefaultConfig } = require('@react-native/metro-config');
  const { withSentryConfig } = require('@sentry/react-native/metro');
  module.exports = withSentryConfig(getDefaultConfig(__dirname), { annotateReactComponents: true });
  ```

  To change default redaction behavior add the `mobileReplayIntegration`.

  ```js
  import * as Sentry from '@sentry/react-native';

  Sentry.init({
    _experiments: {
      replaysSessionSampleRate: 1.0,
      replaysOnErrorSampleRate: 1.0,
    },
    integrations: [
      Sentry.mobileReplayIntegration({
        maskAllImages: true,
        maskAllVectors: true,
        maskAllText: true,
      }),
    ],
  });
  ```

  To learn more visit [Sentry's Mobile Session Replay](https://docs.sentry.io/product/explore/session-replay/mobile/) documentation page.

### Dependencies

- Bump Cocoa SDK from v8.30.0 to v8.31.1 ([#3954](https://github.com/getsentry/sentry-react-native/pull/3954))
  - [changelog](https://github.com/getsentry/sentry-cocoa/blob/main/CHANGELOG.md#8311)
  - [diff](https://github.com/getsentry/sentry-cocoa/compare/8.30.0...8.31.1)
- Bump Android SDK from v7.11.0 to v7.12.0 ([#3950](https://github.com/getsentry/sentry-react-native/pull/3949))
  - [changelog](https://github.com/getsentry/sentry-java/blob/main/CHANGELOG.md#7120)
  - [diff](https://github.com/getsentry/sentry-java/compare/7.11.0...7.12.0)

## 5.25.0

### Features

- Improved Touch Event Breadcrumb components structure ([#3899](https://github.com/getsentry/sentry-react-native/pull/3899))
- Set `currentScreen` on native scope ([#3927](https://github.com/getsentry/sentry-react-native/pull/3927))

### Fixes

- `error.cause` chain is locally symbolicated in development builds ([#3920](https://github.com/getsentry/sentry-react-native/pull/3920))
- `sentry-expo-upload-sourcemaps` no longer requires Sentry url when uploading sourcemaps to `sentry.io` ([#3915](https://github.com/getsentry/sentry-react-native/pull/3915))
- Flavor aware Android builds use `SENTRY_AUTH_TOKEN` env as fallback when token not found in `sentry-flavor-type.properties`. ([#3917](https://github.com/getsentry/sentry-react-native/pull/3917))
- `mechanism.handled:false` should crash current session ([#3900](https://github.com/getsentry/sentry-react-native/pull/3900))

### Dependencies

- Bump Cocoa SDK from v8.29.1 to v8.30.0 ([#3914](https://github.com/getsentry/sentry-react-native/pull/3914))
  - [changelog](https://github.com/getsentry/sentry-cocoa/blob/main/CHANGELOG.md#8300)
  - [diff](https://github.com/getsentry/sentry-cocoa/compare/8.29.1...8.30.0)
- Bump Android SDK from v7.10.0 to v7.11.0 ([#3926](https://github.com/getsentry/sentry-react-native/pull/3926))
  - [changelog](https://github.com/getsentry/sentry-java/blob/main/CHANGELOG.md#7110)
  - [diff](https://github.com/getsentry/sentry-java/compare/7.10.0...7.11.0)

## 5.25.0-alpha.2

### Features

- Improve touch event component info if annotated with [`@sentry/babel-plugin-component-annotate`](https://www.npmjs.com/package/@sentry/babel-plugin-component-annotate) ([#3899](https://github.com/getsentry/sentry-react-native/pull/3899))
- Add replay breadcrumbs for touch & navigation events ([#3846](https://github.com/getsentry/sentry-react-native/pull/3846))
- Add network data to Session Replays ([#3912](https://github.com/getsentry/sentry-react-native/pull/3912))
- Filter Sentry Event Breadcrumbs from Mobile Replays ([#3925](https://github.com/getsentry/sentry-react-native/pull/3925))

### Fixes

- `sentry-expo-upload-sourcemaps` no longer requires Sentry url when uploading sourcemaps to `sentry.io` ([#3915](https://github.com/getsentry/sentry-react-native/pull/3915))

### Dependencies

- Bump Cocoa SDK from v8.25.0-alpha.0 to v8.30.0 ([#3914](https://github.com/getsentry/sentry-react-native/pull/3914))
  - [changelog](https://github.com/getsentry/sentry-cocoa/blob/main/CHANGELOG.md#8300)
  - [diff](https://github.com/getsentry/sentry-cocoa/compare/8.25.0-alpha.0...8.30.0)
- Bump Android SDK from v7.9.0-alpha.1 to v7.11.0-alpha.2 ([#3830](https://github.com/getsentry/sentry-react-native/pull/3830))
  - [changelog](https://github.com/getsentry/sentry-java/blob/7.11.0-alpha.2/CHANGELOG.md#7110-alpha2)
  - [diff](https://github.com/getsentry/sentry-java/compare/7.9.0-alpha.1...7.11.0-alpha.2)

Access to Mobile Replay is limited to early access orgs on Sentry. If you're interested, [sign up for the waitlist](https://sentry.io/lp/mobile-replay-beta/)

## 5.24.2

### Features

- Add an option to disable native (iOS and Android) profiling for the `HermesProfiling` integration ([#4094](https://github.com/getsentry/sentry-react-native/pull/4094))

  To disable native profilers add the `hermesProfilingIntegration`.

  ```js
  import * as Sentry from '@sentry/react-native';

  Sentry.init({
    integrations: [
      Sentry.hermesProfilingIntegration({ platformProfilers: false }),
    ],
  });
  ```

## 5.24.1

### Fixes

- App Start Native Frames can start with zeroed values ([#3881](https://github.com/getsentry/sentry-react-native/pull/3881))

### Dependencies

- Bump Cocoa SDK from v8.28.0 to v8.29.1 ([#3890](https://github.com/getsentry/sentry-react-native/pull/3890))
  - [changelog](https://github.com/getsentry/sentry-cocoa/blob/main/CHANGELOG.md#8291)
  - [diff](https://github.com/getsentry/sentry-cocoa/compare/8.28.0...8.29.1)

## 5.24.0

### Features

- Add native application start spans ([#3855](https://github.com/getsentry/sentry-react-native/pull/3855), [#3884](https://github.com/getsentry/sentry-react-native/pull/3884))
  - This doesn't change the app start measurement length, but add child spans (more detail) into the existing app start span
- Added JS Bundle Execution start information to the application start measurements ([#3857](https://github.com/getsentry/sentry-react-native/pull/3857))

### Fixes

- Add more expressive debug logs to Native Frames Integration ([#3880](https://github.com/getsentry/sentry-react-native/pull/3880))
- Add missing tracing integrations when using `client.init()` ([#3882](https://github.com/getsentry/sentry-react-native/pull/3882))
- Ensure `sentry-cli` doesn't trigger Xcode `error:` prefix ([#3887](https://github.com/getsentry/sentry-react-native/pull/3887))
  - Fixes `--allow-failure` failing Xcode builds

### Dependencies

- Bump Cocoa SDK from v8.27.0 to v8.28.0 ([#3866](https://github.com/getsentry/sentry-react-native/pull/3866))
  - [changelog](https://github.com/getsentry/sentry-cocoa/blob/main/CHANGELOG.md#8280)
  - [diff](https://github.com/getsentry/sentry-cocoa/compare/8.27.0...8.28.0)
- Bump Android SDK from v7.8.0 to v7.10.0 ([#3805](https://github.com/getsentry/sentry-react-native/pull/3805))
  - [changelog](https://github.com/getsentry/sentry-java/blob/main/CHANGELOG.md#7100)
  - [diff](https://github.com/getsentry/sentry-java/compare/7.8.0...7.10.0)
- Bump JavaScript SDK from v7.113.0 to v7.117.0 ([#3806](https://github.com/getsentry/sentry-react-native/pull/3806))
  - [changelog](https://github.com/getsentry/sentry-javascript/blob/v7/CHANGELOG.md#71170)
  - [diff](https://github.com/getsentry/sentry-javascript/compare/7.113.0...7.117.0)

## 5.23.1

### Fixes

- Fix failing iOS builds due to missing SentryLevel ([#3854](https://github.com/getsentry/sentry-react-native/pull/3854))
- Add missing logs to dropped App Start spans ([#3861](https://github.com/getsentry/sentry-react-native/pull/3861))
- Make all options of `startTimeToInitialDisplaySpan` optional ([#3867](https://github.com/getsentry/sentry-react-native/pull/3867))
- Add Span IDs to Time to Display debug logs ([#3868](https://github.com/getsentry/sentry-react-native/pull/3868))
- Use TTID end timestamp when TTFD should be updated with an earlier timestamp ([#3869](https://github.com/getsentry/sentry-react-native/pull/3869))

## 5.23.0

This release does *not* build on iOS. Please use `5.23.1` or newer.

### Features

- Functional integrations ([#3814](https://github.com/getsentry/sentry-react-native/pull/3814))

  Instead of installing `@sentry/integrations` and creating integrations using the `new` keyword, you can use direct imports of the functional integrations.

  ```js
  // Before
  import * as Sentry from '@sentry/react-native';
  import { HttpClient } from '@sentry/integrations';

  Sentry.init({
    integrations: [
      new Sentry.BrowserIntegrations.Dedupe(),
      new Sentry.Integration.Screenshot(),
      new HttpClient(),
    ],
  });

  // After
  import * as Sentry from '@sentry/react-native';

  Sentry.init({
    integrations: [
      Sentry.dedupeIntegration(),
      Sentry.screenshotIntegration(),
      Sentry.httpClientIntegration(),
    ],
  });
  ```

  Note that the `Sentry.BrowserIntegrations`, `Sentry.Integration` and the Class style integrations will be removed in the next major version of the SDK.

### Fixes

- Remove unused `rnpm` config ([#3811](https://github.com/getsentry/sentry-react-native/pull/3811))

### Dependencies

- Bump CLI from v2.30.4 to v2.31.2 ([#3719](https://github.com/getsentry/sentry-react-native/pull/3719))
  - [changelog](https://github.com/getsentry/sentry-cli/blob/master/CHANGELOG.md#2312)
  - [diff](https://github.com/getsentry/sentry-cli/compare/2.30.4...2.31.2)
- Bump Cocoa SDK from v8.26.0 to v8.27.0 ([#3858](https://github.com/getsentry/sentry-react-native/pull/3858))
  - [changelog](https://github.com/getsentry/sentry-cocoa/blob/main/CHANGELOG.md#8270)
  - [diff](https://github.com/getsentry/sentry-cocoa/compare/8.26.0...8.27.0)

## 5.23.0-alpha.1

### Fixes

- Pass `replaysSessionSampleRate` option to Android ([#3714](https://github.com/getsentry/sentry-react-native/pull/3714))

Access to Mobile Replay is limited to early access orgs on Sentry. If you're interested, [sign up for the waitlist](https://sentry.io/lp/mobile-replay-beta/)

## 5.22.3

### Fixes

- Missing `RNSentryOnDrawReporterView` on iOS ([#3832](https://github.com/getsentry/sentry-react-native/pull/3832))

### Dependencies

- Bump Cocoa SDK from v8.25.0 to v8.26.0 ([#3802](https://github.com/getsentry/sentry-react-native/pull/3802), [#3815](https://github.com/getsentry/sentry-react-native/pull/3815))
  - [changelog](https://github.com/getsentry/sentry-cocoa/blob/main/CHANGELOG.md#8260)
  - [diff](https://github.com/getsentry/sentry-cocoa/compare/8.25.0...8.26.0)

## 5.22.2

### Fixes

- Remove `tunnel` from SDK Options ([#3787](https://github.com/getsentry/sentry-react-native/pull/3787))
- Fix Apple non UIKit builds ([#3784](https://github.com/getsentry/sentry-react-native/pull/3784))

### Dependencies

- Bump JavaScript SDK from v7.110.1 to v7.113.0 ([#3768](https://github.com/getsentry/sentry-react-native/pull/3768))
  - [changelog](https://github.com/getsentry/sentry-javascript/blob/develop/CHANGELOG.md#71130)
  - [diff](https://github.com/getsentry/sentry-javascript/compare/7.110.1...7.113.0)

## 5.22.1

### Dependencies

- Bump Cocoa SDK from v8.24.0 to v8.25.0 ([#3790](https://github.com/getsentry/sentry-react-native/pull/3790))
  - [changelog](https://github.com/getsentry/sentry-cocoa/blob/main/CHANGELOG.md#8250)
  - [diff](https://github.com/getsentry/sentry-cocoa/compare/8.24.0...8.25.0)

## 5.23.0-alpha.0

### Features

- Mobile Session Replay Alpha ([#3714](https://github.com/getsentry/sentry-react-native/pull/3714))

  To enable Replay for React Native on mobile and web add the following options.

  ```js
  Sentry.init({
    _experiments: {
      replaysSessionSampleRate: 1.0,
      replaysOnErrorSampleRate: 1.0,
    },
  });
  ```

  To change the default Mobile Replay options add the `mobileReplayIntegration`.

  ```js
  Sentry.init({
    _experiments: {
      replaysSessionSampleRate: 1.0,
      replaysOnErrorSampleRate: 1.0,
    },
    integrations: [
      Sentry.mobileReplayIntegration({
        maskAllText: true,
        maskAllImages: true,
      }),
    ],
  });
  ```

  Access is limited to early access orgs on Sentry. If you're interested, [sign up for the waitlist](https://sentry.io/lp/mobile-replay-beta/)

### Dependencies

- Bump Cocoa SDK to [8.25.0-alpha.0](https://github.com/getsentry/sentry-cocoa/releases/tag/8.25.0-alpha.0)
- Bump Android SDK to [7.9.0-alpha.1](https://github.com/getsentry/sentry-java/releases/tag/7.9.0-alpha.1)

## 5.22.0

### Features

- Updated metric normalization from `@sentry/core` ([#11519](https://github.com/getsentry/sentry-javascript/pull/11519))
- Metric rate limiting from `sentry-cocoa` and `sentry-android`

### Dependencies

- Bump Cocoa SDK from v8.21.0 to v8.24.0 ([#3686](https://github.com/getsentry/sentry-react-native/pull/3694), [#3696](https://github.com/getsentry/sentry-react-native/pull/3696))
  - [changelog](https://github.com/getsentry/sentry-cocoa/blob/main/CHANGELOG.md#8240)
  - [diff](https://github.com/getsentry/sentry-cocoa/compare/8.21.0...8.24.0)
- Bump Android SDK from v7.6.0 to v7.8.0 ([#3750](https://github.com/getsentry/sentry-react-native/pull/3750))
  - [changelog](https://github.com/getsentry/sentry-java/blob/main/CHANGELOG.md#780)
  - [diff](https://github.com/getsentry/sentry-java/compare/7.6.0...7.8.0)
- Bump JavaScript SDK from v7.100.1 to v7.110.1 ([#3601](https://github.com/getsentry/sentry-react-native/pull/3601), [#3758](https://github.com/getsentry/sentry-react-native/pull/3758))
  - [changelog](https://github.com/getsentry/sentry-javascript/blob/v7/CHANGELOG.md#71101)
  - [diff](https://github.com/getsentry/sentry-javascript/compare/7.100.1...7.110.1)

## 5.21.0

### Features

- Add `getDefaultConfig` option to `getSentryExpoConfig` ([#3690](https://github.com/getsentry/sentry-react-native/pull/3690))
- Add `beforeScreenshot` option to `ReactNativeOptions` ([#3715](https://github.com/getsentry/sentry-react-native/pull/3715))

### Fixes

- Do not enable NativeFramesTracking when native is not available ([#3705](https://github.com/getsentry/sentry-react-native/pull/3705))
- Do not initialize the SDK during `expo-router` static routes generation ([#3730](https://github.com/getsentry/sentry-react-native/pull/3730))
- Cancel spans in background doesn't crash in environments without AppState ([#3727](https://github.com/getsentry/sentry-react-native/pull/3727))
- Fix missing Stall measurements when using new `.end()` span API ([#3737](https://github.com/getsentry/sentry-react-native/pull/3737))
- Change TimeToDisplay unsupported log from error to warning level. ([#3699](https://github.com/getsentry/sentry-react-native/pull/3699))

### Dependencies

- Bump CLI from v2.30.0 to v2.30.4 ([#3678](https://github.com/getsentry/sentry-react-native/pull/3678), [#3704](https://github.com/getsentry/sentry-react-native/pull/3704))
  - [changelog](https://github.com/getsentry/sentry-cli/blob/master/CHANGELOG.md#2304)
  - [diff](https://github.com/getsentry/sentry-cli/compare/2.30.0...2.30.4)
- Bump Android SDK from v7.5.0 to v7.6.0 ([#3675](https://github.com/getsentry/sentry-react-native/pull/3675))
  - [changelog](https://github.com/getsentry/sentry-java/blob/main/CHANGELOG.md#760)
  - [diff](https://github.com/getsentry/sentry-java/compare/7.5.0...7.6.0)

## 5.20.0

### Features

- Automatic tracing of time to initial display for `react-navigation` ([#3588](https://github.com/getsentry/sentry-react-native/pull/3588))

  When enabled the instrumentation will create TTID spans and measurements.
  The TTID timestamp represent moment when the `react-navigation` screen
  was rendered by the native code.

  ```javascript
  const routingInstrumentation = new Sentry.ReactNavigationInstrumentation({
    enableTimeToInitialDisplay: true,
  });

  Sentry.init({
    integrations: [new Sentry.ReactNativeTracing({routingInstrumentation})],
  });
  ```

- Tracing of full display using manual API ([#3654](https://github.com/getsentry/sentry-react-native/pull/3654))

  In combination with the `react-navigation` automatic instrumentation you can record when
  the application screen is fully rendered.

  For more examples and manual time to initial display see [the documentation](https://docs.sentry.io/platforms/react-native/performance/instrumentation/time-to-display).

  ```javascript
  function Example() {
    const [loaded] = React.useState(false);

    return <View>
      <Sentry.TimeToFullDisplay record={loaded}>
        <Text>Example content</Text>
      </Sentry.TimeToFullDisplay>
    </View>;
  }
  ```

### Fixes

- Allow custom `sentryUrl` for Expo updates source maps uploads ([#3664](https://github.com/getsentry/sentry-react-native/pull/3664))
- Missing Mobile Vitals (slow, frozen frames) when ActiveSpan (Transaction) is trimmed at the end ([#3684](https://github.com/getsentry/sentry-react-native/pull/3684))

## 5.19.3

### Fixes

- Multiple Debug IDs can be loaded into the global polyfill ([#3660](https://github.com/getsentry/sentry-react-native/pull/3660))
  - This fixes a symbolication issue with Expo on the web with enabled bundle splitting.

### Dependencies

- Bump CLI from v2.25.2 to v2.30.0 ([#3534](https://github.com/getsentry/sentry-react-native/pull/3534), [#3666](https://github.com/getsentry/sentry-react-native/pull/3666))
  - [changelog](https://github.com/getsentry/sentry-cli/blob/master/CHANGELOG.md#2300)
  - [diff](https://github.com/getsentry/sentry-cli/compare/2.25.2...2.30.0)
- Bump Cocoa SDK from v8.20.0 to v8.21.0 ([#3651](https://github.com/getsentry/sentry-react-native/pull/3651))
  - [changelog](https://github.com/getsentry/sentry-cocoa/blob/main/CHANGELOG.md#8210)
  - [diff](https://github.com/getsentry/sentry-cocoa/compare/8.20.0...8.21.0)
- Bump Android SDK from v7.3.0 to v7.5.0 ([#3615](https://github.com/getsentry/sentry-react-native/pull/3615))
  - [changelog](https://github.com/getsentry/sentry-java/blob/main/CHANGELOG.md#750)
  - [diff](https://github.com/getsentry/sentry-java/compare/7.3.0...7.5.0)

## 5.19.2

### Fixes

- expo-upload-sourcemaps now works on Windows ([#3643](https://github.com/getsentry/sentry-react-native/pull/3643))
- Option `enabled: false` ensures no events are sent ([#3606](https://github.com/getsentry/sentry-react-native/pull/3606))
- Ignore JSON response when retrieving source context from local Expo Dev Server ([#3611](https://github.com/getsentry/sentry-react-native/pull/3611))
- Upload native debug files only for non-debug builds ([#3649](https://github.com/getsentry/sentry-react-native/pull/3649))
- `TurboModuleRegistry` should not be imported in web applications ([#3610](https://github.com/getsentry/sentry-react-native/pull/3610))

### Dependencies

- Bump Cocoa SDK from v8.17.1 to v8.20.0 ([#3476](https://github.com/getsentry/sentry-react-native/pull/3476))
  - [changelog](https://github.com/getsentry/sentry-cocoa/blob/main/CHANGELOG.md#8200)
  - [diff](https://github.com/getsentry/sentry-cocoa/compare/8.17.1...8.20.0)

## 5.19.1

### Fixes

- Don't add Expo Plugin option `authToken` to application bundle ([#3630](https://github.com/getsentry/sentry-react-native/pull/3630))
  - Expo plugin configurations are generelly stored in plain text, and are also automatically added to built app bundles, and are therefore considered insecure.
  - You should not set the auth token in the plugin config except for local testing. Instead, use the `SENTRY_AUTH_TOKEN` env variable, as pointed out in our [docs](https://docs.sentry.io/platforms/react-native/manual-setup/expo/).
  - In addition to showing a warning, we are now actively removing an `authToken` from the plugin config if it was set.
  - If you had set the auth token in the plugin config previously, **and** built and published an app with that config, you should [rotate your token](https://docs.sentry.io/product/accounts/auth-tokens/).
- Reduce waning messages spam when a property in Expo plugin configuration is missing ([#3631](https://github.com/getsentry/sentry-react-native/pull/3631))
- Add concrete error messages for RN bundle build phase patch ([#3626](https://github.com/getsentry/sentry-react-native/pull/3626))

## 5.19.0

This release contains upgrade of `sentry-android` dependency to major version 7. There are no breaking changes in the JS API. If you are using the Android API please check [the migration guide](https://docs.sentry.io/platforms/android/migration/#migrating-from-iosentrysentry-android-6x-to-iosentrysentry-android-700).

### Features

- Add Android profiles to React Native Profiling ([#3397](https://github.com/getsentry/sentry-react-native/pull/3397))
- Add `Sentry.metrics` ([#3590](https://github.com/getsentry/sentry-react-native/pull/3590))

  To learn more, see the [Set Up Metrics](https://docs.sentry.io/platforms/react-native/metrics/) guide.

  ```javascript
  import * as Sentry from '@sentry/react-native';

  Sentry.init({
    dsn: '___DSN___',
    integrations: [
      Sentry.metrics.metricsAggregatorIntegration(),
    ],
  });

  Sentry.metrics.increment("button_click", 1, {
    tags: { system: "iOS", app_version: "1.0.0" },
  });
  ```

### Fixes

- Upload Debug Symbols Build Phase continues when `node` not found in `WITH_ENVIRONMENT` ([#3573](https://github.com/getsentry/sentry-react-native/pull/3573))
- Fix `proguardUuid` loading on Android ([#3591](https://github.com/getsentry/sentry-react-native/pull/3591))

### Dependencies

- Bump Android SDK from v6.34.0 to v7.3.0 ([#3434](https://github.com/getsentry/sentry-react-native/pull/3434))
  - [changelog](https://github.com/getsentry/sentry-java/blob/main/CHANGELOG.md#730)
  - [diff](https://github.com/getsentry/sentry-java/compare/6.34.0...7.3.0)
- Bump JavaScript SDK from v7.81.1 to v7.100.1 ([#3426](https://github.com/getsentry/sentry-react-native/pull/3426), [#3589](https://github.com/getsentry/sentry-react-native/pull/3589))
  - [changelog](https://github.com/getsentry/sentry-javascript/blob/develop/CHANGELOG.md#7990)
  - [diff](https://github.com/getsentry/sentry-javascript/compare/7.81.1...7.100.1)

## 5.18.0

### Features

- Add [`@spotlightjs/spotlight`](https://spotlightjs.com/) support ([#3550](https://github.com/getsentry/sentry-react-native/pull/3550))

  Download the `Spotlight` desktop application and add the integration to your `Sentry.init`.

  ```javascript
  import * as Sentry from '@sentry/react-native';

  Sentry.init({
    dsn: '___DSN___',
    enableSpotlight: __DEV__,
  });
  ```

- Only upload Expo artifact if source map exists ([#3568](https://github.com/getsentry/sentry-react-native/pull/3568))
- Read `.env` file in `sentry-expo-upload-sourcemaps` ([#3571](https://github.com/getsentry/sentry-react-native/pull/3571))

### Fixes

- Prevent pod install crash when visionos is not present ([#3548](https://github.com/getsentry/sentry-react-native/pull/3548))
- Fetch Organization slug from `@sentry/react-native/expo` config when uploading artifacts ([#3557](https://github.com/getsentry/sentry-react-native/pull/3557))
- Remove 404 Http Client Errors reports for Metro Dev Server Requests ([#3553](https://github.com/getsentry/sentry-react-native/pull/3553))
- Stop tracing Spotlight Sidecar network request in JS ([#3559](https://github.com/getsentry/sentry-react-native/pull/3559))

## 5.17.0

### Features

- New Sentry Metro configuration function `withSentryConfig` ([#3478](https://github.com/getsentry/sentry-react-native/pull/3478))
  - Ensures all Sentry configuration is added to your Metro config
  - Includes `createSentryMetroSerializer`
  - Collapses Sentry internal frames from the stack trace view in LogBox

  ```javascript
  const { getDefaultConfig } = require('@react-native/metro-config');
  const { withSentryConfig } = require('@sentry/react-native/metro');

  const config = getDefaultConfig(__dirname);
  module.exports = withSentryConfig(config);
  ```

- Add experimental visionOS support ([#3467](https://github.com/getsentry/sentry-react-native/pull/3467))
  - To set up [`react-native-visionos`](https://github.com/callstack/react-native-visionos) with the Sentry React Native SDK follow [the standard `iOS` guides](https://docs.sentry.io/platforms/react-native/manual-setup/manual-setup/#ios).
  - Xcode project is located in `visionos` folder instead of `ios`.

### Fixes

- Fix `WITH_ENVIRONMENT` overwrite in `sentry-xcode-debug-files.sh` ([#3525](https://github.com/getsentry/sentry-react-native/pull/3525))
- Sentry CLI 2.25.1 fixes background debug files uploads during Xcode builds ([#3486](https://github.com/getsentry/sentry-react-native/pull/3486))
- Performance Tracing should be disabled by default ([#3533](https://github.com/getsentry/sentry-react-native/pull/3533))
- Use `$NODE_BINARY` to execute Sentry CLI in Xcode scripts ([#3493](https://github.com/getsentry/sentry-react-native/pull/3493))
- Return auto Release and Dist to source maps auto upload ([#3540](https://github.com/getsentry/sentry-react-native/pull/3540))
- Linked errors processed before other integrations ([#3535](https://github.com/getsentry/sentry-react-native/pull/3535))
  - This ensure their frames are correctly symbolicated

### Dependencies

- Bump CLI from v2.23.0 to v2.25.2 ([#3486](https://github.com/getsentry/sentry-react-native/pull/3486))
  - [changelog](https://github.com/getsentry/sentry-cli/blob/master/CHANGELOG.md#2252)
  - [diff](https://github.com/getsentry/sentry-cli/compare/2.23.0...2.25.2)

## 5.16.0

This release ships with a beta version of our new built-in Expo SDK 50 support,
which replaces the deprecated `sentry-expo` package. To learn more,
see [the Expo guide](https://docs.sentry.io/platforms/react-native/manual-setup/expo/).

### Features

- New `@sentry/react-native/expo` Expo config plugin ([#3429](https://github.com/getsentry/sentry-react-native/pull/3429))

  ```js
  const { withSentry } = require('@sentry/react-native/expo');

  const config = {...};

  module.exports = withSentry(config, {
    url: 'https://www.sentry.io/',
    project: 'project-slug', // Or use SENTRY_PROJECT env
    organization: 'org-slug', // Or use SENTRY_ORG env
  });
  ```

  - And `Sentry.init` in `App.js`

  ```js
  import * as Sentry from '@sentry/react-native';

  Sentry.init({
    dsn: '__DSN__',
  });
  ```

- New `getSentryExpoConfig` for simple Metro configuration ([#3454](https://github.com/getsentry/sentry-react-native/pull/3454), [#3501](https://github.com/getsentry/sentry-react-native/pull/3501), [#3514](https://github.com/getsentry/sentry-react-native/pull/3514))
  - This function is a drop in replacement for `getDefaultConfig` from `expo/metro-config`

  ```js
  // const { getDefaultConfig } = require("expo/metro-config");
  const { getSentryExpoConfig } = require("@sentry/react-native/metro");

  // const config = getDefaultConfig(__dirname);
  const config = getSentryExpoConfig(__dirname);
  ```

- New `npx sentry-expo-upload-sourcemaps` for simple EAS Update (`npx expo export`) source maps upload ([#3491](https://github.com/getsentry/sentry-react-native/pull/3491), [#3510](https://github.com/getsentry/sentry-react-native/pull/3510), [#3515](https://github.com/getsentry/sentry-react-native/pull/3515), [#3507](https://github.com/getsentry/sentry-react-native/pull/3507))

  ```bash
  SENTRY_PROJECT=project-slug \
  SENTRY_ORG=org-slug \
  SENTRY_AUTH_TOKEN=super-secret-token \
  npx sentry-expo-upload-sourcemaps dist
  ```

### Others

- Update `sentry-xcode.sh` scripts with Node modules resolution ([#3450](https://github.com/getsentry/sentry-react-native/pull/3450))
  - RN SDK and Sentry CLI are dynamically resolved if override is not supplied
- Resolve Default Integrations based on current platform ([#3465](https://github.com/getsentry/sentry-react-native/pull/3465))
  - Native Integrations are only added if Native Module is available
  - Web Integrations only for React Native Web builds
- Remove Native Modules warning from platform where the absence is expected ([#3466](https://github.com/getsentry/sentry-react-native/pull/3466))
- Add Expo Context information using Expo Native Modules ([#3466](https://github.com/getsentry/sentry-react-native/pull/3466))
- Errors from InternalBytecode.js are no longer marked as in_app ([#3518](https://github.com/getsentry/sentry-react-native/pull/3518))
- Fix system node can't be overwritten in `sentry-xcode-debug-files.sh` ([#3523](https://github.com/getsentry/sentry-react-native/pull/3523))

## 5.16.0-alpha.4

### Fixes

- Make `getSentryExpoConfig` options parameter optional ([#3514](https://github.com/getsentry/sentry-react-native/pull/3514))
- Use `@sentry/react-native/expo` as plugin name in `expo-upload-sourcemaps.js` ([#3515](https://github.com/getsentry/sentry-react-native/pull/3515))

## 5.16.0-alpha.3

This release is compatible with `expo@50.0.0-preview.6` and newer.

### Features

- `withSentryExpoSerializers` changes to `getSentryExpoConfig` ([#3501](https://github.com/getsentry/sentry-react-native/pull/3501))
  - `getSentryExpoConfig` accepts the same parameters as `getDefaultConfig` from `expo/metro-config` and returns Metro configuration
  - This also works for EAS Updates (and expo export). Debug ID is generated by `expo/metro-config` and used by Sentry.

  ```js
  const { getSentryExpoConfig } = require("@sentry/react-native/metro");
  const config = getSentryExpoConfig(config, {});
  ```

- Add `npx sentry-expo-upload-sourcemaps` for simple EAS Update (expo export) source maps upload to Sentry ([#3491](https://github.com/getsentry/sentry-react-native/pull/3491), [#3510](https://github.com/getsentry/sentry-react-native/pull/3510))

  ```bash
  SENTRY_PROJECT=project-slug \
  SENTRY_ORG=org-slug \
  SENTRY_AUTH_TOKEN=super-secret-token \
  npx sentry-expo-upload-sourcemaps dist
  ```

- Sentry CLI binary path in `scripts/expo-upload-sourcemaps.js` is resolved dynamically ([#3507](https://github.com/getsentry/sentry-react-native/pull/3507))
  - Or can be overwritten by `SENTRY_CLI_EXECUTABLE` env

- Resolve Default Integrations based on current platform ([#3465](https://github.com/getsentry/sentry-react-native/pull/3465))
  - Native Integrations are only added if Native Module is available
  - Web Integrations only for React Native Web builds
- Remove Native Modules warning from platform where the absence is expected ([#3466](https://github.com/getsentry/sentry-react-native/pull/3466))
- Add Expo Context information using Expo Native Modules ([#3466](https://github.com/getsentry/sentry-react-native/pull/3466))

### Fixes

- Includes fixes from version 5.15.2

## 5.15.2

### Fixes

- Stop sending navigation route params for auto-generated transactions, as they may contain PII or other sensitive data ([#3487](https://github.com/getsentry/sentry-react-native/pull/3487))
  - Further details and other strategies to mitigate this issue can be found on our [trouble shooting guide page](https://docs.sentry.io/platforms/react-native/troubleshooting/#routing-transaction-data-contains-sensitive-information)

## 5.16.0-alpha.2

### Features

- Add `withSentryExpoSerializers` for easy configurable `metro.config.js` ([#3454](https://github.com/getsentry/sentry-react-native/pull/3454))

  This Serializer doesn't support EAS Updates (and expo export) commands yet. Debug IDs needed for source maps resolution in Sentry
  are generated only during native builds.

  ```js
  const { getDefaultConfig } = require('expo/metro-config');
  const { withSentryExpoSerializers } = require("@sentry/react-native/metro");

  const config = getDefaultConfig(__dirname);
  module.exports = withSentryExpoSerializers(config);
  ```

  Note that this will remove any existing `customSerializer`. Guide for advanced setups [can be found here](https://docs.sentry.io/platforms/react-native/manual-setup/metro).

### Fixes

- Expo SDK minimum version is 49 ([#3453](https://github.com/getsentry/sentry-react-native/pull/3453))
- Remove RN Internal imports for RN Web builds ([#3462](https://github.com/getsentry/sentry-react-native/pull/3462))
- Remove circular dependencies inside of the SDK ([#3464](https://github.com/getsentry/sentry-react-native/pull/3464))
- Includes fixes from version 5.15.1

## 5.15.1

### Fixes

- Sentry CLI upgrade resolves Xcode Could timeout during source maps upload [#3390](https://github.com/getsentry/sentry-react-native/pull/3390)

### Dependencies

- Bump CLI from v2.21.3 to v2.23.0 ([#3390](https://github.com/getsentry/sentry-react-native/pull/3390))
  - [changelog](https://github.com/getsentry/sentry-cli/blob/master/CHANGELOG.md#2230)
  - [diff](https://github.com/getsentry/sentry-cli/compare/2.21.3...2.23.0)

## 5.16.0-alpha.1

### Features

- Add `@sentry/react-native/expo` Expo config plugin ([#3429](https://github.com/getsentry/sentry-react-native/pull/3429))

  This Release introduces the first alpha version of our new SDK for Expo.
  At this time, the SDK is considered experimental and things might break and change in future versions.

  The core of the SDK is Expo plugin which you can easily add to your App config:

  ```js
  const { withSentry } = require('@sentry/react-native/expo');

  const config = {...};

  module.exports = withSentry(config, {
    url: 'https://www.sentry.io/',
    authToken: 'example-token', // Or use SENTRY_AUTH_TOKEN env
    project: 'project-slug', // Or use SENTRY_PROJECT env
    organization: 'org-slug', // Or use SENTRY_ORG env
  });
  ```

  - And `Sentry.init` in `App.js`

  ```js
  import * as Sentry from '@sentry/react-native';

  Sentry.init({
    dsn: '__DSN__',
  });
  ```

- Update `sentry-xcode.sh` scripts with Node modules resolution ([#3450](https://github.com/getsentry/sentry-react-native/pull/3450))
  - RN SDK and Sentry CLI are dynamically resolved if override is not supplied

### Fixes

- Transform shipped JSX for both react-native and web ([#3428](https://github.com/getsentry/sentry-react-native/pull/3428))
  - Removes builds errors when using react-native-web with Webpack

## 5.15.0

### Features

- New simplified Sentry Metro Serializer export ([#3450](https://github.com/getsentry/sentry-react-native/pull/3450))

  ```js
  const { createSentryMetroSerializer } = require('@sentry/react-native/metro');
  ```

### Fixes

- Encode envelopes using Base64, fix array length limit when transferring over Bridge. ([#2852](https://github.com/getsentry/sentry-react-native/pull/2852))
  - This fix requires a rebuild of the native app
- Symbolicate message and non-Error stacktraces locally in debug mode ([#3420](https://github.com/getsentry/sentry-react-native/pull/3420))
- Remove Sentry SDK frames from rejected promise SyntheticError stack ([#3423](https://github.com/getsentry/sentry-react-native/pull/3423))
- Fix path from Xcode scripts to Collect Modules ([#3451](https://github.com/getsentry/sentry-react-native/pull/3451))

### Dependencies

- Bump Cocoa SDK from v8.15.2 to v8.17.1 ([#3412](https://github.com/getsentry/sentry-react-native/pull/3412))
  - [changelog](https://github.com/getsentry/sentry-cocoa/blob/main/CHANGELOG.md#8171)
  - [diff](https://github.com/getsentry/sentry-cocoa/compare/8.15.2...8.17.1)

## 5.14.1

### Fixes

- Add hermes to Pod dependencies to fix profiling with `use_frameworks` ([#3416](https://github.com/getsentry/sentry-react-native/pull/3416))
- Define SentryCurrentDateProvider in RNSentry ([#3418](https://github.com/getsentry/sentry-react-native/pull/3418))

## 5.14.0

### Features

- Add iOS profiles to React Native Profiling ([#3349](https://github.com/getsentry/sentry-react-native/pull/3349))

### Fixes

- Conditionally use Set or CountingSet in Sentry Metro plugin ([#3409](https://github.com/getsentry/sentry-react-native/pull/3409))
  - This makes sentryMetroSerializer compatible with Metro 0.66.2 and newer
- Fix SIGSEV, SIGABRT and SIGBUS crashes happening after/around the August Google Play System update, see [#2955](https://github.com/getsentry/sentry-java/issues/2955) for more details

### Dependencies

- Bump Android SDK from v6.33.1 to v6.34.0 ([#3408](https://github.com/getsentry/sentry-react-native/pull/3408))
  - [changelog](https://github.com/getsentry/sentry-java/blob/main/CHANGELOG.md#6340)
  - [diff](https://github.com/getsentry/sentry-java/compare/6.33.1...6.34.0)
- Bump JavaScript SDK from v7.80.0 to v7.81.1 ([#3396](https://github.com/getsentry/sentry-react-native/pull/3396))
  - [changelog](https://github.com/getsentry/sentry-javascript/blob/develop/CHANGELOG.md#7811)
  - [diff](https://github.com/getsentry/sentry-javascript/compare/7.80.0...7.81.1)

## 5.13.1-beta.1

### Fixes

- Fix SIGSEV, SIGABRT and SIGBUS crashes happening after/around the August Google Play System update, see [#2955](https://github.com/getsentry/sentry-java/issues/2955) for more details

### Dependencies

- Bump Android SDK from v6.33.1 to v6.33.2-beta.1 ([#3385](https://github.com/getsentry/sentry-react-native/pull/3385))
  - [changelog](https://github.com/getsentry/sentry-java/blob/6.33.2-beta.1/CHANGELOG.md#6332-beta1)
  - [diff](https://github.com/getsentry/sentry-java/compare/6.33.1...6.33.2-beta.1)

## 5.13.0

### Features

- Export New JS Performance API ([#3371](https://github.com/getsentry/sentry-react-native/pull/3371))

  ```js
  // Start a span that tracks the duration of expensiveFunction
  const result = Sentry.startSpan({ name: 'important function' }, () => {
    return expensiveFunction();
  });
  ```

  Read more at <https://github.com/getsentry/sentry-javascript/blob/develop/CHANGELOG.md#7690>

- Report current screen in `contexts.app.view_names` ([#3339](https://github.com/getsentry/sentry-react-native/pull/3339))

### Fixes

- Remove `platform: node` from Debug Builds Events ([#3377](https://github.com/getsentry/sentry-react-native/pull/3377))

### Dependencies

- Bump Android SDK from v6.32.0 to v6.33.1 ([#3374](https://github.com/getsentry/sentry-react-native/pull/3374))
  - [changelog](https://github.com/getsentry/sentry-java/blob/main/CHANGELOG.md#6331)
  - [diff](https://github.com/getsentry/sentry-java/compare/6.32.0...6.33.1)
- Bump Cocoa SDK from v8.14.2 to v8.15.2 ([#3376](https://github.com/getsentry/sentry-react-native/pull/3376))
  - [changelog](https://github.com/getsentry/sentry-cocoa/blob/main/CHANGELOG.md#8152)
  - [diff](https://github.com/getsentry/sentry-cocoa/compare/8.14.2...8.15.2)
- Bump CLI from v2.21.2 to v2.21.3 ([#3381](https://github.com/getsentry/sentry-react-native/pull/3381))
  - [changelog](https://github.com/getsentry/sentry-cli/blob/master/CHANGELOG.md#2213)
  - [diff](https://github.com/getsentry/sentry-cli/compare/2.21.2...2.21.3)
- Bump JavaScript SDK from v7.76.0 to v7.80.0 ([#3372](https://github.com/getsentry/sentry-react-native/pull/3372))
  - [changelog](https://github.com/getsentry/sentry-javascript/blob/develop/CHANGELOG.md#7800)
  - [diff](https://github.com/getsentry/sentry-javascript/compare/7.76.0...7.80.0)

## 5.12.0

### Features

- Automatically detect environment if not set ([#3362](https://github.com/getsentry/sentry-react-native/pull/3362))
- Send Source Maps Debug ID for symbolicated Profiles ([#3343](https://github.com/getsentry/sentry-react-native/pull/3343))

### Fixes

- Add actual `activeThreadId` to Profiles ([#3338](https://github.com/getsentry/sentry-react-native/pull/3338))
- Parse Hermes Profiling Bytecode Frames ([#3342](https://github.com/getsentry/sentry-react-native/pull/3342))

### Dependencies

- Bump JavaScript SDK from v7.73.0 to v7.76.0 ([#3344](https://github.com/getsentry/sentry-react-native/pull/3344), [#3365](https://github.com/getsentry/sentry-react-native/pull/3365))
  - [changelog](https://github.com/getsentry/sentry-javascript/blob/develop/CHANGELOG.md#7760)
  - [diff](https://github.com/getsentry/sentry-javascript/compare/7.73.0...7.76.0)
- Bump Cocoa SDK from v8.13.0 to v8.14.2 ([#3340](https://github.com/getsentry/sentry-react-native/pull/3340))
  - [changelog](https://github.com/getsentry/sentry-cocoa/blob/main/CHANGELOG.md#8142)
  - [diff](https://github.com/getsentry/sentry-cocoa/compare/8.13.0...8.14.2)
- Bump Android SDK from v6.30.0 to v6.32.0 ([#3341](https://github.com/getsentry/sentry-react-native/pull/3341))
  - [changelog](https://github.com/getsentry/sentry-java/blob/main/CHANGELOG.md#6320)
  - [diff](https://github.com/getsentry/sentry-java/compare/6.30.0...6.32.0)

## 5.11.1

### Fixes

- Waif for `has-sourcemap-debugid` process to exit ([#3336](https://github.com/getsentry/sentry-react-native/pull/3336))

## 5.11.0

### Features

- Add `buildFeatures.buildConfig=true` to support AGP 8 ([#3298](https://github.com/getsentry/sentry-react-native/pull/3298))
- Add Debug ID support ([#3164](https://github.com/getsentry/sentry-react-native/pull/3164))

  This is optional to use Debug IDs. Your current setup will keep working as is.

  Add Sentry Metro Serializer to `metro.config.js` to generate Debug ID for the application bundle and source map.

  ```javascript
    const {createSentryMetroSerializer} = require('@sentry/react-native/dist/js/tools/sentryMetroSerializer');
    const config = {serializer: createSentryMetroSerializer()};
  ```

  On iOS update `Bundle React Native Code and Images` and `Upload Debug Symbols to Sentry` build phases.

  ```bash
    set -e
    WITH_ENVIRONMENT="../node_modules/react-native/scripts/xcode/with-environment.sh"
    REACT_NATIVE_XCODE="../node_modules/react-native/scripts/react-native-xcode.sh"

    /bin/sh -c "$WITH_ENVIRONMENT \"/bin/sh ../scripts/sentry-xcode.sh $REACT_NATIVE_XCODE\""
  ```

  ```bash
    /bin/sh ../../scripts/sentry-xcode-debug-files.sh
  ```

  More information about the new setup [can be found here](https://docs.sentry.io/platforms/react-native/manual-setup/manual-setup/).
- Add `SENTRY_DISABLE_AUTO_UPLOAD` flag ([#3323](https://github.com/getsentry/sentry-react-native/pull/3323))

  How to use in Android project? It works by default, just set `export SENTRY_DISABLE_AUTO_UPLOAD=true` in your build environment. For Sentry Android Gradle Plugin add the following to your `android/app/build.gradle`.

  ```gradle
  apply from: "../../../sentry.gradle"

  sentry {
      autoUploadProguardMapping = shouldSentryAutoUpload()
      uploadNativeSymbols = shouldSentryAutoUpload()
  }
  ```

  How to use in Xcode? Make sure you are using `scripts/sentry-xcode.sh` and `scripts/sentry-xcode-debug-files.sh` in your
  build phases. And add the following to your `ios/.xcode.env.local` file.

  ```bash
  export SENTRY_DISABLE_AUTO_UPLOAD=true
  ```

### Fixes

- App start time span no longer created if too long ([#3299](https://github.com/getsentry/sentry-react-native/pull/3299))
- Change log output to show what paths are considered when collecting modules ([#3316](https://github.com/getsentry/sentry-react-native/pull/3316))
- `Sentry.wrap` doesn't enforce any keys on the wrapped component props ([#3332](https://github.com/getsentry/sentry-react-native/pull/3332))
- Ignore defaults when warning about duplicate definition of trace propagation targets ([#3327](https://github.com/getsentry/sentry-react-native/pull/3327))
- Screenshots are not taken when the SDK is disabled ([#3333](https://github.com/getsentry/sentry-react-native/pull/3333))
- Use deprecated `ReactNativeTracingOptions.tracingOrigins` if set in the options ([#3331](https://github.com/getsentry/sentry-react-native/pull/3331))
- Cancel auto instrumentation transaction when app goes to background ([#3307](https://github.com/getsentry/sentry-react-native/pull/3307))

### Dependencies

- Bump CLI from v2.20.7 to v2.21.2 ([#3301](https://github.com/getsentry/sentry-react-native/pull/3301))
  - [changelog](https://github.com/getsentry/sentry-cli/blob/master/CHANGELOG.md#2212)
  - [diff](https://github.com/getsentry/sentry-cli/compare/2.20.7...2.21.2)
- Bump Android SDK from v6.29.0 to v6.30.0 ([#3309](https://github.com/getsentry/sentry-react-native/pull/3309))
  - [changelog](https://github.com/getsentry/sentry-java/blob/main/CHANGELOG.md#6300)
  - [diff](https://github.com/getsentry/sentry-java/compare/6.29.0...6.30.0)
- Bump JavaScript SDK from v7.69.0 to v7.73.0 ([#3297](https://github.com/getsentry/sentry-react-native/pull/3297))
  - [changelog](https://github.com/getsentry/sentry-javascript/blob/develop/CHANGELOG.md#7730)
  - [diff](https://github.com/getsentry/sentry-javascript/compare/7.69.0...7.73.0)
- Bump Cocoa SDK from v8.11.0 to v8.13.0 ([#3292](https://github.com/getsentry/sentry-react-native/pull/3292))
  - [changelog](https://github.com/getsentry/sentry-cocoa/blob/main/CHANGELOG.md#8130)
  - [diff](https://github.com/getsentry/sentry-cocoa/compare/8.11.0...8.13.0)

## 5.10.0

### Features

- Add Hermes Debug Info flag to React Native Context ([#3290](https://github.com/getsentry/sentry-react-native/pull/3290))
  - This flag equals `true` when Hermes Bundle contains Debug Info (Hermes Source Map was not emitted)
- Add `enableNdk` property to ReactNativeOptions for Android. ([#3304](https://github.com/getsentry/sentry-react-native/pull/3304))

## 5.9.2

### Fixes

- Create profiles for start up transactions ([#3281](https://github.com/getsentry/sentry-react-native/pull/3281))
- Fix Hermes Bytecode Symbolication one line off ([#3283](https://github.com/getsentry/sentry-react-native/pull/3283))

### Dependencies

- Bump CLI from v2.20.5 to v2.20.7 ([#3265](https://github.com/getsentry/sentry-react-native/pull/3265), [#3273](https://github.com/getsentry/sentry-react-native/pull/3273))
  - [changelog](https://github.com/getsentry/sentry-cli/blob/master/CHANGELOG.md#2207)
  - [diff](https://github.com/getsentry/sentry-cli/compare/2.20.5...2.20.7)
- Bump Cocoa SDK from v8.10.0 to v8.11.0 ([#3245](https://github.com/getsentry/sentry-react-native/pull/3245))
  - [changelog](https://github.com/getsentry/sentry-cocoa/blob/main/CHANGELOG.md#8110)
  - [diff](https://github.com/getsentry/sentry-cocoa/compare/8.10.0...8.11.0)
- Bump JavaScript SDK from v7.63.0 to v7.69.0 ([#3277](https://github.com/getsentry/sentry-react-native/pull/3277), [#3247](https://github.com/getsentry/sentry-react-native/pull/3247))
  - [changelog](https://github.com/getsentry/sentry-javascript/blob/develop/CHANGELOG.md#7690)
  - [diff](https://github.com/getsentry/sentry-javascript/compare/7.63.0...7.69.0)
- Bump Android SDK from v6.28.0 to v6.29.0 ([#3271](https://github.com/getsentry/sentry-react-native/pull/3271))
  - [changelog](https://github.com/getsentry/sentry-java/blob/main/CHANGELOG.md#6290)
  - [diff](https://github.com/getsentry/sentry-java/compare/6.28.0...6.29.0)

## 5.9.1

- Bump Cocoa SDK from v8.9.4 to v8.10.0 ([#3250](https://github.com/getsentry/sentry-react-native/pull/3250))
  - This fixes a compile error for projects that use CocoaPods with `use_frameworks!` option.
  - [changelog](https://github.com/getsentry/sentry-cocoa/blob/main/CHANGELOG.md#8100)
  - [diff](https://github.com/getsentry/sentry-cocoa/compare/8.9.4...8.10.0)

## 5.9.0

## Important Note

**Do not use this version** if you use CocoaPods with `use_frameworks!` option. It introduces a bug where the project won't compile.
This has been fixed in [version `5.9.1`](https://github.com/getsentry/sentry-react-native/releases/tag/5.9.1).

### Features

- Add support for React Native mixed stacktraces ([#3201](https://github.com/getsentry/sentry-react-native/pull/3201))

  In the current `react-native@nightly` (`0.73.0-nightly-20230809-cb60e5c67`) JS errors from native modules can
  contain native JVM or Objective-C exception stack trace. Both JS and native stack trace
  are processed by default no configuration needed.

- Add `tracePropagationTargets` option ([#3230](https://github.com/getsentry/sentry-react-native/pull/3230))

  This release adds support for [distributed tracing](https://docs.sentry.io/platforms/react-native/usage/distributed-tracing/)
  without requiring performance monitoring to be active on the React Native SDK.
  This means even if there is no sampled transaction/span, the SDK will still propagate traces to downstream services.
  Distributed Tracing can be configured with the `tracePropagationTargets` option,
  which controls what requests to attach the `sentry-trace` and `baggage` HTTP headers to (which is what propagates tracing information).

  ```javascript
    Sentry.init({
      tracePropagationTargets: ["third-party-site.com", /^https:\/\/yourserver\.io\/api/],
    });
  ```

### Fixes

- `Sentry.init` must be called before `Sentry.wrap`([#3227](https://github.com/getsentry/sentry-react-native/pull/3227))
  - The SDK now shows warning if incorrect order is detected
- Stall Time is no longer counted when App is in Background. ([#3211](https://github.com/getsentry/sentry-react-native/pull/3211))
- Use application variant instead of variant output to hook to correct package task for modules cleanup ([#3161](https://github.com/getsentry/sentry-react-native/pull/3161))
- Fix `isNativeAvailable` after SDK reinitialization ([#3200](https://github.com/getsentry/sentry-react-native/pull/3200))

### Dependencies

- Bump Android SDK from v6.27.0 to v6.28.0 ([#3192](https://github.com/getsentry/sentry-react-native/pull/3192))
  - [changelog](https://github.com/getsentry/sentry-java/blob/main/CHANGELOG.md#6280)
  - [diff](https://github.com/getsentry/sentry-java/compare/6.27.0...6.28.0)
- Bump Cocoa SDK from v8.9.3 to v8.9.4 ([#3225](https://github.com/getsentry/sentry-react-native/pull/3225))
  - [changelog](https://github.com/getsentry/sentry-cocoa/blob/main/CHANGELOG.md#894)
  - [diff](https://github.com/getsentry/sentry-cocoa/compare/8.9.3...8.9.4)
- Bump JavaScript SDK from v7.61.0 to v7.63.0 ([#3226](https://github.com/getsentry/sentry-react-native/pull/3226), [#3235](https://github.com/getsentry/sentry-react-native/pull/3235))
  - [changelog](https://github.com/getsentry/sentry-javascript/blob/develop/CHANGELOG.md#7630)
  - [diff](https://github.com/getsentry/sentry-javascript/compare/7.61.0...7.63.0)
- Bump CLI from v2.19.4 to v2.20.5 ([#3212](https://github.com/getsentry/sentry-react-native/pull/3212), [#3233](https://github.com/getsentry/sentry-react-native/pull/3233))
  - [changelog](https://github.com/getsentry/sentry-cli/blob/master/CHANGELOG.md#2205)
  - [diff](https://github.com/getsentry/sentry-cli/compare/2.19.4...2.20.5)

## 5.8.1

### Dependencies

- Bump JavaScript SDK from v7.60.1 to v7.61.0 ([#3222](https://github.com/getsentry/sentry-react-native/pull/3222))
  - [changelog](https://github.com/getsentry/sentry-javascript/blob/develop/CHANGELOG.md#7610)
  - [diff](https://github.com/getsentry/sentry-javascript/compare/7.60.1...7.61.0)

## 5.8.0

### Features

- Alpha support for Hermes JavaScript Profiling ([#3057](https://github.com/getsentry/sentry-react-native/pull/3057))

  Profiling is disabled by default. To enable it, configure both
  `tracesSampleRate` and `profilesSampleRate` when initializing the SDK:

  ```javascript
    Sentry.init({
      dsn: '__DSN__',
      tracesSampleRate: 1.0,
      _experiments: {
        // The sampling rate for profiling is relative to TracesSampleRate.
        // In this case, we'll capture profiles for 100% of transactions.
        profilesSampleRate: 1.0,
      },
    });
  ```

  More documentation on profiling and current limitations [can be found here](https://docs.sentry.io/platforms/react-native/profiling/).

### Fixes

- Warn users about multiple versions of `promise` package which can cause unexpected behavior like undefined `Promise.allSettled` ([#3162](https://github.com/getsentry/sentry-react-native/pull/3162))
- Event is enriched with all the Android context on the JS layer and you can filter/modify all the data in the `beforeSend` callback similarly to iOS. ([#3170](https://github.com/getsentry/sentry-react-native/pull/3170))

### Dependencies

- Bump JavaScript SDK from v7.57.0 to v7.60.1 ([#3184](https://github.com/getsentry/sentry-react-native/pull/3184), [#3199](https://github.com/getsentry/sentry-react-native/pull/3199))
  - [changelog](https://github.com/getsentry/sentry-javascript/blob/develop/CHANGELOG.md#7601)
  - [diff](https://github.com/getsentry/sentry-javascript/compare/7.57.0...7.60.1)
- Bump Cocoa SDK from v8.8.0 to v8.9.3 ([#3188](https://github.com/getsentry/sentry-react-native/pull/3188), [#3206](https://github.com/getsentry/sentry-react-native/pull/3206))
  - [changelog](https://github.com/getsentry/sentry-cocoa/blob/main/CHANGELOG.md#893)
  - [diff](https://github.com/getsentry/sentry-cocoa/compare/8.8.0...8.9.3)
- Bump Android SDK from v6.25.1 to v6.27.0 ([#3170](https://github.com/getsentry/sentry-react-native/pull/3170))
  - [changelog](https://github.com/getsentry/sentry-java/blob/main/CHANGELOG.md#6270)
  - [diff](https://github.com/getsentry/sentry-java/compare/6.25.1...6.27.0)

## 5.7.1

### Dependencies

- Bump Android SDK from v6.25.0 to v6.25.1 ([#3179](https://github.com/getsentry/sentry-react-native/pull/3179))
  - [changelog](https://github.com/getsentry/sentry-java/blob/main/CHANGELOG.md#6251)
  - [diff](https://github.com/getsentry/sentry-java/compare/6.25.0...6.25.1)

## 5.7.0

### Fixes

- Filter beforeSendTransaction from the Native SDK ([#3140](https://github.com/getsentry/sentry-react-native/pull/3140))

### Features

- Use `android.namespace` for AGP 8 and RN 0.73 ([#3133](https://github.com/getsentry/sentry-react-native/pull/3133))

### Dependencies

- Bump JavaScript SDK from v7.54.0 to v7.57.0 ([#3119](https://github.com/getsentry/sentry-react-native/pull/3119), [#3153](https://github.com/getsentry/sentry-react-native/pull/3153))
  - [changelog](https://github.com/getsentry/sentry-javascript/blob/develop/CHANGELOG.md#7570)
  - [diff](https://github.com/getsentry/sentry-javascript/compare/7.54.0...7.57.0)
- Bump CLI from v2.18.1 to v2.19.4 ([#3124](https://github.com/getsentry/sentry-react-native/pull/3124), [#3151](https://github.com/getsentry/sentry-react-native/pull/3151))
  - [changelog](https://github.com/getsentry/sentry-cli/blob/master/CHANGELOG.md#2194)
  - [diff](https://github.com/getsentry/sentry-cli/compare/2.18.1...2.19.4)
- Bump Android SDK from v6.22.0 to v6.25.0 ([#3127](https://github.com/getsentry/sentry-react-native/pull/3127), [#3163](https://github.com/getsentry/sentry-react-native/pull/3163))
  - [changelog](https://github.com/getsentry/sentry-java/blob/main/CHANGELOG.md#6250)
  - [diff](https://github.com/getsentry/sentry-java/compare/6.22.0...6.25.0)
- Bump Cocoa SDK from v8.7.3 to v8.8.0 ([#3123](https://github.com/getsentry/sentry-react-native/pull/3123))
  - [changelog](https://github.com/getsentry/sentry-cocoa/blob/main/CHANGELOG.md#880)
  - [diff](https://github.com/getsentry/sentry-cocoa/compare/8.7.3...8.8.0)

## 5.6.0

### Features

- Overwrite Expo bundle names in stack frames ([#3115](https://github.com/getsentry/sentry-react-native/pull/3115))
  - This enables source maps to resolve correctly without using `sentry-expo` package

### Fixes

- Disable `enableNative` if Native SDK is not available ([#3099](https://github.com/getsentry/sentry-react-native/pull/3099))
- Dynamically resolve `collectModulesScript` path to support monorepos ([#3092](https://github.com/getsentry/sentry-react-native/pull/3092))
- Native wrapper methods don't throw disabled error after re-initializing ([#3093](https://github.com/getsentry/sentry-react-native/pull/3093))

### Dependencies

- Bump JavaScript SDK from v7.52.0 to v7.54.0 ([#3071](https://github.com/getsentry/sentry-react-native/pull/3071), [#3088](https://github.com/getsentry/sentry-react-native/pull/3088), [#3094](https://github.com/getsentry/sentry-react-native/pull/3094))
  - [changelog](https://github.com/getsentry/sentry-javascript/blob/develop/CHANGELOG.md#7540)
  - [diff](https://github.com/getsentry/sentry-javascript/compare/7.52.0...7.54.0)
- Bump Android SDK from v6.18.1 to v6.22.0 ([#3086](https://github.com/getsentry/sentry-react-native/pull/3086), [#3075](https://github.com/getsentry/sentry-react-native/pull/3075))
  - [changelog](https://github.com/getsentry/sentry-java/blob/main/CHANGELOG.md#6220)
  - [diff](https://github.com/getsentry/sentry-java/compare/6.18.1...6.22.0)
- Bump Cocoa SDK from v8.7.1 to v8.7.3 ([#3076](https://github.com/getsentry/sentry-react-native/pull/3076))
  - [changelog](https://github.com/getsentry/sentry-cocoa/blob/main/CHANGELOG.md#873)
  - [diff](https://github.com/getsentry/sentry-cocoa/compare/8.7.1...8.7.3)
- Bump CLI from v2.17.5 to v2.18.1 ([#3082](https://github.com/getsentry/sentry-react-native/pull/3082))
  - [changelog](https://github.com/getsentry/sentry-cli/blob/master/CHANGELOG.md#2181)
  - [diff](https://github.com/getsentry/sentry-cli/compare/2.17.5...2.18.1)

## 5.5.0

### Features

- Add `expo`, `react_native_version` and `hermes_version` to React Native Context ([#3050](https://github.com/getsentry/sentry-react-native/pull/3050))

### Dependencies

- Bump JavaScript SDK from v7.51.1 to v7.52.0 ([#3054](https://github.com/getsentry/sentry-react-native/pull/3054), [#3068](https://github.com/getsentry/sentry-react-native/pull/3068))
  - [changelog](https://github.com/getsentry/sentry-javascript/blob/develop/CHANGELOG.md#7520)
  - [diff](https://github.com/getsentry/sentry-javascript/compare/7.51.1...7.52.0)
- Bump Cocoa SDK from v8.6.0 to v8.7.1 ([#3056](https://github.com/getsentry/sentry-react-native/pull/3056), [#3067](https://github.com/getsentry/sentry-react-native/pull/3067))
  - [changelog](https://github.com/getsentry/sentry-cocoa/blob/main/CHANGELOG.md#871)
  - [diff](https://github.com/getsentry/sentry-cocoa/compare/8.6.0...8.7.1)

## 5.4.2

### Fixes

- Fix `event.origin` and `event.environment` on unhandled exception ([#3041](https://github.com/getsentry/sentry-react-native/pull/3041))
- Don't pass `enableTracing` from RN to `sentry-cocoa` options ([#3042](https://github.com/getsentry/sentry-react-native/pull/3042))
- Only store envelopes of fatal crashes on iOS ([#3051](https://github.com/getsentry/sentry-react-native/pull/3051))

### Dependencies

- Bump JavaScript SDK from v7.50.0 to v7.51.1 ([#3043](https://github.com/getsentry/sentry-react-native/pull/3043), [#3053](https://github.com/getsentry/sentry-react-native/pull/3053))
  - [changelog](https://github.com/getsentry/sentry-javascript/blob/develop/CHANGELOG.md#7511)
  - [diff](https://github.com/getsentry/sentry-javascript/compare/7.50.0...7.51.1)

## 4.15.2

- Only store envelopes of fatal crashes on iOS ([#3051](https://github.com/getsentry/sentry-react-native/pull/3051))

## 5.4.1

### Fixes

- Store envelopes immediately during a fatal crash on iOS ([#3031](https://github.com/getsentry/sentry-react-native/pull/3031))
- Do not overwrite `_metadata` option by default `sdkInfo` ([#3036](https://github.com/getsentry/sentry-react-native/pull/3036))

### Dependencies

- Bump JavaScript SDK from v7.49.0 to v7.50.0 ([#3035](https://github.com/getsentry/sentry-react-native/pull/3035))
  - [changelog](https://github.com/getsentry/sentry-javascript/blob/develop/CHANGELOG.md#7500)
  - [diff](https://github.com/getsentry/sentry-javascript/compare/7.49.0...7.50.0)
- Bump Cocoa SDK from v8.5.0 to v8.6.0 ([#3023](https://github.com/getsentry/sentry-react-native/pull/3023))
  - [changelog](https://github.com/getsentry/sentry-cocoa/blob/main/CHANGELOG.md#860)
  - [diff](https://github.com/getsentry/sentry-cocoa/compare/8.5.0...8.6.0)
- Bump Android SDK from v6.17.0 to v6.18.1 ([#3017](https://github.com/getsentry/sentry-react-native/pull/3017))
  - [changelog](https://github.com/getsentry/sentry-java/blob/main/CHANGELOG.md#6181)
  - [diff](https://github.com/getsentry/sentry-java/compare/6.17.0...6.18.1)
- Bump CLI from v2.17.4 to v2.17.5 ([#3024](https://github.com/getsentry/sentry-react-native/pull/3024))
  - [changelog](https://github.com/getsentry/sentry-cli/blob/master/CHANGELOG.md#2175)
  - [diff](https://github.com/getsentry/sentry-cli/compare/2.17.4...2.17.5)

## 4.15.1

### Fixes

- Store envelopes immediately during a fatal crash on iOS ([#3030](https://github.com/getsentry/sentry-react-native/pull/3030))

## 5.4.0

### Features

- Add TS 4.1 typings ([#2995](https://github.com/getsentry/sentry-react-native/pull/2995))
  - TS 3.8 are present and work automatically with older projects
- Add CPU Info to Device Context ([#2984](https://github.com/getsentry/sentry-react-native/pull/2984))

### Fixes

- Allow disabling native on RNNA ([#2978](https://github.com/getsentry/sentry-react-native/pull/2978))
- iOS Autolinking for RN 0.68 and older ([#2980](https://github.com/getsentry/sentry-react-native/pull/2980))
- Clean up `modules.json` when building bundles ([#3008](https://github.com/getsentry/sentry-react-native/pull/3008))
- Only include Screenshots and View Hierarchy for iOS and Mac Catalyst builds ([#3007](https://github.com/getsentry/sentry-react-native/pull/3007))
- Breadcrumbs from Native SDKs are created with timestamps in seconds ([#2997](https://github.com/getsentry/sentry-react-native/pull/2997))
- `addBreadcrumb` converts converts non object data to `{ value: data }` ([#2997](https://github.com/getsentry/sentry-react-native/pull/2997))

### Dependencies

- Bump JavaScript SDK from v7.47.0 to v7.49.0 ([#2975](https://github.com/getsentry/sentry-react-native/pull/2975), [#2988](https://github.com/getsentry/sentry-react-native/pull/2988))
  - [changelog](https://github.com/getsentry/sentry-javascript/blob/develop/CHANGELOG.md#7490)
  - [diff](https://github.com/getsentry/sentry-javascript/compare/7.47.0...7.49.0)
- Bump Cocoa SDK from v8.4.0 to v8.5.0 ([#2977](https://github.com/getsentry/sentry-react-native/pull/2977))
  - [changelog](https://github.com/getsentry/sentry-cocoa/blob/main/CHANGELOG.md#850)
  - [diff](https://github.com/getsentry/sentry-cocoa/compare/8.4.0...8.5.0)
- Bump CLI from v2.17.1 to v2.17.4 ([#2966](https://github.com/getsentry/sentry-react-native/pull/2966), [#2982](https://github.com/getsentry/sentry-react-native/pull/2982), [#2987](https://github.com/getsentry/sentry-react-native/pull/2987))
  - [changelog](https://github.com/getsentry/sentry-cli/blob/master/CHANGELOG.md#2174)
  - [diff](https://github.com/getsentry/sentry-cli/compare/2.17.1...2.17.4)

## 5.3.1

### Fixes

- Disable `enableNativeCrashHandling` and `enableAutoPerformanceTracing` on Apple ([#2936](https://github.com/getsentry/sentry-react-native/pull/))
  - Mac Catalyst builds successfully
- `sentry.gradle` Gracefully skip modules collecting if the script doesn't exist ([#2952](https://github.com/getsentry/sentry-react-native/pull/2952))

### Dependencies

- Bump JavaScript SDK from v7.45.0 to v7.47.0 ([#2946](https://github.com/getsentry/sentry-react-native/pull/2946), [#2958](https://github.com/getsentry/sentry-react-native/pull/2958))
  - [changelog](https://github.com/getsentry/sentry-javascript/blob/develop/CHANGELOG.md#7470)
  - [diff](https://github.com/getsentry/sentry-javascript/compare/7.45.0...7.47.0)
- Bump Android SDK from v6.16.0 to v6.17.0 ([#2948](https://github.com/getsentry/sentry-react-native/pull/2948))
  - [changelog](https://github.com/getsentry/sentry-java/blob/main/CHANGELOG.md#6170)
  - [diff](https://github.com/getsentry/sentry-java/compare/6.16.0...6.17.0)
- Bump Cocoa SDK from v8.3.3 to v8.4.0 ([#2954](https://github.com/getsentry/sentry-react-native/pull/2954))
  - [changelog](https://github.com/getsentry/sentry-cocoa/blob/main/CHANGELOG.md#840)
  - [diff](https://github.com/getsentry/sentry-cocoa/compare/8.3.3...8.4.0)
- Bump CLI from v2.16.1 to v2.17.1 ([#2957](https://github.com/getsentry/sentry-react-native/pull/2957), [#2964](https://github.com/getsentry/sentry-react-native/pull/2964))
  - [changelog](https://github.com/getsentry/sentry-cli/blob/master/CHANGELOG.md#2171)
  - [diff](https://github.com/getsentry/sentry-cli/compare/2.16.1...2.17.1)

## 5.3.0

### Features

- Add `enableTracing` option ([#2933](https://github.com/getsentry/sentry-react-native/pull/2933))
- Add Tabs auto instrumentation for React Native Navigation ([#2932](https://github.com/getsentry/sentry-react-native/pull/2932))
  - This is enabled by default, if you want to disable tabs instrumentation see the example below.

```js
const routingInstrumentation = new Sentry.ReactNativeNavigationInstrumentation(Navigation, { enableTabsInstrumentation: false })
```

### Fixes

- Disable HTTP Client Errors by default on all platform ([#2931](https://github.com/getsentry/sentry-react-native/pull/2931))
  - See [HttpClient](https://docs.sentry.io/platforms/javascript/configuration/integrations/plugin/#httpclient) for configuration details.
  - Use `enableCaptureFailedRequests` to enable the feature.

```js
Sentry.init({ enableCaptureFailedRequests: true })
```

### Dependencies

- Bump JavaScript SDK from v7.44.2 to v7.45.0 ([#2927](https://github.com/getsentry/sentry-react-native/pull/2927))
  - [changelog](https://github.com/getsentry/sentry-javascript/blob/develop/CHANGELOG.md#7450)
  - [diff](https://github.com/getsentry/sentry-javascript/compare/7.44.2...7.45.0)
- Bump CLI from v2.15.2 to v2.16.1 ([#2926](https://github.com/getsentry/sentry-react-native/pull/2926))
  - [changelog](https://github.com/getsentry/sentry-cli/blob/master/CHANGELOG.md#2161)
  - [diff](https://github.com/getsentry/sentry-cli/compare/2.15.2...2.16.1)
- Bump Cocoa SDK from v8.3.2 to v8.3.3 ([#2925](https://github.com/getsentry/sentry-react-native/pull/2925))
  - [changelog](https://github.com/getsentry/sentry-cocoa/blob/main/CHANGELOG.md#833)
  - [diff](https://github.com/getsentry/sentry-cocoa/compare/8.3.2...8.3.3)

## 5.2.0

### Features

- Add User Interaction Tracing for Touch events ([#2835](https://github.com/getsentry/sentry-react-native/pull/2835))
- Add Gesture Tracing for React Native Gesture Handler API v2 ([#2865](https://github.com/getsentry/sentry-react-native/pull/2865))

### Fixes

- Fix use Fetch transport when option `enableNative` is `false` ([#2897](https://github.com/getsentry/sentry-react-native/pull/2897))
- Improve logs when `enableNative` is `false` ([#2897](https://github.com/getsentry/sentry-react-native/pull/2897))

### Dependencies

- Bump JavaScript SDK from v7.40.0 to v7.44.2 ([#2874](https://github.com/getsentry/sentry-react-native/pull/2874), [#2908](https://github.com/getsentry/sentry-react-native/pull/2908), [#2909](https://github.com/getsentry/sentry-react-native/pull/2909))
  - [changelog](https://github.com/getsentry/sentry-javascript/blob/develop/CHANGELOG.md#7442)
  - [diff](https://github.com/getsentry/sentry-javascript/compare/7.40.0...7.44.2)
- Bump Android SDK from v6.15.0 to v6.16.0 ([#2903](https://github.com/getsentry/sentry-react-native/pull/2903))
  - [changelog](https://github.com/getsentry/sentry-java/blob/main/CHANGELOG.md#6160)
  - [diff](https://github.com/getsentry/sentry-java/compare/6.15.0...6.16.0)
- Bump Cocoa SDK from v8.3.0 to v8.3.2 ([#2895](https://github.com/getsentry/sentry-react-native/pull/2895))
  - [changelog](https://github.com/getsentry/sentry-cocoa/blob/main/CHANGELOG.md#832)
  - [diff](https://github.com/getsentry/sentry-cocoa/compare/8.3.0...8.3.2)
- Bump CLI from v2.14.4 to v2.15.2 ([#2898](https://github.com/getsentry/sentry-react-native/pull/2898))
  - [changelog](https://github.com/getsentry/sentry-cli/blob/master/CHANGELOG.md#2152)
  - [diff](https://github.com/getsentry/sentry-cli/compare/2.14.4...2.15.2)

## 5.1.1

### Fixes

- Remove non URL `frame.abs_path` which was causing source maps to fail ([#2891](https://github.com/getsentry/sentry-react-native/pull/2891))

### Dependencies

- Bump Cocoa SDK from v8.2.0 to v8.3.0 ([#2876](https://github.com/getsentry/sentry-react-native/pull/2876))
  - [changelog](https://github.com/getsentry/sentry-cocoa/blob/main/CHANGELOG.md#830)
  - [diff](https://github.com/getsentry/sentry-cocoa/compare/8.2.0...8.3.0)
- Bump CLI from v2.14.3 to v2.14.4 ([#2873](https://github.com/getsentry/sentry-react-native/pull/2873))
  - [changelog](https://github.com/getsentry/sentry-cli/blob/master/CHANGELOG.md#2144)
  - [diff](https://github.com/getsentry/sentry-cli/compare/2.14.3...2.14.4)

## 5.1.0

### Features

- Add App Context `in_foreground` ([#2826](https://github.com/getsentry/sentry-react-native/pull/2826))

### Fixes

- Match app start measurements naming with other SDKs ([#2855](https://github.com/getsentry/sentry-react-native/pull/2855))
  - `app.start.cold` to `app_start_cold`
  - `app.start.warm` to `app_start_warm`

### Dependencies

- Bump Cocoa SDK from v8.0.0 to v8.2.0 ([#2776](https://github.com/getsentry/sentry-react-native/pull/2776))
  - [changelog](https://github.com/getsentry/sentry-cocoa/blob/main/CHANGELOG.md#820)
  - [diff](https://github.com/getsentry/sentry-cocoa/compare/8.0.0...8.2.0)
- Bump JavaScript SDK from v7.37.2 to v7.40.0 ([#2836](https://github.com/getsentry/sentry-react-native/pull/2836), [#2864](https://github.com/getsentry/sentry-react-native/pull/2864))
  - [changelog](https://github.com/getsentry/sentry-javascript/blob/develop/CHANGELOG.md#7400)
  - [diff](https://github.com/getsentry/sentry-javascript/compare/7.37.2...7.40.0)
- Bump CLI from v2.10.0 to v2.14.3 ([#2848](https://github.com/getsentry/sentry-react-native/pull/2848), [#2869](https://github.com/getsentry/sentry-react-native/pull/2869))
  - [changelog](https://github.com/getsentry/sentry-cli/blob/master/CHANGELOG.md#2143)
  - [diff](https://github.com/getsentry/sentry-cli/compare/2.10.0...2.14.3)
- Bump Android SDK from v6.14.0 to v6.15.0 ([#2868](https://github.com/getsentry/sentry-react-native/pull/2868))
  - [changelog](https://github.com/getsentry/sentry-java/blob/main/CHANGELOG.md#6150)
  - [diff](https://github.com/getsentry/sentry-java/compare/6.14.0...6.15.0)

## 5.0.0

The React Native SDK version 5 supports both Legacy (from RN 0.65 and above) and New Architecture (from RN 0.69 and above) as well as the new React Native Gradle Plugin (introduced in RN 0.71). For detailed [migration guide visit our docs](https://docs.sentry.io/platforms/react-native/migration/#from-4x-to-5x).

### Features

- Add support for the RN New Architecture, backwards compatible RNSentry Turbo Module ([#2522](https://github.com/getsentry/sentry-react-native/pull/2522))
- Add View Hierarchy to the crashed/errored events ([#2708](https://github.com/getsentry/sentry-react-native/pull/2708))
- Send react native js engine, turbo module, fabric flags and component stack in Event contexts ([#2552](https://github.com/getsentry/sentry-react-native/pull/2552))
- Sync `tags`, `extra`, `fingerprint`, `level`, `environment` and `breadcrumbs` from `sentry-cocoa` during event processing. ([#2713](https://github.com/getsentry/sentry-react-native/pull/2713))
  - `breadcrumb.level` value `log` is transformed to `debug` when syncing with native layers.
  - Remove `breadcrumb.level` value `critical` transformation to `fatal`.
  - Default `breadcrumb.level` is `info`

### Breaking changes

- Option `enableAutoPerformanceTracking` renamed to `enableAutoPerformanceTracing`
- Option `enableOutOfMemoryTracking` renamed to `enableWatchdogTerminationTracking`
- Remove link hooks (RN 0.68 and older) ([#2332](https://github.com/getsentry/sentry-react-native/pull/2332))
- iOS min target 11, Android API min 21, min React Native version 0.65 ([#2522](https://github.com/getsentry/sentry-react-native/pull/2522), [#2687](https://github.com/getsentry/sentry-react-native/pull/2687))
- New ReactNativeTracingOptions ([#2481](https://github.com/getsentry/sentry-react-native/pull/2481))
  - `idleTimeout` renamed to `idleTimeoutMs`
  - `maxTransactionDuration` renamed to `finalTimeoutMs`
- `touchEventBoundaryProps.labelName` property instead of default `accessibilityLabel` fallback ([#2712](https://github.com/getsentry/sentry-react-native/pull/2712))
- Message event current stack trace moved from `exception` to `threads` ([#2694](https://github.com/getsentry/sentry-react-native/pull/2694))

### Fixes

- Unreachable fallback to fetch transport if native is not available ([#2695](https://github.com/getsentry/sentry-react-native/pull/2695))

### Dependencies

- Bump Cocoa SDK from v7.31.5 to v8.0.0 ([#2756](https://github.com/getsentry/sentry-react-native/pull/2756))
  - [changelog](https://github.com/getsentry/sentry-cocoa/blob/main/CHANGELOG.md#800)
  - [diff](https://github.com/getsentry/sentry-cocoa/compare/7.31.5...8.0.0)
- Bump CLI from v1.74.4 to v2.10.0 ([#2669](https://github.com/getsentry/sentry-react-native/pull/2669))
  - [changelog](https://github.com/getsentry/sentry-cli/blob/master/CHANGELOG.md#2100)
  - [diff](https://github.com/getsentry/sentry-cli/compare/1.74.4...2.10.0)

## 4.15.0

### Features

- Collect modules script for XCode builds supports NODE_BINARY to set path to node executable ([#2805](https://github.com/getsentry/sentry-react-native/pull/2805))

### Fixes

- React Native Error Handlers Integration doesn't crash if ErrorUtils are not available ([#2808](https://github.com/getsentry/sentry-react-native/pull/2808))

### Dependencies

- Bump Android SDK from v6.12.1 to v6.14.0 ([#2790](https://github.com/getsentry/sentry-react-native/pull/2790), [#2809](https://github.com/getsentry/sentry-react-native/pull/2809), [#2828](https://github.com/getsentry/sentry-react-native/pull/2828))
  - [changelog](https://github.com/getsentry/sentry-java/blob/main/CHANGELOG.md#6140)
  - [diff](https://github.com/getsentry/sentry-java/compare/6.12.1...6.14.0)
- Bump Sample React Native from v0.71.0 to v0.71.1 ([#2767](https://github.com/getsentry/sentry-react-native/pull/2767))
  - [changelog](https://github.com/facebook/react-native/blob/main/CHANGELOG.md#v0711)
  - [diff](https://github.com/facebook/react-native/compare/v0.71.0...v0.71.1)
- Bump JavaScript SDK from v7.32.1 to v7.37.2 ([#2785](https://github.com/getsentry/sentry-react-native/pull/2785), [#2799](https://github.com/getsentry/sentry-react-native/pull/2799), [#2818](https://github.com/getsentry/sentry-react-native/pull/2818))
  - [changelog](https://github.com/getsentry/sentry-javascript/blob/master/CHANGELOG.md#7372)
  - [diff](https://github.com/getsentry/sentry-javascript/compare/7.32.1...7.37.2)

## 5.0.0-rc.1

### Fixes

- React Native Error Handlers Integration doesn't crash if ErrorUtils are not available ([#2808](https://github.com/getsentry/sentry-react-native/pull/2808))

## 5.0.0-beta.2

### Features

- Add View Hierarchy to the crashed/errored events ([#2708](https://github.com/getsentry/sentry-react-native/pull/2708))
- Collect modules script for XCode builds supports NODE_BINARY to set path to node executable ([#2805](https://github.com/getsentry/sentry-react-native/pull/2805))

### Dependencies

- Bump Android SDK from v6.12.1 to v6.14.0 ([#2790](https://github.com/getsentry/sentry-react-native/pull/2790), [#2809](https://github.com/getsentry/sentry-react-native/pull/2809), [#2828](https://github.com/getsentry/sentry-react-native/pull/2828))
  - [changelog](https://github.com/getsentry/sentry-java/blob/main/CHANGELOG.md#6140)
  - [diff](https://github.com/getsentry/sentry-java/compare/6.12.1...6.14.0)
- Bump Sample React Native from v0.71.0 to v0.71.1 ([#2767](https://github.com/getsentry/sentry-react-native/pull/2767))
  - [changelog](https://github.com/facebook/react-native/blob/main/CHANGELOG.md#v0711)
  - [diff](https://github.com/facebook/react-native/compare/v0.71.0...v0.71.1)
- Bump JavaScript SDK from v7.32.1 to v7.37.2 ([#2785](https://github.com/getsentry/sentry-react-native/pull/2785), [#2799](https://github.com/getsentry/sentry-react-native/pull/2799), [#2818](https://github.com/getsentry/sentry-react-native/pull/2818))
  - [changelog](https://github.com/getsentry/sentry-javascript/blob/master/CHANGELOG.md#7372)
  - [diff](https://github.com/getsentry/sentry-javascript/compare/7.32.1...7.37.2)

## 5.0.0-beta.1

- Latest changes from 4.14.0

### Breaking changes

- Option `enableAutoPerformanceTracking` renamed to `enableAutoPerformanceTracing`
- Option `enableOutOfMemoryTracking` renamed to `enableWatchdogTerminationTracking`

### Features

- Sync `tags`, `extra`, `fingerprint`, `level`, `environment` and `breadcrumbs` from `sentry-cocoa` during event processing. ([#2713](https://github.com/getsentry/sentry-react-native/pull/2713))
  - `breadcrumb.level` value `log` is transformed to `debug` when syncing with native layers.
  - Remove `breadcrumb.level` value `critical` transformation to `fatal`.
  - Default `breadcrumb.level` is `info`

### Dependencies

- Bump Cocoa SDK from v7.31.5 to v8.0.0 ([#2756](https://github.com/getsentry/sentry-react-native/pull/2756))
  - [changelog](https://github.com/getsentry/sentry-cocoa/blob/main/CHANGELOG.md#800)
  - [diff](https://github.com/getsentry/sentry-cocoa/compare/7.31.5...8.0.0)
- Bump Android SDK from v6.12.1 to v6.13.0 ([#2790](https://github.com/getsentry/sentry-react-native/pull/2790))
  - [changelog](https://github.com/getsentry/sentry-java/blob/main/CHANGELOG.md#6130)
  - [diff](https://github.com/getsentry/sentry-java/compare/6.12.1...6.13.0)

## 4.14.0

### Features

- Add support for RNGP introduced in React Native 0.71.0 ([#2759](https://github.com/getsentry/sentry-react-native/pull/2759))

### Fixes

- Take screenshot runs on UI thread on Android ([#2743](https://github.com/getsentry/sentry-react-native/pull/2743))

### Dependencies

- Bump Android SDK from v6.11.0 to v6.12.1 ([#2755](https://github.com/getsentry/sentry-react-native/pull/2755))
  - [changelog](https://github.com/getsentry/sentry-java/blob/main/CHANGELOG.md#6121)
  - [diff](https://github.com/getsentry/sentry-java/compare/6.11.0...6.12.1)
- Bump JavaScript SDK from v7.29.0 to v7.32.1 ([#2738](https://github.com/getsentry/sentry-react-native/pull/2738), [#2777](https://github.com/getsentry/sentry-react-native/pull/2777))
  - [changelog](https://github.com/getsentry/sentry-javascript/blob/master/CHANGELOG.md#7321)
  - [diff](https://github.com/getsentry/sentry-javascript/compare/7.29.0...7.32.1)

## 5.0.0-alpha.11

- Latest changes from 4.13.0

### Breaking changes

- Message event current stack trace moved from exception to threads ([#2694](https://github.com/getsentry/sentry-react-native/pull/2694))
- `touchEventBoundaryProps.labelName` property instead of default `accessibilityLabel` fallback ([#2712](https://github.com/getsentry/sentry-react-native/pull/2712))

### Fixes

- Unreachable fallback to fetch transport if native is not available ([#2695](https://github.com/getsentry/sentry-react-native/pull/2695))

## 4.13.0

### Fixes

- Missing `originalException` in `beforeSend` for events from react native error handler ([#2706](https://github.com/getsentry/sentry-react-native/pull/2706))
- ModulesLoader integration returns original event if native is not available and event modules overwrite native modules ([#2730](https://github.com/getsentry/sentry-react-native/pull/2730))

### Dependencies

- Bump Cocoa SDK from v7.31.3 to v7.31.5 ([#2699](https://github.com/getsentry/sentry-react-native/pull/2699), [#2714](https://github.com/getsentry/sentry-react-native/pull/2714))
  - [changelog](https://github.com/getsentry/sentry-cocoa/blob/8.0.0/CHANGELOG.md#7315)
  - [diff](https://github.com/getsentry/sentry-cocoa/compare/7.31.3...7.31.5)
- Bump JavaScript SDK from v7.26.0 to v7.29.0 ([#2705](https://github.com/getsentry/sentry-react-native/pull/2705), [#2709](https://github.com/getsentry/sentry-react-native/pull/2709), [#2715](https://github.com/getsentry/sentry-react-native/pull/2715), [#2736](https://github.com/getsentry/sentry-react-native/pull/2736))
  - [changelog](https://github.com/getsentry/sentry-javascript/blob/master/CHANGELOG.md#7290)
  - [diff](https://github.com/getsentry/sentry-javascript/compare/7.26.0...7.29.0)
- Bump Android SDK from v6.9.2 to v6.11.0 ([#2704](https://github.com/getsentry/sentry-react-native/pull/2704), [#2724](https://github.com/getsentry/sentry-react-native/pull/2724))
  - [changelog](https://github.com/getsentry/sentry-java/blob/main/CHANGELOG.md#6110)
  - [diff](https://github.com/getsentry/sentry-java/compare/6.9.2...6.11.0)

## 4.12.0

### Features

- Add `lastEventId` method to the API ([#2675](https://github.com/getsentry/sentry-react-native/pull/2675))

### Fix

- `Sentry.startTransaction` doesn't require `op` ([#2691](https://github.com/getsentry/sentry-react-native/pull/2691))

### Dependencies

- Bump Cocoa SDK from v7.31.2 to v7.31.3 ([#2647](https://github.com/getsentry/sentry-react-native/pull/2647))
  - [changelog](https://github.com/getsentry/sentry-cocoa/blob/8.0.0/CHANGELOG.md#7313)
  - [diff](https://github.com/getsentry/sentry-cocoa/compare/7.31.2...7.31.3)
- Bump JavaScript SDK from v7.21.1 to v7.26.0 ([#2672](https://github.com/getsentry/sentry-react-native/pull/2672), [#2648](https://github.com/getsentry/sentry-react-native/pull/2648), [#2692](https://github.com/getsentry/sentry-react-native/pull/2692))
  - [changelog](https://github.com/getsentry/sentry-javascript/blob/master/CHANGELOG.md#7260)
  - [diff](https://github.com/getsentry/sentry-javascript/compare/7.21.1...7.26.0)
- Bump Android SDK from v6.9.1 to v6.9.2 ([#2677](https://github.com/getsentry/sentry-react-native/pull/2677))
  - [changelog](https://github.com/getsentry/sentry-java/blob/main/CHANGELOG.md#692)
  - [diff](https://github.com/getsentry/sentry-java/compare/6.9.1...6.9.2)

## 5.0.0-alpha.10

- Latest changes from 4.11.0

### Dependencies

- Bump CLI from v1.74.4 to v2.10.0 ([#2669](https://github.com/getsentry/sentry-react-native/pull/2669))
  - [changelog](https://github.com/getsentry/sentry-cli/blob/master/CHANGELOG.md#2100)
  - [diff](https://github.com/getsentry/sentry-cli/compare/1.74.4...2.10.0)

## 4.11.0

### Features

- Screenshots ([#2610](https://github.com/getsentry/sentry-react-native/pull/2610))

## 4.10.1

### Fixes

- Bump Wizard from v1.2.17 to v1.4.0 ([#2645](https://github.com/getsentry/sentry-react-native/pull/2645))
  - [changelog](https://github.com/getsentry/sentry-wizard/blob/master/CHANGELOG.md#140)
  - [diff](https://github.com/getsentry/sentry-wizard/compare/v1.2.17...v1.4.0)
- Android builds without ext config, auto create assets dir for modules ([#2652](https://github.com/getsentry/sentry-react-native/pull/2652))
- Exit gracefully if source map file for collecting modules doesn't exist ([#2655](https://github.com/getsentry/sentry-react-native/pull/2655))
- Create only one clean-up tasks for modules collection ([#2657](https://github.com/getsentry/sentry-react-native/pull/2657))

### Dependencies

- Bump Android SDK from v6.8.0 to v6.9.1 ([#2653](https://github.com/getsentry/sentry-react-native/pull/2653))
  - [changelog](https://github.com/getsentry/sentry-java/blob/main/CHANGELOG.md#691)
  - [diff](https://github.com/getsentry/sentry-java/compare/6.8.0...6.9.1)

## 5.0.0-alpha.9

- Latest changes from 4.10.0

### Fixes

- Add missing source Spec for RNSentry Codegen. ([#2639](https://github.com/getsentry/sentry-react-native/pull/2639))

## 4.10.0

### Features

- JS Runtime dependencies are sent in Events ([#2606](https://github.com/getsentry/sentry-react-native/pull/2606))
  - To collect JS dependencies on iOS add `../node_modules/@sentry/react-native/scripts/collect-modules.sh` at the end of the `Bundle React Native code and images` build phase. The collection only works on Release builds. Android builds have a new step in `sentry.gradle` plugin. More in [the migration documentation](https://docs.sentry.io/platforms/react-native/migration#from-48x-to-49x).

### Dependencies

- Bump JavaScript SDK from v7.20.1 to v7.21.1 ([#2636](https://github.com/getsentry/sentry-react-native/pull/2636))
  - [changelog](https://github.com/getsentry/sentry-javascript/blob/master/CHANGELOG.md#7211)
  - [diff](https://github.com/getsentry/sentry-javascript/compare/7.20.1...7.21.1)

## 5.0.0-alpha.8

- Latest changes from 4.9.0

## 4.9.0

### Features

- Add `maxQueueSize` option ([#2578](https://github.com/getsentry/sentry-react-native/pull/2578))

### Fixes

- Use `Scope` class rather than `Scope` type for top-level functions ([#2627](https://github.com/getsentry/sentry-react-native/pull/2627))

### Dependencies

- Bump JavaScript SDK from v7.16.0 to v7.20.1 ([#2582](https://github.com/getsentry/sentry-react-native/pull/2582), [#2598](https://github.com/getsentry/sentry-react-native/pull/2598), [#2632](https://github.com/getsentry/sentry-react-native/pull/2632), [#2607](https://github.com/getsentry/sentry-react-native/pull/2607))
  - [changelog](https://github.com/getsentry/sentry-javascript/blob/master/CHANGELOG.md#7201)
  - [diff](https://github.com/getsentry/sentry-javascript/compare/7.16.0...7.20.1)
- Bump Cocoa SDK from v7.29.0 to v7.31.2 ([#2592](https://github.com/getsentry/sentry-react-native/pull/2592), [#2601](https://github.com/getsentry/sentry-react-native/pull/2601), [#2629](https://github.com/getsentry/sentry-react-native/pull/2629))
  - [changelog](https://github.com/getsentry/sentry-cocoa/blob/master/CHANGELOG.md#7312)
  - [diff](https://github.com/getsentry/sentry-cocoa/compare/7.29.0...7.31.2)
- Bump Android SDK from v6.6.0 to v6.8.0 ([#2600](https://github.com/getsentry/sentry-react-native/pull/2600), [#2628](https://github.com/getsentry/sentry-react-native/pull/2628))
  - [changelog](https://github.com/getsentry/sentry-java/blob/main/CHANGELOG.md#680)
  - [diff](https://github.com/getsentry/sentry-java/compare/6.6.0...6.8.0)

## 4.8.0

### Fixes

- Message event can have attached stacktrace ([#2577](https://github.com/getsentry/sentry-react-native/pull/2577))
- Fixed maximum call stack exceeded error resulting from large payloads ([#2579](https://github.com/getsentry/sentry-react-native/pull/2579))

### Dependencies

- Bump Android SDK from v6.5.0 to v6.6.0 ([#2572](https://github.com/getsentry/sentry-react-native/pull/2572))
  - [changelog](https://github.com/getsentry/sentry-java/blob/main/CHANGELOG.md#660)
  - [diff](https://github.com/getsentry/sentry-java/compare/6.5.0...6.6.0)
- Bump Cocoa SDK from v7.28.0 to v7.29.0 ([#2571](https://github.com/getsentry/sentry-react-native/pull/2571))
  - [changelog](https://github.com/getsentry/sentry-cocoa/blob/master/CHANGELOG.md#7290)
  - [diff](https://github.com/getsentry/sentry-cocoa/compare/7.28.0...7.29.0)

## 5.0.0-alpha.7

- Latest changes from 4.7.1

### Fixes

- Remove hardcoded Folly version ([#2558](https://github.com/getsentry/sentry-react-native/pull/2558))

### Features

- Send react native js engine, turbo module, fabric flags and component stack in Event contexts ([#2552](https://github.com/getsentry/sentry-react-native/pull/2552))

### Dependencies

- Bump CLI from v1.74.4 to v2.7.0 ([#2457](https://github.com/getsentry/sentry-react-native/pull/2457))
  - [changelog](https://github.com/getsentry/sentry-cli/blob/master/CHANGELOG.md#270)
  - [diff](https://github.com/getsentry/sentry-cli/compare/1.74.4...2.7.0)
- Bump Android SDK from v6.5.0 to v6.6.0 ([#2572](https://github.com/getsentry/sentry-react-native/pull/2572))
  - [changelog](https://github.com/getsentry/sentry-java/blob/main/CHANGELOG.md#660)
  - [diff](https://github.com/getsentry/sentry-java/compare/6.5.0...6.6.0)
- Bump Cocoa SDK from v7.28.0 to v7.29.0 ([#2571](https://github.com/getsentry/sentry-react-native/pull/2571))
  - [changelog](https://github.com/getsentry/sentry-cocoa/blob/master/CHANGELOG.md#7290)
  - [diff](https://github.com/getsentry/sentry-cocoa/compare/7.28.0...7.29.0)

## 4.7.1

### Fixes

- Remove duplicate sdk package record from envelope ([#2570](https://github.com/getsentry/sentry-react-native/pull/2570))
- Fix `appHangsTimeoutInterval` -> `appHangTimeoutInterval` option name ([#2574](https://github.com/getsentry/sentry-react-native/pull/2574))

## 4.7.0

### Dependencies

- Bump Android SDK from v6.4.3 to v6.5.0 ([#2535](https://github.com/getsentry/sentry-react-native/pull/2535))
  - [changelog](https://github.com/getsentry/sentry-java/blob/main/CHANGELOG.md#650)
  - [diff](https://github.com/getsentry/sentry-java/compare/6.4.3...6.5.0)
- Bump JavaScript SDK from v7.14.2 to v7.16.0 ([#2536](https://github.com/getsentry/sentry-react-native/pull/2536), [#2561](https://github.com/getsentry/sentry-react-native/pull/2561))
  - [changelog](https://github.com/getsentry/sentry-javascript/blob/master/CHANGELOG.md#7160)
  - [diff](https://github.com/getsentry/sentry-javascript/compare/7.14.2...7.16.0)
- Bump Cocoa SDK from v7.27.1 to v7.28.0 ([#2548](https://github.com/getsentry/sentry-react-native/pull/2548))
  - [changelog](https://github.com/getsentry/sentry-cocoa/blob/master/CHANGELOG.md#7280)
  - [diff](https://github.com/getsentry/sentry-cocoa/compare/7.27.1...7.28.0)

## 5.0.0-alpha.6

- Latest changes from 4.6.1

### Features

- Add initial support for the RN New Architecture, backwards compatible RNSentry Turbo Module ([#2522](https://github.com/getsentry/sentry-react-native/pull/2522))

### Breaking changes

- New ReactNativeTracingOptions idleTimeoutMs and finalTimeoutMs replacing idleTimeout and maxTransactionDuration respectively ([#2481](https://github.com/getsentry/sentry-react-native/pull/2481))
- iOS min target 12.4, Android API min 21, min React Native version 0.70 ([#2522](https://github.com/getsentry/sentry-react-native/pull/2522))

### Dependencies

- Bump Android SDK from v6.4.3 to v6.5.0 ([#2535](https://github.com/getsentry/sentry-react-native/pull/2535))
  - [changelog](https://github.com/getsentry/sentry-java/blob/main/CHANGELOG.md#650)
  - [diff](https://github.com/getsentry/sentry-java/compare/6.4.3...6.5.0)
- Bump JavaScript SDK from v7.14.2 to v7.15.0 ([#2536](https://github.com/getsentry/sentry-react-native/pull/2536))
  - [changelog](https://github.com/getsentry/sentry-javascript/blob/master/CHANGELOG.md#7150)
  - [diff](https://github.com/getsentry/sentry-javascript/compare/7.14.2...7.15.0)

## 4.6.1

### Fixes

- Make `configureScope` callback safe [#2510](https://github.com/getsentry/sentry-react-native/pull/2510)
- Allows collecting app start and slow/frozen frames if Native SDK is inited manually [#2517](https://github.com/getsentry/sentry-react-native/pull/2517)
- Nested breadcrumb data on android was not treated correctly [#2519](https://github.com/getsentry/sentry-react-native/pull/2519)

### Dependencies

- Bump JavaScript SDK from v7.14.0 to v7.14.2 ([#2511](https://github.com/getsentry/sentry-react-native/pull/2511), [#2526](https://github.com/getsentry/sentry-react-native/pull/2526))
  - [changelog](https://github.com/getsentry/sentry-javascript/blob/master/CHANGELOG.md#7142)
  - [diff](https://github.com/getsentry/sentry-javascript/compare/7.14.0...7.14.2)
- Bump Cocoa SDK from v7.27.0 to v7.27.1 ([#2521](https://github.com/getsentry/sentry-react-native/pull/2521))
  - [changelog](https://github.com/getsentry/sentry-cocoa/blob/master/CHANGELOG.md#7271)
  - [diff](https://github.com/getsentry/sentry-cocoa/compare/7.27.0...7.27.1)
- Bump Android SDK from v6.4.2 to v6.4.3 ([#2520](https://github.com/getsentry/sentry-react-native/pull/2520))
  - [changelog](https://github.com/getsentry/sentry-java/blob/main/CHANGELOG.md#643)
  - [diff](https://github.com/getsentry/sentry-java/compare/6.4.2...6.4.3)

## 5.0.0-alpha.5

### Fixes

- Make `configureScope` callback safe [#2510](https://github.com/getsentry/sentry-react-native/pull/2510)

### Dependencies

- Bump JavaScript SDK from v7.14.0 to v7.14.1 ([#2511](https://github.com/getsentry/sentry-react-native/pull/2511))
  - [changelog](https://github.com/getsentry/sentry-javascript/blob/master/CHANGELOG.md#7141)
  - [diff](https://github.com/getsentry/sentry-javascript/compare/7.14.0...7.14.1)
- Bump Cocoa SDK from v7.27.0 to v7.27.1 ([#2521](https://github.com/getsentry/sentry-react-native/pull/2521))
  - [changelog](https://github.com/getsentry/sentry-cocoa/blob/master/CHANGELOG.md#7271)
  - [diff](https://github.com/getsentry/sentry-cocoa/compare/7.27.0...7.27.1)
- Bump Android SDK from v6.4.2 to v6.4.3 ([#2520](https://github.com/getsentry/sentry-react-native/pull/2520))
  - [changelog](https://github.com/getsentry/sentry-java/blob/main/CHANGELOG.md#643)
  - [diff](https://github.com/getsentry/sentry-java/compare/6.4.2...6.4.3)

## 4.6.0

### Fixes

- SDK Gracefully downgrades when callback throws an error ([#2502](https://github.com/getsentry/sentry-react-native/pull/2502))
- React Navigation v5 ignores when current route is undefined after state changed. ([#2484](https://github.com/getsentry/sentry-react-native/pull/2484))

### Features

- Add ClientReports ([#2496](https://github.com/getsentry/sentry-react-native/pull/2496))

### Sentry Self-hosted Compatibility

- Starting with version `4.6.0` of the `@sentry/react-native` package, [Sentry's self hosted version >= v21.9.0](https://github.com/getsentry/self-hosted/releases) is required or you have to manually disable sending client reports via the `sendClientReports` option. This only applies to self-hosted Sentry. If you are using [sentry.io](https://sentry.io), no action is needed.

### Dependencies

- Bump Cocoa SDK from v7.25.1 to v7.27.0 ([#2500](https://github.com/getsentry/sentry-react-native/pull/2500), [#2506](https://github.com/getsentry/sentry-react-native/pull/2506))
  - [changelog](https://github.com/getsentry/sentry-cocoa/blob/master/CHANGELOG.md#7270)
  - [diff](https://github.com/getsentry/sentry-cocoa/compare/7.25.1...7.27.0)
- Bump JavaScript SDK from v7.13.0 to v7.14.0 ([#2504](https://github.com/getsentry/sentry-react-native/pull/2504))
  - [changelog](https://github.com/getsentry/sentry-javascript/blob/master/CHANGELOG.md#7140)
  - [diff](https://github.com/getsentry/sentry-javascript/compare/7.13.0...7.14.0)

## 5.0.0-alpha.4

- Latest changes from 4.5.0

### Breaking changes

- New ReactNativeTracingOptions idleTimeoutMs and finalTimeoutMs replacing idleTimeout and maxTransactionDuration respectively ([#2481](https://github.com/getsentry/sentry-react-native/pull/2481))

## 4.5.0

### Features

- Add user feedback ([#2486](https://github.com/getsentry/sentry-react-native/pull/2486))
- Add typings for app hang functionality ([#2479](https://github.com/getsentry/sentry-react-native/pull/2479))

### Fixes

- Update warm/cold start span ops ([#2487](https://github.com/getsentry/sentry-react-native/pull/2487))
- Detect hard crash the same as native sdks ([#2480](https://github.com/getsentry/sentry-react-native/pull/2480))
- Integrations factory receives default integrations ([#2494](https://github.com/getsentry/sentry-react-native/pull/2494))

### Dependencies

- Bump Android SDK from v6.4.1 to v6.4.2 ([#2485](https://github.com/getsentry/sentry-react-native/pull/2485))
  - [changelog](https://github.com/getsentry/sentry-java/blob/main/CHANGELOG.md#642)
  - [diff](https://github.com/getsentry/sentry-java/compare/6.4.1...6.4.2)
- Bump JavaScript SDK from v7.12.1 to v7.13.0 ([#2478](https://github.com/getsentry/sentry-react-native/pull/2478))
  - [changelog](https://github.com/getsentry/sentry-javascript/blob/master/CHANGELOG.md#7130)
  - [diff](https://github.com/getsentry/sentry-javascript/compare/7.12.1...7.13.0)

## 4.4.0

### Features

- Add attachments support ([#2463](https://github.com/getsentry/sentry-react-native/pull/2463))

## 4.3.1

### Fixes

- ReactNativeTracingOptions maxTransactionDuration is in seconds ([#2469](https://github.com/getsentry/sentry-react-native/pull/2469))

### Dependencies

- Bump Cocoa SDK from v7.24.1 to v7.25.1 ([#2465](https://github.com/getsentry/sentry-react-native/pull/2465))
  - [changelog](https://github.com/getsentry/sentry-cocoa/blob/master/CHANGELOG.md#7251)
  - [diff](https://github.com/getsentry/sentry-cocoa/compare/7.24.1...7.25.1)

## 5.0.0-alpha.3

- Latest changes from 4.3.x

### Dependencies

- Bump Wizard from v2.0.0 to v2.2.0 ([#2460](https://github.com/getsentry/sentry-react-native/pull/2460))
  - [changelog](https://github.com/getsentry/sentry-wizard/blob/master/CHANGELOG.md#v220)
  - [diff](https://github.com/getsentry/sentry-wizard/compare/v2.0.0...v2.2.0)

## 4.3.0

### Features

- Add Transaction Source for Dynamic Sampling Context ([#2454](https://github.com/getsentry/sentry-react-native/pull/2454))

### Dependencies

- Bump Cocoa SDK from v7.23.0 to v7.24.1 ([#2456](https://github.com/getsentry/sentry-react-native/pull/2456))
  - [changelog](https://github.com/getsentry/sentry-cocoa/blob/master/CHANGELOG.md#7241)
  - [diff](https://github.com/getsentry/sentry-cocoa/compare/7.23.0...7.24.1)
- Bump Android SDK from v6.3.1 to v6.4.1 ([#2437](https://github.com/getsentry/sentry-react-native/pull/2437))
  - [changelog](https://github.com/getsentry/sentry-java/blob/main/CHANGELOG.md#641)
  - [diff](https://github.com/getsentry/sentry-java/compare/6.3.1...6.4.1)
- Bump JavaScript SDK from v7.9.0 to v7.12.1 ([#2451](https://github.com/getsentry/sentry-react-native/pull/2451))
  - [changelog](https://github.com/getsentry/sentry-javascript/blob/master/CHANGELOG.md#7121)
  - [diff](https://github.com/getsentry/sentry-javascript/compare/7.9.0...7.12.1)

## 4.2.4

### Fixes

- ReactNativeTracing wrongly marks transactions as deadline_exceeded when it reaches the idleTimeout ([#2427](https://github.com/getsentry/sentry-react-native/pull/2427))

## 5.0.0-alpha.2

- Latest changes from 4.2.x

## 5.0.0-alpha.1

### Fixes

- Auto linking for RN >= 0.69 ([#2332](https://github.com/getsentry/sentry-react-native/pull/2332))

## 4.2.3

### Fixes

- Bump Cocoa SDK to v7.23.0 ([#2401](https://github.com/getsentry/sentry-react-native/pull/2401))
  - [changelog](https://github.com/getsentry/sentry-cocoa/blob/master/CHANGELOG.md#7230)
  - [diff](https://github.com/getsentry/sentry-cocoa/compare/7.22.0...7.23.0)
- Bump Android SDK to v6.3.1 ([#2410](https://github.com/getsentry/sentry-react-native/pull/2410))
  - [changelog](https://github.com/getsentry/sentry-java/blob/main/CHANGELOG.md#631)
  - [diff](https://github.com/getsentry/sentry-java/compare/6.3.0...6.3.1)
- Bump JavaScript SDK to v7.9.0 ([#2412](https://github.com/getsentry/sentry-react-native/pull/2412))
  - [changelog](https://github.com/getsentry/sentry-javascript/blob/master/CHANGELOG.md#790)
  - [diff](https://github.com/getsentry/sentry-javascript/compare/7.7.0...7.9.0)

## 4.2.2

### Fixes

- Should not ignore `options.transport` function provided in `Sentry.init(...)` ([#2398](https://github.com/getsentry/sentry-react-native/pull/2398))

## 4.2.1

### Fixes

- SENTRY_DIST accepts non-number values on Android ([#2395](https://github.com/getsentry/sentry-react-native/pull/2395))

### Features

- Bump Cocoa SDK to v7.22.0 ([#2392](https://github.com/getsentry/sentry-react-native/pull/2392))
  - [changelog](https://github.com/getsentry/sentry-cocoa/blob/master/CHANGELOG.md#7220)
  - [diff](https://github.com/getsentry/sentry-cocoa/compare/7.21.0...7.22.0)

## 4.2.0

### Features

- Bump Cocoa SDK to v7.21.0 ([#2374](https://github.com/getsentry/sentry-react-native/pull/2374))
  - [changelog](https://github.com/getsentry/sentry-cocoa/blob/master/CHANGELOG.md#7210)
  - [diff](https://github.com/getsentry/sentry-cocoa/compare/7.20.0...7.21.0)
- Bump Android SDK to v6.3.0 ([#2380](https://github.com/getsentry/sentry-react-native/pull/2380))
  - [changelog](https://github.com/getsentry/sentry-java/blob/main/CHANGELOG.md#630)
  - [diff](https://github.com/getsentry/sentry-java/compare/6.1.4...6.3.0)
- Bump JavaScript SDK to v7.7.0 ([#2375](https://github.com/getsentry/sentry-react-native/pull/2375))
  - [changelog](https://github.com/getsentry/sentry-javascript/blob/master/CHANGELOG.md#770)
  - [diff](https://github.com/getsentry/sentry-javascript/compare/7.6.0...7.7.0)

## 4.1.3

### Fixes

- Solve reference to private cocoa SDK class ([#2369](https://github.com/getsentry/sentry-react-native/pull/2369))

## 4.1.2

### Fixes

- Set default unit for measurements ([#2360](https://github.com/getsentry/sentry-react-native/pull/2360))
- When using SENTRY_DIST env. var. on Android, SDK fails to convert to an Integer ([#2365](https://github.com/getsentry/sentry-react-native/pull/2365))

### Features

- Bump JavaScript SDK to v7.6.0 ([#2361](https://github.com/getsentry/sentry-react-native/pull/2361))
  - [changelog](https://github.com/getsentry/sentry-javascript/blob/master/CHANGELOG.md#760)
  - [diff](https://github.com/getsentry/sentry-javascript/compare/7.5.1...7.6.0)

## 4.1.1

### Features

- Bump Cocoa SDK to v7.20.0 ([#2341](https://github.com/getsentry/sentry-react-native/pull/2341), [#2356](https://github.com/getsentry/sentry-react-native/pull/2356))
  - [changelog](https://github.com/getsentry/sentry-cocoa/blob/master/CHANGELOG.md#7200)
  - [diff](https://github.com/getsentry/sentry-cocoa/compare/7.18.1...7.20.0)
- Bump JavaScript SDK to v7.5.1 ([#2342](https://github.com/getsentry/sentry-react-native/pull/2342), [#2350](https://github.com/getsentry/sentry-react-native/pull/2350))
  - [changelog](https://github.com/getsentry/sentry-javascript/blob/master/CHANGELOG.md#751)
  - [diff](https://github.com/getsentry/sentry-javascript/compare/7.3.1...7.5.1)

## 4.1.0

- Fix: Send DidBecomeActiveNotification when OOM enabled ([#2326](https://github.com/getsentry/sentry-react-native/pull/2326))
- Fix: SDK overwrites the user defined ReactNativeTracing ([#2319](https://github.com/getsentry/sentry-react-native/pull/2319))
- Bump Sentry JavaScript 7.3.1 ([#2306](https://github.com/getsentry/sentry-react-native/pull/2306))
  - [changelog](https://github.com/getsentry/sentry-javascript/blob/7.3.1/CHANGELOG.md)
  - [diff](https://github.com/getsentry/sentry-javascript/compare/7.1.1...7.3.1)
- Bump Sentry Cocoa 7.18.1 ([#2320](https://github.com/getsentry/sentry-react-native/pull/2320))
  - [changelog](https://github.com/getsentry/sentry-cocoa/blob/7.18.1/CHANGELOG.md)
  - [diff](https://github.com/getsentry/sentry-cocoa/compare/7.18.0...7.18.1)
- Bump Sentry Android 6.1.4 ([#2320](https://github.com/getsentry/sentry-react-native/pull/2320))
  - [changelog](https://github.com/getsentry/sentry-java/blob/6.1.4/CHANGELOG.md)
  - [diff](https://github.com/getsentry/sentry-java/compare/6.1.2...6.1.4)

## 4.0.2

- Fix Calculate the absolute number of Android versionCode ([#2313](https://github.com/getsentry/sentry-react-native/pull/2313))

## 4.0.1

- Filter out app start with more than 60s ([#2303](https://github.com/getsentry/sentry-react-native/pull/2303))

## 4.0.0

- Bump Sentry JavaScript 7.1.1 ([#2279](https://github.com/getsentry/sentry-react-native/pull/2279))
  - [changelog](https://github.com/getsentry/sentry-javascript/blob/7.1.1/CHANGELOG.md)
  - [diff](https://github.com/getsentry/sentry-javascript/compare/6.19.2...7.1.1)
- Bump Sentry Cocoa 7.18.0 ([#2303](https://github.com/getsentry/sentry-react-native/pull/2303))
  - [changelog](https://github.com/getsentry/sentry-cocoa/blob/7.18.0/CHANGELOG.md)
  - [diff](https://github.com/getsentry/sentry-cocoa/compare/7.11.0...7.18.0)
- Bump Sentry Android 6.1.2 ([#2303](https://github.com/getsentry/sentry-react-native/pull/2303))
  - [changelog](https://github.com/getsentry/sentry-java/blob/6.1.2/CHANGELOG.md)
  - [diff](https://github.com/getsentry/sentry-java/compare/5.7.0...6.1.2)

## Breaking changes

By bumping Sentry Javascript, new breaking changes were introduced, to know more what was changed, check the [breaking changes changelog](https://github.com/getsentry/sentry-javascript/blob/7.0.0/CHANGELOG.md#breaking-changes) from Sentry Javascript.

## 4.0.0-beta.5

- Fix warning missing DSN on BrowserClient. ([#2294](https://github.com/getsentry/sentry-react-native/pull/2294))

## 4.0.0-beta.4

- Bump Sentry Cocoa 7.17.0 ([#2300](https://github.com/getsentry/sentry-react-native/pull/2300))
  - [changelog](https://github.com/getsentry/sentry-cocoa/blob/7.17.0/CHANGELOG.md)
  - [diff](https://github.com/getsentry/sentry-cocoa/compare/7.16.1...7.17.0)
- Bump Sentry Android 6.1.1 ([#2300](https://github.com/getsentry/sentry-react-native/pull/2300))
  - [changelog](https://github.com/getsentry/sentry-java/blob/6.1.1/CHANGELOG.md)
  - [diff](https://github.com/getsentry/sentry-java/compare/6.0.0...6.1.1)

## 4.0.0-beta.3

- Bump Sentry Cocoa 7.16.1 ([#2279](https://github.com/getsentry/sentry-react-native/pull/2283))
  - [changelog](https://github.com/getsentry/sentry-cocoa/blob/7.16.1/CHANGELOG.md)
  - [diff](https://github.com/getsentry/sentry-cocoa/compare/7.11.0...7.16.1)

## 4.0.0-beta.2

- Bump Sentry JavaScript 7.1.1 ([#2279](https://github.com/getsentry/sentry-react-native/pull/2279))
  - [changelog](https://github.com/getsentry/sentry-javascript/blob/7.1.1/CHANGELOG.md)
  - [diff](https://github.com/getsentry/sentry-javascript/compare/7.0.0...7.1.1)
- Bump Sentry Android 6.0.0 ([#2281](https://github.com/getsentry/sentry-react-native/pull/2281))
  - [changelog](https://github.com/getsentry/sentry-java/blob/6.0.0/CHANGELOG.md)
  - [diff](https://github.com/getsentry/sentry-java/compare/5.7.0...6.0.0)

## 4.0.0-beta.1

- Bump Sentry JavaScript 7.0.0 ([#2250](https://github.com/getsentry/sentry-react-native/pull/2250))
  - [changelog](https://github.com/getsentry/sentry-javascript/blob/7.0.0/CHANGELOG.md)
  - [diff](https://github.com/getsentry/sentry-javascript/compare/6.19.2...7.0.0)

## Breaking changes

By bumping Sentry Javascript, new breaking changes were introduced, to know more what was changed, check the [breaking changes changelog](https://github.com/getsentry/sentry-javascript/blob/7.0.0/CHANGELOG.md#breaking-changes) from Sentry Javascript.

## 3.4.3

- feat: Support macOS (#2240) by @ospfranco

## 3.4.2

- fix: Fix cold start appearing again after js bundle reload on Android. #2229

## 3.4.1

- fix: Make withTouchEventBoundary options optional #2196

## 3.4.0

### Various fixes & improvements

- Bump: @sentry/javascript dependencies to 6.19.2 (#2175) by @marandaneto

## 3.3.6

- fix: Respect given release if no dist is given during SDK init (#2163)
- Bump: @sentry/javascript dependencies to 6.19.2 (#2175)

## 3.3.5

- Bump: Sentry Cocoa to 7.11.0 and Sentry Android to 5.7.0 (#2160)

## 3.3.4

- fix(android): setContext serializes as context for Android instead of extra (#2155)
- fix(android): Duplicate Breadcrumbs when captuing messages #2153

## 3.3.3

- Bump: Sentry Cocoa to 7.10.2 and Sentry Android to 5.6.3 (#2145)
- fix(android): Upload source maps correctly regardless of version codes #2144

## 3.3.2

- fix: Do not report empty measurements #1983
- fix(iOS): Bump Sentry Cocoa to 7.10.1 and report slow and frozen measurements (#2132)
- fix(iOS): Missing userId on iOS when the user is not set in the Scope (#2133)

## 3.3.1

- feat: Support setting maxCacheItems #2102
- fix: Clear transaction on route change for React Native Navigation #2119

## 3.3.0

- feat: Support enableNativeCrashHandling for iOS #2101
- Bump: Sentry Cocoa 7.10.0 #2100
- feat: Touch events now track components with `sentry-label` prop, falls back to `accessibilityLabel` and then finally `displayName`. #2068
- fix: Respect sentryOption.debug setting instead of #DEBUG build flag for outputting logs #2039
- fix: Passing correct mutableOptions to iOS SDK (#2037)
- Bump: Bump @sentry/javascript dependencies to 6.17.9 #2082
- fix: Discard prior transactions on react navigation dispatch #2053

## 3.2.14-beta.2

- feat: Touch events now track components with `sentry-label` prop, falls back to `accessibilityLabel` and then finally `displayName`. #2068
- fix: Respect sentryOption.debug setting instead of #DEBUG build flag for outputting logs #2039
- fix: Passing correct mutableOptions to iOS SDK (#2037)
- Bump: Bump @sentry/javascript dependencies to 6.17.9 #2082

## 3.2.14-beta.1

- fix: Discard prior transactions on react navigation dispatch #2053

## 3.2.13

- fix(deps): Add `@sentry/wizard` back in as a dependency to avoid missing dependency when running react-native link. #2015
- Bump: sentry-cli to 1.72.0 #2016

## 3.2.12

- fix: fetchNativeDeviceContexts returns an empty Array if no Device Context available #2002
- Bump: Sentry Cocoa 7.9.0 #2011

## 3.2.11

- fix: Polyfill the promise library to permanently fix unhandled rejections #1984

## 3.2.10

- fix: Do not crash if androidx.core isn't available on Android #1981
- fix: App start measurement on Android #1985
- Bump: Sentry Android to 5.5.2 #1985

## 3.2.9

- Deprecate initialScope in favor of configureScope #1963
- Bump: Sentry Android to 5.5.1 and Sentry Cocoa to 7.7.0 #1965

## 3.2.8

### Various fixes & improvements

- replace usage of master to main (30b44232) by @marandaneto

## 3.2.7

- fix: ReactNavigationV4Instrumentation null when evaluating 'state.routes' #1940
- fix: ConcurrentModification exception for frameMetricsAggregator #1939

## 3.2.6

- feat(android): Support monorepo in gradle plugin #1917
- fix: Remove dependency on promiseRejectionTrackingOptions #1928

## 3.2.5

- fix: Fix dynamic require for promise options bypassing try catch block and crashing apps #1923

## 3.2.4

- fix: Warn when promise rejections won't be caught #1886
- Bump: Sentry Android to 5.4.3 and Sentry Cocoa to 7.5.4 #1920

## 3.2.3

### Various fixes & improvements

- fix(ios): tracesSampler becomes NSNull in iOS and the app cannot be started (#1872) by @marandaneto

## 3.2.2

- Bump Sentry Android SDK to 5.3.0 #1860

## 3.2.1

### Various fixes & improvements

- feat(ios): Missing config `enableOutOfMemoryTracking` on iOS/Mac (#1858) by @marandaneto

## 3.2.0

- feat: Routing instrumentation will emit breadcrumbs on route change and set route tag #1837
- Bump Sentry Android SDK to 5.2.4 ([#1844](https://github.com/getsentry/sentry-react-native/pull/1844))

  - [changelog](https://github.com/getsentry/sentry-java/blob/5.2.4/CHANGELOG.md)
  - [diff](https://github.com/getsentry/sentry-java/compare/5.2.0...5.2.4)

- Bump Sentry Cocoa SDK to 7.4.8 ([#1856](https://github.com/getsentry/sentry-react-native/pull/1856))
  - [changelog](https://github.com/getsentry/sentry-cocoa/blob/7.4.8/CHANGELOG.md)
  - [diff](https://github.com/getsentry/sentry-cocoa/compare/7.3.0...7.4.8)

## 3.2.0-beta.2

- fix: Type React Native Navigation instrumentation constructor argument as unknown to avoid typescript errors #1817

## 3.2.0-beta.1

- feat: Routing instrumentation for React Native Navigation #1774

## 3.1.1

- Bump Sentry Android SDK to 5.2.0 ([#1785](https://github.com/getsentry/sentry-react-native/pull/1785))

  - [changelog](https://github.com/getsentry/sentry-java/blob/5.2.0/CHANGELOG.md)
  - [diff](https://github.com/getsentry/sentry-java/compare/5.1.2...5.2.0)

- Bump Sentry Cocoa SDK to 7.3.0 ([#1785](https://github.com/getsentry/sentry-react-native/pull/1785))
  - [changelog](https://github.com/getsentry/sentry-cocoa/blob/7.3.0/CHANGELOG.md)
  - [diff](https://github.com/getsentry/sentry-cocoa/compare/7.2.6...7.3.0)

## 3.1.0

- Feat: Allow custom release for source map upload scripts #1548
- ref: Remove v5 prefix from react navigation instrumentation to support v6 #1768

## 3.0.3

- Fix: Set Java 8 for source and target compatibility if not using AGP >= 4.2.x (#1763)

## 3.0.2

- Bump: Android tooling API 30 (#1761)

## 3.0.1

- fix: Add sentry-cli as a dependency #1755

## 3.0.0

- feat: Align `event.origin`, `event.environment` with other hybrid sdks #1749
- feat: Add native sdk package info onto events #1749
- build(js): Bump sentry-javascript dependencies to 6.12.0 #1750
- fix: Fix native frames not being added to transactions #1752
- build(android): Bump sentry-android to 5.1.2 #1753
- build(ios): Bump sentry-cocoa to 7.2.6 #1753
- fix: Move @sentry/wizard dependency to devDependencies #1751

## 3.0.0-beta.3

- feat: Add `wrap` wrapper method with profiler and touch event boundary #1728
- feat: App-start measurements, if using the `wrap` wrapper, will now finish on the root component mount #1728

## 3.0.0-beta.2

- feat: Native slow/frozen frames measurements #1711

## 3.0.0-beta.1

- build(ios): Bump sentry-cocoa to 7.2.0-beta.9 #1704
- build(android): Bump sentry-android to 5.1.0-beta.9 #1704
- feat: Add app start measurements to the first transaction #1704
- feat: Create an initial initial ui.load transaction by default #1704
- feat: Add `enableAutoPerformanceTracking` flag that enables auto performance when tracing is enabled #1704

## 2.7.0-beta.1

- feat: Track stalls in the JavaScript event loop as measurements #1542

## 2.6.2

- fix: Fix the error handler (error dialog) not called in dev #1712

## 2.6.1

- build(ios): Bump sentry-cocoa to 7.1.4 #1700

## 2.6.0

- feat: Support the `sendDefaultPii` option. #1634
- build(android): Bump sentry-android to 5.1.0-beta.2 #1645
- fix: Fix transactions on Android having clock drift and missing span data #1645

## 2.5.2

- fix: Fix `Sentry.close()` not correctly resolving the promise on iOS. #1617
- build(js): Bump sentry-javascript dependencies to 6.7.1 #1618

## 2.5.1

- fix: Fatal uncaught events should be tagged handled:false #1597
- fix: Fix duplicate breadcrumbs on Android #1598

## 2.5.0

### Dependencies

- build(js): Bump sentry-javascript dependencies to 6.5.1 #1588
- build(ios): Bump sentry-cocoa to 7.0.0 and remove setLogLevel #1459
- build(android): Bump sentry-android to 5.0.1 #1576

### Features

- feat: `Sentry.flush()` to flush events to disk and returns a promise #1547
- feat: `Sentry.close()` method to fully disable the SDK on all layers and returns a promise #1457

### Fixes

- fix: Process "log" levels in breadcrumbs before sending to native #1565

## 2.5.0-beta.1

- build(ios): Bump sentry-cocoa to 7.0.0 and remove setLogLevel #1459
- feat: Close method to fully disable the SDK on all layers #1457
- build(android): Bump Android SDK to 5.0.0-beta.1 #1476

## 2.4.3

- fix: Use the latest outbox path from hub options instead of private options #1529

## 2.4.2

- fix: enableNative: false should take precedence over autoInitializeNativeSdk: false #1462

## 2.4.1

- fix: Type navigation container ref arguments as any to avoid TypeScript errors #1453

## 2.4.0

- fix: Don't call `NATIVE.fetchRelease` if release and dist already exists on the event #1388
- feat: Add onReady callback that gets called after Native SDK init is called #1406

## 2.3.0

- feat: Re-export Profiler and useProfiler from @sentry/react #1372
- fix(performance): Handle edge cases in React Navigation routing instrumentation. #1365
- build(android): Bump sentry-android to 4.3.0 #1373
- build(devtools): Bump @sentry/wizard to 1.2.2 #1383
- build(js): Bump sentry-javascript dependencies to 6.2.1 #1384
- feat(performance): Option to set route change timeout in routing instrumentation #1370

## 2.2.2

- fix: Fix unhandled promise rejections not being tracked #1367

## 2.2.1

- build(js): Bump @sentry/\* dependencies on javascript to 6.2.0 #1354
- fix: Fix react-dom dependency issue. #1354
- build(android): Bump sentry-android to 4.1.0 #1334

## 2.2.0

- Bump: sentry-android to v4.0.0 #1309
- build(ios): Bump sentry-cocoa to 6.1.4 #1308
- fix: Handle auto session tracking start on iOS #1308
- feat: Use beforeNavigate in routing instrumentation to match behavior on JS #1313
- fix: React Navigation Instrumentation starts initial transaction before navigator mount #1315

## 2.2.0-beta.0

- build(ios): Bump sentry-cocoa to 6.1.3 #1293
- fix: pass maxBreadcrumbs to Android init
- feat: Allow disabling native SDK initialization but still use it #1259
- ref: Rename shouldInitializeNativeSdk to autoInitializeNativeSdk #1275
- fix: Fix parseErrorStack that only takes string in DebugSymbolicator event processor #1274
- fix: Only set "event" type in envelope item and not the payload #1271
- build: Bump JS dependencies to 5.30.0 #1282
- fix: Add fallback envelope item type to iOS. #1283
- feat: Auto performance tracing with XHR/fetch, and routing instrumentation #1230

## 2.1.1

- build(android): Bump `sentry-android` to 3.2.1 #1296

## 2.1.0

- feat: Include @sentry/tracing and expose startTransaction #1167
- feat: A better sample app to showcase the SDK and especially tracing #1168
- build(js): Bump @sentry/javascript dependencies to 5.28.0. #1228
- build(android): Bump `sentry-android` to 3.2.0 #1208

## 2.0.2

- build(ios): Bump `sentry-cocoa` to 6.0.9 #1200

## 2.0.1

- build(ios): Bump `sentry-cocoa` to 6.0.8. #1188
- fix(ios): Remove private imports and call `storeEnvelope` on the client. #1188
- fix(ios): Lock specific version in podspec. #1188
- build(android): Bump `sentry-android` to 3.1.3. #1177
- build(deps): Bump @sentry/javascript deps to version-locked 5.27.4 #1199

## 2.0.0

- build(android): Changes android package name from `io.sentry.RNSentryPackage` to `io.sentry.react.RNSentryPackage` (Breaking). #1131
- fix: As auto session tracking is now on by default, allow user to pass `false` to disable it. #1131
- build: Bump `sentry-android` to 3.1.0. #1131
- build: Bump `sentry-cocoa` to 6.0.3. #1131
- feat(ios): Use `captureEnvelope` on iOS/Mac. #1131
- feat: Support envelopes with type other than `event`. #1131
- feat(android): Add enableNdkScopeSync property to ReactNativeOptions. #1131
- feat(android): Pass attachStacktrace option property down to android SDK. #1131
- build(js): Bump @sentry/javascript dependencies to 5.27.1. #1156

## 1.9.0

- fix: Only show the "Native Sentry SDK is disabled" warning when `enableNative` is false and `enableNativeNagger` is true. #1084
- build: Bump @sentry/javascript dependencies to 5.25.0. #1118

## 1.8.2

- build: Bump @sentry/javascript dependencies to 5.24.2 #1091
- fix: Add a check that `performance` exists before using it. #1091

## 1.8.1

- build: Bump @sentry/javascript dependencies to 5.24.1 #1088
- fix: Fix timestamp offset issues due to issues with `performance.now()` introduced in React Native 0.63. #1088

## 1.8.0

- feat: Support MacOS #1068
- build: Bump @sentry/javascript dependencies to 5.23.0 #1079
- fix: Only call native deviceContexts on iOS #1061
- fix: Don't send over Log and Critical levels over native bridge #1063

## 1.7.2

- meta: Move from Travis CI to Github Actions #1019
- ref: Drop TSLint in favor of ESLint #1023
- test: Add basic end-to-end tests workflow #945
- Bump: sentry-android to v2.3.1

## 1.7.1

- build: Bump sentry-cocoa to 5.2 #1011
- fix: App Store submission for Mac apps getsentry/sentry-cocoa#635
- fix: Use the release and dist set in init options over native release #1009
- fix: assign default options before enableNative check #1007

## 1.7.0

- fix: Use `LogBox` instead of `YellowBox` if possible. #989
- fix: Don't add `DeviceContext` default integration if `enableNative` is set to `false`. #993
- fix: Don't log "Native Sentry SDK is disabled" if `enableNativeNagger` is set to `false`. #993
- feat: Migrate to `@sentry/react` from `@sentry/browser` and expose `ErrorBoundary` & the redux enhancer. #1005

## 1.6.3

- feat: Touch events take Regex for ignoreNames & add tests #973

## 1.6.2

- fix: Don't prefix app:/// to "native" filename as well #957
- feat: Add sdk_info to envelope header on Android. #958

## 1.6.1

- Bump `sentry-cocoa` `5.1.8`

## 1.6.0

- feat: Log component tree with all touch events #952
- fix: Fix appending app:/// prefix to [native code] #946
- Bump `@sentry/*` to `^5.19.0`
- Bump `sentry-cocoa` `5.1.6`

## 1.5.0

- feat: Track touch events as breadcrumbs #939
- fix: Serialize the default user keys in setUser #926
- Bump android 2.2.0 #942
- fix(android): Fix unmapped context keys being overwritten on Android.

## 1.4.5

- fix: Fix Native Wrapper not checking enableNative setting #919

## 1.4.4

- Bump cocoa 5.1.4
- fix(ios): We only store the event in release mode #917

## 1.4.3

- Extend Scope methods to set native scope too. #902
- Bump android 2.1.6
- Bump `@sentry/*` to `^5.16.1`
- Bump cocoa 5.1.3

## 1.4.2

- Bump android 2.1.4 #891
- Expose session timeout. #887
- Added `event.origin` and `event.environment` tags to determine where events originate from. #890

## 1.4.1

- Filtered out `options` keys passed to `init` that would crash native. #885

## 1.4.0

- Remove usages of RNSentry to a native wrapper (#857)
- Bump android 2.1.3 (#858)
- Bump cocoa 5.1.0 (#870)
- Accept enableAutoSessionTracking (#870)
- Don't attach Android Threads (#866)
- Refactored startWithDsnString to be startWithOptions. (#860)

## 1.3.9

- Bump `@sentry/wizard` to `1.1.4`

## 1.3.8

- Fixes a bug in `DebugSymbolicator`

## 1.3.7

- Bump `@sentry/wizard` to `1.1.2`

## 1.3.6

- Bump `@sentry/*` to `^5.15.4`

## 1.3.5

- Bump `@sentry/*` to `^5.15.2`

## 1.3.4

- Bump `@sentry/*` to `^5.15.1`
- Fix a bug in DebugSymbolicator to fetch the correct file
- Bump to `io.sentry:sentry-android:2.0.2`

## 1.3.3

- Fix sourcemap path for Android and `react-native` version `< 0.61`
- Expose Android SDK in Java

## 1.3.2

- Bump `io.sentry:sentry-android:2.0.0`
- Fixes a bug on Android when sending events with wrong envelope size

## 1.3.1

- Bump `@sentry/wizard` to `1.1.1` fixing iOS release identifiers
- console.warn und unhandled rejections in DEV

## 1.3.0

- Bump `io.sentry:sentry-android:2.0.0-rc04`
- Added support for Hermes runtime!!
- Fixed a lot of issues on Android
- NDK support

## 1.2.2

- fix(android): Crash if stacktrace.frames is empty (#742)

## 1.2.1

- Bump `io.sentry:sentry-android:1.7.29`

## 1.2.0

- Bump `@sentry/*` to `^5.10.0`
- Allow overriding sentry.properties location (#722)

## 1.1.0

- Bump `@sentry/*` to `^5.9.0`
- fix(android): Feedback not working (#706)
- fix(types): Fix type mismatch when copying breadcrumb `type` (#693)

## 1.0.9

- Fixed an issue where breadcrumbs failed to be copied correctly

## 1.0.8

- Fix missing `type`, miscast `status_code` entries in Android breadcrumbs

## 1.0.7

- Store `environment`, `release` & `dist` on native iOS and Android clients in case of an native crash

## 1.0.6

- Fix error message to guide towards correct docs page

## 1.0.5

- Convert `message` in Java to string if it's a map (#653)

## 1.0.4

- Also catch `ClassCastException` to support react-native versions < 0.60 (#651)

## 1.0.3

- Expose `BrowserIntegrations` to change browser integrations (#639)

## 1.0.2

- Fixes `breadcrumb.data` cast if it's not a hashmap (#651)

## 1.0.1

- Fixed typo in `RNSentry.m` (#658)

## 1.0.0

This is a new major release of the Sentry's React Native SDK rewritten in TypeScript.
This SDK is now unified with the rest of our JavaScript SDKs and published under a new name `@sentry/react-native`.
It uses `@sentry/browser` and both `sentry-cocoa` and `sentry-android` for native handling.

This release is a breaking change an code changes are necessary.

New way to import and init the SDK:

```js
import * as Sentry from '@sentry/react-native';

Sentry.init({
  dsn: 'DSN',
});
```

## 0.43.2

- Add a check for an empty stacktrace on Android (#594)

## 0.43.1

- Bump `raven-js` `3.27.1`

## 0.43.0

- Bump `sentry-wizard` `0.13.0`

## 0.42.0

- Bump `sentry-cocoa` `4.2.1`
- Fix a bug where environment was correctly set
- Only upload source maps in gradle if non debug build

## 0.41.1

- Fix bump version script

## 0.41.0

- Update android build tools and gradle scripts to be compatible with latest version
- Fix support to build on windows

## 0.40.3

- Bump `sentry-cocoa` `4.1.3`

## 0.40.2

- Fix import for ArrayList and ReadableArray on Android, Fixes #511

## 0.40.1

- Use `buildToolsVersion` in build.gradle

## 0.40.0

- Add fingerprint support for iOS/Android, Fixes #407
- Add support for tvOS

## v0.39.1

- Bump `@sentry/wizard` `0.12.1`
- Add constructor for `RNSentryPackage.java`, Fixes #490

## v0.39.0

- `react-native-sentry >= 0.39.0` requires `react-native >= 0.56.0`
- [Android] Bumping of gradle deps

```
compileSdkVersion 26
buildToolsVersion '26.0.3'
...
targetSdkVersion 26
```

- [Android] Use `sentry-android` `1.7.5`
- Bump `@sentry/wizard` `0.11.0`
- Bump `sentry-cocoa` `4.1.0`
- Use new SDK identifier `sentry.javascript.react-native`

## v0.38.3

- Bump `@sentry/wizard` `0.10.2`

## v0.38.2

- [Android] Use `sentry-android` `1.7.4`

## v0.38.1

- [Android] set empty message to prevent breadcrumb exception

## v0.38.0

- [Android] Remove requirement to pass in `MainApplication` `new RNSentryPackage(MainApplication.this)`

## v0.37.1

- [Android] Call event callbacks even on failure to trigger crashes when device is offline

## v0.37.0

- Revert change to podspec file
- Add support for transaction instead of culprit
- Add equalsIgnoreCase to gradle release name compare
- Bump sentry-java to 1.7.3

## v0.36.0

- Bump raven-js to 3.24.2
- Fixed #391

## v0.35.4

- Bump sentry-cocoa to 3.12.4

## v0.35.3

- Fix wizard command

## v0.35.2

- Fixed #374

## v0.35.1

- Bump sentry-cocoa to 3.12.0

## v0.35.0

- Fixes an issue where error will not be reported to Sentry.

## v0.34.1

- Fixed #354

## v0.34.0

- Fixed #353
- Fixed #347
- Fixed #346
- Fixed #342

## v0.33.0

- Add pro guard default rule @kazy1991
- Exposed crashedLastLaunch for iOS @monotkate
- Fixed #337
- Fixed #333
- Fixed #331
- Fixed #322

## v0.32.1

- Update sentry-wizard

## v0.32.0

### Breaking changes

### Migration guide upgrading from < 0.32.0

Since we now use `@sentry/wizard` for linking with out new `@sentry/cli` package, the old
`sentry-cli-bin` package has been deprecated.
You have to search your codebase for `sentry-cli-binary` and replace it with `@sentry/cli`.
There are few places where we put it during the link process:

- In both `sentry.properties` files in `ios`/`android` folder
- In your Xcode build scripts once in `Bundle React Native code and images` and once in `Upload Debug Symbols to Sentry`

So e.g.:

The `Upload Debug Symbols to Sentry` build script looks like this:

```
export SENTRY_PROPERTIES=sentry.properties
../node_modules/sentry-cli-binary/bin/sentry-cli upload-dsym
```

should be changed to this:

```
export SENTRY_PROPERTIES=sentry.properties
../node_modules/@sentry/cli/bin/sentry-cli upload-dsym
```

### General

- Bump `@sentry/wizard` to `0.7.3`
- Bump `sentry-cocoa` to `3.10.0`
- Fixed #169

## v0.31.0

- Use <https://github.com/getsentry/sentry-wizard> for setup process

## v0.30.3

- Fix podspec file
- Fix gradle regex to allow number in projectname

## v0.30.2

Updated npm dependencies

## v0.30.1

Deploy and release over Probot

## v0.30.0

Refactored iOS to use shared component from sentry-cocoa.
Also squashed many little bugs on iOS.

- Fixed #281
- Fixed #280

## v0.29.0

- Fixed #275
- Fixed #274
- Fixed #272
- Fixed #253

## v0.28.0

We had to rename `project.ext.sentry` to `project.ext.sentryCli` because our own proguard gradle plugin was conflicting with the name.
The docs already reflect this change.

- #257

We now use the `mainThread` to report errors to `RNSentry`. This change is necessary in order for react-native to export constants.
This change shouldn't impact anyone using `react-native-sentry` since most of the "heavy" load was handled by `sentry-cocoa` in its own background queue anyway.

- #259
- #244

Bump `sentry-cocoa` to `3.8.3`

## v0.27.0

We decided to deactivate stack trace merging by default on iOS since it seems to unstable right now.
To activate it set:

```js
Sentry.config('___DSN___', {
  deactivateStacktraceMerging: false,
});
```

We are looking into ways making this more stable and plan to re-enable it again in the future.

## v0.26.0

- Added `setShouldSendCallback` #250

## v0.25.0

- Fix a bug in gradle script that trigged the sourcemap upload twice
- Fixed #245
- Fixed #234

## v0.24.2

- Fixed <https://github.com/getsentry/react-native-sentry/issues/241>

## v0.24.1

- Bump `sentry-cli` version to `1.20.0`

## v0.24.0

- Fix frame urls when only using `raven-js`
- Upgrade `sentry-java` to `1.5.3`
- Upgrade `sentry-cocoa` to `3.8.1`
- Added support for `sampleRate` option

## v0.23.2

- Fixed #228 again ¯\\*(ツ)*/¯

## v0.23.1

- Fixed #228

## v0.23.0

- Add more event properties for `setEventSentSuccessfully` callback on Android

## v0.22.0

- Fixed #158
- Add

```groovy
project.ext.sentry = [
    logLevel: "debug",
    flavorAware: true
]
```

should be before:
`apply from: "../../node_modules/react-native-sentry/sentry.gradle"`
This enables `sentry-cli` debug output on android builds, also adds flavor aware `sentry.properties` files.

## v0.21.2

- Fixing device farm tests

## v0.21.1

- Store event on release and send on next startup.

## v0.21.0

- Fixed an issue where javascript error wasn't sent everytime

## v0.20.0

- Bump `sentry-cocoa` to `3.6.0`

## v0.19.0

- Make `userId` optional for user context
- Bump `sentry-cocoa` to `3.5.0`

## v0.18.0

- Bump `sentry-java` to `1.5.1`
- Fix linking step
- Bump `raven-js` to `3.17.0`

## v0.17.1

- Fixed #190

## v0.17.0

- Fix `disableNativeIntegration` proptery to use right transport

## v0.16.2

- Remove send callback when native integration isn't available.

## v0.16.1

- Removed strange submodule

## v0.16.0

- Bump `sentry-java` to `1.4.0`
- Bump `sentry-cocoa` to `3.4.2`
- Fixed #182
- Fixed path detection of sentry-cli

## v0.15.1

- Fixed last release

## v0.15.0

- Added compatiblity for react-native `0.47.0`
- Fixed #169
- Fixed #106
- Bumped `sentry-cocoa` to `3.3.3`

Also added integration tests running on AWS Device Farm.

## v0.14.16

- Fixed #124

## v0.14.12

- Updated to `sentry-cocoa` `3.1.2`
- Fixed #156

## v0.14.11

- Fixed #166

## v0.14.10

- Fixed #161

## v0.14.9

Fixed #163

## v0.14.8

- Fixed #159
- Fixes breadcrumb tracking on android

## v0.14.7

- Improve performance for `react-native >= 0.46`

## v0.14.6

- Bump `sentry-cocoa` and `KSCrash`

## v0.14.5

- Push Podspec to `sentry-cocoa` `3.1.2`

## v0.14.4

- Removed example project from repo
- Make sure native client is only initialized once

## v0.14.3

- Revert to `23.0.1` android build tools

## v0.14.2

- Fixes #131

## v0.14.1

- Bump `raven-js` `3.16.1`
- Fixes #136

## v0.14.0

- Allowing calls to Sentry without calling `install()`
- Add internal logging if `logLevel >= SentryLog.Debug`
- Use `sentry-cocoa` `3.1.2`

## v0.13.3

- Fixes #67

## v0.13.2

- Fixes #116
- Fixes #51

## v0.13.1

- Fixed Android version dependency

## v0.13.0

- Overhauled internal handling of exceptions
- Updated iOS and Android native dependencies

## v0.12.12

- Fixes #105
- Added option `disableNativeIntegration`

## v0.12.11

- Use sentry-cocoa `3.0.9`
- Fixes #100

## v0.12.10

- Update `raven-js` to `3.16.0`
- Update `sentry-cocoa` to `3.0.8`
- Fixes #64
- Fixes #57

## v0.12.8

- Fix typo

## v0.12.9

- Add support on iOS for stacktrace merging and `react-native 0.45`

## v0.12.7

- Fixes #92

## v0.12.6

- Fixes #95

## v0.12.5

- Fixes #91 #87 #82 #63 #54 #48

## v0.12.3

- Fixed #90

## v0.12.2

- Fixed #90

## v0.12.4

- Fixed #94

## v0.12.1

- Use `3.0.7` `sentry-cocoa` in Podspec

## v0.12.0

- Removed `RSSwizzle` use `SentrySwizzle` instead

## v0.11.8

Update Podspec to use `Sentry/KSCrash`

## v0.11.7

- Fix `duplicate symbol` `RSSwizzle` when using CocoaPods

## v0.11.6

- Use `sentry-cocoa` `3.0.1`

## v0.11.5

- Fix <https://github.com/getsentry/react-native-sentry/issues/77>

## v0.11.4

- Use android buildToolsVersion 23.0.1

## v0.11.3

- Fix Xcode archive to not build generic archive

## v0.11.2

- Fix Xcode archiving

## v0.11.1

- Using latest version of `sentry-cocoa`

## v0.11.0

This is a big release because we switched our internal iOS client from swift to objc which drastically improve the setup experience and compatibility.

We also added support for codepush, please check the docs <https://docs.sentry.io/clients/react-native/codepush/> for more information.

After updating run `react-native unlink react-native-sentry` and `react-native link react-native-sentry` again in order to setup everything correctly.

## v0.10.0

- Greatly improved the linking process. Check out our docs for more information <https://docs.sentry.io/clients/react-native/>

## v0.9.1

- Update to sentry 2.1.11 which fixes a critical bug regarding sending requests on iOS

## v0.9.0

- Improve link and unlink scripts

## v0.8.5

- Fixed: bad operand types for binary operator

## v0.8.4

- Put execution on iOS into a background thread
- Add parameter checks on android

## v0.8.3

- Bump sentry version to 2.1.10 to fix releases

## v0.8.2

- Updated podspec thx @alloy

## v0.8.1

- Added command to package json to inject MainApplication.java into RNSentryPackage

## v0.8.0

- Added native android support
- raven-js is always used we use the native clients for sending events and add more context to them

## v0.7.0

- Bump KSCrash and Sentry version

## v0.6.0

Use `raven-js` internally instead switching between native and raven-js.

Native client will be used when available.

Alot of API changes to more like `raven-js`

## v0.5.3

- Fix import for

```objc
#if __has_include(<React/RNSentry.h>)
#import <React/RNSentry.h> // This is used for versions of react >= 0.40
#else
#import "RNSentry.h" // This is used for versions of react < 0.40
#endif
```

## v0.5.2

- Prefix filepath with `app://` if RavenClient is used

## v0.5.1

- Fix `npm test`
- Added `forceRavenClient` option which forces to use RavenClient instead of the NativeClient

## v0.5.0

- Added support for installation with cocoapods see <https://docs.sentry.io/clients/react-native/#setup-with-cocoapods>
- Lowered minimum version requirement for `react-native` to `0.38.0`

## v0.4.0

- Added `ignoreModulesExclude` to exclude modules that are ignored by default for stacktrace merging
- Added `ignoreModulesInclude` to add additional modules that should be ignored for stacktrace merging<|MERGE_RESOLUTION|>--- conflicted
+++ resolved
@@ -6,11 +6,7 @@
 > make sure you follow our [migration guide](https://docs.sentry.io/platforms/react-native/migration/) first.
 <!-- prettier-ignore-end -->
 
-<<<<<<< HEAD
-## Unreleased
-=======
 ## 6.9.1
->>>>>>> bf1fa1e4
 
 ### Fixes
 
