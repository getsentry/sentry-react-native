--- conflicted
+++ resolved
@@ -3,11 +3,8 @@
 ## Unreleased
 
 - feat: A better sample app to showcase the SDK and especially tracing #1168
-<<<<<<< HEAD
 - build(js): Bump @sentry/javascript dependencies to 5.28.0. #1228
-=======
 - build(android): Bump `sentry-android` to 3.2.0 #1208
->>>>>>> 5b92903d
 
 ## 2.0.2
 
