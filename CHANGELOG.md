# Changelog

## Unreleased

<<<<<<< HEAD
- fix: ReactNavigationV4Instrumentation null when evaluating 'state.routes' #1940
=======
- fix: ConcurrentModification exception for frameMetricsAggregator #1939
>>>>>>> 1337c0fd

## 3.2.6

- feat(android): Support monorepo in gradle plugin #1917
- fix: Remove dependency on promiseRejectionTrackingOptions #1928

## 3.2.5

- fix: Fix dynamic require for promise options bypassing try catch block and crashing apps #1923

## 3.2.4

- fix: Warn when promise rejections won't be caught #1886
- Bump: Sentry Android to 5.4.3 and Sentry Cocoa to 7.5.4 #1920

## 3.2.3

### Various fixes & improvements

- fix(ios): tracesSampler becomes NSNull in iOS and the app cannot be started (#1872) by @marandaneto

## 3.2.2

- Bump Sentry Android SDK to 5.3.0 #1860

## 3.2.1

### Various fixes & improvements

- feat(ios): Missing config `enableOutOfMemoryTracking` on iOS/Mac (#1858) by @marandaneto

## 3.2.0

- feat: Routing instrumentation will emit breadcrumbs on route change and set route tag #1837
- Bump Sentry Android SDK to 5.2.4 ([#1844](https://github.com/getsentry/sentry-react-native/pull/1844))

  - [changelog](https://github.com/getsentry/sentry-java/blob/5.2.4/CHANGELOG.md)
  - [diff](https://github.com/getsentry/sentry-java/compare/5.2.0...5.2.4)

- Bump Sentry Cocoa SDK to 7.4.8 ([#1856](https://github.com/getsentry/sentry-react-native/pull/1856))
  - [changelog](https://github.com/getsentry/sentry-cocoa/blob/7.4.8/CHANGELOG.md)
  - [diff](https://github.com/getsentry/sentry-cocoa/compare/7.3.0...7.4.8)

## 3.2.0-beta.2

- fix: Type React Native Navigation instrumentation constructor argument as unknown to avoid typescript errors #1817

## 3.2.0-beta.1

- feat: Routing instrumentation for React Native Navigation #1774

## 3.1.1

- Bump Sentry Android SDK to 5.2.0 ([#1785](https://github.com/getsentry/sentry-react-native/pull/1785))

  - [changelog](https://github.com/getsentry/sentry-java/blob/5.2.0/CHANGELOG.md)
  - [diff](https://github.com/getsentry/sentry-java/compare/5.1.2...5.2.0)

- Bump Sentry Cocoa SDK to 7.3.0 ([#1785](https://github.com/getsentry/sentry-react-native/pull/1785))
  - [changelog](https://github.com/getsentry/sentry-cocoa/blob/7.3.0/CHANGELOG.md)
  - [diff](https://github.com/getsentry/sentry-cocoa/compare/7.2.6...7.3.0)

## 3.1.0

- Feat: Allow custom release for source map upload scripts #1548
- ref: Remove v5 prefix from react navigation instrumentation to support v6 #1768

## 3.0.3

- Fix: Set Java 8 for source and target compatibility if not using AGP >= 4.2.x (#1763)

## 3.0.2

- Bump: Android tooling API 30 (#1761)

## 3.0.1

- fix: Add sentry-cli as a dependency #1755

## 3.0.0

- feat: Align `event.origin`, `event.environment` with other hybrid sdks #1749
- feat: Add native sdk package info onto events #1749
- build(js): Bump sentry-javascript dependencies to 6.12.0 #1750
- fix: Fix native frames not being added to transactions #1752
- build(android): Bump sentry-android to 5.1.2 #1753
- build(ios): Bump sentry-cocoa to 7.2.6 #1753
- fix: Move @sentry/wizard dependency to devDependencies #1751

## 3.0.0-beta.3

- feat: Add `wrap` wrapper method with profiler and touch event boundary #1728
- feat: App-start measurements, if using the `wrap` wrapper, will now finish on the root component mount #1728

## 3.0.0-beta.2

- feat: Native slow/frozen frames measurements #1711

## 3.0.0-beta.1

- build(ios): Bump sentry-cocoa to 7.2.0-beta.9 #1704
- build(android): Bump sentry-android to 5.1.0-beta.9 #1704
- feat: Add app start measurements to the first transaction #1704
- feat: Create an initial initial ui.load transaction by default #1704
- feat: Add `enableAutoPerformanceTracking` flag that enables auto performance when tracing is enabled #1704

## 2.7.0-beta.1

- feat: Track stalls in the JavaScript event loop as measurements #1542

## 2.6.2

- fix: Fix the error handler (error dialog) not called in dev #1712

## 2.6.1

- build(ios): Bump sentry-cocoa to 7.1.4 #1700

## 2.6.0

- feat: Support the `sendDefaultPii` option. #1634
- build(android): Bump sentry-android to 5.1.0-beta.2 #1645
- fix: Fix transactions on Android having clock drift and missing span data #1645

## 2.5.2

- fix: Fix `Sentry.close()` not correctly resolving the promise on iOS. #1617
- build(js): Bump sentry-javascript dependencies to 6.7.1 #1618

## 2.5.1

- fix: Fatal uncaught events should be tagged handled:false #1597
- fix: Fix duplicate breadcrumbs on Android #1598

## 2.5.0

### Dependencies

- build(js): Bump sentry-javascript dependencies to 6.5.1 #1588
- build(ios): Bump sentry-cocoa to 7.0.0 and remove setLogLevel #1459
- build(android): Bump sentry-android to 5.0.1 #1576

### Features

- feat: `Sentry.flush()` to flush events to disk and returns a promise #1547
- feat: `Sentry.close()` method to fully disable the SDK on all layers and returns a promise #1457

### Fixes

- fix: Process "log" levels in breadcrumbs before sending to native #1565

## 2.5.0-beta.1

- build(ios): Bump sentry-cocoa to 7.0.0 and remove setLogLevel #1459
- feat: Close method to fully disable the SDK on all layers #1457
- build(android): Bump Android SDK to 5.0.0-beta.1 #1476

## 2.4.3

- fix: Use the latest outbox path from hub options instead of private options #1529

## 2.4.2

- fix: enableNative: false should take precedence over autoInitializeNativeSdk: false #1462

## 2.4.1

- fix: Type navigation container ref arguments as any to avoid TypeScript errors #1453

## 2.4.0

- fix: Don't call `NATIVE.fetchRelease` if release and dist already exists on the event #1388
- feat: Add onReady callback that gets called after Native SDK init is called #1406

## 2.3.0

- feat: Re-export Profiler and useProfiler from @sentry/react #1372
- fix(performance): Handle edge cases in React Navigation routing instrumentation. #1365
- build(android): Bump sentry-android to 4.3.0 #1373
- build(devtools): Bump @sentry/wizard to 1.2.2 #1383
- build(js): Bump sentry-javascript dependencies to 6.2.1 #1384
- feat(performance): Option to set route change timeout in routing instrumentation #1370

## 2.2.2

- fix: Fix unhandled promise rejections not being tracked #1367

## 2.2.1

- build(js): Bump @sentry/\* dependencies on javascript to 6.2.0 #1354
- fix: Fix react-dom dependency issue. #1354
- build(android): Bump sentry-android to 4.1.0 #1334

## 2.2.0

- Bump: sentry-android to v4.0.0 #1309
- build(ios): Bump sentry-cocoa to 6.1.4 #1308
- fix: Handle auto session tracking start on iOS #1308
- feat: Use beforeNavigate in routing instrumentation to match behavior on JS #1313
- fix: React Navigation Instrumentation starts initial transaction before navigator mount #1315

## 2.2.0-beta.0

- build(ios): Bump sentry-cocoa to 6.1.3 #1293
- fix: pass maxBreadcrumbs to Android init
- feat: Allow disabling native SDK initialization but still use it #1259
- ref: Rename shouldInitializeNativeSdk to autoInitializeNativeSdk #1275
- fix: Fix parseErrorStack that only takes string in DebugSymbolicator event processor #1274
- fix: Only set "event" type in envelope item and not the payload #1271
- build: Bump JS dependencies to 5.30.0 #1282
- fix: Add fallback envelope item type to iOS. #1283
- feat: Auto performance tracing with XHR/fetch, and routing instrumentation #1230

## 2.1.1

- build(android): Bump `sentry-android` to 3.2.1 #1296

## 2.1.0

- feat: Include @sentry/tracing and expose startTransaction #1167
- feat: A better sample app to showcase the SDK and especially tracing #1168
- build(js): Bump @sentry/javascript dependencies to 5.28.0. #1228
- build(android): Bump `sentry-android` to 3.2.0 #1208

## 2.0.2

- build(ios): Bump `sentry-cocoa` to 6.0.9 #1200

## 2.0.1

- build(ios): Bump `sentry-cocoa` to 6.0.8. #1188
- fix(ios): Remove private imports and call `storeEnvelope` on the client. #1188
- fix(ios): Lock specific version in podspec. #1188
- build(android): Bump `sentry-android` to 3.1.3. #1177
- build(deps): Bump @sentry/javascript deps to version-locked 5.27.4 #1199

## 2.0.0

- build(android): Changes android package name from `io.sentry.RNSentryPackage` to `io.sentry.react.RNSentryPackage` (Breaking). #1131
- fix: As auto session tracking is now on by default, allow user to pass `false` to disable it. #1131
- build: Bump `sentry-android` to 3.1.0. #1131
- build: Bump `sentry-cocoa` to 6.0.3. #1131
- feat(ios): Use `captureEnvelope` on iOS/Mac. #1131
- feat: Support envelopes with type other than `event`. #1131
- feat(android): Add enableNdkScopeSync property to ReactNativeOptions. #1131
- feat(android): Pass attachStacktrace option property down to android SDK. #1131
- build(js): Bump @sentry/javascript dependencies to 5.27.1. #1156

## 1.9.0

- fix: Only show the "Native Sentry SDK is disabled" warning when `enableNative` is false and `enableNativeNagger` is true. #1084
- build: Bump @sentry/javascript dependencies to 5.25.0. #1118

## 1.8.2

- build: Bump @sentry/javascript dependencies to 5.24.2 #1091
- fix: Add a check that `performance` exists before using it. #1091

## 1.8.1

- build: Bump @sentry/javascript dependencies to 5.24.1 #1088
- fix: Fix timestamp offset issues due to issues with `performance.now()` introduced in React Native 0.63. #1088

## 1.8.0

- feat: Support MacOS #1068
- build: Bump @sentry/javascript dependencies to 5.23.0 #1079
- fix: Only call native deviceContexts on iOS #1061
- fix: Don't send over Log and Critical levels over native bridge #1063

## 1.7.2

- meta: Move from Travis CI to Github Actions #1019
- ref: Drop TSLint in favor of ESLint #1023
- test: Add basic end-to-end tests workflow #945
- Bump: sentry-android to v2.3.1

## 1.7.1

- build: Bump sentry-cocoa to 5.2 #1011
- fix: App Store submission for Mac apps getsentry/sentry-cocoa#635
- fix: Use the release and dist set in init options over native release #1009
- fix: assign default options before enableNative check #1007

## 1.7.0

- fix: Use `LogBox` instead of `YellowBox` if possible. #989
- fix: Don't add `DeviceContext` default integration if `enableNative` is set to `false`. #993
- fix: Don't log "Native Sentry SDK is disabled" if `enableNativeNagger` is set to `false`. #993
- feat: Migrate to `@sentry/react` from `@sentry/browser` and expose `ErrorBoundary` & the redux enhancer. #1005

## 1.6.3

- feat: Touch events take Regex for ignoreNames & add tests #973

## 1.6.2

- fix: Don't prefix app:/// to "native" filename as well #957
- feat: Add sdk_info to envelope header on Android. #958

## 1.6.1

- Bump `sentry-cocoa` `5.1.8`

## 1.6.0

- feat: Log component tree with all touch events #952
- fix: Fix appending app:/// prefix to [native code] #946
- Bump `@sentry/*` to `^5.19.0`
- Bump `sentry-cocoa` `5.1.6`

## 1.5.0

- feat: Track touch events as breadcrumbs #939
- fix: Serialize the default user keys in setUser #926
- Bump android 2.2.0 #942
- fix(android): Fix unmapped context keys being overwritten on Android.

## 1.4.5

- fix: Fix Native Wrapper not checking enableNative setting #919

## 1.4.4

- Bump cocoa 5.1.4
- fix(ios): We only store the event in release mode #917

## 1.4.3

- Extend Scope methods to set native scope too. #902
- Bump android 2.1.6
- Bump `@sentry/*` to `^5.16.1`
- Bump cocoa 5.1.3

## 1.4.2

- Bump android 2.1.4 #891
- Expose session timeout. #887
- Added `event.origin` and `event.environment` tags to determine where events originate from. #890

## 1.4.1

- Filtered out `options` keys passed to `init` that would crash native. #885

## 1.4.0

- Remove usages of RNSentry to a native wrapper (#857)
- Bump android 2.1.3 (#858)
- Bump cocoa 5.1.0 (#870)
- Accept enableAutoSessionTracking (#870)
- Don't attach Android Threads (#866)
- Refactored startWithDsnString to be startWithOptions. (#860)

## 1.3.9

- Bump `@sentry/wizard` to `1.1.4`

## 1.3.8

- Fixes a bug in `DebugSymbolicator`

## 1.3.7

- Bump `@sentry/wizard` to `1.1.2`

## 1.3.6

- Bump `@sentry/*` to `^5.15.4`

## 1.3.5

- Bump `@sentry/*` to `^5.15.2`

## 1.3.4

- Bump `@sentry/*` to `^5.15.1`
- Fix a bug in DebugSymbolicator to fetch the correct file
- Bump to `io.sentry:sentry-android:2.0.2`

## 1.3.3

- Fix sourcemap path for Android and `react-native` version `< 0.61`
- Expose Android SDK in Java

## 1.3.2

- Bump `io.sentry:sentry-android:2.0.0`
- Fixes a bug on Android when sending events with wrong envelope size

## 1.3.1

- Bump `@sentry/wizard` to `1.1.1` fixing iOS release identifiers
- console.warn und unhandled rejections in DEV

## 1.3.0

- Bump `io.sentry:sentry-android:2.0.0-rc04`
- Added support for Hermes runtime!!
- Fixed a lot of issues on Android
- NDK support

## 1.2.2

- fix(android): Crash if stacktrace.frames is empty (#742)

## 1.2.1

- Bump `io.sentry:sentry-android:1.7.29`

## 1.2.0

- Bump `@sentry/*` to `^5.10.0`
- Allow overriding sentry.properties location (#722)

## 1.1.0

- Bump `@sentry/*` to `^5.9.0`
- fix(android): Feedback not working (#706)
- fix(types): Fix type mismatch when copying breadcrumb `type` (#693)

## 1.0.9

- Fixed an issue where breadcrumbs failed to be copied correctly

## 1.0.8

- Fix missing `type`, miscast `status_code` entries in Android breadcrumbs

## 1.0.7

- Store `environment`, `release` & `dist` on native iOS and Android clients in case of an native crash

## 1.0.6

- Fix error message to guide towards correct docs page

## 1.0.5

- Convert `message` in Java to string if it's a map (#653)

## 1.0.4

- Also catch `ClassCastException` to support react-native versions < 0.60 (#651)

## 1.0.3

- Expose `BrowserIntegrations` to change browser integrations (#639)

## 1.0.2

- Fixes `breadcrumb.data` cast if it's not a hashmap (#651)

## 1.0.1

- Fixed typo in `RNSentry.m` (#658)

## 1.0.0

This is a new major release of the Sentry's React Native SDK rewritten in TypeScript.
This SDK is now unified with the rest of our JavaScript SDKs and published under a new name `@sentry/react-native`.
It uses `@sentry/browser` and both `sentry-cocoa` and `sentry-android` for native handling.

This release is a breaking change an code changes are necessary.

New way to import and init the SDK:

```js
import * as Sentry from "@sentry/react-native";

Sentry.init({
  dsn: "DSN",
});
```

## 0.43.2

- Add a check for an empty stacktrace on Android (#594)

## 0.43.1

- Bump `raven-js` `3.27.1`

## 0.43.0

- Bump `sentry-wizard` `0.13.0`

## 0.42.0

- Bump `sentry-cocoa` `4.2.1`
- Fix a bug where environment was correctly set
- Only upload source maps in gradle if non debug build

## 0.41.1

- Fix bump version script

## 0.41.0

- Update android build tools and gradle scripts to be compatible with latest version
- Fix support to build on windows

## 0.40.3

- Bump `sentry-cocoa` `4.1.3`

## 0.40.2

- Fix import for ArrayList and ReadableArray on Android, Fixes #511

## 0.40.1

- Use `buildToolsVersion` in build.gradle

## 0.40.0

- Add fingerprint support for iOS/Android, Fixes #407
- Add support for tvOS

## v0.39.1

- Bump `@sentry/wizard` `0.12.1`
- Add constructor for `RNSentryPackage.java`, Fixes #490

## v0.39.0

- `react-native-sentry >= 0.39.0` requires `react-native >= 0.56.0`
- [Android] Bumping of gradle deps

```
compileSdkVersion 26
buildToolsVersion '26.0.3'
...
targetSdkVersion 26
```

- [Android] Use `sentry-android` `1.7.5`
- Bump `@sentry/wizard` `0.11.0`
- Bump `sentry-cocoa` `4.1.0`
- Use new SDK identifier `sentry.javascript.react-native`

## v0.38.3

- Bump `@sentry/wizard` `0.10.2`

## v0.38.2

- [Android] Use `sentry-android` `1.7.4`

## v0.38.1

- [Android] set empty message to prevent breadcrumb exception

## v0.38.0

- [Android] Remove requirement to pass in `MainApplication` `new RNSentryPackage(MainApplication.this)`

## v0.37.1

- [Android] Call event callbacks even on failure to trigger crashes when device is offline

## v0.37.0

- Revert change to podspec file
- Add support for transaction instead of culprit
- Add equalsIgnoreCase to gradle release name compare
- Bump sentry-java to 1.7.3

## v0.36.0

- Bump raven-js to 3.24.2
- Fixed #391

## v0.35.4

- Bump sentry-cocoa to 3.12.4

## v0.35.3

- Fix wizard command

## v0.35.2

- Fixed #374

## v0.35.1

- Bump sentry-cocoa to 3.12.0

## v0.35.0

- Fixes an issue where error will not be reported to Sentry.

## v0.34.1

- Fixed #354

## v0.34.0

- Fixed #353
- Fixed #347
- Fixed #346
- Fixed #342

## v0.33.0

- Add pro guard default rule @kazy1991
- Exposed crashedLastLaunch for iOS @monotkate
- Fixed #337
- Fixed #333
- Fixed #331
- Fixed #322

## v0.32.1

- Update sentry-wizard

## v0.32.0

### Breaking changes

### Migration guide upgrading from < 0.32.0

Since we now use `@sentry/wizard` for linking with out new `@sentry/cli` package, the old
`sentry-cli-bin` package has been deprecated.
You have to search your codebase for `sentry-cli-binary` and replace it with `@sentry/cli`.
There are few places where we put it during the link process:

- In both `sentry.properties` files in `ios`/`android` folder
- In your Xcode build scripts once in `Bundle React Native code and images` and once in `Upload Debug Symbols to Sentry`

So e.g.:

The `Upload Debug Symbols to Sentry` build script looks like this:

```
export SENTRY_PROPERTIES=sentry.properties
../node_modules/sentry-cli-binary/bin/sentry-cli upload-dsym
```

should be changed to this:

```
export SENTRY_PROPERTIES=sentry.properties
../node_modules/@sentry/cli/bin/sentry-cli upload-dsym
```

### General

- Bump `@sentry/wizard` to `0.7.3`
- Bump `sentry-cocoa` to `3.10.0`
- Fixed #169

## v0.31.0

- Use <https://github.com/getsentry/sentry-wizard> for setup process

## v0.30.3

- Fix podspec file
- Fix gradle regex to allow number in projectname

## v0.30.2

Updated npm dependencies

## v0.30.1

Deploy and release over Probot

## v0.30.0

Refactored iOS to use shared component from sentry-cocoa.
Also squashed many little bugs on iOS.

- Fixed #281
- Fixed #280

## v0.29.0

- Fixed #275
- Fixed #274
- Fixed #272
- Fixed #253

## v0.28.0

We had to rename `project.ext.sentry` to `project.ext.sentryCli` because our own proguard gradle plugin was conflicting with the name.
The docs already reflect this change.

- #257

We now use the `mainThread` to report errors to `RNSentry`. This change is necessary in order for react-native to export constants.
This change shouldn't impact anyone using `react-native-sentry` since most of the "heavy" load was handled by `sentry-cocoa` in its own background queue anyway.

- #259
- #244

Bump `sentry-cocoa` to `3.8.3`

## v0.27.0

We decided to deactivate stack trace merging by default on iOS since it seems to unstable right now.
To activate it set:

```js
Sentry.config("___DSN___", {
  deactivateStacktraceMerging: false,
});
```

We are looking into ways making this more stable and plan to re-enable it again in the future.

## v0.26.0

- Added `setShouldSendCallback` #250

## v0.25.0

- Fix a bug in gradle script that trigged the sourcemap upload twice
- Fixed #245
- Fixed #234

## v0.24.2

- Fixed <https://github.com/getsentry/react-native-sentry/issues/241>

## v0.24.1

- Bump `sentry-cli` version to `1.20.0`

## v0.24.0

- Fix frame urls when only using `raven-js`
- Upgrade `sentry-java` to `1.5.3`
- Upgrade `sentry-cocoa` to `3.8.1`
- Added support for `sampleRate` option

## v0.23.2

- Fixed #228 again ¯\\_(ツ)_/¯

## v0.23.1

- Fixed #228

## v0.23.0

- Add more event properties for `setEventSentSuccessfully` callback on Android

## v0.22.0

- Fixed #158
- Add

```groovy
project.ext.sentry = [
    logLevel: "debug",
    flavorAware: true
]
```

should be before:
`apply from: "../../node_modules/react-native-sentry/sentry.gradle"`
This enables `sentry-cli` debug output on android builds, also adds flavor aware `sentry.properties` files.

## v0.21.2

- Fixing device farm tests

## v0.21.1

- Store event on release and send on next startup.

## v0.21.0

- Fixed an issue where javascript error wasn't sent everytime

## v0.20.0

- Bump `sentry-cocoa` to `3.6.0`

## v0.19.0

- Make `userId` optional for user context
- Bump `sentry-cocoa` to `3.5.0`

## v0.18.0

- Bump `sentry-java` to `1.5.1`
- Fix linking step
- Bump `raven-js` to `3.17.0`

## v0.17.1

- Fixed #190

## v0.17.0

- Fix `disableNativeIntegration` proptery to use right transport

## v0.16.2

- Remove send callback when native integration isn't available.

## v0.16.1

- Removed strange submodule

## v0.16.0

- Bump `sentry-java` to `1.4.0`
- Bump `sentry-cocoa` to `3.4.2`
- Fixed #182
- Fixed path detection of sentry-cli

## v0.15.1

- Fixed last release

## v0.15.0

- Added compatiblity for react-native `0.47.0`
- Fixed #169
- Fixed #106
- Bumped `sentry-cocoa` to `3.3.3`

Also added integration tests running on AWS Device Farm.

## v0.14.16

- Fixed #124

## v0.14.12

- Updated to `sentry-cocoa` `3.1.2`
- Fixed #156

## v0.14.11

- Fixed #166

## v0.14.10

- Fixed #161

## v0.14.9

Fixed #163

## v0.14.8

- Fixed #159
- Fixes breadcrumb tracking on android

## v0.14.7

- Improve performance for `react-native >= 0.46`

## v0.14.6

- Bump `sentry-cocoa` and `KSCrash`

## v0.14.5

- Push Podspec to `sentry-cocoa` `3.1.2`

## v0.14.4

- Removed example project from repo
- Make sure native client is only initialized once

## v0.14.3

- Revert to `23.0.1` android build tools

## v0.14.2

- Fixes #131

## v0.14.1

- Bump `raven-js` `3.16.1`
- Fixes #136

## v0.14.0

- Allowing calls to Sentry without calling `install()`
- Add internal logging if `logLevel >= SentryLog.Debug`
- Use `sentry-cocoa` `3.1.2`

## v0.13.3

- Fixes #67

## v0.13.2

- Fixes #116
- Fixes #51

## v0.13.1

- Fixed Android version dependency

## v0.13.0

- Overhauled internal handling of exceptions
- Updated iOS and Android native dependencies

## v0.12.12

- Fixes #105
- Added option `disableNativeIntegration`

## v0.12.11

- Use sentry-cocoa `3.0.9`
- Fixes #100

## v0.12.10

- Update `raven-js` to `3.16.0`
- Update `sentry-cocoa` to `3.0.8`
- Fixes #64
- Fixes #57

## v0.12.8

- Fix typo

## v0.12.9

- Add support on iOS for stacktrace merging and `react-native 0.45`

## v0.12.7

- Fixes #92

## v0.12.6

- Fixes #95

## v0.12.5

- Fixes #91 #87 #82 #63 #54 #48

## v0.12.3

- Fixed #90

## v0.12.2

- Fixed #90

## v0.12.4

- Fixed #94

## v0.12.1

- Use `3.0.7` `sentry-cocoa` in Podspec

## v0.12.0

- Removed `RSSwizzle` use `SentrySwizzle` instead

## v0.11.8

Update Podspec to use `Sentry/KSCrash`

## v0.11.7

- Fix `duplicate symbol` `RSSwizzle` when using CocoaPods

## v0.11.6

- Use `sentry-cocoa` `3.0.1`

## v0.11.5

- Fix <https://github.com/getsentry/react-native-sentry/issues/77>

## v0.11.4

- Use android buildToolsVersion 23.0.1

## v0.11.3

- Fix Xcode archive to not build generic archive

## v0.11.2

- Fix Xcode archiving

## v0.11.1

- Using latest version of `sentry-cocoa`

## v0.11.0

This is a big release because we switched our internal iOS client from swift to objc which drastically improve the setup experience and compatibility.

We also added support for codepush, please check the docs <https://docs.sentry.io/clients/react-native/codepush/> for more information.

After updating run `react-native unlink react-native-sentry` and `react-native link react-native-sentry` again in order to setup everything correctly.

## v0.10.0

- Greatly improved the linking process. Check out our docs for more information <https://docs.sentry.io/clients/react-native/>

## v0.9.1

- Update to sentry 2.1.11 which fixes a critical bug regarding sending requests on iOS

## v0.9.0

- Improve link and unlink scripts

## v0.8.5

- Fixed: bad operand types for binary operator

## v0.8.4

- Put execution on iOS into a background thread
- Add parameter checks on android

## v0.8.3

- Bump sentry version to 2.1.10 to fix releases

## v0.8.2

- Updated podspec thx @alloy

## v0.8.1

- Added command to package json to inject MainApplication.java into RNSentryPackage

## v0.8.0

- Added native android support
- raven-js is always used we use the native clients for sending events and add more context to them

## v0.7.0

- Bump KSCrash and Sentry version

## v0.6.0

Use `raven-js` internally instead switching between native and raven-js.

Native client will be used when available.

Alot of API changes to more like `raven-js`

## v0.5.3

- Fix import for

```objc
#if __has_include(<React/RNSentry.h>)
#import <React/RNSentry.h> // This is used for versions of react >= 0.40
#else
#import "RNSentry.h" // This is used for versions of react < 0.40
#endif
```

## v0.5.2

- Prefix filepath with `app://` if RavenClient is used

## v0.5.1

- Fix `npm test`
- Added `forceRavenClient` option which forces to use RavenClient instead of the NativeClient

## v0.5.0

- Added support for installation with cocoapods see <https://docs.sentry.io/clients/react-native/#setup-with-cocoapods>
- Lowered minimum version requirement for `react-native` to `0.38.0`

## v0.4.0

- Added `ignoreModulesExclude` to exclude modules that are ignored by default for stacktrace merging
- Added `ignoreModulesInclude` to add additional modules that should be ignored for stacktrace merging<|MERGE_RESOLUTION|>--- conflicted
+++ resolved
@@ -2,11 +2,8 @@
 
 ## Unreleased
 
-<<<<<<< HEAD
 - fix: ReactNavigationV4Instrumentation null when evaluating 'state.routes' #1940
-=======
 - fix: ConcurrentModification exception for frameMetricsAggregator #1939
->>>>>>> 1337c0fd
 
 ## 3.2.6
 
