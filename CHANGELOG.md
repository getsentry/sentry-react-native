--- conflicted
+++ resolved
@@ -35,19 +35,18 @@
   });
   ```
 
-<<<<<<< HEAD
 - Adds feedback form ([#4320](https://github.com/getsentry/sentry-react-native/pull/4328))
 
-  You can add the form component in your UI and customise it like:
+  You can add the form component in your UI like:
   ```jsx
   import { FeedbackForm } from "@sentry/react-native";
   ...
   <FeedbackForm/>
   ```
   Check [the documentation](https://docs.sentry.io/platforms/react-native/user-feedback/) for more configuration options.
-=======
+
 - Export `Span` type from `@sentry/types` ([#4345](https://github.com/getsentry/sentry-react-native/pull/4345))
->>>>>>> fd7919f1
+
 
 ### Fixes
 
