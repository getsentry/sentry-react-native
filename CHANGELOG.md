# Changelog

## Unreleased

### Features

- Add concrete error messages for RN bundle build phase patch ([#3626](https://github.com/getsentry/sentry-react-native/pull/3626))

### Fixes

- Option `enabled: false` ensures no events are sent ([#3606](https://github.com/getsentry/sentry-react-native/pull/3606))
<<<<<<< HEAD
- `TurboModuleRegistry` should not be imported in web applications ([#3609](https://github.com/getsentry/sentry-react-native/pull/3609))
=======
- Don't add Expo Plugin option `authToken` to application bundle ([#3630](https://github.com/getsentry/sentry-react-native/pull/3630))
  - Expo plugin configurations are generelly stored in plain text, and are also automatically added to built app bundles, and are therefore considered insecure.
  - You should not set the auth token in the plugin config except for local testing. Instead, use the `SENTRY_AUTH_TOKEN` env variable, as pointed out in our [docs](https://docs.sentry.io/platforms/react-native/manual-setup/expo/).
  - In addition to showing a warning, we are now actively removing an `authToken` from the plugin config if it was set.
  - If you had set the auth token in the plugin config previously, **and** built and published an app with that config, you should [rotate your token](https://docs.sentry.io/product/accounts/auth-tokens/).
- Ignore JSON response when retrieving source context from local Expo Dev Server ([#3611](https://github.com/getsentry/sentry-react-native/pull/3611))
- Reduce waning messages spam when a property in Expo plugin configuration is missing ([#3631](https://github.com/getsentry/sentry-react-native/pull/3631))
>>>>>>> db2a30f3

### Dependencies

- Bump Cocoa SDK from v8.17.1 to v8.20.0 ([#3476](https://github.com/getsentry/sentry-react-native/pull/3476))
  - [changelog](https://github.com/getsentry/sentry-cocoa/blob/main/CHANGELOG.md#8200)
  - [diff](https://github.com/getsentry/sentry-cocoa/compare/8.17.1...8.20.0)

## 5.19.0

This release contains upgrade of `sentry-android` dependency to major version 7. There are no breaking changes in the JS API. If you are using the Android API please check [the migration guide](https://docs.sentry.io/platforms/android/migration/#migrating-from-iosentrysentry-android-6x-to-iosentrysentry-android-700).

### Features

- Add Android profiles to React Native Profiling ([#3397](https://github.com/getsentry/sentry-react-native/pull/3397))
- Add `Sentry.metrics` ([#3590](https://github.com/getsentry/sentry-react-native/pull/3590))

  To learn more, see the [Set Up Metrics](https://docs.sentry.io/platforms/react-native/metrics/) guide.

  ```javascript
  import * as Sentry from '@sentry/react-native';

  Sentry.init({
    dsn: '___DSN___',
    integrations: [
      Sentry.metrics.metricsAggregatorIntegration(),
    ],
  });

  Sentry.metrics.increment("button_click", 1, {
    tags: { system: "iOS", app_version: "1.0.0" },
  });
  ```

### Fixes

- Upload Debug Symbols Build Phase continues when `node` not found in `WITH_ENVIRONMENT` ([#3573](https://github.com/getsentry/sentry-react-native/pull/3573))
- Fix `proguardUuid` loading on Android ([#3591](https://github.com/getsentry/sentry-react-native/pull/3591))

### Dependencies

- Bump Android SDK from v6.34.0 to v7.3.0 ([#3434](https://github.com/getsentry/sentry-react-native/pull/3434))
  - [changelog](https://github.com/getsentry/sentry-java/blob/main/CHANGELOG.md#730)
  - [diff](https://github.com/getsentry/sentry-java/compare/6.34.0...7.3.0)
- Bump JavaScript SDK from v7.81.1 to v7.100.1 ([#3426](https://github.com/getsentry/sentry-react-native/pull/3426), [#3589](https://github.com/getsentry/sentry-react-native/pull/3589))
  - [changelog](https://github.com/getsentry/sentry-javascript/blob/develop/CHANGELOG.md#7990)
  - [diff](https://github.com/getsentry/sentry-javascript/compare/7.81.1...7.100.1)

## 5.18.0

### Features

- Add [`@spotlightjs/spotlight`](https://spotlightjs.com/) support ([#3550](https://github.com/getsentry/sentry-react-native/pull/3550))

  Download the `Spotlight` desktop application and add the integration to your `Sentry.init`.

  ```javascript
  import * as Sentry from '@sentry/react-native';

  Sentry.init({
    dsn: '___DSN___',
    enableSpotlight: __DEV__,
  });
  ```

- Only upload Expo artifact if source map exists ([#3568](https://github.com/getsentry/sentry-react-native/pull/3568))
- Read `.env` file in `sentry-expo-upload-sourcemaps` ([#3571](https://github.com/getsentry/sentry-react-native/pull/3571))

### Fixes

- Prevent pod install crash when visionos is not present ([#3548](https://github.com/getsentry/sentry-react-native/pull/3548))
- Fetch Organization slug from `@sentry/react-native/expo` config when uploading artifacts ([#3557](https://github.com/getsentry/sentry-react-native/pull/3557))
- Remove 404 Http Client Errors reports for Metro Dev Server Requests ([#3553](https://github.com/getsentry/sentry-react-native/pull/3553))
- Stop tracing Spotlight Sidecar network request in JS ([#3559](https://github.com/getsentry/sentry-react-native/pull/3559))

## 5.17.0

### Features

- New Sentry Metro configuration function `withSentryConfig` ([#3478](https://github.com/getsentry/sentry-react-native/pull/3478))
  - Ensures all Sentry configuration is added to your Metro config
  - Includes `createSentryMetroSerializer`
  - Collapses Sentry internal frames from the stack trace view in LogBox

  ```javascript
  const { getDefaultConfig } = require('@react-native/metro-config');
  const { withSentryConfig } = require('@sentry/react-native/metro');

  const config = getDefaultConfig(__dirname);
  module.exports = withSentryConfig(config);
  ```

- Add experimental visionOS support ([#3467](https://github.com/getsentry/sentry-react-native/pull/3467))
  - To set up [`react-native-visionos`](https://github.com/callstack/react-native-visionos) with the Sentry React Native SDK follow [the standard `iOS` guides](https://docs.sentry.io/platforms/react-native/manual-setup/manual-setup/#ios).
  - Xcode project is located in `visionos` folder instead of `ios`.

### Fixes

- Fix `WITH_ENVIRONMENT` overwrite in `sentry-xcode-debug-files.sh` ([#3525](https://github.com/getsentry/sentry-react-native/pull/3525))
- Sentry CLI 2.25.1 fixes background debug files uploads during Xcode builds ([#3486](https://github.com/getsentry/sentry-react-native/pull/3486))
- Performance Tracing should be disabled by default ([#3533](https://github.com/getsentry/sentry-react-native/pull/3533))
- Use `$NODE_BINARY` to execute Sentry CLI in Xcode scripts ([#3493](https://github.com/getsentry/sentry-react-native/pull/3493))
- Return auto Release and Dist to source maps auto upload ([#3540](https://github.com/getsentry/sentry-react-native/pull/3540))
- Linked errors processed before other integrations ([#3535](https://github.com/getsentry/sentry-react-native/pull/3535))
  - This ensure their frames are correctly symbolicated

### Dependencies

- Bump CLI from v2.23.0 to v2.25.2 ([#3486](https://github.com/getsentry/sentry-react-native/pull/3486))
  - [changelog](https://github.com/getsentry/sentry-cli/blob/master/CHANGELOG.md#2252)
  - [diff](https://github.com/getsentry/sentry-cli/compare/2.23.0...2.25.2)

## 5.16.0

This release ships with a beta version of our new built-in Expo SDK 50 support,
which replaces the deprecated `sentry-expo` package. To learn more,
see [the Expo guide](https://docs.sentry.io/platforms/react-native/manual-setup/expo/).

### Features

- New `@sentry/react-native/expo` Expo config plugin ([#3429](https://github.com/getsentry/sentry-react-native/pull/3429))

  ```js
  const { withSentry } = require('@sentry/react-native/expo');

  const config = {...};

  module.exports = withSentry(config, {
    url: 'https://www.sentry.io/',
    authToken: 'example-token', // Or use SENTRY_AUTH_TOKEN env
    project: 'project-slug', // Or use SENTRY_PROJECT env
    organization: 'org-slug', // Or use SENTRY_ORG env
  });
  ```

  - And `Sentry.init` in `App.js`

  ```js
  import * as Sentry from '@sentry/react-native';

  Sentry.init({
    dsn: '__DSN__',
  });
  ```

- New `getSentryExpoConfig` for simple Metro configuration ([#3454](https://github.com/getsentry/sentry-react-native/pull/3454), [#3501](https://github.com/getsentry/sentry-react-native/pull/3501), [#3514](https://github.com/getsentry/sentry-react-native/pull/3514))
  - This function is a drop in replacement for `getDefaultConfig` from `expo/metro-config`

  ```js
  // const { getDefaultConfig } = require("expo/metro-config");
  const { getSentryExpoConfig } = require("@sentry/react-native/metro");

  // const config = getDefaultConfig(__dirname);
  const config = getSentryExpoConfig(config, {});
  ```

- New `npx sentry-expo-upload-sourcemaps` for simple EAS Update (`npx expo export`) source maps upload ([#3491](https://github.com/getsentry/sentry-react-native/pull/3491), [#3510](https://github.com/getsentry/sentry-react-native/pull/3510), [#3515](https://github.com/getsentry/sentry-react-native/pull/3515), [#3507](https://github.com/getsentry/sentry-react-native/pull/3507))

  ```bash
  SENTRY_PROJECT=project-slug \
  SENTRY_ORG=org-slug \
  SENTRY_AUTH_TOKEN=super-secret-token \
  npx sentry-expo-upload-sourcemaps dist
  ```

### Others

- Update `sentry-xcode.sh` scripts with Node modules resolution ([#3450](https://github.com/getsentry/sentry-react-native/pull/3450))
  - RN SDK and Sentry CLI are dynamically resolved if override is not supplied
- Resolve Default Integrations based on current platform ([#3465](https://github.com/getsentry/sentry-react-native/pull/3465))
  - Native Integrations are only added if Native Module is available
  - Web Integrations only for React Native Web builds
- Remove Native Modules warning from platform where the absence is expected ([#3466](https://github.com/getsentry/sentry-react-native/pull/3466))
- Add Expo Context information using Expo Native Modules ([#3466](https://github.com/getsentry/sentry-react-native/pull/3466))
- Errors from InternalBytecode.js are no longer marked as in_app ([#3518](https://github.com/getsentry/sentry-react-native/pull/3518))
- Fix system node can't be overwritten in `sentry-xcode-debug-files.sh` ([#3523](https://github.com/getsentry/sentry-react-native/pull/3523))

## 5.16.0-alpha.4

### Fixes

- Make `getSentryExpoConfig` options parameter optional ([#3514](https://github.com/getsentry/sentry-react-native/pull/3514))
- Use `@sentry/react-native/expo` as plugin name in `expo-upload-sourcemaps.js` ([#3515](https://github.com/getsentry/sentry-react-native/pull/3515))

## 5.16.0-alpha.3

This release is compatible with `expo@50.0.0-preview.6` and newer.

### Features

- `withSentryExpoSerializers` changes to `getSentryExpoConfig` ([#3501](https://github.com/getsentry/sentry-react-native/pull/3501))
  - `getSentryExpoConfig` accepts the same parameters as `getDefaultConfig` from `expo/metro-config` and returns Metro configuration
  - This also works for EAS Updates (and expo export). Debug ID is generated by `expo/metro-config` and used by Sentry.

  ```js
  const { getSentryExpoConfig } = require("@sentry/react-native/metro");
  const config = getSentryExpoConfig(config, {});
  ```

- Add `npx sentry-expo-upload-sourcemaps` for simple EAS Update (expo export) source maps upload to Sentry ([#3491](https://github.com/getsentry/sentry-react-native/pull/3491), [#3510](https://github.com/getsentry/sentry-react-native/pull/3510))

  ```bash
  SENTRY_PROJECT=project-slug \
  SENTRY_ORG=org-slug \
  SENTRY_AUTH_TOKEN=super-secret-token \
  npx sentry-expo-upload-sourcemaps dist
  ```

- Sentry CLI binary path in `scripts/expo-upload-sourcemaps.js` is resolved dynamically ([#3507](https://github.com/getsentry/sentry-react-native/pull/3507))
  - Or can be overwritten by `SENTRY_CLI_EXECUTABLE` env

- Resolve Default Integrations based on current platform ([#3465](https://github.com/getsentry/sentry-react-native/pull/3465))
  - Native Integrations are only added if Native Module is available
  - Web Integrations only for React Native Web builds
- Remove Native Modules warning from platform where the absence is expected ([#3466](https://github.com/getsentry/sentry-react-native/pull/3466))
- Add Expo Context information using Expo Native Modules ([#3466](https://github.com/getsentry/sentry-react-native/pull/3466))

### Fixes

- Includes fixes from version 5.15.2

## 5.15.2

### Fixes

- Stop sending navigation route params for auto-generated transactions, as they may contain PII or other sensitive data ([#3487](https://github.com/getsentry/sentry-react-native/pull/3487))
  - Further details and other strategies to mitigate this issue can be found on our [trouble shooting guide page](https://docs.sentry.io/platforms/react-native/troubleshooting/#routing-transaction-data-contains-sensitive-information)

## 5.16.0-alpha.2

### Features

- Add `withSentryExpoSerializers` for easy configurable `metro.config.js` ([#3454](https://github.com/getsentry/sentry-react-native/pull/3454))

  This Serializer doesn't support EAS Updates (and expo export) commands yet. Debug IDs needed for source maps resolution in Sentry
  are generated only during native builds.

  ```js
  const { getDefaultConfig } = require('expo/metro-config');
  const { withSentryExpoSerializers } = require("@sentry/react-native/metro");

  const config = getDefaultConfig(__dirname);
  module.exports = withSentryExpoSerializers(config);
  ```

  Note that this will remove any existing `customSerializer`. Guide for advanced setups [can be found here](https://docs.sentry.io/platforms/react-native/manual-setup/metro).

### Fixes

- Expo SDK minimum version is 49 ([#3453](https://github.com/getsentry/sentry-react-native/pull/3453))
- Remove RN Internal imports for RN Web builds ([#3462](https://github.com/getsentry/sentry-react-native/pull/3462))
- Remove circular dependencies inside of the SDK ([#3464](https://github.com/getsentry/sentry-react-native/pull/3464))
- Includes fixes from version 5.15.1

## 5.15.1

### Fixes

- Sentry CLI upgrade resolves Xcode Could timeout during source maps upload [#3390](https://github.com/getsentry/sentry-react-native/pull/3390)

### Dependencies

- Bump CLI from v2.21.3 to v2.23.0 ([#3390](https://github.com/getsentry/sentry-react-native/pull/3390))
  - [changelog](https://github.com/getsentry/sentry-cli/blob/master/CHANGELOG.md#2230)
  - [diff](https://github.com/getsentry/sentry-cli/compare/2.21.3...2.23.0)

## 5.16.0-alpha.1

### Features

- Add `@sentry/react-native/expo` Expo config plugin ([#3429](https://github.com/getsentry/sentry-react-native/pull/3429))

  This Release introduces the first alpha version of our new SDK for Expo.
  At this time, the SDK is considered experimental and things might break and change in future versions.

  The core of the SDK is Expo plugin which you can easily add to your App config:

  ```js
  const { withSentry } = require('@sentry/react-native/expo');

  const config = {...};

  module.exports = withSentry(config, {
    url: 'https://www.sentry.io/',
    authToken: 'example-token', // Or use SENTRY_AUTH_TOKEN env
    project: 'project-slug', // Or use SENTRY_PROJECT env
    organization: 'org-slug', // Or use SENTRY_ORG env
  });
  ```

  - And `Sentry.init` in `App.js`

  ```js
  import * as Sentry from '@sentry/react-native';

  Sentry.init({
    dsn: '__DSN__',
  });
  ```

- Update `sentry-xcode.sh` scripts with Node modules resolution ([#3450](https://github.com/getsentry/sentry-react-native/pull/3450))
  - RN SDK and Sentry CLI are dynamically resolved if override is not supplied

### Fixes

- Transform shipped JSX for both react-native and web ([#3428](https://github.com/getsentry/sentry-react-native/pull/3428))
  - Removes builds errors when using react-native-web with Webpack

## 5.15.0

### Features

- New simplified Sentry Metro Serializer export ([#3450](https://github.com/getsentry/sentry-react-native/pull/3450))

  ```js
  const { createSentryMetroSerializer } = require('@sentry/react-native/metro');
  ```

### Fixes

- Encode envelopes using Base64, fix array length limit when transferring over Bridge. ([#2852](https://github.com/getsentry/sentry-react-native/pull/2852))
  - This fix requires a rebuild of the native app
- Symbolicate message and non-Error stacktraces locally in debug mode ([#3420](https://github.com/getsentry/sentry-react-native/pull/3420))
- Remove Sentry SDK frames from rejected promise SyntheticError stack ([#3423](https://github.com/getsentry/sentry-react-native/pull/3423))
- Fix path from Xcode scripts to Collect Modules ([#3451](https://github.com/getsentry/sentry-react-native/pull/3451))

### Dependencies

- Bump Cocoa SDK from v8.15.2 to v8.17.1 ([#3412](https://github.com/getsentry/sentry-react-native/pull/3412))
  - [changelog](https://github.com/getsentry/sentry-cocoa/blob/main/CHANGELOG.md#8171)
  - [diff](https://github.com/getsentry/sentry-cocoa/compare/8.15.2...8.17.1)

## 5.14.1

### Fixes

- Add hermes to Pod dependencies to fix profiling with `use_frameworks` ([#3416](https://github.com/getsentry/sentry-react-native/pull/3416))
- Define SentryCurrentDateProvider in RNSentry ([#3418](https://github.com/getsentry/sentry-react-native/pull/3418))

## 5.14.0

### Features

- Add iOS profiles to React Native Profiling ([#3349](https://github.com/getsentry/sentry-react-native/pull/3349))

### Fixes

- Conditionally use Set or CountingSet in Sentry Metro plugin ([#3409](https://github.com/getsentry/sentry-react-native/pull/3409))
  - This makes sentryMetroSerializer compatible with Metro 0.66.2 and newer
- Fix SIGSEV, SIGABRT and SIGBUS crashes happening after/around the August Google Play System update, see [#2955](https://github.com/getsentry/sentry-java/issues/2955) for more details

### Dependencies

- Bump Android SDK from v6.33.1 to v6.34.0 ([#3408](https://github.com/getsentry/sentry-react-native/pull/3408))
  - [changelog](https://github.com/getsentry/sentry-java/blob/main/CHANGELOG.md#6340)
  - [diff](https://github.com/getsentry/sentry-java/compare/6.33.1...6.34.0)
- Bump JavaScript SDK from v7.80.0 to v7.81.1 ([#3396](https://github.com/getsentry/sentry-react-native/pull/3396))
  - [changelog](https://github.com/getsentry/sentry-javascript/blob/develop/CHANGELOG.md#7811)
  - [diff](https://github.com/getsentry/sentry-javascript/compare/7.80.0...7.81.1)

## 5.13.1-beta.1

### Fixes

- Fix SIGSEV, SIGABRT and SIGBUS crashes happening after/around the August Google Play System update, see [#2955](https://github.com/getsentry/sentry-java/issues/2955) for more details

### Dependencies

- Bump Android SDK from v6.33.1 to v6.33.2-beta.1 ([#3385](https://github.com/getsentry/sentry-react-native/pull/3385))
  - [changelog](https://github.com/getsentry/sentry-java/blob/6.33.2-beta.1/CHANGELOG.md#6332-beta1)
  - [diff](https://github.com/getsentry/sentry-java/compare/6.33.1...6.33.2-beta.1)

## 5.13.0

### Features

- Export New JS Performance API ([#3371](https://github.com/getsentry/sentry-react-native/pull/3371))

  ```js
  // Start a span that tracks the duration of expensiveFunction
  const result = Sentry.startSpan({ name: 'important function' }, () => {
    return expensiveFunction();
  });
  ```

  Read more at https://github.com/getsentry/sentry-javascript/blob/develop/CHANGELOG.md#7690

- Report current screen in `contexts.app.view_names` ([#3339](https://github.com/getsentry/sentry-react-native/pull/3339))

### Fixes

- Remove `platform: node` from Debug Builds Events ([#3377](https://github.com/getsentry/sentry-react-native/pull/3377))

### Dependencies

- Bump Android SDK from v6.32.0 to v6.33.1 ([#3374](https://github.com/getsentry/sentry-react-native/pull/3374))
  - [changelog](https://github.com/getsentry/sentry-java/blob/main/CHANGELOG.md#6331)
  - [diff](https://github.com/getsentry/sentry-java/compare/6.32.0...6.33.1)
- Bump Cocoa SDK from v8.14.2 to v8.15.2 ([#3376](https://github.com/getsentry/sentry-react-native/pull/3376))
  - [changelog](https://github.com/getsentry/sentry-cocoa/blob/main/CHANGELOG.md#8152)
  - [diff](https://github.com/getsentry/sentry-cocoa/compare/8.14.2...8.15.2)
- Bump CLI from v2.21.2 to v2.21.3 ([#3381](https://github.com/getsentry/sentry-react-native/pull/3381))
  - [changelog](https://github.com/getsentry/sentry-cli/blob/master/CHANGELOG.md#2213)
  - [diff](https://github.com/getsentry/sentry-cli/compare/2.21.2...2.21.3)
- Bump JavaScript SDK from v7.76.0 to v7.80.0 ([#3372](https://github.com/getsentry/sentry-react-native/pull/3372))
  - [changelog](https://github.com/getsentry/sentry-javascript/blob/develop/CHANGELOG.md#7800)
  - [diff](https://github.com/getsentry/sentry-javascript/compare/7.76.0...7.80.0)

## 5.12.0

### Features

- Automatically detect environment if not set ([#3362](https://github.com/getsentry/sentry-react-native/pull/3362))
- Send Source Maps Debug ID for symbolicated Profiles ([#3343](https://github.com/getsentry/sentry-react-native/pull/3343))

### Fixes

- Add actual `activeThreadId` to Profiles ([#3338](https://github.com/getsentry/sentry-react-native/pull/3338))
- Parse Hermes Profiling Bytecode Frames ([#3342](https://github.com/getsentry/sentry-react-native/pull/3342))

### Dependencies

- Bump JavaScript SDK from v7.73.0 to v7.76.0 ([#3344](https://github.com/getsentry/sentry-react-native/pull/3344), [#3365](https://github.com/getsentry/sentry-react-native/pull/3365))
  - [changelog](https://github.com/getsentry/sentry-javascript/blob/develop/CHANGELOG.md#7760)
  - [diff](https://github.com/getsentry/sentry-javascript/compare/7.73.0...7.76.0)
- Bump Cocoa SDK from v8.13.0 to v8.14.2 ([#3340](https://github.com/getsentry/sentry-react-native/pull/3340))
  - [changelog](https://github.com/getsentry/sentry-cocoa/blob/main/CHANGELOG.md#8142)
  - [diff](https://github.com/getsentry/sentry-cocoa/compare/8.13.0...8.14.2)
- Bump Android SDK from v6.30.0 to v6.32.0 ([#3341](https://github.com/getsentry/sentry-react-native/pull/3341))
  - [changelog](https://github.com/getsentry/sentry-java/blob/main/CHANGELOG.md#6320)
  - [diff](https://github.com/getsentry/sentry-java/compare/6.30.0...6.32.0)

## 5.11.1

### Fixes

- Waif for `has-sourcemap-debugid` process to exit ([#3336](https://github.com/getsentry/sentry-react-native/pull/3336))

## 5.11.0

### Features

- Add `buildFeatures.buildConfig=true` to support AGP 8 ([#3298](https://github.com/getsentry/sentry-react-native/pull/3298))
- Add Debug ID support ([#3164](https://github.com/getsentry/sentry-react-native/pull/3164))

  This is optional to use Debug IDs. Your current setup will keep working as is.

  Add Sentry Metro Serializer to `metro.config.js` to generate Debug ID for the application bundle and source map.

  ```javascript
    const {createSentryMetroSerializer} = require('@sentry/react-native/dist/js/tools/sentryMetroSerializer');
    const config = {serializer: createSentryMetroSerializer()};
  ```

  On iOS update `Bundle React Native Code and Images` and `Upload Debug Symbols to Sentry` build phases.

  ```bash
    set -e
    WITH_ENVIRONMENT="../node_modules/react-native/scripts/xcode/with-environment.sh"
    REACT_NATIVE_XCODE="../node_modules/react-native/scripts/react-native-xcode.sh"

    /bin/sh -c "$WITH_ENVIRONMENT \"/bin/sh ../scripts/sentry-xcode.sh $REACT_NATIVE_XCODE\""
  ```

  ```bash
    /bin/sh ../../scripts/sentry-xcode-debug-files.sh
  ```

  More information about the new setup [can be found here](https://docs.sentry.io/platforms/react-native/manual-setup/manual-setup/).
- Add `SENTRY_DISABLE_AUTO_UPLOAD` flag ([#3323](https://github.com/getsentry/sentry-react-native/pull/3323))

  How to use in Android project? It works by default, just set `export SENTRY_DISABLE_AUTO_UPLOAD=true` in your build environment. For Sentry Android Gradle Plugin add the following to your `android/app/build.gradle`.

  ```gradle
  apply from: "../../../sentry.gradle"

  sentry {
      autoUploadProguardMapping = shouldSentryAutoUpload()
      uploadNativeSymbols = shouldSentryAutoUpload()
  }
  ```

  How to use in Xcode? Make sure you are using `scripts/sentry-xcode.sh` and `scripts/sentry-xcode-debug-files.sh` in your
  build phases. And add the following to your `ios/.xcode.env.local` file.

  ```bash
  export SENTRY_DISABLE_AUTO_UPLOAD=true
  ```

### Fixes

- App start time span no longer created if too long ([#3299](https://github.com/getsentry/sentry-react-native/pull/3299))
- Change log output to show what paths are considered when collecting modules ([#3316](https://github.com/getsentry/sentry-react-native/pull/3316))
- `Sentry.wrap` doesn't enforce any keys on the wrapped component props ([#3332](https://github.com/getsentry/sentry-react-native/pull/3332))
- Ignore defaults when warning about duplicate definition of trace propagation targets ([#3327](https://github.com/getsentry/sentry-react-native/pull/3327))
- Screenshots are not taken when the SDK is disabled ([#3333](https://github.com/getsentry/sentry-react-native/pull/3333))
- Use deprecated `ReactNativeTracingOptions.tracingOrigins` if set in the options ([#3331](https://github.com/getsentry/sentry-react-native/pull/3331))
- Cancel auto instrumentation transaction when app goes to background ([#3307](https://github.com/getsentry/sentry-react-native/pull/3307))

### Dependencies

- Bump CLI from v2.20.7 to v2.21.2 ([#3301](https://github.com/getsentry/sentry-react-native/pull/3301))
  - [changelog](https://github.com/getsentry/sentry-cli/blob/master/CHANGELOG.md#2212)
  - [diff](https://github.com/getsentry/sentry-cli/compare/2.20.7...2.21.2)
- Bump Android SDK from v6.29.0 to v6.30.0 ([#3309](https://github.com/getsentry/sentry-react-native/pull/3309))
  - [changelog](https://github.com/getsentry/sentry-java/blob/main/CHANGELOG.md#6300)
  - [diff](https://github.com/getsentry/sentry-java/compare/6.29.0...6.30.0)
- Bump JavaScript SDK from v7.69.0 to v7.73.0 ([#3297](https://github.com/getsentry/sentry-react-native/pull/3297))
  - [changelog](https://github.com/getsentry/sentry-javascript/blob/develop/CHANGELOG.md#7730)
  - [diff](https://github.com/getsentry/sentry-javascript/compare/7.69.0...7.73.0)
- Bump Cocoa SDK from v8.11.0 to v8.13.0 ([#3292](https://github.com/getsentry/sentry-react-native/pull/3292))
  - [changelog](https://github.com/getsentry/sentry-cocoa/blob/main/CHANGELOG.md#8130)
  - [diff](https://github.com/getsentry/sentry-cocoa/compare/8.11.0...8.13.0)

## 5.10.0

### Features

- Add Hermes Debug Info flag to React Native Context ([#3290](https://github.com/getsentry/sentry-react-native/pull/3290))
  - This flag equals `true` when Hermes Bundle contains Debug Info (Hermes Source Map was not emitted)
- Add `enableNdk` property to ReactNativeOptions for Android. ([#3304](https://github.com/getsentry/sentry-react-native/pull/3304))

## 5.9.2

### Fixes

- Create profiles for start up transactions ([#3281](https://github.com/getsentry/sentry-react-native/pull/3281))
- Fix Hermes Bytecode Symbolication one line off ([#3283](https://github.com/getsentry/sentry-react-native/pull/3283))

### Dependencies

- Bump CLI from v2.20.5 to v2.20.7 ([#3265](https://github.com/getsentry/sentry-react-native/pull/3265), [#3273](https://github.com/getsentry/sentry-react-native/pull/3273))
  - [changelog](https://github.com/getsentry/sentry-cli/blob/master/CHANGELOG.md#2207)
  - [diff](https://github.com/getsentry/sentry-cli/compare/2.20.5...2.20.7)
- Bump Cocoa SDK from v8.10.0 to v8.11.0 ([#3245](https://github.com/getsentry/sentry-react-native/pull/3245))
  - [changelog](https://github.com/getsentry/sentry-cocoa/blob/main/CHANGELOG.md#8110)
  - [diff](https://github.com/getsentry/sentry-cocoa/compare/8.10.0...8.11.0)
- Bump JavaScript SDK from v7.63.0 to v7.69.0 ([#3277](https://github.com/getsentry/sentry-react-native/pull/3277), [#3247](https://github.com/getsentry/sentry-react-native/pull/3247))
  - [changelog](https://github.com/getsentry/sentry-javascript/blob/develop/CHANGELOG.md#7690)
  - [diff](https://github.com/getsentry/sentry-javascript/compare/7.63.0...7.69.0)
- Bump Android SDK from v6.28.0 to v6.29.0 ([#3271](https://github.com/getsentry/sentry-react-native/pull/3271))
  - [changelog](https://github.com/getsentry/sentry-java/blob/main/CHANGELOG.md#6290)
  - [diff](https://github.com/getsentry/sentry-java/compare/6.28.0...6.29.0)

## 5.9.1

- Bump Cocoa SDK from v8.9.4 to v8.10.0 ([#3250](https://github.com/getsentry/sentry-react-native/pull/3250))
  - This fixes a compile error for projects that use CocoaPods with `use_frameworks!` option.
  - [changelog](https://github.com/getsentry/sentry-cocoa/blob/main/CHANGELOG.md#8100)
  - [diff](https://github.com/getsentry/sentry-cocoa/compare/8.9.4...8.10.0)

## 5.9.0

## Important Note

**Do not use this version** if you use CocoaPods with `use_frameworks!` option. It introduces a bug where the project won't compile.
This has been fixed in [version `5.9.1`](https://github.com/getsentry/sentry-react-native/releases/tag/5.9.1).

### Features

- Add support for React Native mixed stacktraces ([#3201](https://github.com/getsentry/sentry-react-native/pull/3201))

  In the current `react-native@nightly` (`0.73.0-nightly-20230809-cb60e5c67`) JS errors from native modules can
  contain native JVM or Objective-C exception stack trace. Both JS and native stack trace
  are processed by default no configuration needed.

- Add `tracePropagationTargets` option ([#3230](https://github.com/getsentry/sentry-react-native/pull/3230))

  This release adds support for [distributed tracing](https://docs.sentry.io/platforms/react-native/usage/distributed-tracing/)
  without requiring performance monitoring to be active on the React Native SDK.
  This means even if there is no sampled transaction/span, the SDK will still propagate traces to downstream services.
  Distributed Tracing can be configured with the `tracePropagationTargets` option,
  which controls what requests to attach the `sentry-trace` and `baggage` HTTP headers to (which is what propagates tracing information).

  ```javascript
    Sentry.init({
      tracePropagationTargets: ["third-party-site.com", /^https:\/\/yourserver\.io\/api/],
    });
  ```

### Fixes

- `Sentry.init` must be called before `Sentry.wrap`([#3227](https://github.com/getsentry/sentry-react-native/pull/3227))
  - The SDK now shows warning if incorrect order is detected
- Stall Time is no longer counted when App is in Background. ([#3211](https://github.com/getsentry/sentry-react-native/pull/3211))
- Use application variant instead of variant output to hook to correct package task for modules cleanup ([#3161](https://github.com/getsentry/sentry-react-native/pull/3161))
- Fix `isNativeAvailable` after SDK reinitialization ([#3200](https://github.com/getsentry/sentry-react-native/pull/3200))

### Dependencies

- Bump Android SDK from v6.27.0 to v6.28.0 ([#3192](https://github.com/getsentry/sentry-react-native/pull/3192))
  - [changelog](https://github.com/getsentry/sentry-java/blob/main/CHANGELOG.md#6280)
  - [diff](https://github.com/getsentry/sentry-java/compare/6.27.0...6.28.0)
- Bump Cocoa SDK from v8.9.3 to v8.9.4 ([#3225](https://github.com/getsentry/sentry-react-native/pull/3225))
  - [changelog](https://github.com/getsentry/sentry-cocoa/blob/main/CHANGELOG.md#894)
  - [diff](https://github.com/getsentry/sentry-cocoa/compare/8.9.3...8.9.4)
- Bump JavaScript SDK from v7.61.0 to v7.63.0 ([#3226](https://github.com/getsentry/sentry-react-native/pull/3226), [#3235](https://github.com/getsentry/sentry-react-native/pull/3235))
  - [changelog](https://github.com/getsentry/sentry-javascript/blob/develop/CHANGELOG.md#7630)
  - [diff](https://github.com/getsentry/sentry-javascript/compare/7.61.0...7.63.0)
- Bump CLI from v2.19.4 to v2.20.5 ([#3212](https://github.com/getsentry/sentry-react-native/pull/3212), [#3233](https://github.com/getsentry/sentry-react-native/pull/3233))
  - [changelog](https://github.com/getsentry/sentry-cli/blob/master/CHANGELOG.md#2205)
  - [diff](https://github.com/getsentry/sentry-cli/compare/2.19.4...2.20.5)

## 5.8.1

### Dependencies

- Bump JavaScript SDK from v7.60.1 to v7.61.0 ([#3222](https://github.com/getsentry/sentry-react-native/pull/3222))
  - [changelog](https://github.com/getsentry/sentry-javascript/blob/develop/CHANGELOG.md#7610)
  - [diff](https://github.com/getsentry/sentry-javascript/compare/7.60.1...7.61.0)

## 5.8.0

### Features

- Alpha support for Hermes JavaScript Profiling ([#3057](https://github.com/getsentry/sentry-react-native/pull/3057))

  Profiling is disabled by default. To enable it, configure both
  `tracesSampleRate` and `profilesSampleRate` when initializing the SDK:

  ```javascript
    Sentry.init({
      dsn: '__DSN__',
      tracesSampleRate: 1.0,
      _experiments: {
        // The sampling rate for profiling is relative to TracesSampleRate.
        // In this case, we'll capture profiles for 100% of transactions.
        profilesSampleRate: 1.0,
      },
    });
  ```

  More documentation on profiling and current limitations [can be found here](https://docs.sentry.io/platforms/react-native/profiling/).

### Fixes

- Warn users about multiple versions of `promise` package which can cause unexpected behavior like undefined `Promise.allSettled` ([#3162](https://github.com/getsentry/sentry-react-native/pull/3162))
- Event is enriched with all the Android context on the JS layer and you can filter/modify all the data in the `beforeSend` callback similarly to iOS. ([#3170](https://github.com/getsentry/sentry-react-native/pull/3170))

### Dependencies

- Bump JavaScript SDK from v7.57.0 to v7.60.1 ([#3184](https://github.com/getsentry/sentry-react-native/pull/3184), [#3199](https://github.com/getsentry/sentry-react-native/pull/3199))
  - [changelog](https://github.com/getsentry/sentry-javascript/blob/develop/CHANGELOG.md#7601)
  - [diff](https://github.com/getsentry/sentry-javascript/compare/7.57.0...7.60.1)
- Bump Cocoa SDK from v8.8.0 to v8.9.3 ([#3188](https://github.com/getsentry/sentry-react-native/pull/3188), [#3206](https://github.com/getsentry/sentry-react-native/pull/3206))
  - [changelog](https://github.com/getsentry/sentry-cocoa/blob/main/CHANGELOG.md#893)
  - [diff](https://github.com/getsentry/sentry-cocoa/compare/8.8.0...8.9.3)
- Bump Android SDK from v6.25.1 to v6.27.0 ([#3170](https://github.com/getsentry/sentry-react-native/pull/3170))
  - [changelog](https://github.com/getsentry/sentry-java/blob/main/CHANGELOG.md#6270)
  - [diff](https://github.com/getsentry/sentry-java/compare/6.25.1...6.27.0)

## 5.7.1

### Dependencies

- Bump Android SDK from v6.25.0 to v6.25.1 ([#3179](https://github.com/getsentry/sentry-react-native/pull/3179))
  - [changelog](https://github.com/getsentry/sentry-java/blob/main/CHANGELOG.md#6251)
  - [diff](https://github.com/getsentry/sentry-java/compare/6.25.0...6.25.1)

## 5.7.0

### Fixes

- Filter beforeSendTransaction from the Native SDK ([#3140](https://github.com/getsentry/sentry-react-native/pull/3140))

### Features

- Use `android.namespace` for AGP 8 and RN 0.73 ([#3133](https://github.com/getsentry/sentry-react-native/pull/3133))

### Dependencies

- Bump JavaScript SDK from v7.54.0 to v7.57.0 ([#3119](https://github.com/getsentry/sentry-react-native/pull/3119), [#3153](https://github.com/getsentry/sentry-react-native/pull/3153))
  - [changelog](https://github.com/getsentry/sentry-javascript/blob/develop/CHANGELOG.md#7570)
  - [diff](https://github.com/getsentry/sentry-javascript/compare/7.54.0...7.57.0)
- Bump CLI from v2.18.1 to v2.19.4 ([#3124](https://github.com/getsentry/sentry-react-native/pull/3124), [#3151](https://github.com/getsentry/sentry-react-native/pull/3151))
  - [changelog](https://github.com/getsentry/sentry-cli/blob/master/CHANGELOG.md#2194)
  - [diff](https://github.com/getsentry/sentry-cli/compare/2.18.1...2.19.4)
- Bump Android SDK from v6.22.0 to v6.25.0 ([#3127](https://github.com/getsentry/sentry-react-native/pull/3127), [#3163](https://github.com/getsentry/sentry-react-native/pull/3163))
  - [changelog](https://github.com/getsentry/sentry-java/blob/main/CHANGELOG.md#6250)
  - [diff](https://github.com/getsentry/sentry-java/compare/6.22.0...6.25.0)
- Bump Cocoa SDK from v8.7.3 to v8.8.0 ([#3123](https://github.com/getsentry/sentry-react-native/pull/3123))
  - [changelog](https://github.com/getsentry/sentry-cocoa/blob/main/CHANGELOG.md#880)
  - [diff](https://github.com/getsentry/sentry-cocoa/compare/8.7.3...8.8.0)

## 5.6.0

### Features

- Overwrite Expo bundle names in stack frames ([#3115](https://github.com/getsentry/sentry-react-native/pull/3115))
  - This enables source maps to resolve correctly without using `sentry-expo` package

### Fixes

- Disable `enableNative` if Native SDK is not available ([#3099](https://github.com/getsentry/sentry-react-native/pull/3099))
- Dynamically resolve `collectModulesScript` path to support monorepos ([#3092](https://github.com/getsentry/sentry-react-native/pull/3092))
- Native wrapper methods don't throw disabled error after re-initializing ([#3093](https://github.com/getsentry/sentry-react-native/pull/3093))

### Dependencies

- Bump JavaScript SDK from v7.52.0 to v7.54.0 ([#3071](https://github.com/getsentry/sentry-react-native/pull/3071), [#3088](https://github.com/getsentry/sentry-react-native/pull/3088), [#3094](https://github.com/getsentry/sentry-react-native/pull/3094))
  - [changelog](https://github.com/getsentry/sentry-javascript/blob/develop/CHANGELOG.md#7540)
  - [diff](https://github.com/getsentry/sentry-javascript/compare/7.52.0...7.54.0)
- Bump Android SDK from v6.18.1 to v6.22.0 ([#3086](https://github.com/getsentry/sentry-react-native/pull/3086), [#3075](https://github.com/getsentry/sentry-react-native/pull/3075))
  - [changelog](https://github.com/getsentry/sentry-java/blob/main/CHANGELOG.md#6220)
  - [diff](https://github.com/getsentry/sentry-java/compare/6.18.1...6.22.0)
- Bump Cocoa SDK from v8.7.1 to v8.7.3 ([#3076](https://github.com/getsentry/sentry-react-native/pull/3076))
  - [changelog](https://github.com/getsentry/sentry-cocoa/blob/main/CHANGELOG.md#873)
  - [diff](https://github.com/getsentry/sentry-cocoa/compare/8.7.1...8.7.3)
- Bump CLI from v2.17.5 to v2.18.1 ([#3082](https://github.com/getsentry/sentry-react-native/pull/3082))
  - [changelog](https://github.com/getsentry/sentry-cli/blob/master/CHANGELOG.md#2181)
  - [diff](https://github.com/getsentry/sentry-cli/compare/2.17.5...2.18.1)

## 5.5.0

### Features

- Add `expo`, `react_native_version` and `hermes_version` to React Native Context ([#3050](https://github.com/getsentry/sentry-react-native/pull/3050))

### Dependencies

- Bump JavaScript SDK from v7.51.1 to v7.52.0 ([#3054](https://github.com/getsentry/sentry-react-native/pull/3054), [#3068](https://github.com/getsentry/sentry-react-native/pull/3068))
  - [changelog](https://github.com/getsentry/sentry-javascript/blob/develop/CHANGELOG.md#7520)
  - [diff](https://github.com/getsentry/sentry-javascript/compare/7.51.1...7.52.0)
- Bump Cocoa SDK from v8.6.0 to v8.7.1 ([#3056](https://github.com/getsentry/sentry-react-native/pull/3056), [#3067](https://github.com/getsentry/sentry-react-native/pull/3067))
  - [changelog](https://github.com/getsentry/sentry-cocoa/blob/main/CHANGELOG.md#871)
  - [diff](https://github.com/getsentry/sentry-cocoa/compare/8.6.0...8.7.1)

## 5.4.2

### Fixes

- Fix `event.origin` and `event.environment` on unhandled exception ([#3041](https://github.com/getsentry/sentry-react-native/pull/3041))
- Don't pass `enableTracing` from RN to `sentry-cocoa` options ([#3042](https://github.com/getsentry/sentry-react-native/pull/3042))
- Only store envelopes of fatal crashes on iOS ([#3051](https://github.com/getsentry/sentry-react-native/pull/3051))

### Dependencies

- Bump JavaScript SDK from v7.50.0 to v7.51.1 ([#3043](https://github.com/getsentry/sentry-react-native/pull/3043), [#3053](https://github.com/getsentry/sentry-react-native/pull/3053))
  - [changelog](https://github.com/getsentry/sentry-javascript/blob/develop/CHANGELOG.md#7511)
  - [diff](https://github.com/getsentry/sentry-javascript/compare/7.50.0...7.51.1)

## 4.15.2

- Only store envelopes of fatal crashes on iOS ([#3051](https://github.com/getsentry/sentry-react-native/pull/3051))

## 5.4.1

### Fixes

- Store envelopes immediately during a fatal crash on iOS ([#3031](https://github.com/getsentry/sentry-react-native/pull/3031))
- Do not overwrite `_metadata` option by default `sdkInfo` ([#3036](https://github.com/getsentry/sentry-react-native/pull/3036))

### Dependencies

- Bump JavaScript SDK from v7.49.0 to v7.50.0 ([#3035](https://github.com/getsentry/sentry-react-native/pull/3035))
  - [changelog](https://github.com/getsentry/sentry-javascript/blob/develop/CHANGELOG.md#7500)
  - [diff](https://github.com/getsentry/sentry-javascript/compare/7.49.0...7.50.0)
- Bump Cocoa SDK from v8.5.0 to v8.6.0 ([#3023](https://github.com/getsentry/sentry-react-native/pull/3023))
  - [changelog](https://github.com/getsentry/sentry-cocoa/blob/main/CHANGELOG.md#860)
  - [diff](https://github.com/getsentry/sentry-cocoa/compare/8.5.0...8.6.0)
- Bump Android SDK from v6.17.0 to v6.18.1 ([#3017](https://github.com/getsentry/sentry-react-native/pull/3017))
  - [changelog](https://github.com/getsentry/sentry-java/blob/main/CHANGELOG.md#6181)
  - [diff](https://github.com/getsentry/sentry-java/compare/6.17.0...6.18.1)
- Bump CLI from v2.17.4 to v2.17.5 ([#3024](https://github.com/getsentry/sentry-react-native/pull/3024))
  - [changelog](https://github.com/getsentry/sentry-cli/blob/master/CHANGELOG.md#2175)
  - [diff](https://github.com/getsentry/sentry-cli/compare/2.17.4...2.17.5)

## 4.15.1

### Fixes

- Store envelopes immediately during a fatal crash on iOS ([#3030](https://github.com/getsentry/sentry-react-native/pull/3030))

## 5.4.0

### Features
- Add TS 4.1 typings ([#2995](https://github.com/getsentry/sentry-react-native/pull/2995))
  - TS 3.8 are present and work automatically with older projects
- Add CPU Info to Device Context ([#2984](https://github.com/getsentry/sentry-react-native/pull/2984))

### Fixes

- Allow disabling native on RNNA ([#2978](https://github.com/getsentry/sentry-react-native/pull/2978))
- iOS Autolinking for RN 0.68 and older ([#2980](https://github.com/getsentry/sentry-react-native/pull/2980))
- Clean up `modules.json` when building bundles ([#3008](https://github.com/getsentry/sentry-react-native/pull/3008))
- Only include Screenshots and View Hierarchy for iOS and Mac Catalyst builds ([#3007](https://github.com/getsentry/sentry-react-native/pull/3007))
- Breadcrumbs from Native SDKs are created with timestamps in seconds ([#2997](https://github.com/getsentry/sentry-react-native/pull/2997))
- `addBreadcrumb` converts converts non object data to `{ value: data }` ([#2997](https://github.com/getsentry/sentry-react-native/pull/2997))

### Dependencies

- Bump JavaScript SDK from v7.47.0 to v7.49.0 ([#2975](https://github.com/getsentry/sentry-react-native/pull/2975), [#2988](https://github.com/getsentry/sentry-react-native/pull/2988))
  - [changelog](https://github.com/getsentry/sentry-javascript/blob/develop/CHANGELOG.md#7490)
  - [diff](https://github.com/getsentry/sentry-javascript/compare/7.47.0...7.49.0)
- Bump Cocoa SDK from v8.4.0 to v8.5.0 ([#2977](https://github.com/getsentry/sentry-react-native/pull/2977))
  - [changelog](https://github.com/getsentry/sentry-cocoa/blob/main/CHANGELOG.md#850)
  - [diff](https://github.com/getsentry/sentry-cocoa/compare/8.4.0...8.5.0)
- Bump CLI from v2.17.1 to v2.17.4 ([#2966](https://github.com/getsentry/sentry-react-native/pull/2966), [#2982](https://github.com/getsentry/sentry-react-native/pull/2982), [#2987](https://github.com/getsentry/sentry-react-native/pull/2987))
  - [changelog](https://github.com/getsentry/sentry-cli/blob/master/CHANGELOG.md#2174)
  - [diff](https://github.com/getsentry/sentry-cli/compare/2.17.1...2.17.4)

## 5.3.1

### Fixes

- Disable `enableNativeCrashHandling` and `enableAutoPerformanceTracing` on Apple ([#2936](https://github.com/getsentry/sentry-react-native/pull/))
  - Mac Catalyst builds successfully
- `sentry.gradle` Gracefully skip modules collecting if the script doesn't exist ([#2952](https://github.com/getsentry/sentry-react-native/pull/2952))

### Dependencies

- Bump JavaScript SDK from v7.45.0 to v7.47.0 ([#2946](https://github.com/getsentry/sentry-react-native/pull/2946), [#2958](https://github.com/getsentry/sentry-react-native/pull/2958))
  - [changelog](https://github.com/getsentry/sentry-javascript/blob/develop/CHANGELOG.md#7470)
  - [diff](https://github.com/getsentry/sentry-javascript/compare/7.45.0...7.47.0)
- Bump Android SDK from v6.16.0 to v6.17.0 ([#2948](https://github.com/getsentry/sentry-react-native/pull/2948))
  - [changelog](https://github.com/getsentry/sentry-java/blob/main/CHANGELOG.md#6170)
  - [diff](https://github.com/getsentry/sentry-java/compare/6.16.0...6.17.0)
- Bump Cocoa SDK from v8.3.3 to v8.4.0 ([#2954](https://github.com/getsentry/sentry-react-native/pull/2954))
  - [changelog](https://github.com/getsentry/sentry-cocoa/blob/main/CHANGELOG.md#840)
  - [diff](https://github.com/getsentry/sentry-cocoa/compare/8.3.3...8.4.0)
- Bump CLI from v2.16.1 to v2.17.1 ([#2957](https://github.com/getsentry/sentry-react-native/pull/2957), [#2964](https://github.com/getsentry/sentry-react-native/pull/2964))
  - [changelog](https://github.com/getsentry/sentry-cli/blob/master/CHANGELOG.md#2171)
  - [diff](https://github.com/getsentry/sentry-cli/compare/2.16.1...2.17.1)

## 5.3.0

### Features

- Add `enableTracing` option ([#2933](https://github.com/getsentry/sentry-react-native/pull/2933))
- Add Tabs auto instrumentation for React Native Navigation ([#2932](https://github.com/getsentry/sentry-react-native/pull/2932))
  - This is enabled by default, if you want to disable tabs instrumentation see the example below.

```js
const routingInstrumentation = new Sentry.ReactNativeNavigationInstrumentation(Navigation, { enableTabsInstrumentation: false })
```

### Fixes

- Disable HTTP Client Errors by default on all platform ([#2931](https://github.com/getsentry/sentry-react-native/pull/2931))
  - See [HttpClient](https://docs.sentry.io/platforms/javascript/configuration/integrations/plugin/#httpclient) for configuration details.
  - Use `enableCaptureFailedRequests` to enable the feature.

```js
Sentry.init({ enableCaptureFailedRequests: true })
```

### Dependencies

- Bump JavaScript SDK from v7.44.2 to v7.45.0 ([#2927](https://github.com/getsentry/sentry-react-native/pull/2927))
  - [changelog](https://github.com/getsentry/sentry-javascript/blob/develop/CHANGELOG.md#7450)
  - [diff](https://github.com/getsentry/sentry-javascript/compare/7.44.2...7.45.0)
- Bump CLI from v2.15.2 to v2.16.1 ([#2926](https://github.com/getsentry/sentry-react-native/pull/2926))
  - [changelog](https://github.com/getsentry/sentry-cli/blob/master/CHANGELOG.md#2161)
  - [diff](https://github.com/getsentry/sentry-cli/compare/2.15.2...2.16.1)
- Bump Cocoa SDK from v8.3.2 to v8.3.3 ([#2925](https://github.com/getsentry/sentry-react-native/pull/2925))
  - [changelog](https://github.com/getsentry/sentry-cocoa/blob/main/CHANGELOG.md#833)
  - [diff](https://github.com/getsentry/sentry-cocoa/compare/8.3.2...8.3.3)

## 5.2.0

### Features

- Add User Interaction Tracing for Touch events ([#2835](https://github.com/getsentry/sentry-react-native/pull/2835))
- Add Gesture Tracing for React Native Gesture Handler API v2 ([#2865](https://github.com/getsentry/sentry-react-native/pull/2865))

### Fixes

- Fix use Fetch transport when option `enableNative` is `false` ([#2897](https://github.com/getsentry/sentry-react-native/pull/2897))
- Improve logs when `enableNative` is `false` ([#2897](https://github.com/getsentry/sentry-react-native/pull/2897))

### Dependencies

- Bump JavaScript SDK from v7.40.0 to v7.44.2 ([#2874](https://github.com/getsentry/sentry-react-native/pull/2874), [#2908](https://github.com/getsentry/sentry-react-native/pull/2908), [#2909](https://github.com/getsentry/sentry-react-native/pull/2909))
  - [changelog](https://github.com/getsentry/sentry-javascript/blob/develop/CHANGELOG.md#7442)
  - [diff](https://github.com/getsentry/sentry-javascript/compare/7.40.0...7.44.2)
- Bump Android SDK from v6.15.0 to v6.16.0 ([#2903](https://github.com/getsentry/sentry-react-native/pull/2903))
  - [changelog](https://github.com/getsentry/sentry-java/blob/main/CHANGELOG.md#6160)
  - [diff](https://github.com/getsentry/sentry-java/compare/6.15.0...6.16.0)
- Bump Cocoa SDK from v8.3.0 to v8.3.2 ([#2895](https://github.com/getsentry/sentry-react-native/pull/2895))
  - [changelog](https://github.com/getsentry/sentry-cocoa/blob/main/CHANGELOG.md#832)
  - [diff](https://github.com/getsentry/sentry-cocoa/compare/8.3.0...8.3.2)
- Bump CLI from v2.14.4 to v2.15.2 ([#2898](https://github.com/getsentry/sentry-react-native/pull/2898))
  - [changelog](https://github.com/getsentry/sentry-cli/blob/master/CHANGELOG.md#2152)
  - [diff](https://github.com/getsentry/sentry-cli/compare/2.14.4...2.15.2)

## 5.1.1

### Fixes

- Remove non URL `frame.abs_path` which was causing source maps to fail ([#2891](https://github.com/getsentry/sentry-react-native/pull/2891))

### Dependencies

- Bump Cocoa SDK from v8.2.0 to v8.3.0 ([#2876](https://github.com/getsentry/sentry-react-native/pull/2876))
  - [changelog](https://github.com/getsentry/sentry-cocoa/blob/main/CHANGELOG.md#830)
  - [diff](https://github.com/getsentry/sentry-cocoa/compare/8.2.0...8.3.0)
- Bump CLI from v2.14.3 to v2.14.4 ([#2873](https://github.com/getsentry/sentry-react-native/pull/2873))
  - [changelog](https://github.com/getsentry/sentry-cli/blob/master/CHANGELOG.md#2144)
  - [diff](https://github.com/getsentry/sentry-cli/compare/2.14.3...2.14.4)

## 5.1.0

### Features

- Add App Context `in_foreground` ([#2826](https://github.com/getsentry/sentry-react-native/pull/2826))

### Fixes

- Match app start measurements naming with other SDKs ([#2855](https://github.com/getsentry/sentry-react-native/pull/2855))
  - `app.start.cold` to `app_start_cold`
  - `app.start.warm` to `app_start_warm`

### Dependencies

- Bump Cocoa SDK from v8.0.0 to v8.2.0 ([#2776](https://github.com/getsentry/sentry-react-native/pull/2776))
  - [changelog](https://github.com/getsentry/sentry-cocoa/blob/main/CHANGELOG.md#820)
  - [diff](https://github.com/getsentry/sentry-cocoa/compare/8.0.0...8.2.0)
- Bump JavaScript SDK from v7.37.2 to v7.40.0 ([#2836](https://github.com/getsentry/sentry-react-native/pull/2836), [#2864](https://github.com/getsentry/sentry-react-native/pull/2864))
  - [changelog](https://github.com/getsentry/sentry-javascript/blob/develop/CHANGELOG.md#7400)
  - [diff](https://github.com/getsentry/sentry-javascript/compare/7.37.2...7.40.0)
- Bump CLI from v2.10.0 to v2.14.3 ([#2848](https://github.com/getsentry/sentry-react-native/pull/2848), [#2869](https://github.com/getsentry/sentry-react-native/pull/2869))
  - [changelog](https://github.com/getsentry/sentry-cli/blob/master/CHANGELOG.md#2143)
  - [diff](https://github.com/getsentry/sentry-cli/compare/2.10.0...2.14.3)
- Bump Android SDK from v6.14.0 to v6.15.0 ([#2868](https://github.com/getsentry/sentry-react-native/pull/2868))
  - [changelog](https://github.com/getsentry/sentry-java/blob/main/CHANGELOG.md#6150)
  - [diff](https://github.com/getsentry/sentry-java/compare/6.14.0...6.15.0)

## 5.0.0

The React Native SDK version 5 supports both Legacy (from RN 0.65 and above) and New Architecture (from RN 0.69 and above) as well as the new React Native Gradle Plugin (introduced in RN 0.71). For detailed [migration guide visit our docs](https://docs.sentry.io/platforms/react-native/migration/#from-4x-to-5x).

### Features

- Add support for the RN New Architecture, backwards compatible RNSentry Turbo Module ([#2522](https://github.com/getsentry/sentry-react-native/pull/2522))
- Add View Hierarchy to the crashed/errored events ([#2708](https://github.com/getsentry/sentry-react-native/pull/2708))
- Send react native js engine, turbo module, fabric flags and component stack in Event contexts ([#2552](https://github.com/getsentry/sentry-react-native/pull/2552))
- Sync `tags`, `extra`, `fingerprint`, `level`, `environment` and `breadcrumbs` from `sentry-cocoa` during event processing. ([#2713](https://github.com/getsentry/sentry-react-native/pull/2713))
  - `breadcrumb.level` value `log` is transformed to `debug` when syncing with native layers.
  - Remove `breadcrumb.level` value `critical` transformation to `fatal`.
  - Default `breadcrumb.level` is `info`

### Breaking changes

- Option `enableAutoPerformanceTracking` renamed to `enableAutoPerformanceTracing`
- Option `enableOutOfMemoryTracking` renamed to `enableWatchdogTerminationTracking`
- Remove link hooks (RN 0.68 and older) ([#2332](https://github.com/getsentry/sentry-react-native/pull/2332))
- iOS min target 11, Android API min 21, min React Native version 0.65 ([#2522](https://github.com/getsentry/sentry-react-native/pull/2522), [#2687](https://github.com/getsentry/sentry-react-native/pull/2687))
- New ReactNativeTracingOptions ([#2481](https://github.com/getsentry/sentry-react-native/pull/2481))
  - `idleTimeout` renamed to `idleTimeoutMs`
  - `maxTransactionDuration` renamed to `finalTimeoutMs`
- `touchEventBoundaryProps.labelName` property instead of default `accessibilityLabel` fallback ([#2712](https://github.com/getsentry/sentry-react-native/pull/2712))
- Message event current stack trace moved from `exception` to `threads` ([#2694](https://github.com/getsentry/sentry-react-native/pull/2694))

### Fixes

- Unreachable fallback to fetch transport if native is not available ([#2695](https://github.com/getsentry/sentry-react-native/pull/2695))

### Dependencies

- Bump Cocoa SDK from v7.31.5 to v8.0.0 ([#2756](https://github.com/getsentry/sentry-react-native/pull/2756))
  - [changelog](https://github.com/getsentry/sentry-cocoa/blob/main/CHANGELOG.md#800)
  - [diff](https://github.com/getsentry/sentry-cocoa/compare/7.31.5...8.0.0)
- Bump CLI from v1.74.4 to v2.10.0 ([#2669](https://github.com/getsentry/sentry-react-native/pull/2669))
  - [changelog](https://github.com/getsentry/sentry-cli/blob/master/CHANGELOG.md#2100)
  - [diff](https://github.com/getsentry/sentry-cli/compare/1.74.4...2.10.0)

## 4.15.0

### Features

- Collect modules script for XCode builds supports NODE_BINARY to set path to node executable ([#2805](https://github.com/getsentry/sentry-react-native/pull/2805))

### Fixes

- React Native Error Handlers Integration doesn't crash if ErrorUtils are not available ([#2808](https://github.com/getsentry/sentry-react-native/pull/2808))

### Dependencies

- Bump Android SDK from v6.12.1 to v6.14.0 ([#2790](https://github.com/getsentry/sentry-react-native/pull/2790), [#2809](https://github.com/getsentry/sentry-react-native/pull/2809), [#2828](https://github.com/getsentry/sentry-react-native/pull/2828))
  - [changelog](https://github.com/getsentry/sentry-java/blob/main/CHANGELOG.md#6140)
  - [diff](https://github.com/getsentry/sentry-java/compare/6.12.1...6.14.0)
- Bump Sample React Native from v0.71.0 to v0.71.1 ([#2767](https://github.com/getsentry/sentry-react-native/pull/2767))
  - [changelog](https://github.com/facebook/react-native/blob/main/CHANGELOG.md#v0711)
  - [diff](https://github.com/facebook/react-native/compare/v0.71.0...v0.71.1)
- Bump JavaScript SDK from v7.32.1 to v7.37.2 ([#2785](https://github.com/getsentry/sentry-react-native/pull/2785), [#2799](https://github.com/getsentry/sentry-react-native/pull/2799), [#2818](https://github.com/getsentry/sentry-react-native/pull/2818))
  - [changelog](https://github.com/getsentry/sentry-javascript/blob/master/CHANGELOG.md#7372)
  - [diff](https://github.com/getsentry/sentry-javascript/compare/7.32.1...7.37.2)

## 5.0.0-rc.1

### Fixes

- React Native Error Handlers Integration doesn't crash if ErrorUtils are not available ([#2808](https://github.com/getsentry/sentry-react-native/pull/2808))

## 5.0.0-beta.2

### Features

- Add View Hierarchy to the crashed/errored events ([#2708](https://github.com/getsentry/sentry-react-native/pull/2708))
- Collect modules script for XCode builds supports NODE_BINARY to set path to node executable ([#2805](https://github.com/getsentry/sentry-react-native/pull/2805))

### Dependencies

- Bump Android SDK from v6.12.1 to v6.14.0 ([#2790](https://github.com/getsentry/sentry-react-native/pull/2790), [#2809](https://github.com/getsentry/sentry-react-native/pull/2809), [#2828](https://github.com/getsentry/sentry-react-native/pull/2828))
  - [changelog](https://github.com/getsentry/sentry-java/blob/main/CHANGELOG.md#6140)
  - [diff](https://github.com/getsentry/sentry-java/compare/6.12.1...6.14.0)
- Bump Sample React Native from v0.71.0 to v0.71.1 ([#2767](https://github.com/getsentry/sentry-react-native/pull/2767))
  - [changelog](https://github.com/facebook/react-native/blob/main/CHANGELOG.md#v0711)
  - [diff](https://github.com/facebook/react-native/compare/v0.71.0...v0.71.1)
- Bump JavaScript SDK from v7.32.1 to v7.37.2 ([#2785](https://github.com/getsentry/sentry-react-native/pull/2785), [#2799](https://github.com/getsentry/sentry-react-native/pull/2799), [#2818](https://github.com/getsentry/sentry-react-native/pull/2818))
  - [changelog](https://github.com/getsentry/sentry-javascript/blob/master/CHANGELOG.md#7372)
  - [diff](https://github.com/getsentry/sentry-javascript/compare/7.32.1...7.37.2)

## 5.0.0-beta.1

- Latest changes from 4.14.0

### Breaking changes

- Option `enableAutoPerformanceTracking` renamed to `enableAutoPerformanceTracing`
- Option `enableOutOfMemoryTracking` renamed to `enableWatchdogTerminationTracking`

### Features

- Sync `tags`, `extra`, `fingerprint`, `level`, `environment` and `breadcrumbs` from `sentry-cocoa` during event processing. ([#2713](https://github.com/getsentry/sentry-react-native/pull/2713))
  - `breadcrumb.level` value `log` is transformed to `debug` when syncing with native layers.
  - Remove `breadcrumb.level` value `critical` transformation to `fatal`.
  - Default `breadcrumb.level` is `info`

### Dependencies

- Bump Cocoa SDK from v7.31.5 to v8.0.0 ([#2756](https://github.com/getsentry/sentry-react-native/pull/2756))
  - [changelog](https://github.com/getsentry/sentry-cocoa/blob/main/CHANGELOG.md#800)
  - [diff](https://github.com/getsentry/sentry-cocoa/compare/7.31.5...8.0.0)
- Bump Android SDK from v6.12.1 to v6.13.0 ([#2790](https://github.com/getsentry/sentry-react-native/pull/2790))
  - [changelog](https://github.com/getsentry/sentry-java/blob/main/CHANGELOG.md#6130)
  - [diff](https://github.com/getsentry/sentry-java/compare/6.12.1...6.13.0)

## 4.14.0

### Features

- Add support for RNGP introduced in React Native 0.71.0 ([#2759](https://github.com/getsentry/sentry-react-native/pull/2759))

### Fixes

- Take screenshot runs on UI thread on Android ([#2743](https://github.com/getsentry/sentry-react-native/pull/2743))

### Dependencies

- Bump Android SDK from v6.11.0 to v6.12.1 ([#2755](https://github.com/getsentry/sentry-react-native/pull/2755))
  - [changelog](https://github.com/getsentry/sentry-java/blob/main/CHANGELOG.md#6121)
  - [diff](https://github.com/getsentry/sentry-java/compare/6.11.0...6.12.1)
- Bump JavaScript SDK from v7.29.0 to v7.32.1 ([#2738](https://github.com/getsentry/sentry-react-native/pull/2738), [#2777](https://github.com/getsentry/sentry-react-native/pull/2777))
  - [changelog](https://github.com/getsentry/sentry-javascript/blob/master/CHANGELOG.md#7321)
  - [diff](https://github.com/getsentry/sentry-javascript/compare/7.29.0...7.32.1)

## 5.0.0-alpha.11

- Latest changes from 4.13.0

### Breaking changes

- Message event current stack trace moved from exception to threads ([#2694](https://github.com/getsentry/sentry-react-native/pull/2694))
- `touchEventBoundaryProps.labelName` property instead of default `accessibilityLabel` fallback ([#2712](https://github.com/getsentry/sentry-react-native/pull/2712))

### Fixes

- Unreachable fallback to fetch transport if native is not available ([#2695](https://github.com/getsentry/sentry-react-native/pull/2695))

## 4.13.0

### Fixes

- Missing `originalException` in `beforeSend` for events from react native error handler ([#2706](https://github.com/getsentry/sentry-react-native/pull/2706))
- ModulesLoader integration returns original event if native is not available and event modules overwrite native modules ([#2730](https://github.com/getsentry/sentry-react-native/pull/2730))

### Dependencies

- Bump Cocoa SDK from v7.31.3 to v7.31.5 ([#2699](https://github.com/getsentry/sentry-react-native/pull/2699), [#2714](https://github.com/getsentry/sentry-react-native/pull/2714))
  - [changelog](https://github.com/getsentry/sentry-cocoa/blob/8.0.0/CHANGELOG.md#7315)
  - [diff](https://github.com/getsentry/sentry-cocoa/compare/7.31.3...7.31.5)
- Bump JavaScript SDK from v7.26.0 to v7.29.0 ([#2705](https://github.com/getsentry/sentry-react-native/pull/2705), [#2709](https://github.com/getsentry/sentry-react-native/pull/2709), [#2715](https://github.com/getsentry/sentry-react-native/pull/2715), [#2736](https://github.com/getsentry/sentry-react-native/pull/2736))
  - [changelog](https://github.com/getsentry/sentry-javascript/blob/master/CHANGELOG.md#7290)
  - [diff](https://github.com/getsentry/sentry-javascript/compare/7.26.0...7.29.0)
- Bump Android SDK from v6.9.2 to v6.11.0 ([#2704](https://github.com/getsentry/sentry-react-native/pull/2704), [#2724](https://github.com/getsentry/sentry-react-native/pull/2724))
  - [changelog](https://github.com/getsentry/sentry-java/blob/main/CHANGELOG.md#6110)
  - [diff](https://github.com/getsentry/sentry-java/compare/6.9.2...6.11.0)

## 4.12.0

### Features

- Add `lastEventId` method to the API ([#2675](https://github.com/getsentry/sentry-react-native/pull/2675))

### Fix

- `Sentry.startTransaction` doesn't require `op` ([#2691](https://github.com/getsentry/sentry-react-native/pull/2691))

### Dependencies

- Bump Cocoa SDK from v7.31.2 to v7.31.3 ([#2647](https://github.com/getsentry/sentry-react-native/pull/2647))
  - [changelog](https://github.com/getsentry/sentry-cocoa/blob/8.0.0/CHANGELOG.md#7313)
  - [diff](https://github.com/getsentry/sentry-cocoa/compare/7.31.2...7.31.3)
- Bump JavaScript SDK from v7.21.1 to v7.26.0 ([#2672](https://github.com/getsentry/sentry-react-native/pull/2672), [#2648](https://github.com/getsentry/sentry-react-native/pull/2648), [#2692](https://github.com/getsentry/sentry-react-native/pull/2692))
  - [changelog](https://github.com/getsentry/sentry-javascript/blob/master/CHANGELOG.md#7260)
  - [diff](https://github.com/getsentry/sentry-javascript/compare/7.21.1...7.26.0)
- Bump Android SDK from v6.9.1 to v6.9.2 ([#2677](https://github.com/getsentry/sentry-react-native/pull/2677))
  - [changelog](https://github.com/getsentry/sentry-java/blob/main/CHANGELOG.md#692)
  - [diff](https://github.com/getsentry/sentry-java/compare/6.9.1...6.9.2)

## 5.0.0-alpha.10

- Latest changes from 4.11.0

### Dependencies

- Bump CLI from v1.74.4 to v2.10.0 ([#2669](https://github.com/getsentry/sentry-react-native/pull/2669))
  - [changelog](https://github.com/getsentry/sentry-cli/blob/master/CHANGELOG.md#2100)
  - [diff](https://github.com/getsentry/sentry-cli/compare/1.74.4...2.10.0)

## 4.11.0

### Features

- Screenshots ([#2610](https://github.com/getsentry/sentry-react-native/pull/2610))

## 4.10.1

### Fixes

- Bump Wizard from v1.2.17 to v1.4.0 ([#2645](https://github.com/getsentry/sentry-react-native/pull/2645))
  - [changelog](https://github.com/getsentry/sentry-wizard/blob/master/CHANGELOG.md#140)
  - [diff](https://github.com/getsentry/sentry-wizard/compare/v1.2.17...v1.4.0)
- Android builds without ext config, auto create assets dir for modules ([#2652](https://github.com/getsentry/sentry-react-native/pull/2652))
- Exit gracefully if source map file for collecting modules doesn't exist ([#2655](https://github.com/getsentry/sentry-react-native/pull/2655))
- Create only one clean-up tasks for modules collection ([#2657](https://github.com/getsentry/sentry-react-native/pull/2657))

### Dependencies

- Bump Android SDK from v6.8.0 to v6.9.1 ([#2653](https://github.com/getsentry/sentry-react-native/pull/2653))
  - [changelog](https://github.com/getsentry/sentry-java/blob/main/CHANGELOG.md#691)
  - [diff](https://github.com/getsentry/sentry-java/compare/6.8.0...6.9.1)

## 5.0.0-alpha.9

- Latest changes from 4.10.0

### Fixes

- Add missing source Spec for RNSentry Codegen. ([#2639](https://github.com/getsentry/sentry-react-native/pull/2639))

## 4.10.0

### Features

- JS Runtime dependencies are sent in Events ([#2606](https://github.com/getsentry/sentry-react-native/pull/2606))
  - To collect JS dependencies on iOS add `../node_modules/@sentry/react-native/scripts/collect-modules.sh` at the end of the `Bundle React Native code and images` build phase. The collection only works on Release builds. Android builds have a new step in `sentry.gradle` plugin. More in [the migration documentation](https://docs.sentry.io/platforms/react-native/migration#from-48x-to-49x).

### Dependencies

- Bump JavaScript SDK from v7.20.1 to v7.21.1 ([#2636](https://github.com/getsentry/sentry-react-native/pull/2636))
  - [changelog](https://github.com/getsentry/sentry-javascript/blob/master/CHANGELOG.md#7211)
  - [diff](https://github.com/getsentry/sentry-javascript/compare/7.20.1...7.21.1)

## 5.0.0-alpha.8

- Latest changes from 4.9.0

## 4.9.0

### Features

- Add `maxQueueSize` option ([#2578](https://github.com/getsentry/sentry-react-native/pull/2578))

### Fixes

- Use `Scope` class rather than `Scope` type for top-level functions ([#2627](https://github.com/getsentry/sentry-react-native/pull/2627))

### Dependencies

- Bump JavaScript SDK from v7.16.0 to v7.20.1 ([#2582](https://github.com/getsentry/sentry-react-native/pull/2582), [#2598](https://github.com/getsentry/sentry-react-native/pull/2598), [#2632](https://github.com/getsentry/sentry-react-native/pull/2632), [#2607](https://github.com/getsentry/sentry-react-native/pull/2607))
  - [changelog](https://github.com/getsentry/sentry-javascript/blob/master/CHANGELOG.md#7201)
  - [diff](https://github.com/getsentry/sentry-javascript/compare/7.16.0...7.20.1)
- Bump Cocoa SDK from v7.29.0 to v7.31.2 ([#2592](https://github.com/getsentry/sentry-react-native/pull/2592), [#2601](https://github.com/getsentry/sentry-react-native/pull/2601), [#2629](https://github.com/getsentry/sentry-react-native/pull/2629))
  - [changelog](https://github.com/getsentry/sentry-cocoa/blob/master/CHANGELOG.md#7312)
  - [diff](https://github.com/getsentry/sentry-cocoa/compare/7.29.0...7.31.2)
- Bump Android SDK from v6.6.0 to v6.8.0 ([#2600](https://github.com/getsentry/sentry-react-native/pull/2600), [#2628](https://github.com/getsentry/sentry-react-native/pull/2628))
  - [changelog](https://github.com/getsentry/sentry-java/blob/main/CHANGELOG.md#680)
  - [diff](https://github.com/getsentry/sentry-java/compare/6.6.0...6.8.0)

## 4.8.0

### Fixes

- Message event can have attached stacktrace ([#2577](https://github.com/getsentry/sentry-react-native/pull/2577))
- Fixed maximum call stack exceeded error resulting from large payloads ([#2579](https://github.com/getsentry/sentry-react-native/pull/2579))

### Dependencies

- Bump Android SDK from v6.5.0 to v6.6.0 ([#2572](https://github.com/getsentry/sentry-react-native/pull/2572))
  - [changelog](https://github.com/getsentry/sentry-java/blob/main/CHANGELOG.md#660)
  - [diff](https://github.com/getsentry/sentry-java/compare/6.5.0...6.6.0)
- Bump Cocoa SDK from v7.28.0 to v7.29.0 ([#2571](https://github.com/getsentry/sentry-react-native/pull/2571))
  - [changelog](https://github.com/getsentry/sentry-cocoa/blob/master/CHANGELOG.md#7290)
  - [diff](https://github.com/getsentry/sentry-cocoa/compare/7.28.0...7.29.0)

## 5.0.0-alpha.7

- Latest changes from 4.7.1

### Fixes

- Remove hardcoded Folly version ([#2558](https://github.com/getsentry/sentry-react-native/pull/2558))

### Features

- Send react native js engine, turbo module, fabric flags and component stack in Event contexts ([#2552](https://github.com/getsentry/sentry-react-native/pull/2552))

### Dependencies

- Bump CLI from v1.74.4 to v2.7.0 ([#2457](https://github.com/getsentry/sentry-react-native/pull/2457))
  - [changelog](https://github.com/getsentry/sentry-cli/blob/master/CHANGELOG.md#270)
  - [diff](https://github.com/getsentry/sentry-cli/compare/1.74.4...2.7.0)
- Bump Android SDK from v6.5.0 to v6.6.0 ([#2572](https://github.com/getsentry/sentry-react-native/pull/2572))
  - [changelog](https://github.com/getsentry/sentry-java/blob/main/CHANGELOG.md#660)
  - [diff](https://github.com/getsentry/sentry-java/compare/6.5.0...6.6.0)
- Bump Cocoa SDK from v7.28.0 to v7.29.0 ([#2571](https://github.com/getsentry/sentry-react-native/pull/2571))
  - [changelog](https://github.com/getsentry/sentry-cocoa/blob/master/CHANGELOG.md#7290)
  - [diff](https://github.com/getsentry/sentry-cocoa/compare/7.28.0...7.29.0)

## 4.7.1

### Fixes

- Remove duplicate sdk package record from envelope ([#2570](https://github.com/getsentry/sentry-react-native/pull/2570))
- Fix `appHangsTimeoutInterval` -> `appHangTimeoutInterval` option name ([#2574](https://github.com/getsentry/sentry-react-native/pull/2574))

## 4.7.0

### Dependencies

- Bump Android SDK from v6.4.3 to v6.5.0 ([#2535](https://github.com/getsentry/sentry-react-native/pull/2535))
  - [changelog](https://github.com/getsentry/sentry-java/blob/main/CHANGELOG.md#650)
  - [diff](https://github.com/getsentry/sentry-java/compare/6.4.3...6.5.0)
- Bump JavaScript SDK from v7.14.2 to v7.16.0 ([#2536](https://github.com/getsentry/sentry-react-native/pull/2536), [#2561](https://github.com/getsentry/sentry-react-native/pull/2561))
  - [changelog](https://github.com/getsentry/sentry-javascript/blob/master/CHANGELOG.md#7160)
  - [diff](https://github.com/getsentry/sentry-javascript/compare/7.14.2...7.16.0)
- Bump Cocoa SDK from v7.27.1 to v7.28.0 ([#2548](https://github.com/getsentry/sentry-react-native/pull/2548))
  - [changelog](https://github.com/getsentry/sentry-cocoa/blob/master/CHANGELOG.md#7280)
  - [diff](https://github.com/getsentry/sentry-cocoa/compare/7.27.1...7.28.0)

## 5.0.0-alpha.6

- Latest changes from 4.6.1

### Features

- Add initial support for the RN New Architecture, backwards compatible RNSentry Turbo Module ([#2522](https://github.com/getsentry/sentry-react-native/pull/2522))

### Breaking changes

- New ReactNativeTracingOptions idleTimeoutMs and finalTimeoutMs replacing idleTimeout and maxTransactionDuration respectively ([#2481](https://github.com/getsentry/sentry-react-native/pull/2481))
- iOS min target 12.4, Android API min 21, min React Native version 0.70 ([#2522](https://github.com/getsentry/sentry-react-native/pull/2522))

### Dependencies

- Bump Android SDK from v6.4.3 to v6.5.0 ([#2535](https://github.com/getsentry/sentry-react-native/pull/2535))
  - [changelog](https://github.com/getsentry/sentry-java/blob/main/CHANGELOG.md#650)
  - [diff](https://github.com/getsentry/sentry-java/compare/6.4.3...6.5.0)
- Bump JavaScript SDK from v7.14.2 to v7.15.0 ([#2536](https://github.com/getsentry/sentry-react-native/pull/2536))
  - [changelog](https://github.com/getsentry/sentry-javascript/blob/master/CHANGELOG.md#7150)
  - [diff](https://github.com/getsentry/sentry-javascript/compare/7.14.2...7.15.0)

## 4.6.1

### Fixes

- Make `configureScope` callback safe [#2510](https://github.com/getsentry/sentry-react-native/pull/2510)
- Allows collecting app start and slow/frozen frames if Native SDK is inited manually [#2517](https://github.com/getsentry/sentry-react-native/pull/2517)
- Nested breadcrumb data on android was not treated correctly [#2519](https://github.com/getsentry/sentry-react-native/pull/2519)

### Dependencies

- Bump JavaScript SDK from v7.14.0 to v7.14.2 ([#2511](https://github.com/getsentry/sentry-react-native/pull/2511), [#2526](https://github.com/getsentry/sentry-react-native/pull/2526))
  - [changelog](https://github.com/getsentry/sentry-javascript/blob/master/CHANGELOG.md#7142)
  - [diff](https://github.com/getsentry/sentry-javascript/compare/7.14.0...7.14.2)
- Bump Cocoa SDK from v7.27.0 to v7.27.1 ([#2521](https://github.com/getsentry/sentry-react-native/pull/2521))
  - [changelog](https://github.com/getsentry/sentry-cocoa/blob/master/CHANGELOG.md#7271)
  - [diff](https://github.com/getsentry/sentry-cocoa/compare/7.27.0...7.27.1)
- Bump Android SDK from v6.4.2 to v6.4.3 ([#2520](https://github.com/getsentry/sentry-react-native/pull/2520))
  - [changelog](https://github.com/getsentry/sentry-java/blob/main/CHANGELOG.md#643)
  - [diff](https://github.com/getsentry/sentry-java/compare/6.4.2...6.4.3)

## 5.0.0-alpha.5

### Fixes

- Make `configureScope` callback safe [#2510](https://github.com/getsentry/sentry-react-native/pull/2510)

### Dependencies

- Bump JavaScript SDK from v7.14.0 to v7.14.1 ([#2511](https://github.com/getsentry/sentry-react-native/pull/2511))
  - [changelog](https://github.com/getsentry/sentry-javascript/blob/master/CHANGELOG.md#7141)
  - [diff](https://github.com/getsentry/sentry-javascript/compare/7.14.0...7.14.1)
- Bump Cocoa SDK from v7.27.0 to v7.27.1 ([#2521](https://github.com/getsentry/sentry-react-native/pull/2521))
  - [changelog](https://github.com/getsentry/sentry-cocoa/blob/master/CHANGELOG.md#7271)
  - [diff](https://github.com/getsentry/sentry-cocoa/compare/7.27.0...7.27.1)
- Bump Android SDK from v6.4.2 to v6.4.3 ([#2520](https://github.com/getsentry/sentry-react-native/pull/2520))
  - [changelog](https://github.com/getsentry/sentry-java/blob/main/CHANGELOG.md#643)
  - [diff](https://github.com/getsentry/sentry-java/compare/6.4.2...6.4.3)

## 4.6.0

### Fixes

- SDK Gracefully downgrades when callback throws an error ([#2502](https://github.com/getsentry/sentry-react-native/pull/2502))
- React Navigation v5 ignores when current route is undefined after state changed. ([#2484](https://github.com/getsentry/sentry-react-native/pull/2484))

### Features

- Add ClientReports ([#2496](https://github.com/getsentry/sentry-react-native/pull/2496))

### Sentry Self-hosted Compatibility

- Starting with version `4.6.0` of the `@sentry/react-native` package, [Sentry's self hosted version >= v21.9.0](https://github.com/getsentry/self-hosted/releases) is required or you have to manually disable sending client reports via the `sendClientReports` option. This only applies to self-hosted Sentry. If you are using [sentry.io](https://sentry.io), no action is needed.

### Dependencies

- Bump Cocoa SDK from v7.25.1 to v7.27.0 ([#2500](https://github.com/getsentry/sentry-react-native/pull/2500), [#2506](https://github.com/getsentry/sentry-react-native/pull/2506))
  - [changelog](https://github.com/getsentry/sentry-cocoa/blob/master/CHANGELOG.md#7270)
  - [diff](https://github.com/getsentry/sentry-cocoa/compare/7.25.1...7.27.0)
- Bump JavaScript SDK from v7.13.0 to v7.14.0 ([#2504](https://github.com/getsentry/sentry-react-native/pull/2504))
  - [changelog](https://github.com/getsentry/sentry-javascript/blob/master/CHANGELOG.md#7140)
  - [diff](https://github.com/getsentry/sentry-javascript/compare/7.13.0...7.14.0)

## 5.0.0-alpha.4

- Latest changes from 4.5.0

### Breaking changes

- New ReactNativeTracingOptions idleTimeoutMs and finalTimeoutMs replacing idleTimeout and maxTransactionDuration respectively ([#2481](https://github.com/getsentry/sentry-react-native/pull/2481))

## 4.5.0

### Features

- Add user feedback ([#2486](https://github.com/getsentry/sentry-react-native/pull/2486))
- Add typings for app hang functionality ([#2479](https://github.com/getsentry/sentry-react-native/pull/2479))

### Fixes

- Update warm/cold start span ops ([#2487](https://github.com/getsentry/sentry-react-native/pull/2487))
- Detect hard crash the same as native sdks ([#2480](https://github.com/getsentry/sentry-react-native/pull/2480))
- Integrations factory receives default integrations ([#2494](https://github.com/getsentry/sentry-react-native/pull/2494))

### Dependencies

- Bump Android SDK from v6.4.1 to v6.4.2 ([#2485](https://github.com/getsentry/sentry-react-native/pull/2485))
  - [changelog](https://github.com/getsentry/sentry-java/blob/main/CHANGELOG.md#642)
  - [diff](https://github.com/getsentry/sentry-java/compare/6.4.1...6.4.2)
- Bump JavaScript SDK from v7.12.1 to v7.13.0 ([#2478](https://github.com/getsentry/sentry-react-native/pull/2478))
  - [changelog](https://github.com/getsentry/sentry-javascript/blob/master/CHANGELOG.md#7130)
  - [diff](https://github.com/getsentry/sentry-javascript/compare/7.12.1...7.13.0)

## 4.4.0

### Features

- Add attachments support ([#2463](https://github.com/getsentry/sentry-react-native/pull/2463))

## 4.3.1

### Fixes

- ReactNativeTracingOptions maxTransactionDuration is in seconds ([#2469](https://github.com/getsentry/sentry-react-native/pull/2469))

### Dependencies

- Bump Cocoa SDK from v7.24.1 to v7.25.1 ([#2465](https://github.com/getsentry/sentry-react-native/pull/2465))
  - [changelog](https://github.com/getsentry/sentry-cocoa/blob/master/CHANGELOG.md#7251)
  - [diff](https://github.com/getsentry/sentry-cocoa/compare/7.24.1...7.25.1)

## 5.0.0-alpha.3

- Latest changes from 4.3.x

### Dependencies

- Bump Wizard from v2.0.0 to v2.2.0 ([#2460](https://github.com/getsentry/sentry-react-native/pull/2460))
  - [changelog](https://github.com/getsentry/sentry-wizard/blob/master/CHANGELOG.md#v220)
  - [diff](https://github.com/getsentry/sentry-wizard/compare/v2.0.0...v2.2.0)

## 4.3.0

### Features

- Add Transaction Source for Dynamic Sampling Context ([#2454](https://github.com/getsentry/sentry-react-native/pull/2454))

### Dependencies

- Bump Cocoa SDK from v7.23.0 to v7.24.1 ([#2456](https://github.com/getsentry/sentry-react-native/pull/2456))
  - [changelog](https://github.com/getsentry/sentry-cocoa/blob/master/CHANGELOG.md#7241)
  - [diff](https://github.com/getsentry/sentry-cocoa/compare/7.23.0...7.24.1)
- Bump Android SDK from v6.3.1 to v6.4.1 ([#2437](https://github.com/getsentry/sentry-react-native/pull/2437))
  - [changelog](https://github.com/getsentry/sentry-java/blob/main/CHANGELOG.md#641)
  - [diff](https://github.com/getsentry/sentry-java/compare/6.3.1...6.4.1)
- Bump JavaScript SDK from v7.9.0 to v7.12.1 ([#2451](https://github.com/getsentry/sentry-react-native/pull/2451))
  - [changelog](https://github.com/getsentry/sentry-javascript/blob/master/CHANGELOG.md#7121)
  - [diff](https://github.com/getsentry/sentry-javascript/compare/7.9.0...7.12.1)

## 4.2.4

### Fixes

- ReactNativeTracing wrongly marks transactions as deadline_exceeded when it reaches the idleTimeout ([#2427](https://github.com/getsentry/sentry-react-native/pull/2427))

## 5.0.0-alpha.2

- Latest changes from 4.2.x

## 5.0.0-alpha.1

### Fixes

- Auto linking for RN >= 0.69 ([#2332](https://github.com/getsentry/sentry-react-native/pull/2332))

## 4.2.3

### Fixes

- Bump Cocoa SDK to v7.23.0 ([#2401](https://github.com/getsentry/sentry-react-native/pull/2401))
  - [changelog](https://github.com/getsentry/sentry-cocoa/blob/master/CHANGELOG.md#7230)
  - [diff](https://github.com/getsentry/sentry-cocoa/compare/7.22.0...7.23.0)
- Bump Android SDK to v6.3.1 ([#2410](https://github.com/getsentry/sentry-react-native/pull/2410))
  - [changelog](https://github.com/getsentry/sentry-java/blob/main/CHANGELOG.md#631)
  - [diff](https://github.com/getsentry/sentry-java/compare/6.3.0...6.3.1)
- Bump JavaScript SDK to v7.9.0 ([#2412](https://github.com/getsentry/sentry-react-native/pull/2412))
  - [changelog](https://github.com/getsentry/sentry-javascript/blob/master/CHANGELOG.md#790)
  - [diff](https://github.com/getsentry/sentry-javascript/compare/7.7.0...7.9.0)

## 4.2.2

### Fixes

- Should not ignore `options.transport` function provided in `Sentry.init(...)` ([#2398](https://github.com/getsentry/sentry-react-native/pull/2398))

## 4.2.1

### Fixes

- SENTRY_DIST accepts non-number values on Android ([#2395](https://github.com/getsentry/sentry-react-native/pull/2395))

### Features

- Bump Cocoa SDK to v7.22.0 ([#2392](https://github.com/getsentry/sentry-react-native/pull/2392))
  - [changelog](https://github.com/getsentry/sentry-cocoa/blob/master/CHANGELOG.md#7220)
  - [diff](https://github.com/getsentry/sentry-cocoa/compare/7.21.0...7.22.0)

## 4.2.0

### Features

- Bump Cocoa SDK to v7.21.0 ([#2374](https://github.com/getsentry/sentry-react-native/pull/2374))
  - [changelog](https://github.com/getsentry/sentry-cocoa/blob/master/CHANGELOG.md#7210)
  - [diff](https://github.com/getsentry/sentry-cocoa/compare/7.20.0...7.21.0)
- Bump Android SDK to v6.3.0 ([#2380](https://github.com/getsentry/sentry-react-native/pull/2380))
  - [changelog](https://github.com/getsentry/sentry-java/blob/main/CHANGELOG.md#630)
  - [diff](https://github.com/getsentry/sentry-java/compare/6.1.4...6.3.0)
- Bump JavaScript SDK to v7.7.0 ([#2375](https://github.com/getsentry/sentry-react-native/pull/2375))
  - [changelog](https://github.com/getsentry/sentry-javascript/blob/master/CHANGELOG.md#770)
  - [diff](https://github.com/getsentry/sentry-javascript/compare/7.6.0...7.7.0)

## 4.1.3

### Fixes

- Solve reference to private cocoa SDK class ([#2369](https://github.com/getsentry/sentry-react-native/pull/2369))

## 4.1.2

### Fixes

- Set default unit for measurements ([#2360](https://github.com/getsentry/sentry-react-native/pull/2360))
- When using SENTRY_DIST env. var. on Android, SDK fails to convert to an Integer ([#2365](https://github.com/getsentry/sentry-react-native/pull/2365))

### Features

- Bump JavaScript SDK to v7.6.0 ([#2361](https://github.com/getsentry/sentry-react-native/pull/2361))
  - [changelog](https://github.com/getsentry/sentry-javascript/blob/master/CHANGELOG.md#760)
  - [diff](https://github.com/getsentry/sentry-javascript/compare/7.5.1...7.6.0)

## 4.1.1

### Features

- Bump Cocoa SDK to v7.20.0 ([#2341](https://github.com/getsentry/sentry-react-native/pull/2341), [#2356](https://github.com/getsentry/sentry-react-native/pull/2356))
  - [changelog](https://github.com/getsentry/sentry-cocoa/blob/master/CHANGELOG.md#7200)
  - [diff](https://github.com/getsentry/sentry-cocoa/compare/7.18.1...7.20.0)
- Bump JavaScript SDK to v7.5.1 ([#2342](https://github.com/getsentry/sentry-react-native/pull/2342), [#2350](https://github.com/getsentry/sentry-react-native/pull/2350))
  - [changelog](https://github.com/getsentry/sentry-javascript/blob/master/CHANGELOG.md#751)
  - [diff](https://github.com/getsentry/sentry-javascript/compare/7.3.1...7.5.1)

## 4.1.0

- Fix: Send DidBecomeActiveNotification when OOM enabled ([#2326](https://github.com/getsentry/sentry-react-native/pull/2326))
- Fix: SDK overwrites the user defined ReactNativeTracing ([#2319](https://github.com/getsentry/sentry-react-native/pull/2319))
- Bump Sentry JavaScript 7.3.1 ([#2306](https://github.com/getsentry/sentry-react-native/pull/2306))
  - [changelog](https://github.com/getsentry/sentry-javascript/blob/7.3.1/CHANGELOG.md)
  - [diff](https://github.com/getsentry/sentry-javascript/compare/7.1.1...7.3.1)
- Bump Sentry Cocoa 7.18.1 ([#2320](https://github.com/getsentry/sentry-react-native/pull/2320))
  - [changelog](https://github.com/getsentry/sentry-cocoa/blob/7.18.1/CHANGELOG.md)
  - [diff](https://github.com/getsentry/sentry-cocoa/compare/7.18.0...7.18.1)
- Bump Sentry Android 6.1.4 ([#2320](https://github.com/getsentry/sentry-react-native/pull/2320))
  - [changelog](https://github.com/getsentry/sentry-java/blob/6.1.4/CHANGELOG.md)
  - [diff](https://github.com/getsentry/sentry-java/compare/6.1.2...6.1.4)

## 4.0.2

- Fix Calculate the absolute number of Android versionCode ([#2313](https://github.com/getsentry/sentry-react-native/pull/2313))

## 4.0.1

- Filter out app start with more than 60s ([#2303](https://github.com/getsentry/sentry-react-native/pull/2303))

## 4.0.0

- Bump Sentry JavaScript 7.1.1 ([#2279](https://github.com/getsentry/sentry-react-native/pull/2279))
  - [changelog](https://github.com/getsentry/sentry-javascript/blob/7.1.1/CHANGELOG.md)
  - [diff](https://github.com/getsentry/sentry-javascript/compare/6.19.2...7.1.1)
- Bump Sentry Cocoa 7.18.0 ([#2303](https://github.com/getsentry/sentry-react-native/pull/2303))
  - [changelog](https://github.com/getsentry/sentry-cocoa/blob/7.18.0/CHANGELOG.md)
  - [diff](https://github.com/getsentry/sentry-cocoa/compare/7.11.0...7.18.0)
- Bump Sentry Android 6.1.2 ([#2303](https://github.com/getsentry/sentry-react-native/pull/2303))
  - [changelog](https://github.com/getsentry/sentry-java/blob/6.1.2/CHANGELOG.md)
  - [diff](https://github.com/getsentry/sentry-java/compare/5.7.0...6.1.2)

## Breaking changes

By bumping Sentry Javascript, new breaking changes were introduced, to know more what was changed, check the [breaking changes changelog](https://github.com/getsentry/sentry-javascript/blob/7.0.0/CHANGELOG.md#breaking-changes) from Sentry Javascript.

## 4.0.0-beta.5

- Fix warning missing DSN on BrowserClient. ([#2294](https://github.com/getsentry/sentry-react-native/pull/2294))

## 4.0.0-beta.4

- Bump Sentry Cocoa 7.17.0 ([#2300](https://github.com/getsentry/sentry-react-native/pull/2300))
  - [changelog](https://github.com/getsentry/sentry-cocoa/blob/7.17.0/CHANGELOG.md)
  - [diff](https://github.com/getsentry/sentry-cocoa/compare/7.16.1...7.17.0)
- Bump Sentry Android 6.1.1 ([#2300](https://github.com/getsentry/sentry-react-native/pull/2300))
  - [changelog](https://github.com/getsentry/sentry-java/blob/6.1.1/CHANGELOG.md)
  - [diff](https://github.com/getsentry/sentry-java/compare/6.0.0...6.1.1)

## 4.0.0-beta.3

- Bump Sentry Cocoa 7.16.1 ([#2279](https://github.com/getsentry/sentry-react-native/pull/2283))
  - [changelog](https://github.com/getsentry/sentry-cocoa/blob/7.16.1/CHANGELOG.md)
  - [diff](https://github.com/getsentry/sentry-cocoa/compare/7.11.0...7.16.1)

## 4.0.0-beta.2

- Bump Sentry JavaScript 7.1.1 ([#2279](https://github.com/getsentry/sentry-react-native/pull/2279))
  - [changelog](https://github.com/getsentry/sentry-javascript/blob/7.1.1/CHANGELOG.md)
  - [diff](https://github.com/getsentry/sentry-javascript/compare/7.0.0...7.1.1)
- Bump Sentry Android 6.0.0 ([#2281](https://github.com/getsentry/sentry-react-native/pull/2281))
  - [changelog](https://github.com/getsentry/sentry-java/blob/6.0.0/CHANGELOG.md)
  - [diff](https://github.com/getsentry/sentry-java/compare/5.7.0...6.0.0)

## 4.0.0-beta.1

- Bump Sentry JavaScript 7.0.0 ([#2250](https://github.com/getsentry/sentry-react-native/pull/2250))
  - [changelog](https://github.com/getsentry/sentry-javascript/blob/7.0.0/CHANGELOG.md)
  - [diff](https://github.com/getsentry/sentry-javascript/compare/6.19.2...7.0.0)

## Breaking changes

By bumping Sentry Javascript, new breaking changes were introduced, to know more what was changed, check the [breaking changes changelog](https://github.com/getsentry/sentry-javascript/blob/7.0.0/CHANGELOG.md#breaking-changes) from Sentry Javascript.

## 3.4.3

- feat: Support macOS (#2240) by @ospfranco

## 3.4.2

- fix: Fix cold start appearing again after js bundle reload on Android. #2229

## 3.4.1

- fix: Make withTouchEventBoundary options optional #2196

## 3.4.0

### Various fixes & improvements

- Bump: @sentry/javascript dependencies to 6.19.2 (#2175) by @marandaneto

## 3.3.6

- fix: Respect given release if no dist is given during SDK init (#2163)
- Bump: @sentry/javascript dependencies to 6.19.2 (#2175)

## 3.3.5

- Bump: Sentry Cocoa to 7.11.0 and Sentry Android to 5.7.0 (#2160)

## 3.3.4

- fix(android): setContext serializes as context for Android instead of extra (#2155)
- fix(android): Duplicate Breadcrumbs when captuing messages #2153

## 3.3.3

- Bump: Sentry Cocoa to 7.10.2 and Sentry Android to 5.6.3 (#2145)
- fix(android): Upload source maps correctly regardless of version codes #2144

## 3.3.2

- fix: Do not report empty measurements #1983
- fix(iOS): Bump Sentry Cocoa to 7.10.1 and report slow and frozen measurements (#2132)
- fix(iOS): Missing userId on iOS when the user is not set in the Scope (#2133)

## 3.3.1

- feat: Support setting maxCacheItems #2102
- fix: Clear transaction on route change for React Native Navigation #2119

## 3.3.0

- feat: Support enableNativeCrashHandling for iOS #2101
- Bump: Sentry Cocoa 7.10.0 #2100
- feat: Touch events now track components with `sentry-label` prop, falls back to `accessibilityLabel` and then finally `displayName`. #2068
- fix: Respect sentryOption.debug setting instead of #DEBUG build flag for outputting logs #2039
- fix: Passing correct mutableOptions to iOS SDK (#2037)
- Bump: Bump @sentry/javascript dependencies to 6.17.9 #2082
- fix: Discard prior transactions on react navigation dispatch #2053

## 3.2.14-beta.2

- feat: Touch events now track components with `sentry-label` prop, falls back to `accessibilityLabel` and then finally `displayName`. #2068
- fix: Respect sentryOption.debug setting instead of #DEBUG build flag for outputting logs #2039
- fix: Passing correct mutableOptions to iOS SDK (#2037)
- Bump: Bump @sentry/javascript dependencies to 6.17.9 #2082

## 3.2.14-beta.1

- fix: Discard prior transactions on react navigation dispatch #2053

## 3.2.13

- fix(deps): Add `@sentry/wizard` back in as a dependency to avoid missing dependency when running react-native link. #2015
- Bump: sentry-cli to 1.72.0 #2016

## 3.2.12

- fix: fetchNativeDeviceContexts returns an empty Array if no Device Context available #2002
- Bump: Sentry Cocoa 7.9.0 #2011

## 3.2.11

- fix: Polyfill the promise library to permanently fix unhandled rejections #1984

## 3.2.10

- fix: Do not crash if androidx.core isn't available on Android #1981
- fix: App start measurement on Android #1985
- Bump: Sentry Android to 5.5.2 #1985

## 3.2.9

- Deprecate initialScope in favor of configureScope #1963
- Bump: Sentry Android to 5.5.1 and Sentry Cocoa to 7.7.0 #1965

## 3.2.8

### Various fixes & improvements

- replace usage of master to main (30b44232) by @marandaneto

## 3.2.7

- fix: ReactNavigationV4Instrumentation null when evaluating 'state.routes' #1940
- fix: ConcurrentModification exception for frameMetricsAggregator #1939

## 3.2.6

- feat(android): Support monorepo in gradle plugin #1917
- fix: Remove dependency on promiseRejectionTrackingOptions #1928

## 3.2.5

- fix: Fix dynamic require for promise options bypassing try catch block and crashing apps #1923

## 3.2.4

- fix: Warn when promise rejections won't be caught #1886
- Bump: Sentry Android to 5.4.3 and Sentry Cocoa to 7.5.4 #1920

## 3.2.3

### Various fixes & improvements

- fix(ios): tracesSampler becomes NSNull in iOS and the app cannot be started (#1872) by @marandaneto

## 3.2.2

- Bump Sentry Android SDK to 5.3.0 #1860

## 3.2.1

### Various fixes & improvements

- feat(ios): Missing config `enableOutOfMemoryTracking` on iOS/Mac (#1858) by @marandaneto

## 3.2.0

- feat: Routing instrumentation will emit breadcrumbs on route change and set route tag #1837
- Bump Sentry Android SDK to 5.2.4 ([#1844](https://github.com/getsentry/sentry-react-native/pull/1844))

  - [changelog](https://github.com/getsentry/sentry-java/blob/5.2.4/CHANGELOG.md)
  - [diff](https://github.com/getsentry/sentry-java/compare/5.2.0...5.2.4)

- Bump Sentry Cocoa SDK to 7.4.8 ([#1856](https://github.com/getsentry/sentry-react-native/pull/1856))
  - [changelog](https://github.com/getsentry/sentry-cocoa/blob/7.4.8/CHANGELOG.md)
  - [diff](https://github.com/getsentry/sentry-cocoa/compare/7.3.0...7.4.8)

## 3.2.0-beta.2

- fix: Type React Native Navigation instrumentation constructor argument as unknown to avoid typescript errors #1817

## 3.2.0-beta.1

- feat: Routing instrumentation for React Native Navigation #1774

## 3.1.1

- Bump Sentry Android SDK to 5.2.0 ([#1785](https://github.com/getsentry/sentry-react-native/pull/1785))

  - [changelog](https://github.com/getsentry/sentry-java/blob/5.2.0/CHANGELOG.md)
  - [diff](https://github.com/getsentry/sentry-java/compare/5.1.2...5.2.0)

- Bump Sentry Cocoa SDK to 7.3.0 ([#1785](https://github.com/getsentry/sentry-react-native/pull/1785))
  - [changelog](https://github.com/getsentry/sentry-cocoa/blob/7.3.0/CHANGELOG.md)
  - [diff](https://github.com/getsentry/sentry-cocoa/compare/7.2.6...7.3.0)

## 3.1.0

- Feat: Allow custom release for source map upload scripts #1548
- ref: Remove v5 prefix from react navigation instrumentation to support v6 #1768

## 3.0.3

- Fix: Set Java 8 for source and target compatibility if not using AGP >= 4.2.x (#1763)

## 3.0.2

- Bump: Android tooling API 30 (#1761)

## 3.0.1

- fix: Add sentry-cli as a dependency #1755

## 3.0.0

- feat: Align `event.origin`, `event.environment` with other hybrid sdks #1749
- feat: Add native sdk package info onto events #1749
- build(js): Bump sentry-javascript dependencies to 6.12.0 #1750
- fix: Fix native frames not being added to transactions #1752
- build(android): Bump sentry-android to 5.1.2 #1753
- build(ios): Bump sentry-cocoa to 7.2.6 #1753
- fix: Move @sentry/wizard dependency to devDependencies #1751

## 3.0.0-beta.3

- feat: Add `wrap` wrapper method with profiler and touch event boundary #1728
- feat: App-start measurements, if using the `wrap` wrapper, will now finish on the root component mount #1728

## 3.0.0-beta.2

- feat: Native slow/frozen frames measurements #1711

## 3.0.0-beta.1

- build(ios): Bump sentry-cocoa to 7.2.0-beta.9 #1704
- build(android): Bump sentry-android to 5.1.0-beta.9 #1704
- feat: Add app start measurements to the first transaction #1704
- feat: Create an initial initial ui.load transaction by default #1704
- feat: Add `enableAutoPerformanceTracking` flag that enables auto performance when tracing is enabled #1704

## 2.7.0-beta.1

- feat: Track stalls in the JavaScript event loop as measurements #1542

## 2.6.2

- fix: Fix the error handler (error dialog) not called in dev #1712

## 2.6.1

- build(ios): Bump sentry-cocoa to 7.1.4 #1700

## 2.6.0

- feat: Support the `sendDefaultPii` option. #1634
- build(android): Bump sentry-android to 5.1.0-beta.2 #1645
- fix: Fix transactions on Android having clock drift and missing span data #1645

## 2.5.2

- fix: Fix `Sentry.close()` not correctly resolving the promise on iOS. #1617
- build(js): Bump sentry-javascript dependencies to 6.7.1 #1618

## 2.5.1

- fix: Fatal uncaught events should be tagged handled:false #1597
- fix: Fix duplicate breadcrumbs on Android #1598

## 2.5.0

### Dependencies

- build(js): Bump sentry-javascript dependencies to 6.5.1 #1588
- build(ios): Bump sentry-cocoa to 7.0.0 and remove setLogLevel #1459
- build(android): Bump sentry-android to 5.0.1 #1576

### Features

- feat: `Sentry.flush()` to flush events to disk and returns a promise #1547
- feat: `Sentry.close()` method to fully disable the SDK on all layers and returns a promise #1457

### Fixes

- fix: Process "log" levels in breadcrumbs before sending to native #1565

## 2.5.0-beta.1

- build(ios): Bump sentry-cocoa to 7.0.0 and remove setLogLevel #1459
- feat: Close method to fully disable the SDK on all layers #1457
- build(android): Bump Android SDK to 5.0.0-beta.1 #1476

## 2.4.3

- fix: Use the latest outbox path from hub options instead of private options #1529

## 2.4.2

- fix: enableNative: false should take precedence over autoInitializeNativeSdk: false #1462

## 2.4.1

- fix: Type navigation container ref arguments as any to avoid TypeScript errors #1453

## 2.4.0

- fix: Don't call `NATIVE.fetchRelease` if release and dist already exists on the event #1388
- feat: Add onReady callback that gets called after Native SDK init is called #1406

## 2.3.0

- feat: Re-export Profiler and useProfiler from @sentry/react #1372
- fix(performance): Handle edge cases in React Navigation routing instrumentation. #1365
- build(android): Bump sentry-android to 4.3.0 #1373
- build(devtools): Bump @sentry/wizard to 1.2.2 #1383
- build(js): Bump sentry-javascript dependencies to 6.2.1 #1384
- feat(performance): Option to set route change timeout in routing instrumentation #1370

## 2.2.2

- fix: Fix unhandled promise rejections not being tracked #1367

## 2.2.1

- build(js): Bump @sentry/\* dependencies on javascript to 6.2.0 #1354
- fix: Fix react-dom dependency issue. #1354
- build(android): Bump sentry-android to 4.1.0 #1334

## 2.2.0

- Bump: sentry-android to v4.0.0 #1309
- build(ios): Bump sentry-cocoa to 6.1.4 #1308
- fix: Handle auto session tracking start on iOS #1308
- feat: Use beforeNavigate in routing instrumentation to match behavior on JS #1313
- fix: React Navigation Instrumentation starts initial transaction before navigator mount #1315

## 2.2.0-beta.0

- build(ios): Bump sentry-cocoa to 6.1.3 #1293
- fix: pass maxBreadcrumbs to Android init
- feat: Allow disabling native SDK initialization but still use it #1259
- ref: Rename shouldInitializeNativeSdk to autoInitializeNativeSdk #1275
- fix: Fix parseErrorStack that only takes string in DebugSymbolicator event processor #1274
- fix: Only set "event" type in envelope item and not the payload #1271
- build: Bump JS dependencies to 5.30.0 #1282
- fix: Add fallback envelope item type to iOS. #1283
- feat: Auto performance tracing with XHR/fetch, and routing instrumentation #1230

## 2.1.1

- build(android): Bump `sentry-android` to 3.2.1 #1296

## 2.1.0

- feat: Include @sentry/tracing and expose startTransaction #1167
- feat: A better sample app to showcase the SDK and especially tracing #1168
- build(js): Bump @sentry/javascript dependencies to 5.28.0. #1228
- build(android): Bump `sentry-android` to 3.2.0 #1208

## 2.0.2

- build(ios): Bump `sentry-cocoa` to 6.0.9 #1200

## 2.0.1

- build(ios): Bump `sentry-cocoa` to 6.0.8. #1188
- fix(ios): Remove private imports and call `storeEnvelope` on the client. #1188
- fix(ios): Lock specific version in podspec. #1188
- build(android): Bump `sentry-android` to 3.1.3. #1177
- build(deps): Bump @sentry/javascript deps to version-locked 5.27.4 #1199

## 2.0.0

- build(android): Changes android package name from `io.sentry.RNSentryPackage` to `io.sentry.react.RNSentryPackage` (Breaking). #1131
- fix: As auto session tracking is now on by default, allow user to pass `false` to disable it. #1131
- build: Bump `sentry-android` to 3.1.0. #1131
- build: Bump `sentry-cocoa` to 6.0.3. #1131
- feat(ios): Use `captureEnvelope` on iOS/Mac. #1131
- feat: Support envelopes with type other than `event`. #1131
- feat(android): Add enableNdkScopeSync property to ReactNativeOptions. #1131
- feat(android): Pass attachStacktrace option property down to android SDK. #1131
- build(js): Bump @sentry/javascript dependencies to 5.27.1. #1156

## 1.9.0

- fix: Only show the "Native Sentry SDK is disabled" warning when `enableNative` is false and `enableNativeNagger` is true. #1084
- build: Bump @sentry/javascript dependencies to 5.25.0. #1118

## 1.8.2

- build: Bump @sentry/javascript dependencies to 5.24.2 #1091
- fix: Add a check that `performance` exists before using it. #1091

## 1.8.1

- build: Bump @sentry/javascript dependencies to 5.24.1 #1088
- fix: Fix timestamp offset issues due to issues with `performance.now()` introduced in React Native 0.63. #1088

## 1.8.0

- feat: Support MacOS #1068
- build: Bump @sentry/javascript dependencies to 5.23.0 #1079
- fix: Only call native deviceContexts on iOS #1061
- fix: Don't send over Log and Critical levels over native bridge #1063

## 1.7.2

- meta: Move from Travis CI to Github Actions #1019
- ref: Drop TSLint in favor of ESLint #1023
- test: Add basic end-to-end tests workflow #945
- Bump: sentry-android to v2.3.1

## 1.7.1

- build: Bump sentry-cocoa to 5.2 #1011
- fix: App Store submission for Mac apps getsentry/sentry-cocoa#635
- fix: Use the release and dist set in init options over native release #1009
- fix: assign default options before enableNative check #1007

## 1.7.0

- fix: Use `LogBox` instead of `YellowBox` if possible. #989
- fix: Don't add `DeviceContext` default integration if `enableNative` is set to `false`. #993
- fix: Don't log "Native Sentry SDK is disabled" if `enableNativeNagger` is set to `false`. #993
- feat: Migrate to `@sentry/react` from `@sentry/browser` and expose `ErrorBoundary` & the redux enhancer. #1005

## 1.6.3

- feat: Touch events take Regex for ignoreNames & add tests #973

## 1.6.2

- fix: Don't prefix app:/// to "native" filename as well #957
- feat: Add sdk_info to envelope header on Android. #958

## 1.6.1

- Bump `sentry-cocoa` `5.1.8`

## 1.6.0

- feat: Log component tree with all touch events #952
- fix: Fix appending app:/// prefix to [native code] #946
- Bump `@sentry/*` to `^5.19.0`
- Bump `sentry-cocoa` `5.1.6`

## 1.5.0

- feat: Track touch events as breadcrumbs #939
- fix: Serialize the default user keys in setUser #926
- Bump android 2.2.0 #942
- fix(android): Fix unmapped context keys being overwritten on Android.

## 1.4.5

- fix: Fix Native Wrapper not checking enableNative setting #919

## 1.4.4

- Bump cocoa 5.1.4
- fix(ios): We only store the event in release mode #917

## 1.4.3

- Extend Scope methods to set native scope too. #902
- Bump android 2.1.6
- Bump `@sentry/*` to `^5.16.1`
- Bump cocoa 5.1.3

## 1.4.2

- Bump android 2.1.4 #891
- Expose session timeout. #887
- Added `event.origin` and `event.environment` tags to determine where events originate from. #890

## 1.4.1

- Filtered out `options` keys passed to `init` that would crash native. #885

## 1.4.0

- Remove usages of RNSentry to a native wrapper (#857)
- Bump android 2.1.3 (#858)
- Bump cocoa 5.1.0 (#870)
- Accept enableAutoSessionTracking (#870)
- Don't attach Android Threads (#866)
- Refactored startWithDsnString to be startWithOptions. (#860)

## 1.3.9

- Bump `@sentry/wizard` to `1.1.4`

## 1.3.8

- Fixes a bug in `DebugSymbolicator`

## 1.3.7

- Bump `@sentry/wizard` to `1.1.2`

## 1.3.6

- Bump `@sentry/*` to `^5.15.4`

## 1.3.5

- Bump `@sentry/*` to `^5.15.2`

## 1.3.4

- Bump `@sentry/*` to `^5.15.1`
- Fix a bug in DebugSymbolicator to fetch the correct file
- Bump to `io.sentry:sentry-android:2.0.2`

## 1.3.3

- Fix sourcemap path for Android and `react-native` version `< 0.61`
- Expose Android SDK in Java

## 1.3.2

- Bump `io.sentry:sentry-android:2.0.0`
- Fixes a bug on Android when sending events with wrong envelope size

## 1.3.1

- Bump `@sentry/wizard` to `1.1.1` fixing iOS release identifiers
- console.warn und unhandled rejections in DEV

## 1.3.0

- Bump `io.sentry:sentry-android:2.0.0-rc04`
- Added support for Hermes runtime!!
- Fixed a lot of issues on Android
- NDK support

## 1.2.2

- fix(android): Crash if stacktrace.frames is empty (#742)

## 1.2.1

- Bump `io.sentry:sentry-android:1.7.29`

## 1.2.0

- Bump `@sentry/*` to `^5.10.0`
- Allow overriding sentry.properties location (#722)

## 1.1.0

- Bump `@sentry/*` to `^5.9.0`
- fix(android): Feedback not working (#706)
- fix(types): Fix type mismatch when copying breadcrumb `type` (#693)

## 1.0.9

- Fixed an issue where breadcrumbs failed to be copied correctly

## 1.0.8

- Fix missing `type`, miscast `status_code` entries in Android breadcrumbs

## 1.0.7

- Store `environment`, `release` & `dist` on native iOS and Android clients in case of an native crash

## 1.0.6

- Fix error message to guide towards correct docs page

## 1.0.5

- Convert `message` in Java to string if it's a map (#653)

## 1.0.4

- Also catch `ClassCastException` to support react-native versions < 0.60 (#651)

## 1.0.3

- Expose `BrowserIntegrations` to change browser integrations (#639)

## 1.0.2

- Fixes `breadcrumb.data` cast if it's not a hashmap (#651)

## 1.0.1

- Fixed typo in `RNSentry.m` (#658)

## 1.0.0

This is a new major release of the Sentry's React Native SDK rewritten in TypeScript.
This SDK is now unified with the rest of our JavaScript SDKs and published under a new name `@sentry/react-native`.
It uses `@sentry/browser` and both `sentry-cocoa` and `sentry-android` for native handling.

This release is a breaking change an code changes are necessary.

New way to import and init the SDK:

```js
import * as Sentry from '@sentry/react-native';

Sentry.init({
  dsn: 'DSN',
});
```

## 0.43.2

- Add a check for an empty stacktrace on Android (#594)

## 0.43.1

- Bump `raven-js` `3.27.1`

## 0.43.0

- Bump `sentry-wizard` `0.13.0`

## 0.42.0

- Bump `sentry-cocoa` `4.2.1`
- Fix a bug where environment was correctly set
- Only upload source maps in gradle if non debug build

## 0.41.1

- Fix bump version script

## 0.41.0

- Update android build tools and gradle scripts to be compatible with latest version
- Fix support to build on windows

## 0.40.3

- Bump `sentry-cocoa` `4.1.3`

## 0.40.2

- Fix import for ArrayList and ReadableArray on Android, Fixes #511

## 0.40.1

- Use `buildToolsVersion` in build.gradle

## 0.40.0

- Add fingerprint support for iOS/Android, Fixes #407
- Add support for tvOS

## v0.39.1

- Bump `@sentry/wizard` `0.12.1`
- Add constructor for `RNSentryPackage.java`, Fixes #490

## v0.39.0

- `react-native-sentry >= 0.39.0` requires `react-native >= 0.56.0`
- [Android] Bumping of gradle deps

```
compileSdkVersion 26
buildToolsVersion '26.0.3'
...
targetSdkVersion 26
```

- [Android] Use `sentry-android` `1.7.5`
- Bump `@sentry/wizard` `0.11.0`
- Bump `sentry-cocoa` `4.1.0`
- Use new SDK identifier `sentry.javascript.react-native`

## v0.38.3

- Bump `@sentry/wizard` `0.10.2`

## v0.38.2

- [Android] Use `sentry-android` `1.7.4`

## v0.38.1

- [Android] set empty message to prevent breadcrumb exception

## v0.38.0

- [Android] Remove requirement to pass in `MainApplication` `new RNSentryPackage(MainApplication.this)`

## v0.37.1

- [Android] Call event callbacks even on failure to trigger crashes when device is offline

## v0.37.0

- Revert change to podspec file
- Add support for transaction instead of culprit
- Add equalsIgnoreCase to gradle release name compare
- Bump sentry-java to 1.7.3

## v0.36.0

- Bump raven-js to 3.24.2
- Fixed #391

## v0.35.4

- Bump sentry-cocoa to 3.12.4

## v0.35.3

- Fix wizard command

## v0.35.2

- Fixed #374

## v0.35.1

- Bump sentry-cocoa to 3.12.0

## v0.35.0

- Fixes an issue where error will not be reported to Sentry.

## v0.34.1

- Fixed #354

## v0.34.0

- Fixed #353
- Fixed #347
- Fixed #346
- Fixed #342

## v0.33.0

- Add pro guard default rule @kazy1991
- Exposed crashedLastLaunch for iOS @monotkate
- Fixed #337
- Fixed #333
- Fixed #331
- Fixed #322

## v0.32.1

- Update sentry-wizard

## v0.32.0

### Breaking changes

### Migration guide upgrading from < 0.32.0

Since we now use `@sentry/wizard` for linking with out new `@sentry/cli` package, the old
`sentry-cli-bin` package has been deprecated.
You have to search your codebase for `sentry-cli-binary` and replace it with `@sentry/cli`.
There are few places where we put it during the link process:

- In both `sentry.properties` files in `ios`/`android` folder
- In your Xcode build scripts once in `Bundle React Native code and images` and once in `Upload Debug Symbols to Sentry`

So e.g.:

The `Upload Debug Symbols to Sentry` build script looks like this:

```
export SENTRY_PROPERTIES=sentry.properties
../node_modules/sentry-cli-binary/bin/sentry-cli upload-dsym
```

should be changed to this:

```
export SENTRY_PROPERTIES=sentry.properties
../node_modules/@sentry/cli/bin/sentry-cli upload-dsym
```

### General

- Bump `@sentry/wizard` to `0.7.3`
- Bump `sentry-cocoa` to `3.10.0`
- Fixed #169

## v0.31.0

- Use <https://github.com/getsentry/sentry-wizard> for setup process

## v0.30.3

- Fix podspec file
- Fix gradle regex to allow number in projectname

## v0.30.2

Updated npm dependencies

## v0.30.1

Deploy and release over Probot

## v0.30.0

Refactored iOS to use shared component from sentry-cocoa.
Also squashed many little bugs on iOS.

- Fixed #281
- Fixed #280

## v0.29.0

- Fixed #275
- Fixed #274
- Fixed #272
- Fixed #253

## v0.28.0

We had to rename `project.ext.sentry` to `project.ext.sentryCli` because our own proguard gradle plugin was conflicting with the name.
The docs already reflect this change.

- #257

We now use the `mainThread` to report errors to `RNSentry`. This change is necessary in order for react-native to export constants.
This change shouldn't impact anyone using `react-native-sentry` since most of the "heavy" load was handled by `sentry-cocoa` in its own background queue anyway.

- #259
- #244

Bump `sentry-cocoa` to `3.8.3`

## v0.27.0

We decided to deactivate stack trace merging by default on iOS since it seems to unstable right now.
To activate it set:

```js
Sentry.config('___DSN___', {
  deactivateStacktraceMerging: false,
});
```

We are looking into ways making this more stable and plan to re-enable it again in the future.

## v0.26.0

- Added `setShouldSendCallback` #250

## v0.25.0

- Fix a bug in gradle script that trigged the sourcemap upload twice
- Fixed #245
- Fixed #234

## v0.24.2

- Fixed <https://github.com/getsentry/react-native-sentry/issues/241>

## v0.24.1

- Bump `sentry-cli` version to `1.20.0`

## v0.24.0

- Fix frame urls when only using `raven-js`
- Upgrade `sentry-java` to `1.5.3`
- Upgrade `sentry-cocoa` to `3.8.1`
- Added support for `sampleRate` option

## v0.23.2

- Fixed #228 again ¯\\_(ツ)_/¯

## v0.23.1

- Fixed #228

## v0.23.0

- Add more event properties for `setEventSentSuccessfully` callback on Android

## v0.22.0

- Fixed #158
- Add

```groovy
project.ext.sentry = [
    logLevel: "debug",
    flavorAware: true
]
```

should be before:
`apply from: "../../node_modules/react-native-sentry/sentry.gradle"`
This enables `sentry-cli` debug output on android builds, also adds flavor aware `sentry.properties` files.

## v0.21.2

- Fixing device farm tests

## v0.21.1

- Store event on release and send on next startup.

## v0.21.0

- Fixed an issue where javascript error wasn't sent everytime

## v0.20.0

- Bump `sentry-cocoa` to `3.6.0`

## v0.19.0

- Make `userId` optional for user context
- Bump `sentry-cocoa` to `3.5.0`

## v0.18.0

- Bump `sentry-java` to `1.5.1`
- Fix linking step
- Bump `raven-js` to `3.17.0`

## v0.17.1

- Fixed #190

## v0.17.0

- Fix `disableNativeIntegration` proptery to use right transport

## v0.16.2

- Remove send callback when native integration isn't available.

## v0.16.1

- Removed strange submodule

## v0.16.0

- Bump `sentry-java` to `1.4.0`
- Bump `sentry-cocoa` to `3.4.2`
- Fixed #182
- Fixed path detection of sentry-cli

## v0.15.1

- Fixed last release

## v0.15.0

- Added compatiblity for react-native `0.47.0`
- Fixed #169
- Fixed #106
- Bumped `sentry-cocoa` to `3.3.3`

Also added integration tests running on AWS Device Farm.

## v0.14.16

- Fixed #124

## v0.14.12

- Updated to `sentry-cocoa` `3.1.2`
- Fixed #156

## v0.14.11

- Fixed #166

## v0.14.10

- Fixed #161

## v0.14.9

Fixed #163

## v0.14.8

- Fixed #159
- Fixes breadcrumb tracking on android

## v0.14.7

- Improve performance for `react-native >= 0.46`

## v0.14.6

- Bump `sentry-cocoa` and `KSCrash`

## v0.14.5

- Push Podspec to `sentry-cocoa` `3.1.2`

## v0.14.4

- Removed example project from repo
- Make sure native client is only initialized once

## v0.14.3

- Revert to `23.0.1` android build tools

## v0.14.2

- Fixes #131

## v0.14.1

- Bump `raven-js` `3.16.1`
- Fixes #136

## v0.14.0

- Allowing calls to Sentry without calling `install()`
- Add internal logging if `logLevel >= SentryLog.Debug`
- Use `sentry-cocoa` `3.1.2`

## v0.13.3

- Fixes #67

## v0.13.2

- Fixes #116
- Fixes #51

## v0.13.1

- Fixed Android version dependency

## v0.13.0

- Overhauled internal handling of exceptions
- Updated iOS and Android native dependencies

## v0.12.12

- Fixes #105
- Added option `disableNativeIntegration`

## v0.12.11

- Use sentry-cocoa `3.0.9`
- Fixes #100

## v0.12.10

- Update `raven-js` to `3.16.0`
- Update `sentry-cocoa` to `3.0.8`
- Fixes #64
- Fixes #57

## v0.12.8

- Fix typo

## v0.12.9

- Add support on iOS for stacktrace merging and `react-native 0.45`

## v0.12.7

- Fixes #92

## v0.12.6

- Fixes #95

## v0.12.5

- Fixes #91 #87 #82 #63 #54 #48

## v0.12.3

- Fixed #90

## v0.12.2

- Fixed #90

## v0.12.4

- Fixed #94

## v0.12.1

- Use `3.0.7` `sentry-cocoa` in Podspec

## v0.12.0

- Removed `RSSwizzle` use `SentrySwizzle` instead

## v0.11.8

Update Podspec to use `Sentry/KSCrash`

## v0.11.7

- Fix `duplicate symbol` `RSSwizzle` when using CocoaPods

## v0.11.6

- Use `sentry-cocoa` `3.0.1`

## v0.11.5

- Fix <https://github.com/getsentry/react-native-sentry/issues/77>

## v0.11.4

- Use android buildToolsVersion 23.0.1

## v0.11.3

- Fix Xcode archive to not build generic archive

## v0.11.2

- Fix Xcode archiving

## v0.11.1

- Using latest version of `sentry-cocoa`

## v0.11.0

This is a big release because we switched our internal iOS client from swift to objc which drastically improve the setup experience and compatibility.

We also added support for codepush, please check the docs <https://docs.sentry.io/clients/react-native/codepush/> for more information.

After updating run `react-native unlink react-native-sentry` and `react-native link react-native-sentry` again in order to setup everything correctly.

## v0.10.0

- Greatly improved the linking process. Check out our docs for more information <https://docs.sentry.io/clients/react-native/>

## v0.9.1

- Update to sentry 2.1.11 which fixes a critical bug regarding sending requests on iOS

## v0.9.0

- Improve link and unlink scripts

## v0.8.5

- Fixed: bad operand types for binary operator

## v0.8.4

- Put execution on iOS into a background thread
- Add parameter checks on android

## v0.8.3

- Bump sentry version to 2.1.10 to fix releases

## v0.8.2

- Updated podspec thx @alloy

## v0.8.1

- Added command to package json to inject MainApplication.java into RNSentryPackage

## v0.8.0

- Added native android support
- raven-js is always used we use the native clients for sending events and add more context to them

## v0.7.0

- Bump KSCrash and Sentry version

## v0.6.0

Use `raven-js` internally instead switching between native and raven-js.

Native client will be used when available.

Alot of API changes to more like `raven-js`

## v0.5.3

- Fix import for

```objc
#if __has_include(<React/RNSentry.h>)
#import <React/RNSentry.h> // This is used for versions of react >= 0.40
#else
#import "RNSentry.h" // This is used for versions of react < 0.40
#endif
```

## v0.5.2

- Prefix filepath with `app://` if RavenClient is used

## v0.5.1

- Fix `npm test`
- Added `forceRavenClient` option which forces to use RavenClient instead of the NativeClient

## v0.5.0

- Added support for installation with cocoapods see <https://docs.sentry.io/clients/react-native/#setup-with-cocoapods>
- Lowered minimum version requirement for `react-native` to `0.38.0`

## v0.4.0

- Added `ignoreModulesExclude` to exclude modules that are ignored by default for stacktrace merging
- Added `ignoreModulesInclude` to add additional modules that should be ignored for stacktrace merging<|MERGE_RESOLUTION|>--- conflicted
+++ resolved
@@ -9,9 +9,6 @@
 ### Fixes
 
 - Option `enabled: false` ensures no events are sent ([#3606](https://github.com/getsentry/sentry-react-native/pull/3606))
-<<<<<<< HEAD
-- `TurboModuleRegistry` should not be imported in web applications ([#3609](https://github.com/getsentry/sentry-react-native/pull/3609))
-=======
 - Don't add Expo Plugin option `authToken` to application bundle ([#3630](https://github.com/getsentry/sentry-react-native/pull/3630))
   - Expo plugin configurations are generelly stored in plain text, and are also automatically added to built app bundles, and are therefore considered insecure.
   - You should not set the auth token in the plugin config except for local testing. Instead, use the `SENTRY_AUTH_TOKEN` env variable, as pointed out in our [docs](https://docs.sentry.io/platforms/react-native/manual-setup/expo/).
@@ -19,7 +16,7 @@
   - If you had set the auth token in the plugin config previously, **and** built and published an app with that config, you should [rotate your token](https://docs.sentry.io/product/accounts/auth-tokens/).
 - Ignore JSON response when retrieving source context from local Expo Dev Server ([#3611](https://github.com/getsentry/sentry-react-native/pull/3611))
 - Reduce waning messages spam when a property in Expo plugin configuration is missing ([#3631](https://github.com/getsentry/sentry-react-native/pull/3631))
->>>>>>> db2a30f3
+- `TurboModuleRegistry` should not be imported in web applications ([#3609](https://github.com/getsentry/sentry-react-native/pull/3609))
 
 ### Dependencies
 
