--- conflicted
+++ resolved
@@ -8,16 +8,14 @@
 
 ## Unreleased
 
-<<<<<<< HEAD
+### Features
+
+- Adds support for `propagateTraceparent` ([#5277](https://github.com/getsentry/sentry-react-native/pull/5227))
+
 ### Fixes
 
 - Fix compatibility with `react-native-legal` ([#5253](https://github.com/getsentry/sentry-react-native/pull/5253))
   - The licenses json file is correctly generated and placed into the `res/` folder now
-=======
-### Features
-
-- Adds support for `propagateTraceparent` ([#5277](https://github.com/getsentry/sentry-react-native/pull/5227))
->>>>>>> d0889054
 
 ### Dependencies
 
