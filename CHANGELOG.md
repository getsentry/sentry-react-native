--- conflicted
+++ resolved
@@ -6,31 +6,6 @@
 > make sure you follow our [migration guide](https://docs.sentry.io/platforms/react-native/migration/) first.
 <!-- prettier-ignore-end -->
 
-<<<<<<< HEAD
-## 6.4.0
-
-### Features
-
-- Add Replay Custom Masking for iOS, Android and Web ([#4224](https://github.com/getsentry/sentry-react-native/pull/4224), [#4265](https://github.com/getsentry/sentry-react-native/pull/4265), [#4272](https://github.com/getsentry/sentry-react-native/pull/4272), [#4314](https://github.com/getsentry/sentry-react-native/pull/4314))
-
-  ```jsx
-  import * as Sentry from '@sentry/react-native';
-
-  const Example = () => {
-    return (
-      <View>
-        <Sentry.Mask>
-          <Text>${"All children of Sentry.Mask will be masked."}</Text>
-        </Sentry.Mask>
-        <Sentry.Unmask>
-          <Text>${"Only direct children of Sentry.Unmask will be unmasked."}</Text>
-        </Sentry.Unmask>
-      </View>
-    );
-  };
-  ```
-
-=======
 ## Unreleased
 
 ### Features
@@ -75,7 +50,29 @@
   - [changelog](https://github.com/getsentry/sentry-java/blob/main/CHANGELOG.md#7181)
   - [diff](https://github.com/getsentry/sentry-java/compare/7.18.0...7.18.1)
 
->>>>>>> 92821728
+## 6.4.0
+
+### Features
+
+- Add Replay Custom Masking for iOS, Android and Web ([#4224](https://github.com/getsentry/sentry-react-native/pull/4224), [#4265](https://github.com/getsentry/sentry-react-native/pull/4265), [#4272](https://github.com/getsentry/sentry-react-native/pull/4272), [#4314](https://github.com/getsentry/sentry-react-native/pull/4314))
+
+  ```jsx
+  import * as Sentry from '@sentry/react-native';
+
+  const Example = () => {
+    return (
+      <View>
+        <Sentry.Mask>
+          <Text>${"All children of Sentry.Mask will be masked."}</Text>
+        </Sentry.Mask>
+        <Sentry.Unmask>
+          <Text>${"Only direct children of Sentry.Unmask will be unmasked."}</Text>
+        </Sentry.Unmask>
+      </View>
+    );
+  };
+  ```
+
 ## 6.4.0-beta.1
 
 ### Features
