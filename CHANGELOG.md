--- conflicted
+++ resolved
@@ -2,11 +2,8 @@
 
 ## Unreleased
 
-<<<<<<< HEAD
 - feat: Log component tree with all touch events. #952
-=======
 - fix: Fix appending app:/// prefix to [native code] #946
->>>>>>> 54cb3118
 
 ## 1.5.0
 
