--- conflicted
+++ resolved
@@ -3,12 +3,8 @@
 ## Unreleased
 
 - fix: Use the latest outbox path from hub options instead of private options #1529
-<<<<<<< HEAD
 - build(android): Bump sentry-android to 5.0.0 #1560
-=======
-- build(android): Bump Android SDK to 5.0.0-beta.4. #1545
 - feat: Sentry.flush to flush events to disk and returns a promise #1547
->>>>>>> ebe779be
 
 ## 2.5.0-beta.1
 
