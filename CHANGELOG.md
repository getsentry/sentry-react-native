# Changelog

## Unreleased

<<<<<<< HEAD
### Features

- Add User Interaction Tracing for Touch events ([#2835](https://github.com/getsentry/sentry-react-native/pull/2835))
=======
### Fixes

- Fix use Fetch transport when option `enableNative` is `false` ([#2897](https://github.com/getsentry/sentry-react-native/pull/2897))
- Improve logs when `enableNative` is `false` ([#2897](https://github.com/getsentry/sentry-react-native/pull/2897))
>>>>>>> f641dbac

### Dependencies

- Bump JavaScript SDK from v7.40.0 to v7.44.0 ([#2874](https://github.com/getsentry/sentry-react-native/pull/2874), [#2908](https://github.com/getsentry/sentry-react-native/pull/2908))
  - [changelog](https://github.com/getsentry/sentry-javascript/blob/develop/CHANGELOG.md#7440)
  - [diff](https://github.com/getsentry/sentry-javascript/compare/7.40.0...7.44.0)

## 5.1.1

### Fixes

- Remove non URL `frame.abs_path` which was causing source maps to fail ([#2891](https://github.com/getsentry/sentry-react-native/pull/2891))

### Dependencies

- Bump Cocoa SDK from v8.2.0 to v8.3.0 ([#2876](https://github.com/getsentry/sentry-react-native/pull/2876))
  - [changelog](https://github.com/getsentry/sentry-cocoa/blob/main/CHANGELOG.md#830)
  - [diff](https://github.com/getsentry/sentry-cocoa/compare/8.2.0...8.3.0)
- Bump CLI from v2.14.3 to v2.14.4 ([#2873](https://github.com/getsentry/sentry-react-native/pull/2873))
  - [changelog](https://github.com/getsentry/sentry-cli/blob/master/CHANGELOG.md#2144)
  - [diff](https://github.com/getsentry/sentry-cli/compare/2.14.3...2.14.4)

## 5.1.0

### Features

- Add App Context `in_foreground` ([#2826](https://github.com/getsentry/sentry-react-native/pull/2826))

### Fixes

- Match app start measurements naming with other SDKs ([#2855](https://github.com/getsentry/sentry-react-native/pull/2855))
  - `app.start.cold` to `app_start_cold`
  - `app.start.warm` to `app_start_warm`

### Dependencies

- Bump Cocoa SDK from v8.0.0 to v8.2.0 ([#2776](https://github.com/getsentry/sentry-react-native/pull/2776))
  - [changelog](https://github.com/getsentry/sentry-cocoa/blob/main/CHANGELOG.md#820)
  - [diff](https://github.com/getsentry/sentry-cocoa/compare/8.0.0...8.2.0)
- Bump JavaScript SDK from v7.37.2 to v7.40.0 ([#2836](https://github.com/getsentry/sentry-react-native/pull/2836), [#2864](https://github.com/getsentry/sentry-react-native/pull/2864))
  - [changelog](https://github.com/getsentry/sentry-javascript/blob/develop/CHANGELOG.md#7400)
  - [diff](https://github.com/getsentry/sentry-javascript/compare/7.37.2...7.40.0)
- Bump CLI from v2.10.0 to v2.14.3 ([#2848](https://github.com/getsentry/sentry-react-native/pull/2848), [#2869](https://github.com/getsentry/sentry-react-native/pull/2869))
  - [changelog](https://github.com/getsentry/sentry-cli/blob/master/CHANGELOG.md#2143)
  - [diff](https://github.com/getsentry/sentry-cli/compare/2.10.0...2.14.3)
- Bump Android SDK from v6.14.0 to v6.15.0 ([#2868](https://github.com/getsentry/sentry-react-native/pull/2868))
  - [changelog](https://github.com/getsentry/sentry-java/blob/main/CHANGELOG.md#6150)
  - [diff](https://github.com/getsentry/sentry-java/compare/6.14.0...6.15.0)

## 5.0.0

The React Native SDK version 5 supports both Legacy (from RN 0.65 and above) and New Architecture (from RN 0.69 and above) as well as the new React Native Gradle Plugin (introduced in RN 0.71). For detailed [migration guide visit our docs](https://docs.sentry.io/platforms/react-native/migration/#from-4x-to-5x).

### Features

- Add support for the RN New Architecture, backwards compatible RNSentry Turbo Module ([#2522](https://github.com/getsentry/sentry-react-native/pull/2522))
- Add View Hierarchy to the crashed/errored events ([#2708](https://github.com/getsentry/sentry-react-native/pull/2708))
- Send react native js engine, turbo module, fabric flags and component stack in Event contexts ([#2552](https://github.com/getsentry/sentry-react-native/pull/2552))
- Sync `tags`, `extra`, `fingerprint`, `level`, `environment` and `breadcrumbs` from `sentry-cocoa` during event processing. ([#2713](https://github.com/getsentry/sentry-react-native/pull/2713))
  - `breadcrumb.level` value `log` is transformed to `debug` when syncing with native layers.
  - Remove `breadcrumb.level` value `critical` transformation to `fatal`.
  - Default `breadcrumb.level` is `info`

### Breaking changes

- Option `enableAutoPerformanceTracking` renamed to `enableAutoPerformanceTracing`
- Option `enableOutOfMemoryTracking` renamed to `enableWatchdogTerminationTracking`
- Remove link hooks (RN 0.68 and older) ([#2332](https://github.com/getsentry/sentry-react-native/pull/2332))
- iOS min target 11, Android API min 21, min React Native version 0.65 ([#2522](https://github.com/getsentry/sentry-react-native/pull/2522), [#2687](https://github.com/getsentry/sentry-react-native/pull/2687))
- New ReactNativeTracingOptions ([#2481](https://github.com/getsentry/sentry-react-native/pull/2481))
  - `idleTimeout` renamed to `idleTimeoutMs`
  - `maxTransactionDuration` renamed to `finalTimeoutMs`
- `touchEventBoundaryProps.labelName` property instead of default `accessibilityLabel` fallback ([#2712](https://github.com/getsentry/sentry-react-native/pull/2712))
- Message event current stack trace moved from `exception` to `threads` ([#2694](https://github.com/getsentry/sentry-react-native/pull/2694))

### Fixes

- Unreachable fallback to fetch transport if native is not available ([#2695](https://github.com/getsentry/sentry-react-native/pull/2695))

### Dependencies

- Bump Cocoa SDK from v7.31.5 to v8.0.0 ([#2756](https://github.com/getsentry/sentry-react-native/pull/2756))
  - [changelog](https://github.com/getsentry/sentry-cocoa/blob/main/CHANGELOG.md#800)
  - [diff](https://github.com/getsentry/sentry-cocoa/compare/7.31.5...8.0.0)
- Bump CLI from v1.74.4 to v2.10.0 ([#2669](https://github.com/getsentry/sentry-react-native/pull/2669))
  - [changelog](https://github.com/getsentry/sentry-cli/blob/master/CHANGELOG.md#2100)
  - [diff](https://github.com/getsentry/sentry-cli/compare/1.74.4...2.10.0)

## 4.15.0

### Features

- Collect modules script for XCode builds supports NODE_BINARY to set path to node executable ([#2805](https://github.com/getsentry/sentry-react-native/pull/2805))

### Fixes

- React Native Error Handlers Integration doesn't crash if ErrorUtils are not available ([#2808](https://github.com/getsentry/sentry-react-native/pull/2808))

### Dependencies

- Bump Android SDK from v6.12.1 to v6.14.0 ([#2790](https://github.com/getsentry/sentry-react-native/pull/2790), [#2809](https://github.com/getsentry/sentry-react-native/pull/2809), [#2828](https://github.com/getsentry/sentry-react-native/pull/2828))
  - [changelog](https://github.com/getsentry/sentry-java/blob/main/CHANGELOG.md#6140)
  - [diff](https://github.com/getsentry/sentry-java/compare/6.12.1...6.14.0)
- Bump Sample React Native from v0.71.0 to v0.71.1 ([#2767](https://github.com/getsentry/sentry-react-native/pull/2767))
  - [changelog](https://github.com/facebook/react-native/blob/main/CHANGELOG.md#v0711)
  - [diff](https://github.com/facebook/react-native/compare/v0.71.0...v0.71.1)
- Bump JavaScript SDK from v7.32.1 to v7.37.2 ([#2785](https://github.com/getsentry/sentry-react-native/pull/2785), [#2799](https://github.com/getsentry/sentry-react-native/pull/2799), [#2818](https://github.com/getsentry/sentry-react-native/pull/2818))
  - [changelog](https://github.com/getsentry/sentry-javascript/blob/master/CHANGELOG.md#7372)
  - [diff](https://github.com/getsentry/sentry-javascript/compare/7.32.1...7.37.2)

## 5.0.0-rc.1

### Fixes

- React Native Error Handlers Integration doesn't crash if ErrorUtils are not available ([#2808](https://github.com/getsentry/sentry-react-native/pull/2808))

## 5.0.0-beta.2

### Features

- Add View Hierarchy to the crashed/errored events ([#2708](https://github.com/getsentry/sentry-react-native/pull/2708))
- Collect modules script for XCode builds supports NODE_BINARY to set path to node executable ([#2805](https://github.com/getsentry/sentry-react-native/pull/2805))

### Dependencies

- Bump Android SDK from v6.12.1 to v6.14.0 ([#2790](https://github.com/getsentry/sentry-react-native/pull/2790), [#2809](https://github.com/getsentry/sentry-react-native/pull/2809), [#2828](https://github.com/getsentry/sentry-react-native/pull/2828))
  - [changelog](https://github.com/getsentry/sentry-java/blob/main/CHANGELOG.md#6140)
  - [diff](https://github.com/getsentry/sentry-java/compare/6.12.1...6.14.0)
- Bump Sample React Native from v0.71.0 to v0.71.1 ([#2767](https://github.com/getsentry/sentry-react-native/pull/2767))
  - [changelog](https://github.com/facebook/react-native/blob/main/CHANGELOG.md#v0711)
  - [diff](https://github.com/facebook/react-native/compare/v0.71.0...v0.71.1)
- Bump JavaScript SDK from v7.32.1 to v7.37.2 ([#2785](https://github.com/getsentry/sentry-react-native/pull/2785), [#2799](https://github.com/getsentry/sentry-react-native/pull/2799), [#2818](https://github.com/getsentry/sentry-react-native/pull/2818))
  - [changelog](https://github.com/getsentry/sentry-javascript/blob/master/CHANGELOG.md#7372)
  - [diff](https://github.com/getsentry/sentry-javascript/compare/7.32.1...7.37.2)

## 5.0.0-beta.1

- Latest changes from 4.14.0

### Breaking changes

- Option `enableAutoPerformanceTracking` renamed to `enableAutoPerformanceTracing`
- Option `enableOutOfMemoryTracking` renamed to `enableWatchdogTerminationTracking`

### Features

- Sync `tags`, `extra`, `fingerprint`, `level`, `environment` and `breadcrumbs` from `sentry-cocoa` during event processing. ([#2713](https://github.com/getsentry/sentry-react-native/pull/2713))
  - `breadcrumb.level` value `log` is transformed to `debug` when syncing with native layers.
  - Remove `breadcrumb.level` value `critical` transformation to `fatal`.
  - Default `breadcrumb.level` is `info`

### Dependencies

- Bump Cocoa SDK from v7.31.5 to v8.0.0 ([#2756](https://github.com/getsentry/sentry-react-native/pull/2756))
  - [changelog](https://github.com/getsentry/sentry-cocoa/blob/main/CHANGELOG.md#800)
  - [diff](https://github.com/getsentry/sentry-cocoa/compare/7.31.5...8.0.0)
- Bump Android SDK from v6.12.1 to v6.13.0 ([#2790](https://github.com/getsentry/sentry-react-native/pull/2790))
  - [changelog](https://github.com/getsentry/sentry-java/blob/main/CHANGELOG.md#6130)
  - [diff](https://github.com/getsentry/sentry-java/compare/6.12.1...6.13.0)

## 4.14.0

### Features

- Add support for RNGP introduced in React Native 0.71.0 ([#2759](https://github.com/getsentry/sentry-react-native/pull/2759))

### Fixes

- Take screenshot runs on UI thread on Android ([#2743](https://github.com/getsentry/sentry-react-native/pull/2743))

### Dependencies

- Bump Android SDK from v6.11.0 to v6.12.1 ([#2755](https://github.com/getsentry/sentry-react-native/pull/2755))
  - [changelog](https://github.com/getsentry/sentry-java/blob/main/CHANGELOG.md#6121)
  - [diff](https://github.com/getsentry/sentry-java/compare/6.11.0...6.12.1)
- Bump JavaScript SDK from v7.29.0 to v7.32.1 ([#2738](https://github.com/getsentry/sentry-react-native/pull/2738), [#2777](https://github.com/getsentry/sentry-react-native/pull/2777))
  - [changelog](https://github.com/getsentry/sentry-javascript/blob/master/CHANGELOG.md#7321)
  - [diff](https://github.com/getsentry/sentry-javascript/compare/7.29.0...7.32.1)

## 5.0.0-alpha.11

- Latest changes from 4.13.0

### Breaking changes

- Message event current stack trace moved from exception to threads ([#2694](https://github.com/getsentry/sentry-react-native/pull/2694))
- `touchEventBoundaryProps.labelName` property instead of default `accessibilityLabel` fallback ([#2712](https://github.com/getsentry/sentry-react-native/pull/2712))

### Fixes

- Unreachable fallback to fetch transport if native is not available ([#2695](https://github.com/getsentry/sentry-react-native/pull/2695))

## 4.13.0

### Fixes

- Missing `originalException` in `beforeSend` for events from react native error handler ([#2706](https://github.com/getsentry/sentry-react-native/pull/2706))
- ModulesLoader integration returns original event if native is not available and event modules overwrite native modules ([#2730](https://github.com/getsentry/sentry-react-native/pull/2730))

### Dependencies

- Bump Cocoa SDK from v7.31.3 to v7.31.5 ([#2699](https://github.com/getsentry/sentry-react-native/pull/2699), [#2714](https://github.com/getsentry/sentry-react-native/pull/2714))
  - [changelog](https://github.com/getsentry/sentry-cocoa/blob/8.0.0/CHANGELOG.md#7315)
  - [diff](https://github.com/getsentry/sentry-cocoa/compare/7.31.3...7.31.5)
- Bump JavaScript SDK from v7.26.0 to v7.29.0 ([#2705](https://github.com/getsentry/sentry-react-native/pull/2705), [#2709](https://github.com/getsentry/sentry-react-native/pull/2709), [#2715](https://github.com/getsentry/sentry-react-native/pull/2715), [#2736](https://github.com/getsentry/sentry-react-native/pull/2736))
  - [changelog](https://github.com/getsentry/sentry-javascript/blob/master/CHANGELOG.md#7290)
  - [diff](https://github.com/getsentry/sentry-javascript/compare/7.26.0...7.29.0)
- Bump Android SDK from v6.9.2 to v6.11.0 ([#2704](https://github.com/getsentry/sentry-react-native/pull/2704), [#2724](https://github.com/getsentry/sentry-react-native/pull/2724))
  - [changelog](https://github.com/getsentry/sentry-java/blob/main/CHANGELOG.md#6110)
  - [diff](https://github.com/getsentry/sentry-java/compare/6.9.2...6.11.0)

## 4.12.0

### Features

- Add `lastEventId` method to the API ([#2675](https://github.com/getsentry/sentry-react-native/pull/2675))

### Fix

- `Sentry.startTransaction` doesn't require `op` ([#2691](https://github.com/getsentry/sentry-react-native/pull/2691))

### Dependencies

- Bump Cocoa SDK from v7.31.2 to v7.31.3 ([#2647](https://github.com/getsentry/sentry-react-native/pull/2647))
  - [changelog](https://github.com/getsentry/sentry-cocoa/blob/8.0.0/CHANGELOG.md#7313)
  - [diff](https://github.com/getsentry/sentry-cocoa/compare/7.31.2...7.31.3)
- Bump JavaScript SDK from v7.21.1 to v7.26.0 ([#2672](https://github.com/getsentry/sentry-react-native/pull/2672), [#2648](https://github.com/getsentry/sentry-react-native/pull/2648), [#2692](https://github.com/getsentry/sentry-react-native/pull/2692))
  - [changelog](https://github.com/getsentry/sentry-javascript/blob/master/CHANGELOG.md#7260)
  - [diff](https://github.com/getsentry/sentry-javascript/compare/7.21.1...7.26.0)
- Bump Android SDK from v6.9.1 to v6.9.2 ([#2677](https://github.com/getsentry/sentry-react-native/pull/2677))
  - [changelog](https://github.com/getsentry/sentry-java/blob/main/CHANGELOG.md#692)
  - [diff](https://github.com/getsentry/sentry-java/compare/6.9.1...6.9.2)

## 5.0.0-alpha.10

- Latest changes from 4.11.0

### Dependencies

- Bump CLI from v1.74.4 to v2.10.0 ([#2669](https://github.com/getsentry/sentry-react-native/pull/2669))
  - [changelog](https://github.com/getsentry/sentry-cli/blob/master/CHANGELOG.md#2100)
  - [diff](https://github.com/getsentry/sentry-cli/compare/1.74.4...2.10.0)

## 4.11.0

### Features

- Screenshots ([#2610](https://github.com/getsentry/sentry-react-native/pull/2610))

## 4.10.1

### Fixes

- Bump Wizard from v1.2.17 to v1.4.0 ([#2645](https://github.com/getsentry/sentry-react-native/pull/2645))
  - [changelog](https://github.com/getsentry/sentry-wizard/blob/master/CHANGELOG.md#140)
  - [diff](https://github.com/getsentry/sentry-wizard/compare/v1.2.17...v1.4.0)
- Android builds without ext config, auto create assets dir for modules ([#2652](https://github.com/getsentry/sentry-react-native/pull/2652))
- Exit gracefully if source map file for collecting modules doesn't exist ([#2655](https://github.com/getsentry/sentry-react-native/pull/2655))
- Create only one clean-up tasks for modules collection ([#2657](https://github.com/getsentry/sentry-react-native/pull/2657))

### Dependencies

- Bump Android SDK from v6.8.0 to v6.9.1 ([#2653](https://github.com/getsentry/sentry-react-native/pull/2653))
  - [changelog](https://github.com/getsentry/sentry-java/blob/main/CHANGELOG.md#691)
  - [diff](https://github.com/getsentry/sentry-java/compare/6.8.0...6.9.1)

## 5.0.0-alpha.9

- Latest changes from 4.10.0

### Fixes

- Add missing source Spec for RNSentry Codegen. ([#2639](https://github.com/getsentry/sentry-react-native/pull/2639))

## 4.10.0

### Features

- JS Runtime dependencies are sent in Events ([#2606](https://github.com/getsentry/sentry-react-native/pull/2606))
  - To collect JS dependencies on iOS add `../node_modules/@sentry/react-native/scripts/collect-modules.sh` at the end of the `Bundle React Native code and images` build phase. The collection only works on Release builds. Android builds have a new step in `sentry.gradle` plugin. More in [the migration documentation](https://docs.sentry.io/platforms/react-native/migration#from-48x-to-49x).

### Dependencies

- Bump JavaScript SDK from v7.20.1 to v7.21.1 ([#2636](https://github.com/getsentry/sentry-react-native/pull/2636))
  - [changelog](https://github.com/getsentry/sentry-javascript/blob/master/CHANGELOG.md#7211)
  - [diff](https://github.com/getsentry/sentry-javascript/compare/7.20.1...7.21.1)

## 5.0.0-alpha.8

- Latest changes from 4.9.0

## 4.9.0

### Features

- Add `maxQueueSize` option ([#2578](https://github.com/getsentry/sentry-react-native/pull/2578))

### Fixes

- Use `Scope` class rather than `Scope` type for top-level functions ([#2627](https://github.com/getsentry/sentry-react-native/pull/2627))

### Dependencies

- Bump JavaScript SDK from v7.16.0 to v7.20.1 ([#2582](https://github.com/getsentry/sentry-react-native/pull/2582), [#2598](https://github.com/getsentry/sentry-react-native/pull/2598), [#2632](https://github.com/getsentry/sentry-react-native/pull/2632), [#2607](https://github.com/getsentry/sentry-react-native/pull/2607))
  - [changelog](https://github.com/getsentry/sentry-javascript/blob/master/CHANGELOG.md#7201)
  - [diff](https://github.com/getsentry/sentry-javascript/compare/7.16.0...7.20.1)
- Bump Cocoa SDK from v7.29.0 to v7.31.2 ([#2592](https://github.com/getsentry/sentry-react-native/pull/2592), [#2601](https://github.com/getsentry/sentry-react-native/pull/2601), [#2629](https://github.com/getsentry/sentry-react-native/pull/2629))
  - [changelog](https://github.com/getsentry/sentry-cocoa/blob/master/CHANGELOG.md#7312)
  - [diff](https://github.com/getsentry/sentry-cocoa/compare/7.29.0...7.31.2)
- Bump Android SDK from v6.6.0 to v6.8.0 ([#2600](https://github.com/getsentry/sentry-react-native/pull/2600), [#2628](https://github.com/getsentry/sentry-react-native/pull/2628))
  - [changelog](https://github.com/getsentry/sentry-java/blob/main/CHANGELOG.md#680)
  - [diff](https://github.com/getsentry/sentry-java/compare/6.6.0...6.8.0)

## 4.8.0

### Fixes

- Message event can have attached stacktrace ([#2577](https://github.com/getsentry/sentry-react-native/pull/2577))
- Fixed maximum call stack exceeded error resulting from large payloads ([#2579](https://github.com/getsentry/sentry-react-native/pull/2579))

### Dependencies

- Bump Android SDK from v6.5.0 to v6.6.0 ([#2572](https://github.com/getsentry/sentry-react-native/pull/2572))
  - [changelog](https://github.com/getsentry/sentry-java/blob/main/CHANGELOG.md#660)
  - [diff](https://github.com/getsentry/sentry-java/compare/6.5.0...6.6.0)
- Bump Cocoa SDK from v7.28.0 to v7.29.0 ([#2571](https://github.com/getsentry/sentry-react-native/pull/2571))
  - [changelog](https://github.com/getsentry/sentry-cocoa/blob/master/CHANGELOG.md#7290)
  - [diff](https://github.com/getsentry/sentry-cocoa/compare/7.28.0...7.29.0)

## 5.0.0-alpha.7

- Latest changes from 4.7.1

### Fixes

- Remove hardcoded Folly version ([#2558](https://github.com/getsentry/sentry-react-native/pull/2558))

### Features

- Send react native js engine, turbo module, fabric flags and component stack in Event contexts ([#2552](https://github.com/getsentry/sentry-react-native/pull/2552))

### Dependencies

- Bump CLI from v1.74.4 to v2.7.0 ([#2457](https://github.com/getsentry/sentry-react-native/pull/2457))
  - [changelog](https://github.com/getsentry/sentry-cli/blob/master/CHANGELOG.md#270)
  - [diff](https://github.com/getsentry/sentry-cli/compare/1.74.4...2.7.0)
- Bump Android SDK from v6.5.0 to v6.6.0 ([#2572](https://github.com/getsentry/sentry-react-native/pull/2572))
  - [changelog](https://github.com/getsentry/sentry-java/blob/main/CHANGELOG.md#660)
  - [diff](https://github.com/getsentry/sentry-java/compare/6.5.0...6.6.0)
- Bump Cocoa SDK from v7.28.0 to v7.29.0 ([#2571](https://github.com/getsentry/sentry-react-native/pull/2571))
  - [changelog](https://github.com/getsentry/sentry-cocoa/blob/master/CHANGELOG.md#7290)
  - [diff](https://github.com/getsentry/sentry-cocoa/compare/7.28.0...7.29.0)

## 4.7.1

### Fixes

- Remove duplicate sdk package record from envelope ([#2570](https://github.com/getsentry/sentry-react-native/pull/2570))
- Fix `appHangsTimeoutInterval` -> `appHangTimeoutInterval` option name ([#2574](https://github.com/getsentry/sentry-react-native/pull/2574))

## 4.7.0

### Dependencies

- Bump Android SDK from v6.4.3 to v6.5.0 ([#2535](https://github.com/getsentry/sentry-react-native/pull/2535))
  - [changelog](https://github.com/getsentry/sentry-java/blob/main/CHANGELOG.md#650)
  - [diff](https://github.com/getsentry/sentry-java/compare/6.4.3...6.5.0)
- Bump JavaScript SDK from v7.14.2 to v7.16.0 ([#2536](https://github.com/getsentry/sentry-react-native/pull/2536), [#2561](https://github.com/getsentry/sentry-react-native/pull/2561))
  - [changelog](https://github.com/getsentry/sentry-javascript/blob/master/CHANGELOG.md#7160)
  - [diff](https://github.com/getsentry/sentry-javascript/compare/7.14.2...7.16.0)
- Bump Cocoa SDK from v7.27.1 to v7.28.0 ([#2548](https://github.com/getsentry/sentry-react-native/pull/2548))
  - [changelog](https://github.com/getsentry/sentry-cocoa/blob/master/CHANGELOG.md#7280)
  - [diff](https://github.com/getsentry/sentry-cocoa/compare/7.27.1...7.28.0)

## 5.0.0-alpha.6

- Latest changes from 4.6.1

### Features

- Add initial support for the RN New Architecture, backwards compatible RNSentry Turbo Module ([#2522](https://github.com/getsentry/sentry-react-native/pull/2522))

### Breaking changes

- New ReactNativeTracingOptions idleTimeoutMs and finalTimeoutMs replacing idleTimeout and maxTransactionDuration respectively ([#2481](https://github.com/getsentry/sentry-react-native/pull/2481))
- iOS min target 12.4, Android API min 21, min React Native version 0.70 ([#2522](https://github.com/getsentry/sentry-react-native/pull/2522))

### Dependencies

- Bump Android SDK from v6.4.3 to v6.5.0 ([#2535](https://github.com/getsentry/sentry-react-native/pull/2535))
  - [changelog](https://github.com/getsentry/sentry-java/blob/main/CHANGELOG.md#650)
  - [diff](https://github.com/getsentry/sentry-java/compare/6.4.3...6.5.0)
- Bump JavaScript SDK from v7.14.2 to v7.15.0 ([#2536](https://github.com/getsentry/sentry-react-native/pull/2536))
  - [changelog](https://github.com/getsentry/sentry-javascript/blob/master/CHANGELOG.md#7150)
  - [diff](https://github.com/getsentry/sentry-javascript/compare/7.14.2...7.15.0)

## 4.6.1

### Fixes

- Make `configureScope` callback safe [#2510](https://github.com/getsentry/sentry-react-native/pull/2510)
- Allows collecting app start and slow/frozen frames if Native SDK is inited manually [#2517](https://github.com/getsentry/sentry-react-native/pull/2517)
- Nested breadcrumb data on android was not treated correctly [#2519](https://github.com/getsentry/sentry-react-native/pull/2519)

### Dependencies

- Bump JavaScript SDK from v7.14.0 to v7.14.2 ([#2511](https://github.com/getsentry/sentry-react-native/pull/2511), [#2526](https://github.com/getsentry/sentry-react-native/pull/2526))
  - [changelog](https://github.com/getsentry/sentry-javascript/blob/master/CHANGELOG.md#7142)
  - [diff](https://github.com/getsentry/sentry-javascript/compare/7.14.0...7.14.2)
- Bump Cocoa SDK from v7.27.0 to v7.27.1 ([#2521](https://github.com/getsentry/sentry-react-native/pull/2521))
  - [changelog](https://github.com/getsentry/sentry-cocoa/blob/master/CHANGELOG.md#7271)
  - [diff](https://github.com/getsentry/sentry-cocoa/compare/7.27.0...7.27.1)
- Bump Android SDK from v6.4.2 to v6.4.3 ([#2520](https://github.com/getsentry/sentry-react-native/pull/2520))
  - [changelog](https://github.com/getsentry/sentry-java/blob/main/CHANGELOG.md#643)
  - [diff](https://github.com/getsentry/sentry-java/compare/6.4.2...6.4.3)

## 5.0.0-alpha.5

### Fixes

- Make `configureScope` callback safe [#2510](https://github.com/getsentry/sentry-react-native/pull/2510)

### Dependencies

- Bump JavaScript SDK from v7.14.0 to v7.14.1 ([#2511](https://github.com/getsentry/sentry-react-native/pull/2511))
  - [changelog](https://github.com/getsentry/sentry-javascript/blob/master/CHANGELOG.md#7141)
  - [diff](https://github.com/getsentry/sentry-javascript/compare/7.14.0...7.14.1)
- Bump Cocoa SDK from v7.27.0 to v7.27.1 ([#2521](https://github.com/getsentry/sentry-react-native/pull/2521))
  - [changelog](https://github.com/getsentry/sentry-cocoa/blob/master/CHANGELOG.md#7271)
  - [diff](https://github.com/getsentry/sentry-cocoa/compare/7.27.0...7.27.1)
- Bump Android SDK from v6.4.2 to v6.4.3 ([#2520](https://github.com/getsentry/sentry-react-native/pull/2520))
  - [changelog](https://github.com/getsentry/sentry-java/blob/main/CHANGELOG.md#643)
  - [diff](https://github.com/getsentry/sentry-java/compare/6.4.2...6.4.3)

## 4.6.0

### Fixes

- SDK Gracefully downgrades when callback throws an error ([#2502](https://github.com/getsentry/sentry-react-native/pull/2502))
- React Navigation v5 ignores when current route is undefined after state changed. ([#2484](https://github.com/getsentry/sentry-react-native/pull/2484))

### Features

- Add ClientReports ([#2496](https://github.com/getsentry/sentry-react-native/pull/2496))

### Sentry Self-hosted Compatibility

- Starting with version `4.6.0` of the `@sentry/react-native` package, [Sentry's self hosted version >= v21.9.0](https://github.com/getsentry/self-hosted/releases) is required or you have to manually disable sending client reports via the `sendClientReports` option. This only applies to self-hosted Sentry. If you are using [sentry.io](https://sentry.io), no action is needed.

### Dependencies

- Bump Cocoa SDK from v7.25.1 to v7.27.0 ([#2500](https://github.com/getsentry/sentry-react-native/pull/2500), [#2506](https://github.com/getsentry/sentry-react-native/pull/2506))
  - [changelog](https://github.com/getsentry/sentry-cocoa/blob/master/CHANGELOG.md#7270)
  - [diff](https://github.com/getsentry/sentry-cocoa/compare/7.25.1...7.27.0)
- Bump JavaScript SDK from v7.13.0 to v7.14.0 ([#2504](https://github.com/getsentry/sentry-react-native/pull/2504))
  - [changelog](https://github.com/getsentry/sentry-javascript/blob/master/CHANGELOG.md#7140)
  - [diff](https://github.com/getsentry/sentry-javascript/compare/7.13.0...7.14.0)

## 5.0.0-alpha.4

- Latest changes from 4.5.0

### Breaking changes

- New ReactNativeTracingOptions idleTimeoutMs and finalTimeoutMs replacing idleTimeout and maxTransactionDuration respectively ([#2481](https://github.com/getsentry/sentry-react-native/pull/2481))

## 4.5.0

### Features

- Add user feedback ([#2486](https://github.com/getsentry/sentry-react-native/pull/2486))
- Add typings for app hang functionality ([#2479](https://github.com/getsentry/sentry-react-native/pull/2479))

### Fixes

- Update warm/cold start span ops ([#2487](https://github.com/getsentry/sentry-react-native/pull/2487))
- Detect hard crash the same as native sdks ([#2480](https://github.com/getsentry/sentry-react-native/pull/2480))
- Integrations factory receives default integrations ([#2494](https://github.com/getsentry/sentry-react-native/pull/2494))

### Dependencies

- Bump Android SDK from v6.4.1 to v6.4.2 ([#2485](https://github.com/getsentry/sentry-react-native/pull/2485))
  - [changelog](https://github.com/getsentry/sentry-java/blob/main/CHANGELOG.md#642)
  - [diff](https://github.com/getsentry/sentry-java/compare/6.4.1...6.4.2)
- Bump JavaScript SDK from v7.12.1 to v7.13.0 ([#2478](https://github.com/getsentry/sentry-react-native/pull/2478))
  - [changelog](https://github.com/getsentry/sentry-javascript/blob/master/CHANGELOG.md#7130)
  - [diff](https://github.com/getsentry/sentry-javascript/compare/7.12.1...7.13.0)

## 4.4.0

### Features

- Add attachments support ([#2463](https://github.com/getsentry/sentry-react-native/pull/2463))

## 4.3.1

### Fixes

- ReactNativeTracingOptions maxTransactionDuration is in seconds ([#2469](https://github.com/getsentry/sentry-react-native/pull/2469))

### Dependencies

- Bump Cocoa SDK from v7.24.1 to v7.25.1 ([#2465](https://github.com/getsentry/sentry-react-native/pull/2465))
  - [changelog](https://github.com/getsentry/sentry-cocoa/blob/master/CHANGELOG.md#7251)
  - [diff](https://github.com/getsentry/sentry-cocoa/compare/7.24.1...7.25.1)

## 5.0.0-alpha.3

- Latest changes from 4.3.x

### Dependencies

- Bump Wizard from v2.0.0 to v2.2.0 ([#2460](https://github.com/getsentry/sentry-react-native/pull/2460))
  - [changelog](https://github.com/getsentry/sentry-wizard/blob/master/CHANGELOG.md#v220)
  - [diff](https://github.com/getsentry/sentry-wizard/compare/v2.0.0...v2.2.0)

## 4.3.0

### Features

- Add Transaction Source for Dynamic Sampling Context ([#2454](https://github.com/getsentry/sentry-react-native/pull/2454))

### Dependencies

- Bump Cocoa SDK from v7.23.0 to v7.24.1 ([#2456](https://github.com/getsentry/sentry-react-native/pull/2456))
  - [changelog](https://github.com/getsentry/sentry-cocoa/blob/master/CHANGELOG.md#7241)
  - [diff](https://github.com/getsentry/sentry-cocoa/compare/7.23.0...7.24.1)
- Bump Android SDK from v6.3.1 to v6.4.1 ([#2437](https://github.com/getsentry/sentry-react-native/pull/2437))
  - [changelog](https://github.com/getsentry/sentry-java/blob/main/CHANGELOG.md#641)
  - [diff](https://github.com/getsentry/sentry-java/compare/6.3.1...6.4.1)
- Bump JavaScript SDK from v7.9.0 to v7.12.1 ([#2451](https://github.com/getsentry/sentry-react-native/pull/2451))
  - [changelog](https://github.com/getsentry/sentry-javascript/blob/master/CHANGELOG.md#7121)
  - [diff](https://github.com/getsentry/sentry-javascript/compare/7.9.0...7.12.1)

## 4.2.4

### Fixes

- ReactNativeTracing wrongly marks transactions as deadline_exceeded when it reaches the idleTimeout ([#2427](https://github.com/getsentry/sentry-react-native/pull/2427))

## 5.0.0-alpha.2

- Latest changes from 4.2.x

## 5.0.0-alpha.1

### Fixes

- Auto linking for RN >= 0.69 ([#2332](https://github.com/getsentry/sentry-react-native/pull/2332))

## 4.2.3

### Fixes

- Bump Cocoa SDK to v7.23.0 ([#2401](https://github.com/getsentry/sentry-react-native/pull/2401))
  - [changelog](https://github.com/getsentry/sentry-cocoa/blob/master/CHANGELOG.md#7230)
  - [diff](https://github.com/getsentry/sentry-cocoa/compare/7.22.0...7.23.0)
- Bump Android SDK to v6.3.1 ([#2410](https://github.com/getsentry/sentry-react-native/pull/2410))
  - [changelog](https://github.com/getsentry/sentry-java/blob/main/CHANGELOG.md#631)
  - [diff](https://github.com/getsentry/sentry-java/compare/6.3.0...6.3.1)
- Bump JavaScript SDK to v7.9.0 ([#2412](https://github.com/getsentry/sentry-react-native/pull/2412))
  - [changelog](https://github.com/getsentry/sentry-javascript/blob/master/CHANGELOG.md#790)
  - [diff](https://github.com/getsentry/sentry-javascript/compare/7.7.0...7.9.0)

## 4.2.2

### Fixes

- Should not ignore `options.transport` function provided in `Sentry.init(...)` ([#2398](https://github.com/getsentry/sentry-react-native/pull/2398))

## 4.2.1

### Fixes

- SENTRY_DIST accepts non-number values on Android ([#2395](https://github.com/getsentry/sentry-react-native/pull/2395))

### Features

- Bump Cocoa SDK to v7.22.0 ([#2392](https://github.com/getsentry/sentry-react-native/pull/2392))
  - [changelog](https://github.com/getsentry/sentry-cocoa/blob/master/CHANGELOG.md#7220)
  - [diff](https://github.com/getsentry/sentry-cocoa/compare/7.21.0...7.22.0)

## 4.2.0

### Features

- Bump Cocoa SDK to v7.21.0 ([#2374](https://github.com/getsentry/sentry-react-native/pull/2374))
  - [changelog](https://github.com/getsentry/sentry-cocoa/blob/master/CHANGELOG.md#7210)
  - [diff](https://github.com/getsentry/sentry-cocoa/compare/7.20.0...7.21.0)
- Bump Android SDK to v6.3.0 ([#2380](https://github.com/getsentry/sentry-react-native/pull/2380))
  - [changelog](https://github.com/getsentry/sentry-java/blob/main/CHANGELOG.md#630)
  - [diff](https://github.com/getsentry/sentry-java/compare/6.1.4...6.3.0)
- Bump JavaScript SDK to v7.7.0 ([#2375](https://github.com/getsentry/sentry-react-native/pull/2375))
  - [changelog](https://github.com/getsentry/sentry-javascript/blob/master/CHANGELOG.md#770)
  - [diff](https://github.com/getsentry/sentry-javascript/compare/7.6.0...7.7.0)

## 4.1.3

### Fixes

- Solve reference to private cocoa SDK class ([#2369](https://github.com/getsentry/sentry-react-native/pull/2369))

## 4.1.2

### Fixes

- Set default unit for measurements ([#2360](https://github.com/getsentry/sentry-react-native/pull/2360))
- When using SENTRY_DIST env. var. on Android, SDK fails to convert to an Integer ([#2365](https://github.com/getsentry/sentry-react-native/pull/2365))

### Features

- Bump JavaScript SDK to v7.6.0 ([#2361](https://github.com/getsentry/sentry-react-native/pull/2361))
  - [changelog](https://github.com/getsentry/sentry-javascript/blob/master/CHANGELOG.md#760)
  - [diff](https://github.com/getsentry/sentry-javascript/compare/7.5.1...7.6.0)

## 4.1.1

### Features

- Bump Cocoa SDK to v7.20.0 ([#2341](https://github.com/getsentry/sentry-react-native/pull/2341), [#2356](https://github.com/getsentry/sentry-react-native/pull/2356))
  - [changelog](https://github.com/getsentry/sentry-cocoa/blob/master/CHANGELOG.md#7200)
  - [diff](https://github.com/getsentry/sentry-cocoa/compare/7.18.1...7.20.0)
- Bump JavaScript SDK to v7.5.1 ([#2342](https://github.com/getsentry/sentry-react-native/pull/2342), [#2350](https://github.com/getsentry/sentry-react-native/pull/2350))
  - [changelog](https://github.com/getsentry/sentry-javascript/blob/master/CHANGELOG.md#751)
  - [diff](https://github.com/getsentry/sentry-javascript/compare/7.3.1...7.5.1)

## 4.1.0

- Fix: Send DidBecomeActiveNotification when OOM enabled ([#2326](https://github.com/getsentry/sentry-react-native/pull/2326))
- Fix: SDK overwrites the user defined ReactNativeTracing ([#2319](https://github.com/getsentry/sentry-react-native/pull/2319))
- Bump Sentry JavaScript 7.3.1 ([#2306](https://github.com/getsentry/sentry-react-native/pull/2306))
  - [changelog](https://github.com/getsentry/sentry-javascript/blob/7.3.1/CHANGELOG.md)
  - [diff](https://github.com/getsentry/sentry-javascript/compare/7.1.1...7.3.1)
- Bump Sentry Cocoa 7.18.1 ([#2320](https://github.com/getsentry/sentry-react-native/pull/2320))
  - [changelog](https://github.com/getsentry/sentry-cocoa/blob/7.18.1/CHANGELOG.md)
  - [diff](https://github.com/getsentry/sentry-cocoa/compare/7.18.0...7.18.1)
- Bump Sentry Android 6.1.4 ([#2320](https://github.com/getsentry/sentry-react-native/pull/2320))
  - [changelog](https://github.com/getsentry/sentry-java/blob/6.1.4/CHANGELOG.md)
  - [diff](https://github.com/getsentry/sentry-java/compare/6.1.2...6.1.4)

## 4.0.2

- Fix Calculate the absolute number of Android versionCode ([#2313](https://github.com/getsentry/sentry-react-native/pull/2313))

## 4.0.1

- Filter out app start with more than 60s ([#2303](https://github.com/getsentry/sentry-react-native/pull/2303))

## 4.0.0

- Bump Sentry JavaScript 7.1.1 ([#2279](https://github.com/getsentry/sentry-react-native/pull/2279))
  - [changelog](https://github.com/getsentry/sentry-javascript/blob/7.1.1/CHANGELOG.md)
  - [diff](https://github.com/getsentry/sentry-javascript/compare/6.19.2...7.1.1)
- Bump Sentry Cocoa 7.18.0 ([#2303](https://github.com/getsentry/sentry-react-native/pull/2303))
  - [changelog](https://github.com/getsentry/sentry-cocoa/blob/7.18.0/CHANGELOG.md)
  - [diff](https://github.com/getsentry/sentry-cocoa/compare/7.11.0...7.18.0)
- Bump Sentry Android 6.1.2 ([#2303](https://github.com/getsentry/sentry-react-native/pull/2303))
  - [changelog](https://github.com/getsentry/sentry-java/blob/6.1.2/CHANGELOG.md)
  - [diff](https://github.com/getsentry/sentry-java/compare/5.7.0...6.1.2)

## Breaking changes

By bumping Sentry Javascript, new breaking changes were introduced, to know more what was changed, check the [breaking changes changelog](https://github.com/getsentry/sentry-javascript/blob/7.0.0/CHANGELOG.md#breaking-changes) from Sentry Javascript.

## 4.0.0-beta.5

- Fix warning missing DSN on BrowserClient. ([#2294](https://github.com/getsentry/sentry-react-native/pull/2294))

## 4.0.0-beta.4

- Bump Sentry Cocoa 7.17.0 ([#2300](https://github.com/getsentry/sentry-react-native/pull/2300))
  - [changelog](https://github.com/getsentry/sentry-cocoa/blob/7.17.0/CHANGELOG.md)
  - [diff](https://github.com/getsentry/sentry-cocoa/compare/7.16.1...7.17.0)
- Bump Sentry Android 6.1.1 ([#2300](https://github.com/getsentry/sentry-react-native/pull/2300))
  - [changelog](https://github.com/getsentry/sentry-java/blob/6.1.1/CHANGELOG.md)
  - [diff](https://github.com/getsentry/sentry-java/compare/6.0.0...6.1.1)

## 4.0.0-beta.3

- Bump Sentry Cocoa 7.16.1 ([#2279](https://github.com/getsentry/sentry-react-native/pull/2283))
  - [changelog](https://github.com/getsentry/sentry-cocoa/blob/7.16.1/CHANGELOG.md)
  - [diff](https://github.com/getsentry/sentry-cocoa/compare/7.11.0...7.16.1)

## 4.0.0-beta.2

- Bump Sentry JavaScript 7.1.1 ([#2279](https://github.com/getsentry/sentry-react-native/pull/2279))
  - [changelog](https://github.com/getsentry/sentry-javascript/blob/7.1.1/CHANGELOG.md)
  - [diff](https://github.com/getsentry/sentry-javascript/compare/7.0.0...7.1.1)
- Bump Sentry Android 6.0.0 ([#2281](https://github.com/getsentry/sentry-react-native/pull/2281))
  - [changelog](https://github.com/getsentry/sentry-java/blob/6.0.0/CHANGELOG.md)
  - [diff](https://github.com/getsentry/sentry-java/compare/5.7.0...6.0.0)

## 4.0.0-beta.1

- Bump Sentry JavaScript 7.0.0 ([#2250](https://github.com/getsentry/sentry-react-native/pull/2250))
  - [changelog](https://github.com/getsentry/sentry-javascript/blob/7.0.0/CHANGELOG.md)
  - [diff](https://github.com/getsentry/sentry-javascript/compare/6.19.2...7.0.0)

## Breaking changes

By bumping Sentry Javascript, new breaking changes were introduced, to know more what was changed, check the [breaking changes changelog](https://github.com/getsentry/sentry-javascript/blob/7.0.0/CHANGELOG.md#breaking-changes) from Sentry Javascript.

## 3.4.3

- feat: Support macOS (#2240) by @ospfranco

## 3.4.2

- fix: Fix cold start appearing again after js bundle reload on Android. #2229

## 3.4.1

- fix: Make withTouchEventBoundary options optional #2196

## 3.4.0

### Various fixes & improvements

- Bump: @sentry/javascript dependencies to 6.19.2 (#2175) by @marandaneto

## 3.3.6

- fix: Respect given release if no dist is given during SDK init (#2163)
- Bump: @sentry/javascript dependencies to 6.19.2 (#2175)

## 3.3.5

- Bump: Sentry Cocoa to 7.11.0 and Sentry Android to 5.7.0 (#2160)

## 3.3.4

- fix(android): setContext serializes as context for Android instead of extra (#2155)
- fix(android): Duplicate Breadcrumbs when captuing messages #2153

## 3.3.3

- Bump: Sentry Cocoa to 7.10.2 and Sentry Android to 5.6.3 (#2145)
- fix(android): Upload source maps correctly regardless of version codes #2144

## 3.3.2

- fix: Do not report empty measurements #1983
- fix(iOS): Bump Sentry Cocoa to 7.10.1 and report slow and frozen measurements (#2132)
- fix(iOS): Missing userId on iOS when the user is not set in the Scope (#2133)

## 3.3.1

- feat: Support setting maxCacheItems #2102
- fix: Clear transaction on route change for React Native Navigation #2119

## 3.3.0

- feat: Support enableNativeCrashHandling for iOS #2101
- Bump: Sentry Cocoa 7.10.0 #2100
- feat: Touch events now track components with `sentry-label` prop, falls back to `accessibilityLabel` and then finally `displayName`. #2068
- fix: Respect sentryOption.debug setting instead of #DEBUG build flag for outputting logs #2039
- fix: Passing correct mutableOptions to iOS SDK (#2037)
- Bump: Bump @sentry/javascript dependencies to 6.17.9 #2082
- fix: Discard prior transactions on react navigation dispatch #2053

## 3.2.14-beta.2

- feat: Touch events now track components with `sentry-label` prop, falls back to `accessibilityLabel` and then finally `displayName`. #2068
- fix: Respect sentryOption.debug setting instead of #DEBUG build flag for outputting logs #2039
- fix: Passing correct mutableOptions to iOS SDK (#2037)
- Bump: Bump @sentry/javascript dependencies to 6.17.9 #2082

## 3.2.14-beta.1

- fix: Discard prior transactions on react navigation dispatch #2053

## 3.2.13

- fix(deps): Add `@sentry/wizard` back in as a dependency to avoid missing dependency when running react-native link. #2015
- Bump: sentry-cli to 1.72.0 #2016

## 3.2.12

- fix: fetchNativeDeviceContexts returns an empty Array if no Device Context available #2002
- Bump: Sentry Cocoa 7.9.0 #2011

## 3.2.11

- fix: Polyfill the promise library to permanently fix unhandled rejections #1984

## 3.2.10

- fix: Do not crash if androidx.core isn't available on Android #1981
- fix: App start measurement on Android #1985
- Bump: Sentry Android to 5.5.2 #1985

## 3.2.9

- Deprecate initialScope in favor of configureScope #1963
- Bump: Sentry Android to 5.5.1 and Sentry Cocoa to 7.7.0 #1965

## 3.2.8

### Various fixes & improvements

- replace usage of master to main (30b44232) by @marandaneto

## 3.2.7

- fix: ReactNavigationV4Instrumentation null when evaluating 'state.routes' #1940
- fix: ConcurrentModification exception for frameMetricsAggregator #1939

## 3.2.6

- feat(android): Support monorepo in gradle plugin #1917
- fix: Remove dependency on promiseRejectionTrackingOptions #1928

## 3.2.5

- fix: Fix dynamic require for promise options bypassing try catch block and crashing apps #1923

## 3.2.4

- fix: Warn when promise rejections won't be caught #1886
- Bump: Sentry Android to 5.4.3 and Sentry Cocoa to 7.5.4 #1920

## 3.2.3

### Various fixes & improvements

- fix(ios): tracesSampler becomes NSNull in iOS and the app cannot be started (#1872) by @marandaneto

## 3.2.2

- Bump Sentry Android SDK to 5.3.0 #1860

## 3.2.1

### Various fixes & improvements

- feat(ios): Missing config `enableOutOfMemoryTracking` on iOS/Mac (#1858) by @marandaneto

## 3.2.0

- feat: Routing instrumentation will emit breadcrumbs on route change and set route tag #1837
- Bump Sentry Android SDK to 5.2.4 ([#1844](https://github.com/getsentry/sentry-react-native/pull/1844))

  - [changelog](https://github.com/getsentry/sentry-java/blob/5.2.4/CHANGELOG.md)
  - [diff](https://github.com/getsentry/sentry-java/compare/5.2.0...5.2.4)

- Bump Sentry Cocoa SDK to 7.4.8 ([#1856](https://github.com/getsentry/sentry-react-native/pull/1856))
  - [changelog](https://github.com/getsentry/sentry-cocoa/blob/7.4.8/CHANGELOG.md)
  - [diff](https://github.com/getsentry/sentry-cocoa/compare/7.3.0...7.4.8)

## 3.2.0-beta.2

- fix: Type React Native Navigation instrumentation constructor argument as unknown to avoid typescript errors #1817

## 3.2.0-beta.1

- feat: Routing instrumentation for React Native Navigation #1774

## 3.1.1

- Bump Sentry Android SDK to 5.2.0 ([#1785](https://github.com/getsentry/sentry-react-native/pull/1785))

  - [changelog](https://github.com/getsentry/sentry-java/blob/5.2.0/CHANGELOG.md)
  - [diff](https://github.com/getsentry/sentry-java/compare/5.1.2...5.2.0)

- Bump Sentry Cocoa SDK to 7.3.0 ([#1785](https://github.com/getsentry/sentry-react-native/pull/1785))
  - [changelog](https://github.com/getsentry/sentry-cocoa/blob/7.3.0/CHANGELOG.md)
  - [diff](https://github.com/getsentry/sentry-cocoa/compare/7.2.6...7.3.0)

## 3.1.0

- Feat: Allow custom release for source map upload scripts #1548
- ref: Remove v5 prefix from react navigation instrumentation to support v6 #1768

## 3.0.3

- Fix: Set Java 8 for source and target compatibility if not using AGP >= 4.2.x (#1763)

## 3.0.2

- Bump: Android tooling API 30 (#1761)

## 3.0.1

- fix: Add sentry-cli as a dependency #1755

## 3.0.0

- feat: Align `event.origin`, `event.environment` with other hybrid sdks #1749
- feat: Add native sdk package info onto events #1749
- build(js): Bump sentry-javascript dependencies to 6.12.0 #1750
- fix: Fix native frames not being added to transactions #1752
- build(android): Bump sentry-android to 5.1.2 #1753
- build(ios): Bump sentry-cocoa to 7.2.6 #1753
- fix: Move @sentry/wizard dependency to devDependencies #1751

## 3.0.0-beta.3

- feat: Add `wrap` wrapper method with profiler and touch event boundary #1728
- feat: App-start measurements, if using the `wrap` wrapper, will now finish on the root component mount #1728

## 3.0.0-beta.2

- feat: Native slow/frozen frames measurements #1711

## 3.0.0-beta.1

- build(ios): Bump sentry-cocoa to 7.2.0-beta.9 #1704
- build(android): Bump sentry-android to 5.1.0-beta.9 #1704
- feat: Add app start measurements to the first transaction #1704
- feat: Create an initial initial ui.load transaction by default #1704
- feat: Add `enableAutoPerformanceTracking` flag that enables auto performance when tracing is enabled #1704

## 2.7.0-beta.1

- feat: Track stalls in the JavaScript event loop as measurements #1542

## 2.6.2

- fix: Fix the error handler (error dialog) not called in dev #1712

## 2.6.1

- build(ios): Bump sentry-cocoa to 7.1.4 #1700

## 2.6.0

- feat: Support the `sendDefaultPii` option. #1634
- build(android): Bump sentry-android to 5.1.0-beta.2 #1645
- fix: Fix transactions on Android having clock drift and missing span data #1645

## 2.5.2

- fix: Fix `Sentry.close()` not correctly resolving the promise on iOS. #1617
- build(js): Bump sentry-javascript dependencies to 6.7.1 #1618

## 2.5.1

- fix: Fatal uncaught events should be tagged handled:false #1597
- fix: Fix duplicate breadcrumbs on Android #1598

## 2.5.0

### Dependencies

- build(js): Bump sentry-javascript dependencies to 6.5.1 #1588
- build(ios): Bump sentry-cocoa to 7.0.0 and remove setLogLevel #1459
- build(android): Bump sentry-android to 5.0.1 #1576

### Features

- feat: `Sentry.flush()` to flush events to disk and returns a promise #1547
- feat: `Sentry.close()` method to fully disable the SDK on all layers and returns a promise #1457

### Fixes

- fix: Process "log" levels in breadcrumbs before sending to native #1565

## 2.5.0-beta.1

- build(ios): Bump sentry-cocoa to 7.0.0 and remove setLogLevel #1459
- feat: Close method to fully disable the SDK on all layers #1457
- build(android): Bump Android SDK to 5.0.0-beta.1 #1476

## 2.4.3

- fix: Use the latest outbox path from hub options instead of private options #1529

## 2.4.2

- fix: enableNative: false should take precedence over autoInitializeNativeSdk: false #1462

## 2.4.1

- fix: Type navigation container ref arguments as any to avoid TypeScript errors #1453

## 2.4.0

- fix: Don't call `NATIVE.fetchRelease` if release and dist already exists on the event #1388
- feat: Add onReady callback that gets called after Native SDK init is called #1406

## 2.3.0

- feat: Re-export Profiler and useProfiler from @sentry/react #1372
- fix(performance): Handle edge cases in React Navigation routing instrumentation. #1365
- build(android): Bump sentry-android to 4.3.0 #1373
- build(devtools): Bump @sentry/wizard to 1.2.2 #1383
- build(js): Bump sentry-javascript dependencies to 6.2.1 #1384
- feat(performance): Option to set route change timeout in routing instrumentation #1370

## 2.2.2

- fix: Fix unhandled promise rejections not being tracked #1367

## 2.2.1

- build(js): Bump @sentry/\* dependencies on javascript to 6.2.0 #1354
- fix: Fix react-dom dependency issue. #1354
- build(android): Bump sentry-android to 4.1.0 #1334

## 2.2.0

- Bump: sentry-android to v4.0.0 #1309
- build(ios): Bump sentry-cocoa to 6.1.4 #1308
- fix: Handle auto session tracking start on iOS #1308
- feat: Use beforeNavigate in routing instrumentation to match behavior on JS #1313
- fix: React Navigation Instrumentation starts initial transaction before navigator mount #1315

## 2.2.0-beta.0

- build(ios): Bump sentry-cocoa to 6.1.3 #1293
- fix: pass maxBreadcrumbs to Android init
- feat: Allow disabling native SDK initialization but still use it #1259
- ref: Rename shouldInitializeNativeSdk to autoInitializeNativeSdk #1275
- fix: Fix parseErrorStack that only takes string in DebugSymbolicator event processor #1274
- fix: Only set "event" type in envelope item and not the payload #1271
- build: Bump JS dependencies to 5.30.0 #1282
- fix: Add fallback envelope item type to iOS. #1283
- feat: Auto performance tracing with XHR/fetch, and routing instrumentation #1230

## 2.1.1

- build(android): Bump `sentry-android` to 3.2.1 #1296

## 2.1.0

- feat: Include @sentry/tracing and expose startTransaction #1167
- feat: A better sample app to showcase the SDK and especially tracing #1168
- build(js): Bump @sentry/javascript dependencies to 5.28.0. #1228
- build(android): Bump `sentry-android` to 3.2.0 #1208

## 2.0.2

- build(ios): Bump `sentry-cocoa` to 6.0.9 #1200

## 2.0.1

- build(ios): Bump `sentry-cocoa` to 6.0.8. #1188
- fix(ios): Remove private imports and call `storeEnvelope` on the client. #1188
- fix(ios): Lock specific version in podspec. #1188
- build(android): Bump `sentry-android` to 3.1.3. #1177
- build(deps): Bump @sentry/javascript deps to version-locked 5.27.4 #1199

## 2.0.0

- build(android): Changes android package name from `io.sentry.RNSentryPackage` to `io.sentry.react.RNSentryPackage` (Breaking). #1131
- fix: As auto session tracking is now on by default, allow user to pass `false` to disable it. #1131
- build: Bump `sentry-android` to 3.1.0. #1131
- build: Bump `sentry-cocoa` to 6.0.3. #1131
- feat(ios): Use `captureEnvelope` on iOS/Mac. #1131
- feat: Support envelopes with type other than `event`. #1131
- feat(android): Add enableNdkScopeSync property to ReactNativeOptions. #1131
- feat(android): Pass attachStacktrace option property down to android SDK. #1131
- build(js): Bump @sentry/javascript dependencies to 5.27.1. #1156

## 1.9.0

- fix: Only show the "Native Sentry SDK is disabled" warning when `enableNative` is false and `enableNativeNagger` is true. #1084
- build: Bump @sentry/javascript dependencies to 5.25.0. #1118

## 1.8.2

- build: Bump @sentry/javascript dependencies to 5.24.2 #1091
- fix: Add a check that `performance` exists before using it. #1091

## 1.8.1

- build: Bump @sentry/javascript dependencies to 5.24.1 #1088
- fix: Fix timestamp offset issues due to issues with `performance.now()` introduced in React Native 0.63. #1088

## 1.8.0

- feat: Support MacOS #1068
- build: Bump @sentry/javascript dependencies to 5.23.0 #1079
- fix: Only call native deviceContexts on iOS #1061
- fix: Don't send over Log and Critical levels over native bridge #1063

## 1.7.2

- meta: Move from Travis CI to Github Actions #1019
- ref: Drop TSLint in favor of ESLint #1023
- test: Add basic end-to-end tests workflow #945
- Bump: sentry-android to v2.3.1

## 1.7.1

- build: Bump sentry-cocoa to 5.2 #1011
- fix: App Store submission for Mac apps getsentry/sentry-cocoa#635
- fix: Use the release and dist set in init options over native release #1009
- fix: assign default options before enableNative check #1007

## 1.7.0

- fix: Use `LogBox` instead of `YellowBox` if possible. #989
- fix: Don't add `DeviceContext` default integration if `enableNative` is set to `false`. #993
- fix: Don't log "Native Sentry SDK is disabled" if `enableNativeNagger` is set to `false`. #993
- feat: Migrate to `@sentry/react` from `@sentry/browser` and expose `ErrorBoundary` & the redux enhancer. #1005

## 1.6.3

- feat: Touch events take Regex for ignoreNames & add tests #973

## 1.6.2

- fix: Don't prefix app:/// to "native" filename as well #957
- feat: Add sdk_info to envelope header on Android. #958

## 1.6.1

- Bump `sentry-cocoa` `5.1.8`

## 1.6.0

- feat: Log component tree with all touch events #952
- fix: Fix appending app:/// prefix to [native code] #946
- Bump `@sentry/*` to `^5.19.0`
- Bump `sentry-cocoa` `5.1.6`

## 1.5.0

- feat: Track touch events as breadcrumbs #939
- fix: Serialize the default user keys in setUser #926
- Bump android 2.2.0 #942
- fix(android): Fix unmapped context keys being overwritten on Android.

## 1.4.5

- fix: Fix Native Wrapper not checking enableNative setting #919

## 1.4.4

- Bump cocoa 5.1.4
- fix(ios): We only store the event in release mode #917

## 1.4.3

- Extend Scope methods to set native scope too. #902
- Bump android 2.1.6
- Bump `@sentry/*` to `^5.16.1`
- Bump cocoa 5.1.3

## 1.4.2

- Bump android 2.1.4 #891
- Expose session timeout. #887
- Added `event.origin` and `event.environment` tags to determine where events originate from. #890

## 1.4.1

- Filtered out `options` keys passed to `init` that would crash native. #885

## 1.4.0

- Remove usages of RNSentry to a native wrapper (#857)
- Bump android 2.1.3 (#858)
- Bump cocoa 5.1.0 (#870)
- Accept enableAutoSessionTracking (#870)
- Don't attach Android Threads (#866)
- Refactored startWithDsnString to be startWithOptions. (#860)

## 1.3.9

- Bump `@sentry/wizard` to `1.1.4`

## 1.3.8

- Fixes a bug in `DebugSymbolicator`

## 1.3.7

- Bump `@sentry/wizard` to `1.1.2`

## 1.3.6

- Bump `@sentry/*` to `^5.15.4`

## 1.3.5

- Bump `@sentry/*` to `^5.15.2`

## 1.3.4

- Bump `@sentry/*` to `^5.15.1`
- Fix a bug in DebugSymbolicator to fetch the correct file
- Bump to `io.sentry:sentry-android:2.0.2`

## 1.3.3

- Fix sourcemap path for Android and `react-native` version `< 0.61`
- Expose Android SDK in Java

## 1.3.2

- Bump `io.sentry:sentry-android:2.0.0`
- Fixes a bug on Android when sending events with wrong envelope size

## 1.3.1

- Bump `@sentry/wizard` to `1.1.1` fixing iOS release identifiers
- console.warn und unhandled rejections in DEV

## 1.3.0

- Bump `io.sentry:sentry-android:2.0.0-rc04`
- Added support for Hermes runtime!!
- Fixed a lot of issues on Android
- NDK support

## 1.2.2

- fix(android): Crash if stacktrace.frames is empty (#742)

## 1.2.1

- Bump `io.sentry:sentry-android:1.7.29`

## 1.2.0

- Bump `@sentry/*` to `^5.10.0`
- Allow overriding sentry.properties location (#722)

## 1.1.0

- Bump `@sentry/*` to `^5.9.0`
- fix(android): Feedback not working (#706)
- fix(types): Fix type mismatch when copying breadcrumb `type` (#693)

## 1.0.9

- Fixed an issue where breadcrumbs failed to be copied correctly

## 1.0.8

- Fix missing `type`, miscast `status_code` entries in Android breadcrumbs

## 1.0.7

- Store `environment`, `release` & `dist` on native iOS and Android clients in case of an native crash

## 1.0.6

- Fix error message to guide towards correct docs page

## 1.0.5

- Convert `message` in Java to string if it's a map (#653)

## 1.0.4

- Also catch `ClassCastException` to support react-native versions < 0.60 (#651)

## 1.0.3

- Expose `BrowserIntegrations` to change browser integrations (#639)

## 1.0.2

- Fixes `breadcrumb.data` cast if it's not a hashmap (#651)

## 1.0.1

- Fixed typo in `RNSentry.m` (#658)

## 1.0.0

This is a new major release of the Sentry's React Native SDK rewritten in TypeScript.
This SDK is now unified with the rest of our JavaScript SDKs and published under a new name `@sentry/react-native`.
It uses `@sentry/browser` and both `sentry-cocoa` and `sentry-android` for native handling.

This release is a breaking change an code changes are necessary.

New way to import and init the SDK:

```js
import * as Sentry from '@sentry/react-native';

Sentry.init({
  dsn: 'DSN',
});
```

## 0.43.2

- Add a check for an empty stacktrace on Android (#594)

## 0.43.1

- Bump `raven-js` `3.27.1`

## 0.43.0

- Bump `sentry-wizard` `0.13.0`

## 0.42.0

- Bump `sentry-cocoa` `4.2.1`
- Fix a bug where environment was correctly set
- Only upload source maps in gradle if non debug build

## 0.41.1

- Fix bump version script

## 0.41.0

- Update android build tools and gradle scripts to be compatible with latest version
- Fix support to build on windows

## 0.40.3

- Bump `sentry-cocoa` `4.1.3`

## 0.40.2

- Fix import for ArrayList and ReadableArray on Android, Fixes #511

## 0.40.1

- Use `buildToolsVersion` in build.gradle

## 0.40.0

- Add fingerprint support for iOS/Android, Fixes #407
- Add support for tvOS

## v0.39.1

- Bump `@sentry/wizard` `0.12.1`
- Add constructor for `RNSentryPackage.java`, Fixes #490

## v0.39.0

- `react-native-sentry >= 0.39.0` requires `react-native >= 0.56.0`
- [Android] Bumping of gradle deps

```
compileSdkVersion 26
buildToolsVersion '26.0.3'
...
targetSdkVersion 26
```

- [Android] Use `sentry-android` `1.7.5`
- Bump `@sentry/wizard` `0.11.0`
- Bump `sentry-cocoa` `4.1.0`
- Use new SDK identifier `sentry.javascript.react-native`

## v0.38.3

- Bump `@sentry/wizard` `0.10.2`

## v0.38.2

- [Android] Use `sentry-android` `1.7.4`

## v0.38.1

- [Android] set empty message to prevent breadcrumb exception

## v0.38.0

- [Android] Remove requirement to pass in `MainApplication` `new RNSentryPackage(MainApplication.this)`

## v0.37.1

- [Android] Call event callbacks even on failure to trigger crashes when device is offline

## v0.37.0

- Revert change to podspec file
- Add support for transaction instead of culprit
- Add equalsIgnoreCase to gradle release name compare
- Bump sentry-java to 1.7.3

## v0.36.0

- Bump raven-js to 3.24.2
- Fixed #391

## v0.35.4

- Bump sentry-cocoa to 3.12.4

## v0.35.3

- Fix wizard command

## v0.35.2

- Fixed #374

## v0.35.1

- Bump sentry-cocoa to 3.12.0

## v0.35.0

- Fixes an issue where error will not be reported to Sentry.

## v0.34.1

- Fixed #354

## v0.34.0

- Fixed #353
- Fixed #347
- Fixed #346
- Fixed #342

## v0.33.0

- Add pro guard default rule @kazy1991
- Exposed crashedLastLaunch for iOS @monotkate
- Fixed #337
- Fixed #333
- Fixed #331
- Fixed #322

## v0.32.1

- Update sentry-wizard

## v0.32.0

### Breaking changes

### Migration guide upgrading from < 0.32.0

Since we now use `@sentry/wizard` for linking with out new `@sentry/cli` package, the old
`sentry-cli-bin` package has been deprecated.
You have to search your codebase for `sentry-cli-binary` and replace it with `@sentry/cli`.
There are few places where we put it during the link process:

- In both `sentry.properties` files in `ios`/`android` folder
- In your Xcode build scripts once in `Bundle React Native code and images` and once in `Upload Debug Symbols to Sentry`

So e.g.:

The `Upload Debug Symbols to Sentry` build script looks like this:

```
export SENTRY_PROPERTIES=sentry.properties
../node_modules/sentry-cli-binary/bin/sentry-cli upload-dsym
```

should be changed to this:

```
export SENTRY_PROPERTIES=sentry.properties
../node_modules/@sentry/cli/bin/sentry-cli upload-dsym
```

### General

- Bump `@sentry/wizard` to `0.7.3`
- Bump `sentry-cocoa` to `3.10.0`
- Fixed #169

## v0.31.0

- Use <https://github.com/getsentry/sentry-wizard> for setup process

## v0.30.3

- Fix podspec file
- Fix gradle regex to allow number in projectname

## v0.30.2

Updated npm dependencies

## v0.30.1

Deploy and release over Probot

## v0.30.0

Refactored iOS to use shared component from sentry-cocoa.
Also squashed many little bugs on iOS.

- Fixed #281
- Fixed #280

## v0.29.0

- Fixed #275
- Fixed #274
- Fixed #272
- Fixed #253

## v0.28.0

We had to rename `project.ext.sentry` to `project.ext.sentryCli` because our own proguard gradle plugin was conflicting with the name.
The docs already reflect this change.

- #257

We now use the `mainThread` to report errors to `RNSentry`. This change is necessary in order for react-native to export constants.
This change shouldn't impact anyone using `react-native-sentry` since most of the "heavy" load was handled by `sentry-cocoa` in its own background queue anyway.

- #259
- #244

Bump `sentry-cocoa` to `3.8.3`

## v0.27.0

We decided to deactivate stack trace merging by default on iOS since it seems to unstable right now.
To activate it set:

```js
Sentry.config('___DSN___', {
  deactivateStacktraceMerging: false,
});
```

We are looking into ways making this more stable and plan to re-enable it again in the future.

## v0.26.0

- Added `setShouldSendCallback` #250

## v0.25.0

- Fix a bug in gradle script that trigged the sourcemap upload twice
- Fixed #245
- Fixed #234

## v0.24.2

- Fixed <https://github.com/getsentry/react-native-sentry/issues/241>

## v0.24.1

- Bump `sentry-cli` version to `1.20.0`

## v0.24.0

- Fix frame urls when only using `raven-js`
- Upgrade `sentry-java` to `1.5.3`
- Upgrade `sentry-cocoa` to `3.8.1`
- Added support for `sampleRate` option

## v0.23.2

- Fixed #228 again ¯\\_(ツ)_/¯

## v0.23.1

- Fixed #228

## v0.23.0

- Add more event properties for `setEventSentSuccessfully` callback on Android

## v0.22.0

- Fixed #158
- Add

```groovy
project.ext.sentry = [
    logLevel: "debug",
    flavorAware: true
]
```

should be before:
`apply from: "../../node_modules/react-native-sentry/sentry.gradle"`
This enables `sentry-cli` debug output on android builds, also adds flavor aware `sentry.properties` files.

## v0.21.2

- Fixing device farm tests

## v0.21.1

- Store event on release and send on next startup.

## v0.21.0

- Fixed an issue where javascript error wasn't sent everytime

## v0.20.0

- Bump `sentry-cocoa` to `3.6.0`

## v0.19.0

- Make `userId` optional for user context
- Bump `sentry-cocoa` to `3.5.0`

## v0.18.0

- Bump `sentry-java` to `1.5.1`
- Fix linking step
- Bump `raven-js` to `3.17.0`

## v0.17.1

- Fixed #190

## v0.17.0

- Fix `disableNativeIntegration` proptery to use right transport

## v0.16.2

- Remove send callback when native integration isn't available.

## v0.16.1

- Removed strange submodule

## v0.16.0

- Bump `sentry-java` to `1.4.0`
- Bump `sentry-cocoa` to `3.4.2`
- Fixed #182
- Fixed path detection of sentry-cli

## v0.15.1

- Fixed last release

## v0.15.0

- Added compatiblity for react-native `0.47.0`
- Fixed #169
- Fixed #106
- Bumped `sentry-cocoa` to `3.3.3`

Also added integration tests running on AWS Device Farm.

## v0.14.16

- Fixed #124

## v0.14.12

- Updated to `sentry-cocoa` `3.1.2`
- Fixed #156

## v0.14.11

- Fixed #166

## v0.14.10

- Fixed #161

## v0.14.9

Fixed #163

## v0.14.8

- Fixed #159
- Fixes breadcrumb tracking on android

## v0.14.7

- Improve performance for `react-native >= 0.46`

## v0.14.6

- Bump `sentry-cocoa` and `KSCrash`

## v0.14.5

- Push Podspec to `sentry-cocoa` `3.1.2`

## v0.14.4

- Removed example project from repo
- Make sure native client is only initialized once

## v0.14.3

- Revert to `23.0.1` android build tools

## v0.14.2

- Fixes #131

## v0.14.1

- Bump `raven-js` `3.16.1`
- Fixes #136

## v0.14.0

- Allowing calls to Sentry without calling `install()`
- Add internal logging if `logLevel >= SentryLog.Debug`
- Use `sentry-cocoa` `3.1.2`

## v0.13.3

- Fixes #67

## v0.13.2

- Fixes #116
- Fixes #51

## v0.13.1

- Fixed Android version dependency

## v0.13.0

- Overhauled internal handling of exceptions
- Updated iOS and Android native dependencies

## v0.12.12

- Fixes #105
- Added option `disableNativeIntegration`

## v0.12.11

- Use sentry-cocoa `3.0.9`
- Fixes #100

## v0.12.10

- Update `raven-js` to `3.16.0`
- Update `sentry-cocoa` to `3.0.8`
- Fixes #64
- Fixes #57

## v0.12.8

- Fix typo

## v0.12.9

- Add support on iOS for stacktrace merging and `react-native 0.45`

## v0.12.7

- Fixes #92

## v0.12.6

- Fixes #95

## v0.12.5

- Fixes #91 #87 #82 #63 #54 #48

## v0.12.3

- Fixed #90

## v0.12.2

- Fixed #90

## v0.12.4

- Fixed #94

## v0.12.1

- Use `3.0.7` `sentry-cocoa` in Podspec

## v0.12.0

- Removed `RSSwizzle` use `SentrySwizzle` instead

## v0.11.8

Update Podspec to use `Sentry/KSCrash`

## v0.11.7

- Fix `duplicate symbol` `RSSwizzle` when using CocoaPods

## v0.11.6

- Use `sentry-cocoa` `3.0.1`

## v0.11.5

- Fix <https://github.com/getsentry/react-native-sentry/issues/77>

## v0.11.4

- Use android buildToolsVersion 23.0.1

## v0.11.3

- Fix Xcode archive to not build generic archive

## v0.11.2

- Fix Xcode archiving

## v0.11.1

- Using latest version of `sentry-cocoa`

## v0.11.0

This is a big release because we switched our internal iOS client from swift to objc which drastically improve the setup experience and compatibility.

We also added support for codepush, please check the docs <https://docs.sentry.io/clients/react-native/codepush/> for more information.

After updating run `react-native unlink react-native-sentry` and `react-native link react-native-sentry` again in order to setup everything correctly.

## v0.10.0

- Greatly improved the linking process. Check out our docs for more information <https://docs.sentry.io/clients/react-native/>

## v0.9.1

- Update to sentry 2.1.11 which fixes a critical bug regarding sending requests on iOS

## v0.9.0

- Improve link and unlink scripts

## v0.8.5

- Fixed: bad operand types for binary operator

## v0.8.4

- Put execution on iOS into a background thread
- Add parameter checks on android

## v0.8.3

- Bump sentry version to 2.1.10 to fix releases

## v0.8.2

- Updated podspec thx @alloy

## v0.8.1

- Added command to package json to inject MainApplication.java into RNSentryPackage

## v0.8.0

- Added native android support
- raven-js is always used we use the native clients for sending events and add more context to them

## v0.7.0

- Bump KSCrash and Sentry version

## v0.6.0

Use `raven-js` internally instead switching between native and raven-js.

Native client will be used when available.

Alot of API changes to more like `raven-js`

## v0.5.3

- Fix import for

```objc
#if __has_include(<React/RNSentry.h>)
#import <React/RNSentry.h> // This is used for versions of react >= 0.40
#else
#import "RNSentry.h" // This is used for versions of react < 0.40
#endif
```

## v0.5.2

- Prefix filepath with `app://` if RavenClient is used

## v0.5.1

- Fix `npm test`
- Added `forceRavenClient` option which forces to use RavenClient instead of the NativeClient

## v0.5.0

- Added support for installation with cocoapods see <https://docs.sentry.io/clients/react-native/#setup-with-cocoapods>
- Lowered minimum version requirement for `react-native` to `0.38.0`

## v0.4.0

- Added `ignoreModulesExclude` to exclude modules that are ignored by default for stacktrace merging
- Added `ignoreModulesInclude` to add additional modules that should be ignored for stacktrace merging<|MERGE_RESOLUTION|>--- conflicted
+++ resolved
@@ -2,16 +2,14 @@
 
 ## Unreleased
 
-<<<<<<< HEAD
 ### Features
 
 - Add User Interaction Tracing for Touch events ([#2835](https://github.com/getsentry/sentry-react-native/pull/2835))
-=======
+
 ### Fixes
 
 - Fix use Fetch transport when option `enableNative` is `false` ([#2897](https://github.com/getsentry/sentry-react-native/pull/2897))
 - Improve logs when `enableNative` is `false` ([#2897](https://github.com/getsentry/sentry-react-native/pull/2897))
->>>>>>> f641dbac
 
 ### Dependencies
 
