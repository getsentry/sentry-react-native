# Changelog

## Unreleased

<<<<<<< HEAD
- fix(performance): Handle edge cases in React Navigation routing instrumentation. #1365
=======
- build(android): Bump sentry-android to 4.3.0 #1373
>>>>>>> 7f2c6b6f

## 2.2.2

- fix: Fix unhandled promise rejections not being tracked #1367

## 2.2.1

- build(js): Bump @sentry/* dependencies on javascript to 6.2.0 #1354
- fix: Fix react-dom dependency issue. #1354
- build(android): Bump sentry-android to 4.1.0 #1334

## 2.2.0

- Bump: sentry-android to v4.0.0 #1309
- build(ios): Bump sentry-cocoa to 6.1.4 #1308
- fix: Handle auto session tracking start on iOS #1308
- feat: Use beforeNavigate in routing instrumentation to match behavior on JS #1313
- fix: React Navigation Instrumentation starts initial transaction before navigator mount #1315

## 2.2.0-beta.0

- build(ios): Bump sentry-cocoa to 6.1.3 #1293
- fix: pass maxBreadcrumbs to Android init
- feat: Allow disabling native SDK initialization but still use it #1259
- ref: Rename shouldInitializeNativeSdk to autoInitializeNativeSdk #1275
- fix: Fix parseErrorStack that only takes string in DebugSymbolicator event processor #1274
- fix: Only set "event" type in envelope item and not the payload #1271
- build: Bump JS dependencies to 5.30.0 #1282
- fix: Add fallback envelope item type to iOS. #1283
- feat: Auto performance tracing with XHR/fetch, and routing instrumentation #1230

## 2.1.1

- build(android): Bump `sentry-android` to 3.2.1 #1296

## 2.1.0

- feat: Include @sentry/tracing and expose startTransaction #1167
- feat: A better sample app to showcase the SDK and especially tracing #1168
- build(js): Bump @sentry/javascript dependencies to 5.28.0. #1228
- build(android): Bump `sentry-android` to 3.2.0 #1208

## 2.0.2

- build(ios): Bump `sentry-cocoa` to 6.0.9 #1200

## 2.0.1

- build(ios): Bump `sentry-cocoa` to 6.0.8. #1188
- fix(ios): Remove private imports and call `storeEnvelope` on the client. #1188
- fix(ios): Lock specific version in podspec. #1188
- build(android): Bump `sentry-android` to 3.1.3. #1177
- build(deps): Bump @sentry/javascript deps to version-locked 5.27.4 #1199

## 2.0.0

- build(android): Changes android package name from `io.sentry.RNSentryPackage` to `io.sentry.react.RNSentryPackage` (Breaking). #1131
- fix: As auto session tracking is now on by default, allow user to pass `false` to disable it. #1131
- build: Bump `sentry-android` to 3.1.0. #1131
- build: Bump `sentry-cocoa` to 6.0.3. #1131
- feat(ios): Use `captureEnvelope` on iOS/Mac. #1131
- feat: Support envelopes with type other than `event`. #1131
- feat(android): Add enableNdkScopeSync property to ReactNativeOptions. #1131
- feat(android): Pass attachStacktrace option property down to android SDK. #1131
- build(js): Bump @sentry/javascript dependencies to 5.27.1. #1156

## 1.9.0

- fix: Only show the "Native Sentry SDK is disabled" warning when `enableNative` is false and `enableNativeNagger` is true. #1084
- build: Bump @sentry/javascript dependencies to 5.25.0. #1118

## 1.8.2

- build: Bump @sentry/javascript dependencies to 5.24.2 #1091
- fix: Add a check that `performance` exists before using it. #1091

## 1.8.1

- build: Bump @sentry/javascript dependencies to 5.24.1 #1088
- fix: Fix timestamp offset issues due to issues with `performance.now()` introduced in React Native 0.63. #1088

## 1.8.0

- feat: Support MacOS #1068
- build: Bump @sentry/javascript dependencies to 5.23.0 #1079
- fix: Only call native deviceContexts on iOS #1061
- fix: Don't send over Log and Critical levels over native bridge #1063

## 1.7.2

- meta: Move from Travis CI to Github Actions #1019
- ref: Drop TSLint in favor of ESLint #1023
- test: Add basic end-to-end tests workflow #945
- Bump: sentry-android to v2.3.1

## 1.7.1

- build: Bump sentry-cocoa to 5.2 #1011
- fix: App Store submission for Mac apps getsentry/sentry-cocoa#635
- fix: Use the release and dist set in init options over native release #1009
- fix: assign default options before enableNative check #1007

## 1.7.0

- fix: Use `LogBox` instead of `YellowBox` if possible. #989
- fix: Don't add `DeviceContext` default integration if `enableNative` is set to `false`. #993
- fix: Don't log "Native Sentry SDK is disabled" if `enableNativeNagger` is set to `false`. #993
- feat: Migrate to `@sentry/react` from `@sentry/browser` and expose `ErrorBoundary` & the redux enhancer. #1005

## 1.6.3

- feat: Touch events take Regex for ignoreNames & add tests #973

## 1.6.2

- fix: Don't prefix app:/// to "native" filename as well #957
- feat: Add sdk_info to envelope header on Android. #958

## 1.6.1

- Bump `sentry-cocoa` `5.1.8`

## 1.6.0

- feat: Log component tree with all touch events #952
- fix: Fix appending app:/// prefix to [native code] #946
- Bump `@sentry/*` to `^5.19.0`
- Bump `sentry-cocoa` `5.1.6`

## 1.5.0

- feat: Track touch events as breadcrumbs #939
- fix: Serialize the default user keys in setUser #926
- Bump android 2.2.0 #942
- fix(android): Fix unmapped context keys being overwritten on Android.

## 1.4.5

- fix: Fix Native Wrapper not checking enableNative setting #919

## 1.4.4

- Bump cocoa 5.1.4
- fix(ios): We only store the event in release mode #917

## 1.4.3

- Extend Scope methods to set native scope too. #902
- Bump android 2.1.6
- Bump `@sentry/*` to `^5.16.1`
- Bump cocoa 5.1.3

## 1.4.2

- Bump android 2.1.4 #891
- Expose session timeout. #887
- Added `event.origin` and `event.environment` tags to determine where events originate from. #890

## 1.4.1

- Filtered out `options` keys passed to `init` that would crash native. #885

## 1.4.0

- Remove usages of RNSentry to a native wrapper (#857)
- Bump android 2.1.3 (#858)
- Bump cocoa 5.1.0 (#870)
- Accept enableAutoSessionTracking (#870)
- Don't attach Android Threads (#866)
- Refactored startWithDsnString to be startWithOptions. (#860)

## 1.3.9

- Bump `@sentry/wizard` to `1.1.4`

## 1.3.8

- Fixes a bug in `DebugSymbolicator`

## 1.3.7

- Bump `@sentry/wizard` to `1.1.2`

## 1.3.6

- Bump `@sentry/*` to `^5.15.4`

## 1.3.5

- Bump `@sentry/*` to `^5.15.2`

## 1.3.4

- Bump `@sentry/*` to `^5.15.1`
- Fix a bug in DebugSymbolicator to fetch the correct file
- Bump to `io.sentry:sentry-android:2.0.2`

## 1.3.3

- Fix sourcemap path for Android and `react-native` version `< 0.61`
- Expose Android SDK in Java

## 1.3.2

- Bump `io.sentry:sentry-android:2.0.0`
- Fixes a bug on Android when sending events with wrong envelope size

## 1.3.1

- Bump `@sentry/wizard` to `1.1.1` fixing iOS release identifiers
- console.warn und unhandled rejections in DEV

## 1.3.0

- Bump `io.sentry:sentry-android:2.0.0-rc04`
- Added support for Hermes runtime!!
- Fixed a lot of issues on Android
- NDK support

## 1.2.2

- fix(android): Crash if stacktrace.frames is empty (#742)

## 1.2.1

- Bump `io.sentry:sentry-android:1.7.29`

## 1.2.0

- Bump `@sentry/*` to `^5.10.0`
- Allow overriding sentry.properties location (#722)

## 1.1.0

- Bump `@sentry/*` to `^5.9.0`
- fix(android): Feedback not working (#706)
- fix(types): Fix type mismatch when copying breadcrumb `type` (#693)

## 1.0.9

- Fixed an issue where breadcrumbs failed to be copied correctly

## 1.0.8

- Fix missing `type`, miscast `status_code` entries in Android breadcrumbs

## 1.0.7

- Store `environment`, `release` & `dist` on native iOS and Android clients in case of an native crash

## 1.0.6

- Fix error message to guide towards correct docs page

## 1.0.5

- Convert `message` in Java to string if it's a map (#653)

## 1.0.4

- Also catch `ClassCastException` to support react-native versions < 0.60 (#651)

## 1.0.3

- Expose `BrowserIntegrations` to change browser integrations (#639)

## 1.0.2

- Fixes `breadcrumb.data` cast if it's not a hashmap (#651)

## 1.0.1

- Fixed typo in `RNSentry.m` (#658)

## 1.0.0

This is a new major release of the Sentry's React Native SDK rewritten in TypeScript.
This SDK is now unified with the rest of our JavaScript SDKs and published under a new name `@sentry/react-native`.
It uses `@sentry/browser` and both `sentry-cocoa` and `sentry-android` for native handling.

This release is a breaking change an code changes are necessary.

New way to import and init the SDK:

```js
import * as Sentry from "@sentry/react-native";

Sentry.init({
  dsn: "DSN",
});
```

## 0.43.2

- Add a check for an empty stacktrace on Android (#594)

## 0.43.1

- Bump `raven-js` `3.27.1`

## 0.43.0

- Bump `sentry-wizard` `0.13.0`

## 0.42.0

- Bump `sentry-cocoa` `4.2.1`
- Fix a bug where environment was correctly set
- Only upload source maps in gradle if non debug build

## 0.41.1

- Fix bump version script

## 0.41.0

- Update android build tools and gradle scripts to be compatible with latest version
- Fix support to build on windows

## 0.40.3

- Bump `sentry-cocoa` `4.1.3`

## 0.40.2

- Fix import for ArrayList and ReadableArray on Android, Fixes #511

## 0.40.1

- Use `buildToolsVersion` in build.gradle

## 0.40.0

- Add fingerprint support for iOS/Android, Fixes #407
- Add support for tvOS

## v0.39.1

- Bump `@sentry/wizard` `0.12.1`
- Add constructor for `RNSentryPackage.java`, Fixes #490

## v0.39.0

- `react-native-sentry >= 0.39.0` requires `react-native >= 0.56.0`
- [Android] Bumping of gradle deps

```
compileSdkVersion 26
buildToolsVersion '26.0.3'
...
targetSdkVersion 26
```

- [Android] Use `sentry-android` `1.7.5`
- Bump `@sentry/wizard` `0.11.0`
- Bump `sentry-cocoa` `4.1.0`
- Use new SDK identifier `sentry.javascript.react-native`

## v0.38.3

- Bump `@sentry/wizard` `0.10.2`

## v0.38.2

- [Android] Use `sentry-android` `1.7.4`

## v0.38.1

- [Android] set empty message to prevent breadcrumb exception

## v0.38.0

- [Android] Remove requirement to pass in `MainApplication` `new RNSentryPackage(MainApplication.this)`

## v0.37.1

- [Android] Call event callbacks even on failure to trigger crashes when device is offline

## v0.37.0

- Revert change to podspec file
- Add support for transaction instead of culprit
- Add equalsIgnoreCase to gradle release name compare
- Bump sentry-java to 1.7.3

## v0.36.0

- Bump raven-js to 3.24.2
- Fixed #391

## v0.35.4

- Bump sentry-cocoa to 3.12.4

## v0.35.3

- Fix wizard command

## v0.35.2

- Fixed #374

## v0.35.1

- Bump sentry-cocoa to 3.12.0

## v0.35.0

- Fixes an issue where error will not be reported to Sentry.

## v0.34.1

- Fixed #354

## v0.34.0

- Fixed #353
- Fixed #347
- Fixed #346
- Fixed #342

## v0.33.0

- Add pro guard default rule @kazy1991
- Exposed crashedLastLaunch for iOS @monotkate
- Fixed #337
- Fixed #333
- Fixed #331
- Fixed #322

## v0.32.1

- Update sentry-wizard

## v0.32.0

### Breaking changes

### Migration guide upgrading from < 0.32.0

Since we now use `@sentry/wizard` for linking with out new `@sentry/cli` package, the old
`sentry-cli-bin` package has been deprecated.
You have to search your codebase for `sentry-cli-binary` and replace it with `@sentry/cli`.
There are few places where we put it during the link process:

- In both `sentry.properties` files in `ios`/`android` folder
- In your Xcode build scripts once in `Bundle React Native code and images` and once in `Upload Debug Symbols to Sentry`

So e.g.:

The `Upload Debug Symbols to Sentry` build script looks like this:

```
export SENTRY_PROPERTIES=sentry.properties
../node_modules/sentry-cli-binary/bin/sentry-cli upload-dsym
```

should be changed to this:

```
export SENTRY_PROPERTIES=sentry.properties
../node_modules/@sentry/cli/bin/sentry-cli upload-dsym
```

### General

- Bump `@sentry/wizard` to `0.7.3`
- Bump `sentry-cocoa` to `3.10.0`
- Fixed #169

## v0.31.0

- Use <https://github.com/getsentry/sentry-wizard> for setup process

## v0.30.3

- Fix podspec file
- Fix gradle regex to allow number in projectname

## v0.30.2

Updated npm dependencies

## v0.30.1

Deploy and release over Probot

## v0.30.0

Refactored iOS to use shared component from sentry-cocoa.
Also squashed many little bugs on iOS.

- Fixed #281
- Fixed #280

## v0.29.0

- Fixed #275
- Fixed #274
- Fixed #272
- Fixed #253

## v0.28.0

We had to rename `project.ext.sentry` to `project.ext.sentryCli` because our own proguard gradle plugin was conflicting with the name.
The docs already reflect this change.

- #257

We now use the `mainThread` to report errors to `RNSentry`. This change is necessary in order for react-native to export constants.
This change shouldn't impact anyone using `react-native-sentry` since most of the "heavy" load was handled by `sentry-cocoa` in its own background queue anyway.

- #259
- #244

Bump `sentry-cocoa` to `3.8.3`

## v0.27.0

We decided to deactivate stack trace merging by default on iOS since it seems to unstable right now.
To activate it set:

```js
Sentry.config("___DSN___", {
  deactivateStacktraceMerging: false,
});
```

We are looking into ways making this more stable and plan to re-enable it again in the future.

## v0.26.0

- Added `setShouldSendCallback` #250

## v0.25.0

- Fix a bug in gradle script that trigged the sourcemap upload twice
- Fixed #245
- Fixed #234

## v0.24.2

- Fixed <https://github.com/getsentry/react-native-sentry/issues/241>

## v0.24.1

- Bump `sentry-cli` version to `1.20.0`

## v0.24.0

- Fix frame urls when only using `raven-js`
- Upgrade `sentry-java` to `1.5.3`
- Upgrade `sentry-cocoa` to `3.8.1`
- Added support for `sampleRate` option

## v0.23.2

- Fixed #228 again ¯\\_(ツ)_/¯

## v0.23.1

- Fixed #228

## v0.23.0

- Add more event properties for `setEventSentSuccessfully` callback on Android

## v0.22.0

- Fixed #158
- Add

```groovy
project.ext.sentry = [
    logLevel: "debug",
    flavorAware: true
]
```

should be before:
`apply from: "../../node_modules/react-native-sentry/sentry.gradle"`
This enables `sentry-cli` debug output on android builds, also adds flavor aware `sentry.properties` files.

## v0.21.2

- Fixing device farm tests

## v0.21.1

- Store event on release and send on next startup.

## v0.21.0

- Fixed an issue where javascript error wasn't sent everytime

## v0.20.0

- Bump `sentry-cocoa` to `3.6.0`

## v0.19.0

- Make `userId` optional for user context
- Bump `sentry-cocoa` to `3.5.0`

## v0.18.0

- Bump `sentry-java` to `1.5.1`
- Fix linking step
- Bump `raven-js` to `3.17.0`

## v0.17.1

- Fixed #190

## v0.17.0

- Fix `disableNativeIntegration` proptery to use right transport

## v0.16.2

- Remove send callback when native integration isn't available.

## v0.16.1

- Removed strange submodule

## v0.16.0

- Bump `sentry-java` to `1.4.0`
- Bump `sentry-cocoa` to `3.4.2`
- Fixed #182
- Fixed path detection of sentry-cli

## v0.15.1

- Fixed last release

## v0.15.0

- Added compatiblity for react-native `0.47.0`
- Fixed #169
- Fixed #106
- Bumped `sentry-cocoa` to `3.3.3`

Also added integration tests running on AWS Device Farm.

## v0.14.16

- Fixed #124

## v0.14.12

- Updated to `sentry-cocoa` `3.1.2`
- Fixed #156

## v0.14.11

- Fixed #166

## v0.14.10

- Fixed #161

## v0.14.9

Fixed #163

## v0.14.8

- Fixed #159
- Fixes breadcrumb tracking on android

## v0.14.7

- Improve performance for `react-native >= 0.46`

## v0.14.6

- Bump `sentry-cocoa` and `KSCrash`

## v0.14.5

- Push Podspec to `sentry-cocoa` `3.1.2`

## v0.14.4

- Removed example project from repo
- Make sure native client is only initialized once

## v0.14.3

- Revert to `23.0.1` android build tools

## v0.14.2

- Fixes #131

## v0.14.1

- Bump `raven-js` `3.16.1`
- Fixes #136

## v0.14.0

- Allowing calls to Sentry without calling `install()`
- Add internal logging if `logLevel >= SentryLog.Debug`
- Use `sentry-cocoa` `3.1.2`

## v0.13.3

- Fixes #67

## v0.13.2

- Fixes #116
- Fixes #51

## v0.13.1

- Fixed Android version dependency

## v0.13.0

- Overhauled internal handling of exceptions
- Updated iOS and Android native dependencies

## v0.12.12

- Fixes #105
- Added option `disableNativeIntegration`

## v0.12.11

- Use sentry-cocoa `3.0.9`
- Fixes #100

## v0.12.10

- Update `raven-js` to `3.16.0`
- Update `sentry-cocoa` to `3.0.8`
- Fixes #64
- Fixes #57

## v0.12.8

- Fix typo

## v0.12.9

- Add support on iOS for stacktrace merging and `react-native 0.45`

## v0.12.7

- Fixes #92

## v0.12.6

- Fixes #95

## v0.12.5

- Fixes #91 #87 #82 #63 #54 #48

## v0.12.3

- Fixed #90

## v0.12.2

- Fixed #90

## v0.12.4

- Fixed #94

## v0.12.1

- Use `3.0.7` `sentry-cocoa` in Podspec

## v0.12.0

- Removed `RSSwizzle` use `SentrySwizzle` instead

## v0.11.8

Update Podspec to use `Sentry/KSCrash`

## v0.11.7

- Fix `duplicate symbol` `RSSwizzle` when using CocoaPods

## v0.11.6

- Use `sentry-cocoa` `3.0.1`

## v0.11.5

- Fix <https://github.com/getsentry/react-native-sentry/issues/77>

## v0.11.4

- Use android buildToolsVersion 23.0.1

## v0.11.3

- Fix Xcode archive to not build generic archive

## v0.11.2

- Fix Xcode archiving

## v0.11.1

- Using latest version of `sentry-cocoa`

## v0.11.0

This is a big release because we switched our internal iOS client from swift to objc which drastically improve the setup experience and compatibility.

We also added support for codepush, please check the docs <https://docs.sentry.io/clients/react-native/codepush/> for more information.

After updating run `react-native unlink react-native-sentry` and `react-native link react-native-sentry` again in order to setup everything correctly.

## v0.10.0

- Greatly improved the linking process. Check out our docs for more information <https://docs.sentry.io/clients/react-native/>

## v0.9.1

- Update to sentry 2.1.11 which fixes a critical bug regarding sending requests on iOS

## v0.9.0

- Improve link and unlink scripts

## v0.8.5

- Fixed: bad operand types for binary operator

## v0.8.4

- Put execution on iOS into a background thread
- Add parameter checks on android

## v0.8.3

- Bump sentry version to 2.1.10 to fix releases

## v0.8.2

- Updated podspec thx @alloy

## v0.8.1

- Added command to package json to inject MainApplication.java into RNSentryPackage

## v0.8.0

- Added native android support
- raven-js is always used we use the native clients for sending events and add more context to them

## v0.7.0

- Bump KSCrash and Sentry version

## v0.6.0

Use `raven-js` internally instead switching between native and raven-js.

Native client will be used when available.

Alot of API changes to more like `raven-js`

## v0.5.3

- Fix import for

```objc
#if __has_include(<React/RNSentry.h>)
#import <React/RNSentry.h> // This is used for versions of react >= 0.40
#else
#import "RNSentry.h" // This is used for versions of react < 0.40
#endif
```

## v0.5.2

- Prefix filepath with `app://` if RavenClient is used

## v0.5.1

- Fix `npm test`
- Added `forceRavenClient` option which forces to use RavenClient instead of the NativeClient

## v0.5.0

- Added support for installation with cocoapods see <https://docs.sentry.io/clients/react-native/#setup-with-cocoapods>
- Lowered minimum version requirement for `react-native` to `0.38.0`

## v0.4.0

- Added `ignoreModulesExclude` to exclude modules that are ignored by default for stacktrace merging
- Added `ignoreModulesInclude` to add additional modules that should be ignored for stacktrace merging<|MERGE_RESOLUTION|>--- conflicted
+++ resolved
@@ -2,11 +2,8 @@
 
 ## Unreleased
 
-<<<<<<< HEAD
 - fix(performance): Handle edge cases in React Navigation routing instrumentation. #1365
-=======
 - build(android): Bump sentry-android to 4.3.0 #1373
->>>>>>> 7f2c6b6f
 
 ## 2.2.2
 
