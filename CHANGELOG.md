# Changelog

## Unreleased

### Fixes

- Change log output to show what paths are considered when collecting modules ([#3316](https://github.com/getsentry/sentry-react-native/pull/3316))

## 5.10.0

### Features

- Add Hermes Debug Info flag to React Native Context ([#3290](https://github.com/getsentry/sentry-react-native/pull/3290))
  - This flag equals `true` when Hermes Bundle contains Debug Info (Hermes Source Map was not emitted)
<<<<<<< HEAD
- Add `buildFeatures.buildConfig=true` to support AGP 8 ([#3298](https://github.com/getsentry/sentry-react-native/pull/3298))
=======
- Add `enableNdk` property to ReactNativeOptions for Android. ([#3304](https://github.com/getsentry/sentry-react-native/pull/3304))

### Fixes

- Cancel auto instrumentation transaction when app goes to background ([#3307])(https://github.com/getsentry/sentry-react-native/pull/3307)
>>>>>>> 22e31b6a

## 5.9.2

### Fixes

- Create profiles for start up transactions ([#3281](https://github.com/getsentry/sentry-react-native/pull/3281))
- Fix Hermes Bytecode Symbolication one line off ([#3283](https://github.com/getsentry/sentry-react-native/pull/3283))

### Dependencies

- Bump CLI from v2.20.5 to v2.20.7 ([#3265](https://github.com/getsentry/sentry-react-native/pull/3265), [#3273](https://github.com/getsentry/sentry-react-native/pull/3273))
  - [changelog](https://github.com/getsentry/sentry-cli/blob/master/CHANGELOG.md#2207)
  - [diff](https://github.com/getsentry/sentry-cli/compare/2.20.5...2.20.7)
- Bump Cocoa SDK from v8.10.0 to v8.11.0 ([#3245](https://github.com/getsentry/sentry-react-native/pull/3245))
  - [changelog](https://github.com/getsentry/sentry-cocoa/blob/main/CHANGELOG.md#8110)
  - [diff](https://github.com/getsentry/sentry-cocoa/compare/8.10.0...8.11.0)
- Bump JavaScript SDK from v7.63.0 to v7.69.0 ([#3277](https://github.com/getsentry/sentry-react-native/pull/3277), [#3247](https://github.com/getsentry/sentry-react-native/pull/3247))
  - [changelog](https://github.com/getsentry/sentry-javascript/blob/develop/CHANGELOG.md#7690)
  - [diff](https://github.com/getsentry/sentry-javascript/compare/7.63.0...7.69.0)
- Bump Android SDK from v6.28.0 to v6.29.0 ([#3271](https://github.com/getsentry/sentry-react-native/pull/3271))
  - [changelog](https://github.com/getsentry/sentry-java/blob/main/CHANGELOG.md#6290)
  - [diff](https://github.com/getsentry/sentry-java/compare/6.28.0...6.29.0)

## 5.9.1

- Bump Cocoa SDK from v8.9.4 to v8.10.0 ([#3250](https://github.com/getsentry/sentry-react-native/pull/3250))
  - This fixes a compile error for projects that use CocoaPods with `use_frameworks!` option.
  - [changelog](https://github.com/getsentry/sentry-cocoa/blob/main/CHANGELOG.md#8100)
  - [diff](https://github.com/getsentry/sentry-cocoa/compare/8.9.4...8.10.0)

## 5.9.0

## Important Note

**Do not use this version** if you use CocoaPods with `use_frameworks!` option. It introduces a bug where the project won't compile.
This has been fixed in [version `5.9.1`](https://github.com/getsentry/sentry-react-native/releases/tag/5.9.1).

### Features

- Add support for React Native mixed stacktraces ([#3201](https://github.com/getsentry/sentry-react-native/pull/3201))

  In the current `react-native@nightly` (`0.73.0-nightly-20230809-cb60e5c67`) JS errors from native modules can
  contain native JVM or Objective-C exception stack trace. Both JS and native stack trace
  are processed by default no configuration needed.

- Add `tracePropagationTargets` option ([#3230](https://github.com/getsentry/sentry-react-native/pull/3230))

  This release adds support for [distributed tracing](https://docs.sentry.io/platforms/react-native/usage/distributed-tracing/)
  without requiring performance monitoring to be active on the React Native SDK.
  This means even if there is no sampled transaction/span, the SDK will still propagate traces to downstream services.
  Distributed Tracing can be configured with the `tracePropagationTargets` option,
  which controls what requests to attach the `sentry-trace` and `baggage` HTTP headers to (which is what propagates tracing information).

  ```javascript
    Sentry.init({
      tracePropagationTargets: ["third-party-site.com", /^https:\/\/yourserver\.io\/api/],
    });
  ```

### Fixes

- `Sentry.init` must be called before `Sentry.wrap`([#3227](https://github.com/getsentry/sentry-react-native/pull/3227))
  - The SDK now shows warning if incorrect order is detected
- Stall Time is no longer counted when App is in Background. ([#3211](https://github.com/getsentry/sentry-react-native/pull/3211))
- Use application variant instead of variant output to hook to correct package task for modules cleanup ([#3161](https://github.com/getsentry/sentry-react-native/pull/3161))
- Fix `isNativeAvailable` after SDK reinitialization ([#3200](https://github.com/getsentry/sentry-react-native/pull/3200))

### Dependencies

- Bump Android SDK from v6.27.0 to v6.28.0 ([#3192](https://github.com/getsentry/sentry-react-native/pull/3192))
  - [changelog](https://github.com/getsentry/sentry-java/blob/main/CHANGELOG.md#6280)
  - [diff](https://github.com/getsentry/sentry-java/compare/6.27.0...6.28.0)
- Bump Cocoa SDK from v8.9.3 to v8.9.4 ([#3225](https://github.com/getsentry/sentry-react-native/pull/3225))
  - [changelog](https://github.com/getsentry/sentry-cocoa/blob/main/CHANGELOG.md#894)
  - [diff](https://github.com/getsentry/sentry-cocoa/compare/8.9.3...8.9.4)
- Bump JavaScript SDK from v7.61.0 to v7.63.0 ([#3226](https://github.com/getsentry/sentry-react-native/pull/3226), [#3235](https://github.com/getsentry/sentry-react-native/pull/3235))
  - [changelog](https://github.com/getsentry/sentry-javascript/blob/develop/CHANGELOG.md#7630)
  - [diff](https://github.com/getsentry/sentry-javascript/compare/7.61.0...7.63.0)
- Bump CLI from v2.19.4 to v2.20.5 ([#3212](https://github.com/getsentry/sentry-react-native/pull/3212), [#3233](https://github.com/getsentry/sentry-react-native/pull/3233))
  - [changelog](https://github.com/getsentry/sentry-cli/blob/master/CHANGELOG.md#2205)
  - [diff](https://github.com/getsentry/sentry-cli/compare/2.19.4...2.20.5)

## 5.8.1

### Dependencies

- Bump JavaScript SDK from v7.60.1 to v7.61.0 ([#3222](https://github.com/getsentry/sentry-react-native/pull/3222))
  - [changelog](https://github.com/getsentry/sentry-javascript/blob/develop/CHANGELOG.md#7610)
  - [diff](https://github.com/getsentry/sentry-javascript/compare/7.60.1...7.61.0)

## 5.8.0

### Features

- Alpha support for Hermes JavaScript Profiling ([#3057](https://github.com/getsentry/sentry-react-native/pull/3057))

  Profiling is disabled by default. To enable it, configure both
  `tracesSampleRate` and `profilesSampleRate` when initializing the SDK:

  ```javascript
    Sentry.init({
      dsn: '__DSN__',
      tracesSampleRate: 1.0,
      _experiments: {
        // The sampling rate for profiling is relative to TracesSampleRate.
        // In this case, we'll capture profiles for 100% of transactions.
        profilesSampleRate: 1.0,
      },
    });
  ```

  More documentation on profiling and current limitations [can be found here](https://docs.sentry.io/platforms/react-native/profiling/).

### Fixes

- Warn users about multiple versions of `promise` package which can cause unexpected behavior like undefined `Promise.allSettled` ([#3162](https://github.com/getsentry/sentry-react-native/pull/3162))
- Event is enriched with all the Android context on the JS layer and you can filter/modify all the data in the `beforeSend` callback similarly to iOS. ([#3170](https://github.com/getsentry/sentry-react-native/pull/3170))

### Dependencies

- Bump JavaScript SDK from v7.57.0 to v7.60.1 ([#3184](https://github.com/getsentry/sentry-react-native/pull/3184), [#3199](https://github.com/getsentry/sentry-react-native/pull/3199))
  - [changelog](https://github.com/getsentry/sentry-javascript/blob/develop/CHANGELOG.md#7601)
  - [diff](https://github.com/getsentry/sentry-javascript/compare/7.57.0...7.60.1)
- Bump Cocoa SDK from v8.8.0 to v8.9.3 ([#3188](https://github.com/getsentry/sentry-react-native/pull/3188), [#3206](https://github.com/getsentry/sentry-react-native/pull/3206))
  - [changelog](https://github.com/getsentry/sentry-cocoa/blob/main/CHANGELOG.md#893)
  - [diff](https://github.com/getsentry/sentry-cocoa/compare/8.8.0...8.9.3)
- Bump Android SDK from v6.25.1 to v6.27.0 ([#3170](https://github.com/getsentry/sentry-react-native/pull/3170))
  - [changelog](https://github.com/getsentry/sentry-java/blob/main/CHANGELOG.md#6270)
  - [diff](https://github.com/getsentry/sentry-java/compare/6.25.1...6.27.0)

## 5.7.1

### Dependencies

- Bump Android SDK from v6.25.0 to v6.25.1 ([#3179](https://github.com/getsentry/sentry-react-native/pull/3179))
  - [changelog](https://github.com/getsentry/sentry-java/blob/main/CHANGELOG.md#6251)
  - [diff](https://github.com/getsentry/sentry-java/compare/6.25.0...6.25.1)

## 5.7.0

### Fixes

- Filter beforeSendTransaction from the Native SDK ([#3140](https://github.com/getsentry/sentry-react-native/pull/3140))

### Features

- Use `android.namespace` for AGP 8 and RN 0.73 ([#3133](https://github.com/getsentry/sentry-react-native/pull/3133))

### Dependencies

- Bump JavaScript SDK from v7.54.0 to v7.57.0 ([#3119](https://github.com/getsentry/sentry-react-native/pull/3119), [#3153](https://github.com/getsentry/sentry-react-native/pull/3153))
  - [changelog](https://github.com/getsentry/sentry-javascript/blob/develop/CHANGELOG.md#7570)
  - [diff](https://github.com/getsentry/sentry-javascript/compare/7.54.0...7.57.0)
- Bump CLI from v2.18.1 to v2.19.4 ([#3124](https://github.com/getsentry/sentry-react-native/pull/3124), [#3151](https://github.com/getsentry/sentry-react-native/pull/3151))
  - [changelog](https://github.com/getsentry/sentry-cli/blob/master/CHANGELOG.md#2194)
  - [diff](https://github.com/getsentry/sentry-cli/compare/2.18.1...2.19.4)
- Bump Android SDK from v6.22.0 to v6.25.0 ([#3127](https://github.com/getsentry/sentry-react-native/pull/3127), [#3163](https://github.com/getsentry/sentry-react-native/pull/3163))
  - [changelog](https://github.com/getsentry/sentry-java/blob/main/CHANGELOG.md#6250)
  - [diff](https://github.com/getsentry/sentry-java/compare/6.22.0...6.25.0)
- Bump Cocoa SDK from v8.7.3 to v8.8.0 ([#3123](https://github.com/getsentry/sentry-react-native/pull/3123))
  - [changelog](https://github.com/getsentry/sentry-cocoa/blob/main/CHANGELOG.md#880)
  - [diff](https://github.com/getsentry/sentry-cocoa/compare/8.7.3...8.8.0)

## 5.6.0

### Features

- Overwrite Expo bundle names in stack frames ([#3115](https://github.com/getsentry/sentry-react-native/pull/3115))
  - This enables source maps to resolve correctly without using `sentry-expo` package

### Fixes

- Disable `enableNative` if Native SDK is not available ([#3099](https://github.com/getsentry/sentry-react-native/pull/3099))
- Dynamically resolve `collectModulesScript` path to support monorepos ([#3092](https://github.com/getsentry/sentry-react-native/pull/3092))
- Native wrapper methods don't throw disabled error after re-initializing ([#3093](https://github.com/getsentry/sentry-react-native/pull/3093))

### Dependencies

- Bump JavaScript SDK from v7.52.0 to v7.54.0 ([#3071](https://github.com/getsentry/sentry-react-native/pull/3071), [#3088](https://github.com/getsentry/sentry-react-native/pull/3088), [#3094](https://github.com/getsentry/sentry-react-native/pull/3094))
  - [changelog](https://github.com/getsentry/sentry-javascript/blob/develop/CHANGELOG.md#7540)
  - [diff](https://github.com/getsentry/sentry-javascript/compare/7.52.0...7.54.0)
- Bump Android SDK from v6.18.1 to v6.22.0 ([#3086](https://github.com/getsentry/sentry-react-native/pull/3086), [#3075](https://github.com/getsentry/sentry-react-native/pull/3075))
  - [changelog](https://github.com/getsentry/sentry-java/blob/main/CHANGELOG.md#6220)
  - [diff](https://github.com/getsentry/sentry-java/compare/6.18.1...6.22.0)
- Bump Cocoa SDK from v8.7.1 to v8.7.3 ([#3076](https://github.com/getsentry/sentry-react-native/pull/3076))
  - [changelog](https://github.com/getsentry/sentry-cocoa/blob/main/CHANGELOG.md#873)
  - [diff](https://github.com/getsentry/sentry-cocoa/compare/8.7.1...8.7.3)
- Bump CLI from v2.17.5 to v2.18.1 ([#3082](https://github.com/getsentry/sentry-react-native/pull/3082))
  - [changelog](https://github.com/getsentry/sentry-cli/blob/master/CHANGELOG.md#2181)
  - [diff](https://github.com/getsentry/sentry-cli/compare/2.17.5...2.18.1)

## 5.5.0

### Features

- Add `expo`, `react_native_version` and `hermes_version` to React Native Context ([#3050](https://github.com/getsentry/sentry-react-native/pull/3050))

### Dependencies

- Bump JavaScript SDK from v7.51.1 to v7.52.0 ([#3054](https://github.com/getsentry/sentry-react-native/pull/3054), [#3068](https://github.com/getsentry/sentry-react-native/pull/3068))
  - [changelog](https://github.com/getsentry/sentry-javascript/blob/develop/CHANGELOG.md#7520)
  - [diff](https://github.com/getsentry/sentry-javascript/compare/7.51.1...7.52.0)
- Bump Cocoa SDK from v8.6.0 to v8.7.1 ([#3056](https://github.com/getsentry/sentry-react-native/pull/3056), [#3067](https://github.com/getsentry/sentry-react-native/pull/3067))
  - [changelog](https://github.com/getsentry/sentry-cocoa/blob/main/CHANGELOG.md#871)
  - [diff](https://github.com/getsentry/sentry-cocoa/compare/8.6.0...8.7.1)

## 5.4.2

### Fixes

- Fix `event.origin` and `event.environment` on unhandled exception ([#3041](https://github.com/getsentry/sentry-react-native/pull/3041))
- Don't pass `enableTracing` from RN to `sentry-cocoa` options ([#3042](https://github.com/getsentry/sentry-react-native/pull/3042))
- Only store envelopes of fatal crashes on iOS ([#3051](https://github.com/getsentry/sentry-react-native/pull/3051))

### Dependencies

- Bump JavaScript SDK from v7.50.0 to v7.51.1 ([#3043](https://github.com/getsentry/sentry-react-native/pull/3043), [#3053](https://github.com/getsentry/sentry-react-native/pull/3053))
  - [changelog](https://github.com/getsentry/sentry-javascript/blob/develop/CHANGELOG.md#7511)
  - [diff](https://github.com/getsentry/sentry-javascript/compare/7.50.0...7.51.1)

## 4.15.2

- Only store envelopes of fatal crashes on iOS ([#3051](https://github.com/getsentry/sentry-react-native/pull/3051))

## 5.4.1

### Fixes

- Store envelopes immediately during a fatal crash on iOS ([#3031](https://github.com/getsentry/sentry-react-native/pull/3031))
- Do not overwrite `_metadata` option by default `sdkInfo` ([#3036](https://github.com/getsentry/sentry-react-native/pull/3036))

### Dependencies

- Bump JavaScript SDK from v7.49.0 to v7.50.0 ([#3035](https://github.com/getsentry/sentry-react-native/pull/3035))
  - [changelog](https://github.com/getsentry/sentry-javascript/blob/develop/CHANGELOG.md#7500)
  - [diff](https://github.com/getsentry/sentry-javascript/compare/7.49.0...7.50.0)
- Bump Cocoa SDK from v8.5.0 to v8.6.0 ([#3023](https://github.com/getsentry/sentry-react-native/pull/3023))
  - [changelog](https://github.com/getsentry/sentry-cocoa/blob/main/CHANGELOG.md#860)
  - [diff](https://github.com/getsentry/sentry-cocoa/compare/8.5.0...8.6.0)
- Bump Android SDK from v6.17.0 to v6.18.1 ([#3017](https://github.com/getsentry/sentry-react-native/pull/3017))
  - [changelog](https://github.com/getsentry/sentry-java/blob/main/CHANGELOG.md#6181)
  - [diff](https://github.com/getsentry/sentry-java/compare/6.17.0...6.18.1)
- Bump CLI from v2.17.4 to v2.17.5 ([#3024](https://github.com/getsentry/sentry-react-native/pull/3024))
  - [changelog](https://github.com/getsentry/sentry-cli/blob/master/CHANGELOG.md#2175)
  - [diff](https://github.com/getsentry/sentry-cli/compare/2.17.4...2.17.5)

## 4.15.1

### Fixes

- Store envelopes immediately during a fatal crash on iOS ([#3030](https://github.com/getsentry/sentry-react-native/pull/3030))

## 5.4.0

### Features
- Add TS 4.1 typings ([#2995](https://github.com/getsentry/sentry-react-native/pull/2995))
  - TS 3.8 are present and work automatically with older projects
- Add CPU Info to Device Context ([#2984](https://github.com/getsentry/sentry-react-native/pull/2984))

### Fixes

- Allow disabling native on RNNA ([#2978](https://github.com/getsentry/sentry-react-native/pull/2978))
- iOS Autolinking for RN 0.68 and older ([#2980](https://github.com/getsentry/sentry-react-native/pull/2980))
- Clean up `modules.json` when building bundles ([#3008](https://github.com/getsentry/sentry-react-native/pull/3008))
- Only include Screenshots and View Hierarchy for iOS and Mac Catalyst builds ([#3007](https://github.com/getsentry/sentry-react-native/pull/3007))
- Breadcrumbs from Native SDKs are created with timestamps in seconds ([#2997](https://github.com/getsentry/sentry-react-native/pull/2997))
- `addBreadcrumb` converts converts non object data to `{ value: data }` ([#2997](https://github.com/getsentry/sentry-react-native/pull/2997))

### Dependencies

- Bump JavaScript SDK from v7.47.0 to v7.49.0 ([#2975](https://github.com/getsentry/sentry-react-native/pull/2975), [#2988](https://github.com/getsentry/sentry-react-native/pull/2988))
  - [changelog](https://github.com/getsentry/sentry-javascript/blob/develop/CHANGELOG.md#7490)
  - [diff](https://github.com/getsentry/sentry-javascript/compare/7.47.0...7.49.0)
- Bump Cocoa SDK from v8.4.0 to v8.5.0 ([#2977](https://github.com/getsentry/sentry-react-native/pull/2977))
  - [changelog](https://github.com/getsentry/sentry-cocoa/blob/main/CHANGELOG.md#850)
  - [diff](https://github.com/getsentry/sentry-cocoa/compare/8.4.0...8.5.0)
- Bump CLI from v2.17.1 to v2.17.4 ([#2966](https://github.com/getsentry/sentry-react-native/pull/2966), [#2982](https://github.com/getsentry/sentry-react-native/pull/2982), [#2987](https://github.com/getsentry/sentry-react-native/pull/2987))
  - [changelog](https://github.com/getsentry/sentry-cli/blob/master/CHANGELOG.md#2174)
  - [diff](https://github.com/getsentry/sentry-cli/compare/2.17.1...2.17.4)

## 5.3.1

### Fixes

- Disable `enableNativeCrashHandling` and `enableAutoPerformanceTracing` on Apple ([#2936](https://github.com/getsentry/sentry-react-native/pull/))
  - Mac Catalyst builds successfully
- `sentry.gradle` Gracefully skip modules collecting if the script doesn't exist ([#2952](https://github.com/getsentry/sentry-react-native/pull/2952))

### Dependencies

- Bump JavaScript SDK from v7.45.0 to v7.47.0 ([#2946](https://github.com/getsentry/sentry-react-native/pull/2946), [#2958](https://github.com/getsentry/sentry-react-native/pull/2958))
  - [changelog](https://github.com/getsentry/sentry-javascript/blob/develop/CHANGELOG.md#7470)
  - [diff](https://github.com/getsentry/sentry-javascript/compare/7.45.0...7.47.0)
- Bump Android SDK from v6.16.0 to v6.17.0 ([#2948](https://github.com/getsentry/sentry-react-native/pull/2948))
  - [changelog](https://github.com/getsentry/sentry-java/blob/main/CHANGELOG.md#6170)
  - [diff](https://github.com/getsentry/sentry-java/compare/6.16.0...6.17.0)
- Bump Cocoa SDK from v8.3.3 to v8.4.0 ([#2954](https://github.com/getsentry/sentry-react-native/pull/2954))
  - [changelog](https://github.com/getsentry/sentry-cocoa/blob/main/CHANGELOG.md#840)
  - [diff](https://github.com/getsentry/sentry-cocoa/compare/8.3.3...8.4.0)
- Bump CLI from v2.16.1 to v2.17.1 ([#2957](https://github.com/getsentry/sentry-react-native/pull/2957), [#2964](https://github.com/getsentry/sentry-react-native/pull/2964))
  - [changelog](https://github.com/getsentry/sentry-cli/blob/master/CHANGELOG.md#2171)
  - [diff](https://github.com/getsentry/sentry-cli/compare/2.16.1...2.17.1)

## 5.3.0

### Features

- Add `enableTracing` option ([#2933](https://github.com/getsentry/sentry-react-native/pull/2933))
- Add Tabs auto instrumentation for React Native Navigation ([#2932](https://github.com/getsentry/sentry-react-native/pull/2932))
  - This is enabled by default, if you want to disable tabs instrumentation see the example below.

```js
const routingInstrumentation = new Sentry.ReactNativeNavigationInstrumentation(Navigation, { enableTabsInstrumentation: false })
```

### Fixes

- Disable HTTP Client Errors by default on all platform ([#2931](https://github.com/getsentry/sentry-react-native/pull/2931))
  - See [HttpClient](https://docs.sentry.io/platforms/javascript/configuration/integrations/plugin/#httpclient) for configuration details.
  - Use `enableCaptureFailedRequests` to enable the feature.

```js
Sentry.init({ enableCaptureFailedRequests: true })
```

### Dependencies

- Bump JavaScript SDK from v7.44.2 to v7.45.0 ([#2927](https://github.com/getsentry/sentry-react-native/pull/2927))
  - [changelog](https://github.com/getsentry/sentry-javascript/blob/develop/CHANGELOG.md#7450)
  - [diff](https://github.com/getsentry/sentry-javascript/compare/7.44.2...7.45.0)
- Bump CLI from v2.15.2 to v2.16.1 ([#2926](https://github.com/getsentry/sentry-react-native/pull/2926))
  - [changelog](https://github.com/getsentry/sentry-cli/blob/master/CHANGELOG.md#2161)
  - [diff](https://github.com/getsentry/sentry-cli/compare/2.15.2...2.16.1)
- Bump Cocoa SDK from v8.3.2 to v8.3.3 ([#2925](https://github.com/getsentry/sentry-react-native/pull/2925))
  - [changelog](https://github.com/getsentry/sentry-cocoa/blob/main/CHANGELOG.md#833)
  - [diff](https://github.com/getsentry/sentry-cocoa/compare/8.3.2...8.3.3)

## 5.2.0

### Features

- Add User Interaction Tracing for Touch events ([#2835](https://github.com/getsentry/sentry-react-native/pull/2835))
- Add Gesture Tracing for React Native Gesture Handler API v2 ([#2865](https://github.com/getsentry/sentry-react-native/pull/2865))

### Fixes

- Fix use Fetch transport when option `enableNative` is `false` ([#2897](https://github.com/getsentry/sentry-react-native/pull/2897))
- Improve logs when `enableNative` is `false` ([#2897](https://github.com/getsentry/sentry-react-native/pull/2897))

### Dependencies

- Bump JavaScript SDK from v7.40.0 to v7.44.2 ([#2874](https://github.com/getsentry/sentry-react-native/pull/2874), [#2908](https://github.com/getsentry/sentry-react-native/pull/2908), [#2909](https://github.com/getsentry/sentry-react-native/pull/2909))
  - [changelog](https://github.com/getsentry/sentry-javascript/blob/develop/CHANGELOG.md#7442)
  - [diff](https://github.com/getsentry/sentry-javascript/compare/7.40.0...7.44.2)
- Bump Android SDK from v6.15.0 to v6.16.0 ([#2903](https://github.com/getsentry/sentry-react-native/pull/2903))
  - [changelog](https://github.com/getsentry/sentry-java/blob/main/CHANGELOG.md#6160)
  - [diff](https://github.com/getsentry/sentry-java/compare/6.15.0...6.16.0)
- Bump Cocoa SDK from v8.3.0 to v8.3.2 ([#2895](https://github.com/getsentry/sentry-react-native/pull/2895))
  - [changelog](https://github.com/getsentry/sentry-cocoa/blob/main/CHANGELOG.md#832)
  - [diff](https://github.com/getsentry/sentry-cocoa/compare/8.3.0...8.3.2)
- Bump CLI from v2.14.4 to v2.15.2 ([#2898](https://github.com/getsentry/sentry-react-native/pull/2898))
  - [changelog](https://github.com/getsentry/sentry-cli/blob/master/CHANGELOG.md#2152)
  - [diff](https://github.com/getsentry/sentry-cli/compare/2.14.4...2.15.2)

## 5.1.1

### Fixes

- Remove non URL `frame.abs_path` which was causing source maps to fail ([#2891](https://github.com/getsentry/sentry-react-native/pull/2891))

### Dependencies

- Bump Cocoa SDK from v8.2.0 to v8.3.0 ([#2876](https://github.com/getsentry/sentry-react-native/pull/2876))
  - [changelog](https://github.com/getsentry/sentry-cocoa/blob/main/CHANGELOG.md#830)
  - [diff](https://github.com/getsentry/sentry-cocoa/compare/8.2.0...8.3.0)
- Bump CLI from v2.14.3 to v2.14.4 ([#2873](https://github.com/getsentry/sentry-react-native/pull/2873))
  - [changelog](https://github.com/getsentry/sentry-cli/blob/master/CHANGELOG.md#2144)
  - [diff](https://github.com/getsentry/sentry-cli/compare/2.14.3...2.14.4)

## 5.1.0

### Features

- Add App Context `in_foreground` ([#2826](https://github.com/getsentry/sentry-react-native/pull/2826))

### Fixes

- Match app start measurements naming with other SDKs ([#2855](https://github.com/getsentry/sentry-react-native/pull/2855))
  - `app.start.cold` to `app_start_cold`
  - `app.start.warm` to `app_start_warm`

### Dependencies

- Bump Cocoa SDK from v8.0.0 to v8.2.0 ([#2776](https://github.com/getsentry/sentry-react-native/pull/2776))
  - [changelog](https://github.com/getsentry/sentry-cocoa/blob/main/CHANGELOG.md#820)
  - [diff](https://github.com/getsentry/sentry-cocoa/compare/8.0.0...8.2.0)
- Bump JavaScript SDK from v7.37.2 to v7.40.0 ([#2836](https://github.com/getsentry/sentry-react-native/pull/2836), [#2864](https://github.com/getsentry/sentry-react-native/pull/2864))
  - [changelog](https://github.com/getsentry/sentry-javascript/blob/develop/CHANGELOG.md#7400)
  - [diff](https://github.com/getsentry/sentry-javascript/compare/7.37.2...7.40.0)
- Bump CLI from v2.10.0 to v2.14.3 ([#2848](https://github.com/getsentry/sentry-react-native/pull/2848), [#2869](https://github.com/getsentry/sentry-react-native/pull/2869))
  - [changelog](https://github.com/getsentry/sentry-cli/blob/master/CHANGELOG.md#2143)
  - [diff](https://github.com/getsentry/sentry-cli/compare/2.10.0...2.14.3)
- Bump Android SDK from v6.14.0 to v6.15.0 ([#2868](https://github.com/getsentry/sentry-react-native/pull/2868))
  - [changelog](https://github.com/getsentry/sentry-java/blob/main/CHANGELOG.md#6150)
  - [diff](https://github.com/getsentry/sentry-java/compare/6.14.0...6.15.0)

## 5.0.0

The React Native SDK version 5 supports both Legacy (from RN 0.65 and above) and New Architecture (from RN 0.69 and above) as well as the new React Native Gradle Plugin (introduced in RN 0.71). For detailed [migration guide visit our docs](https://docs.sentry.io/platforms/react-native/migration/#from-4x-to-5x).

### Features

- Add support for the RN New Architecture, backwards compatible RNSentry Turbo Module ([#2522](https://github.com/getsentry/sentry-react-native/pull/2522))
- Add View Hierarchy to the crashed/errored events ([#2708](https://github.com/getsentry/sentry-react-native/pull/2708))
- Send react native js engine, turbo module, fabric flags and component stack in Event contexts ([#2552](https://github.com/getsentry/sentry-react-native/pull/2552))
- Sync `tags`, `extra`, `fingerprint`, `level`, `environment` and `breadcrumbs` from `sentry-cocoa` during event processing. ([#2713](https://github.com/getsentry/sentry-react-native/pull/2713))
  - `breadcrumb.level` value `log` is transformed to `debug` when syncing with native layers.
  - Remove `breadcrumb.level` value `critical` transformation to `fatal`.
  - Default `breadcrumb.level` is `info`

### Breaking changes

- Option `enableAutoPerformanceTracking` renamed to `enableAutoPerformanceTracing`
- Option `enableOutOfMemoryTracking` renamed to `enableWatchdogTerminationTracking`
- Remove link hooks (RN 0.68 and older) ([#2332](https://github.com/getsentry/sentry-react-native/pull/2332))
- iOS min target 11, Android API min 21, min React Native version 0.65 ([#2522](https://github.com/getsentry/sentry-react-native/pull/2522), [#2687](https://github.com/getsentry/sentry-react-native/pull/2687))
- New ReactNativeTracingOptions ([#2481](https://github.com/getsentry/sentry-react-native/pull/2481))
  - `idleTimeout` renamed to `idleTimeoutMs`
  - `maxTransactionDuration` renamed to `finalTimeoutMs`
- `touchEventBoundaryProps.labelName` property instead of default `accessibilityLabel` fallback ([#2712](https://github.com/getsentry/sentry-react-native/pull/2712))
- Message event current stack trace moved from `exception` to `threads` ([#2694](https://github.com/getsentry/sentry-react-native/pull/2694))

### Fixes

- Unreachable fallback to fetch transport if native is not available ([#2695](https://github.com/getsentry/sentry-react-native/pull/2695))

### Dependencies

- Bump Cocoa SDK from v7.31.5 to v8.0.0 ([#2756](https://github.com/getsentry/sentry-react-native/pull/2756))
  - [changelog](https://github.com/getsentry/sentry-cocoa/blob/main/CHANGELOG.md#800)
  - [diff](https://github.com/getsentry/sentry-cocoa/compare/7.31.5...8.0.0)
- Bump CLI from v1.74.4 to v2.10.0 ([#2669](https://github.com/getsentry/sentry-react-native/pull/2669))
  - [changelog](https://github.com/getsentry/sentry-cli/blob/master/CHANGELOG.md#2100)
  - [diff](https://github.com/getsentry/sentry-cli/compare/1.74.4...2.10.0)

## 4.15.0

### Features

- Collect modules script for XCode builds supports NODE_BINARY to set path to node executable ([#2805](https://github.com/getsentry/sentry-react-native/pull/2805))

### Fixes

- React Native Error Handlers Integration doesn't crash if ErrorUtils are not available ([#2808](https://github.com/getsentry/sentry-react-native/pull/2808))

### Dependencies

- Bump Android SDK from v6.12.1 to v6.14.0 ([#2790](https://github.com/getsentry/sentry-react-native/pull/2790), [#2809](https://github.com/getsentry/sentry-react-native/pull/2809), [#2828](https://github.com/getsentry/sentry-react-native/pull/2828))
  - [changelog](https://github.com/getsentry/sentry-java/blob/main/CHANGELOG.md#6140)
  - [diff](https://github.com/getsentry/sentry-java/compare/6.12.1...6.14.0)
- Bump Sample React Native from v0.71.0 to v0.71.1 ([#2767](https://github.com/getsentry/sentry-react-native/pull/2767))
  - [changelog](https://github.com/facebook/react-native/blob/main/CHANGELOG.md#v0711)
  - [diff](https://github.com/facebook/react-native/compare/v0.71.0...v0.71.1)
- Bump JavaScript SDK from v7.32.1 to v7.37.2 ([#2785](https://github.com/getsentry/sentry-react-native/pull/2785), [#2799](https://github.com/getsentry/sentry-react-native/pull/2799), [#2818](https://github.com/getsentry/sentry-react-native/pull/2818))
  - [changelog](https://github.com/getsentry/sentry-javascript/blob/master/CHANGELOG.md#7372)
  - [diff](https://github.com/getsentry/sentry-javascript/compare/7.32.1...7.37.2)

## 5.0.0-rc.1

### Fixes

- React Native Error Handlers Integration doesn't crash if ErrorUtils are not available ([#2808](https://github.com/getsentry/sentry-react-native/pull/2808))

## 5.0.0-beta.2

### Features

- Add View Hierarchy to the crashed/errored events ([#2708](https://github.com/getsentry/sentry-react-native/pull/2708))
- Collect modules script for XCode builds supports NODE_BINARY to set path to node executable ([#2805](https://github.com/getsentry/sentry-react-native/pull/2805))

### Dependencies

- Bump Android SDK from v6.12.1 to v6.14.0 ([#2790](https://github.com/getsentry/sentry-react-native/pull/2790), [#2809](https://github.com/getsentry/sentry-react-native/pull/2809), [#2828](https://github.com/getsentry/sentry-react-native/pull/2828))
  - [changelog](https://github.com/getsentry/sentry-java/blob/main/CHANGELOG.md#6140)
  - [diff](https://github.com/getsentry/sentry-java/compare/6.12.1...6.14.0)
- Bump Sample React Native from v0.71.0 to v0.71.1 ([#2767](https://github.com/getsentry/sentry-react-native/pull/2767))
  - [changelog](https://github.com/facebook/react-native/blob/main/CHANGELOG.md#v0711)
  - [diff](https://github.com/facebook/react-native/compare/v0.71.0...v0.71.1)
- Bump JavaScript SDK from v7.32.1 to v7.37.2 ([#2785](https://github.com/getsentry/sentry-react-native/pull/2785), [#2799](https://github.com/getsentry/sentry-react-native/pull/2799), [#2818](https://github.com/getsentry/sentry-react-native/pull/2818))
  - [changelog](https://github.com/getsentry/sentry-javascript/blob/master/CHANGELOG.md#7372)
  - [diff](https://github.com/getsentry/sentry-javascript/compare/7.32.1...7.37.2)

## 5.0.0-beta.1

- Latest changes from 4.14.0

### Breaking changes

- Option `enableAutoPerformanceTracking` renamed to `enableAutoPerformanceTracing`
- Option `enableOutOfMemoryTracking` renamed to `enableWatchdogTerminationTracking`

### Features

- Sync `tags`, `extra`, `fingerprint`, `level`, `environment` and `breadcrumbs` from `sentry-cocoa` during event processing. ([#2713](https://github.com/getsentry/sentry-react-native/pull/2713))
  - `breadcrumb.level` value `log` is transformed to `debug` when syncing with native layers.
  - Remove `breadcrumb.level` value `critical` transformation to `fatal`.
  - Default `breadcrumb.level` is `info`

### Dependencies

- Bump Cocoa SDK from v7.31.5 to v8.0.0 ([#2756](https://github.com/getsentry/sentry-react-native/pull/2756))
  - [changelog](https://github.com/getsentry/sentry-cocoa/blob/main/CHANGELOG.md#800)
  - [diff](https://github.com/getsentry/sentry-cocoa/compare/7.31.5...8.0.0)
- Bump Android SDK from v6.12.1 to v6.13.0 ([#2790](https://github.com/getsentry/sentry-react-native/pull/2790))
  - [changelog](https://github.com/getsentry/sentry-java/blob/main/CHANGELOG.md#6130)
  - [diff](https://github.com/getsentry/sentry-java/compare/6.12.1...6.13.0)

## 4.14.0

### Features

- Add support for RNGP introduced in React Native 0.71.0 ([#2759](https://github.com/getsentry/sentry-react-native/pull/2759))

### Fixes

- Take screenshot runs on UI thread on Android ([#2743](https://github.com/getsentry/sentry-react-native/pull/2743))

### Dependencies

- Bump Android SDK from v6.11.0 to v6.12.1 ([#2755](https://github.com/getsentry/sentry-react-native/pull/2755))
  - [changelog](https://github.com/getsentry/sentry-java/blob/main/CHANGELOG.md#6121)
  - [diff](https://github.com/getsentry/sentry-java/compare/6.11.0...6.12.1)
- Bump JavaScript SDK from v7.29.0 to v7.32.1 ([#2738](https://github.com/getsentry/sentry-react-native/pull/2738), [#2777](https://github.com/getsentry/sentry-react-native/pull/2777))
  - [changelog](https://github.com/getsentry/sentry-javascript/blob/master/CHANGELOG.md#7321)
  - [diff](https://github.com/getsentry/sentry-javascript/compare/7.29.0...7.32.1)

## 5.0.0-alpha.11

- Latest changes from 4.13.0

### Breaking changes

- Message event current stack trace moved from exception to threads ([#2694](https://github.com/getsentry/sentry-react-native/pull/2694))
- `touchEventBoundaryProps.labelName` property instead of default `accessibilityLabel` fallback ([#2712](https://github.com/getsentry/sentry-react-native/pull/2712))

### Fixes

- Unreachable fallback to fetch transport if native is not available ([#2695](https://github.com/getsentry/sentry-react-native/pull/2695))

## 4.13.0

### Fixes

- Missing `originalException` in `beforeSend` for events from react native error handler ([#2706](https://github.com/getsentry/sentry-react-native/pull/2706))
- ModulesLoader integration returns original event if native is not available and event modules overwrite native modules ([#2730](https://github.com/getsentry/sentry-react-native/pull/2730))

### Dependencies

- Bump Cocoa SDK from v7.31.3 to v7.31.5 ([#2699](https://github.com/getsentry/sentry-react-native/pull/2699), [#2714](https://github.com/getsentry/sentry-react-native/pull/2714))
  - [changelog](https://github.com/getsentry/sentry-cocoa/blob/8.0.0/CHANGELOG.md#7315)
  - [diff](https://github.com/getsentry/sentry-cocoa/compare/7.31.3...7.31.5)
- Bump JavaScript SDK from v7.26.0 to v7.29.0 ([#2705](https://github.com/getsentry/sentry-react-native/pull/2705), [#2709](https://github.com/getsentry/sentry-react-native/pull/2709), [#2715](https://github.com/getsentry/sentry-react-native/pull/2715), [#2736](https://github.com/getsentry/sentry-react-native/pull/2736))
  - [changelog](https://github.com/getsentry/sentry-javascript/blob/master/CHANGELOG.md#7290)
  - [diff](https://github.com/getsentry/sentry-javascript/compare/7.26.0...7.29.0)
- Bump Android SDK from v6.9.2 to v6.11.0 ([#2704](https://github.com/getsentry/sentry-react-native/pull/2704), [#2724](https://github.com/getsentry/sentry-react-native/pull/2724))
  - [changelog](https://github.com/getsentry/sentry-java/blob/main/CHANGELOG.md#6110)
  - [diff](https://github.com/getsentry/sentry-java/compare/6.9.2...6.11.0)

## 4.12.0

### Features

- Add `lastEventId` method to the API ([#2675](https://github.com/getsentry/sentry-react-native/pull/2675))

### Fix

- `Sentry.startTransaction` doesn't require `op` ([#2691](https://github.com/getsentry/sentry-react-native/pull/2691))

### Dependencies

- Bump Cocoa SDK from v7.31.2 to v7.31.3 ([#2647](https://github.com/getsentry/sentry-react-native/pull/2647))
  - [changelog](https://github.com/getsentry/sentry-cocoa/blob/8.0.0/CHANGELOG.md#7313)
  - [diff](https://github.com/getsentry/sentry-cocoa/compare/7.31.2...7.31.3)
- Bump JavaScript SDK from v7.21.1 to v7.26.0 ([#2672](https://github.com/getsentry/sentry-react-native/pull/2672), [#2648](https://github.com/getsentry/sentry-react-native/pull/2648), [#2692](https://github.com/getsentry/sentry-react-native/pull/2692))
  - [changelog](https://github.com/getsentry/sentry-javascript/blob/master/CHANGELOG.md#7260)
  - [diff](https://github.com/getsentry/sentry-javascript/compare/7.21.1...7.26.0)
- Bump Android SDK from v6.9.1 to v6.9.2 ([#2677](https://github.com/getsentry/sentry-react-native/pull/2677))
  - [changelog](https://github.com/getsentry/sentry-java/blob/main/CHANGELOG.md#692)
  - [diff](https://github.com/getsentry/sentry-java/compare/6.9.1...6.9.2)

## 5.0.0-alpha.10

- Latest changes from 4.11.0

### Dependencies

- Bump CLI from v1.74.4 to v2.10.0 ([#2669](https://github.com/getsentry/sentry-react-native/pull/2669))
  - [changelog](https://github.com/getsentry/sentry-cli/blob/master/CHANGELOG.md#2100)
  - [diff](https://github.com/getsentry/sentry-cli/compare/1.74.4...2.10.0)

## 4.11.0

### Features

- Screenshots ([#2610](https://github.com/getsentry/sentry-react-native/pull/2610))

## 4.10.1

### Fixes

- Bump Wizard from v1.2.17 to v1.4.0 ([#2645](https://github.com/getsentry/sentry-react-native/pull/2645))
  - [changelog](https://github.com/getsentry/sentry-wizard/blob/master/CHANGELOG.md#140)
  - [diff](https://github.com/getsentry/sentry-wizard/compare/v1.2.17...v1.4.0)
- Android builds without ext config, auto create assets dir for modules ([#2652](https://github.com/getsentry/sentry-react-native/pull/2652))
- Exit gracefully if source map file for collecting modules doesn't exist ([#2655](https://github.com/getsentry/sentry-react-native/pull/2655))
- Create only one clean-up tasks for modules collection ([#2657](https://github.com/getsentry/sentry-react-native/pull/2657))

### Dependencies

- Bump Android SDK from v6.8.0 to v6.9.1 ([#2653](https://github.com/getsentry/sentry-react-native/pull/2653))
  - [changelog](https://github.com/getsentry/sentry-java/blob/main/CHANGELOG.md#691)
  - [diff](https://github.com/getsentry/sentry-java/compare/6.8.0...6.9.1)

## 5.0.0-alpha.9

- Latest changes from 4.10.0

### Fixes

- Add missing source Spec for RNSentry Codegen. ([#2639](https://github.com/getsentry/sentry-react-native/pull/2639))

## 4.10.0

### Features

- JS Runtime dependencies are sent in Events ([#2606](https://github.com/getsentry/sentry-react-native/pull/2606))
  - To collect JS dependencies on iOS add `../node_modules/@sentry/react-native/scripts/collect-modules.sh` at the end of the `Bundle React Native code and images` build phase. The collection only works on Release builds. Android builds have a new step in `sentry.gradle` plugin. More in [the migration documentation](https://docs.sentry.io/platforms/react-native/migration#from-48x-to-49x).

### Dependencies

- Bump JavaScript SDK from v7.20.1 to v7.21.1 ([#2636](https://github.com/getsentry/sentry-react-native/pull/2636))
  - [changelog](https://github.com/getsentry/sentry-javascript/blob/master/CHANGELOG.md#7211)
  - [diff](https://github.com/getsentry/sentry-javascript/compare/7.20.1...7.21.1)

## 5.0.0-alpha.8

- Latest changes from 4.9.0

## 4.9.0

### Features

- Add `maxQueueSize` option ([#2578](https://github.com/getsentry/sentry-react-native/pull/2578))

### Fixes

- Use `Scope` class rather than `Scope` type for top-level functions ([#2627](https://github.com/getsentry/sentry-react-native/pull/2627))

### Dependencies

- Bump JavaScript SDK from v7.16.0 to v7.20.1 ([#2582](https://github.com/getsentry/sentry-react-native/pull/2582), [#2598](https://github.com/getsentry/sentry-react-native/pull/2598), [#2632](https://github.com/getsentry/sentry-react-native/pull/2632), [#2607](https://github.com/getsentry/sentry-react-native/pull/2607))
  - [changelog](https://github.com/getsentry/sentry-javascript/blob/master/CHANGELOG.md#7201)
  - [diff](https://github.com/getsentry/sentry-javascript/compare/7.16.0...7.20.1)
- Bump Cocoa SDK from v7.29.0 to v7.31.2 ([#2592](https://github.com/getsentry/sentry-react-native/pull/2592), [#2601](https://github.com/getsentry/sentry-react-native/pull/2601), [#2629](https://github.com/getsentry/sentry-react-native/pull/2629))
  - [changelog](https://github.com/getsentry/sentry-cocoa/blob/master/CHANGELOG.md#7312)
  - [diff](https://github.com/getsentry/sentry-cocoa/compare/7.29.0...7.31.2)
- Bump Android SDK from v6.6.0 to v6.8.0 ([#2600](https://github.com/getsentry/sentry-react-native/pull/2600), [#2628](https://github.com/getsentry/sentry-react-native/pull/2628))
  - [changelog](https://github.com/getsentry/sentry-java/blob/main/CHANGELOG.md#680)
  - [diff](https://github.com/getsentry/sentry-java/compare/6.6.0...6.8.0)

## 4.8.0

### Fixes

- Message event can have attached stacktrace ([#2577](https://github.com/getsentry/sentry-react-native/pull/2577))
- Fixed maximum call stack exceeded error resulting from large payloads ([#2579](https://github.com/getsentry/sentry-react-native/pull/2579))

### Dependencies

- Bump Android SDK from v6.5.0 to v6.6.0 ([#2572](https://github.com/getsentry/sentry-react-native/pull/2572))
  - [changelog](https://github.com/getsentry/sentry-java/blob/main/CHANGELOG.md#660)
  - [diff](https://github.com/getsentry/sentry-java/compare/6.5.0...6.6.0)
- Bump Cocoa SDK from v7.28.0 to v7.29.0 ([#2571](https://github.com/getsentry/sentry-react-native/pull/2571))
  - [changelog](https://github.com/getsentry/sentry-cocoa/blob/master/CHANGELOG.md#7290)
  - [diff](https://github.com/getsentry/sentry-cocoa/compare/7.28.0...7.29.0)

## 5.0.0-alpha.7

- Latest changes from 4.7.1

### Fixes

- Remove hardcoded Folly version ([#2558](https://github.com/getsentry/sentry-react-native/pull/2558))

### Features

- Send react native js engine, turbo module, fabric flags and component stack in Event contexts ([#2552](https://github.com/getsentry/sentry-react-native/pull/2552))

### Dependencies

- Bump CLI from v1.74.4 to v2.7.0 ([#2457](https://github.com/getsentry/sentry-react-native/pull/2457))
  - [changelog](https://github.com/getsentry/sentry-cli/blob/master/CHANGELOG.md#270)
  - [diff](https://github.com/getsentry/sentry-cli/compare/1.74.4...2.7.0)
- Bump Android SDK from v6.5.0 to v6.6.0 ([#2572](https://github.com/getsentry/sentry-react-native/pull/2572))
  - [changelog](https://github.com/getsentry/sentry-java/blob/main/CHANGELOG.md#660)
  - [diff](https://github.com/getsentry/sentry-java/compare/6.5.0...6.6.0)
- Bump Cocoa SDK from v7.28.0 to v7.29.0 ([#2571](https://github.com/getsentry/sentry-react-native/pull/2571))
  - [changelog](https://github.com/getsentry/sentry-cocoa/blob/master/CHANGELOG.md#7290)
  - [diff](https://github.com/getsentry/sentry-cocoa/compare/7.28.0...7.29.0)

## 4.7.1

### Fixes

- Remove duplicate sdk package record from envelope ([#2570](https://github.com/getsentry/sentry-react-native/pull/2570))
- Fix `appHangsTimeoutInterval` -> `appHangTimeoutInterval` option name ([#2574](https://github.com/getsentry/sentry-react-native/pull/2574))

## 4.7.0

### Dependencies

- Bump Android SDK from v6.4.3 to v6.5.0 ([#2535](https://github.com/getsentry/sentry-react-native/pull/2535))
  - [changelog](https://github.com/getsentry/sentry-java/blob/main/CHANGELOG.md#650)
  - [diff](https://github.com/getsentry/sentry-java/compare/6.4.3...6.5.0)
- Bump JavaScript SDK from v7.14.2 to v7.16.0 ([#2536](https://github.com/getsentry/sentry-react-native/pull/2536), [#2561](https://github.com/getsentry/sentry-react-native/pull/2561))
  - [changelog](https://github.com/getsentry/sentry-javascript/blob/master/CHANGELOG.md#7160)
  - [diff](https://github.com/getsentry/sentry-javascript/compare/7.14.2...7.16.0)
- Bump Cocoa SDK from v7.27.1 to v7.28.0 ([#2548](https://github.com/getsentry/sentry-react-native/pull/2548))
  - [changelog](https://github.com/getsentry/sentry-cocoa/blob/master/CHANGELOG.md#7280)
  - [diff](https://github.com/getsentry/sentry-cocoa/compare/7.27.1...7.28.0)

## 5.0.0-alpha.6

- Latest changes from 4.6.1

### Features

- Add initial support for the RN New Architecture, backwards compatible RNSentry Turbo Module ([#2522](https://github.com/getsentry/sentry-react-native/pull/2522))

### Breaking changes

- New ReactNativeTracingOptions idleTimeoutMs and finalTimeoutMs replacing idleTimeout and maxTransactionDuration respectively ([#2481](https://github.com/getsentry/sentry-react-native/pull/2481))
- iOS min target 12.4, Android API min 21, min React Native version 0.70 ([#2522](https://github.com/getsentry/sentry-react-native/pull/2522))

### Dependencies

- Bump Android SDK from v6.4.3 to v6.5.0 ([#2535](https://github.com/getsentry/sentry-react-native/pull/2535))
  - [changelog](https://github.com/getsentry/sentry-java/blob/main/CHANGELOG.md#650)
  - [diff](https://github.com/getsentry/sentry-java/compare/6.4.3...6.5.0)
- Bump JavaScript SDK from v7.14.2 to v7.15.0 ([#2536](https://github.com/getsentry/sentry-react-native/pull/2536))
  - [changelog](https://github.com/getsentry/sentry-javascript/blob/master/CHANGELOG.md#7150)
  - [diff](https://github.com/getsentry/sentry-javascript/compare/7.14.2...7.15.0)

## 4.6.1

### Fixes

- Make `configureScope` callback safe [#2510](https://github.com/getsentry/sentry-react-native/pull/2510)
- Allows collecting app start and slow/frozen frames if Native SDK is inited manually [#2517](https://github.com/getsentry/sentry-react-native/pull/2517)
- Nested breadcrumb data on android was not treated correctly [#2519](https://github.com/getsentry/sentry-react-native/pull/2519)

### Dependencies

- Bump JavaScript SDK from v7.14.0 to v7.14.2 ([#2511](https://github.com/getsentry/sentry-react-native/pull/2511), [#2526](https://github.com/getsentry/sentry-react-native/pull/2526))
  - [changelog](https://github.com/getsentry/sentry-javascript/blob/master/CHANGELOG.md#7142)
  - [diff](https://github.com/getsentry/sentry-javascript/compare/7.14.0...7.14.2)
- Bump Cocoa SDK from v7.27.0 to v7.27.1 ([#2521](https://github.com/getsentry/sentry-react-native/pull/2521))
  - [changelog](https://github.com/getsentry/sentry-cocoa/blob/master/CHANGELOG.md#7271)
  - [diff](https://github.com/getsentry/sentry-cocoa/compare/7.27.0...7.27.1)
- Bump Android SDK from v6.4.2 to v6.4.3 ([#2520](https://github.com/getsentry/sentry-react-native/pull/2520))
  - [changelog](https://github.com/getsentry/sentry-java/blob/main/CHANGELOG.md#643)
  - [diff](https://github.com/getsentry/sentry-java/compare/6.4.2...6.4.3)

## 5.0.0-alpha.5

### Fixes

- Make `configureScope` callback safe [#2510](https://github.com/getsentry/sentry-react-native/pull/2510)

### Dependencies

- Bump JavaScript SDK from v7.14.0 to v7.14.1 ([#2511](https://github.com/getsentry/sentry-react-native/pull/2511))
  - [changelog](https://github.com/getsentry/sentry-javascript/blob/master/CHANGELOG.md#7141)
  - [diff](https://github.com/getsentry/sentry-javascript/compare/7.14.0...7.14.1)
- Bump Cocoa SDK from v7.27.0 to v7.27.1 ([#2521](https://github.com/getsentry/sentry-react-native/pull/2521))
  - [changelog](https://github.com/getsentry/sentry-cocoa/blob/master/CHANGELOG.md#7271)
  - [diff](https://github.com/getsentry/sentry-cocoa/compare/7.27.0...7.27.1)
- Bump Android SDK from v6.4.2 to v6.4.3 ([#2520](https://github.com/getsentry/sentry-react-native/pull/2520))
  - [changelog](https://github.com/getsentry/sentry-java/blob/main/CHANGELOG.md#643)
  - [diff](https://github.com/getsentry/sentry-java/compare/6.4.2...6.4.3)

## 4.6.0

### Fixes

- SDK Gracefully downgrades when callback throws an error ([#2502](https://github.com/getsentry/sentry-react-native/pull/2502))
- React Navigation v5 ignores when current route is undefined after state changed. ([#2484](https://github.com/getsentry/sentry-react-native/pull/2484))

### Features

- Add ClientReports ([#2496](https://github.com/getsentry/sentry-react-native/pull/2496))

### Sentry Self-hosted Compatibility

- Starting with version `4.6.0` of the `@sentry/react-native` package, [Sentry's self hosted version >= v21.9.0](https://github.com/getsentry/self-hosted/releases) is required or you have to manually disable sending client reports via the `sendClientReports` option. This only applies to self-hosted Sentry. If you are using [sentry.io](https://sentry.io), no action is needed.

### Dependencies

- Bump Cocoa SDK from v7.25.1 to v7.27.0 ([#2500](https://github.com/getsentry/sentry-react-native/pull/2500), [#2506](https://github.com/getsentry/sentry-react-native/pull/2506))
  - [changelog](https://github.com/getsentry/sentry-cocoa/blob/master/CHANGELOG.md#7270)
  - [diff](https://github.com/getsentry/sentry-cocoa/compare/7.25.1...7.27.0)
- Bump JavaScript SDK from v7.13.0 to v7.14.0 ([#2504](https://github.com/getsentry/sentry-react-native/pull/2504))
  - [changelog](https://github.com/getsentry/sentry-javascript/blob/master/CHANGELOG.md#7140)
  - [diff](https://github.com/getsentry/sentry-javascript/compare/7.13.0...7.14.0)

## 5.0.0-alpha.4

- Latest changes from 4.5.0

### Breaking changes

- New ReactNativeTracingOptions idleTimeoutMs and finalTimeoutMs replacing idleTimeout and maxTransactionDuration respectively ([#2481](https://github.com/getsentry/sentry-react-native/pull/2481))

## 4.5.0

### Features

- Add user feedback ([#2486](https://github.com/getsentry/sentry-react-native/pull/2486))
- Add typings for app hang functionality ([#2479](https://github.com/getsentry/sentry-react-native/pull/2479))

### Fixes

- Update warm/cold start span ops ([#2487](https://github.com/getsentry/sentry-react-native/pull/2487))
- Detect hard crash the same as native sdks ([#2480](https://github.com/getsentry/sentry-react-native/pull/2480))
- Integrations factory receives default integrations ([#2494](https://github.com/getsentry/sentry-react-native/pull/2494))

### Dependencies

- Bump Android SDK from v6.4.1 to v6.4.2 ([#2485](https://github.com/getsentry/sentry-react-native/pull/2485))
  - [changelog](https://github.com/getsentry/sentry-java/blob/main/CHANGELOG.md#642)
  - [diff](https://github.com/getsentry/sentry-java/compare/6.4.1...6.4.2)
- Bump JavaScript SDK from v7.12.1 to v7.13.0 ([#2478](https://github.com/getsentry/sentry-react-native/pull/2478))
  - [changelog](https://github.com/getsentry/sentry-javascript/blob/master/CHANGELOG.md#7130)
  - [diff](https://github.com/getsentry/sentry-javascript/compare/7.12.1...7.13.0)

## 4.4.0

### Features

- Add attachments support ([#2463](https://github.com/getsentry/sentry-react-native/pull/2463))

## 4.3.1

### Fixes

- ReactNativeTracingOptions maxTransactionDuration is in seconds ([#2469](https://github.com/getsentry/sentry-react-native/pull/2469))

### Dependencies

- Bump Cocoa SDK from v7.24.1 to v7.25.1 ([#2465](https://github.com/getsentry/sentry-react-native/pull/2465))
  - [changelog](https://github.com/getsentry/sentry-cocoa/blob/master/CHANGELOG.md#7251)
  - [diff](https://github.com/getsentry/sentry-cocoa/compare/7.24.1...7.25.1)

## 5.0.0-alpha.3

- Latest changes from 4.3.x

### Dependencies

- Bump Wizard from v2.0.0 to v2.2.0 ([#2460](https://github.com/getsentry/sentry-react-native/pull/2460))
  - [changelog](https://github.com/getsentry/sentry-wizard/blob/master/CHANGELOG.md#v220)
  - [diff](https://github.com/getsentry/sentry-wizard/compare/v2.0.0...v2.2.0)

## 4.3.0

### Features

- Add Transaction Source for Dynamic Sampling Context ([#2454](https://github.com/getsentry/sentry-react-native/pull/2454))

### Dependencies

- Bump Cocoa SDK from v7.23.0 to v7.24.1 ([#2456](https://github.com/getsentry/sentry-react-native/pull/2456))
  - [changelog](https://github.com/getsentry/sentry-cocoa/blob/master/CHANGELOG.md#7241)
  - [diff](https://github.com/getsentry/sentry-cocoa/compare/7.23.0...7.24.1)
- Bump Android SDK from v6.3.1 to v6.4.1 ([#2437](https://github.com/getsentry/sentry-react-native/pull/2437))
  - [changelog](https://github.com/getsentry/sentry-java/blob/main/CHANGELOG.md#641)
  - [diff](https://github.com/getsentry/sentry-java/compare/6.3.1...6.4.1)
- Bump JavaScript SDK from v7.9.0 to v7.12.1 ([#2451](https://github.com/getsentry/sentry-react-native/pull/2451))
  - [changelog](https://github.com/getsentry/sentry-javascript/blob/master/CHANGELOG.md#7121)
  - [diff](https://github.com/getsentry/sentry-javascript/compare/7.9.0...7.12.1)

## 4.2.4

### Fixes

- ReactNativeTracing wrongly marks transactions as deadline_exceeded when it reaches the idleTimeout ([#2427](https://github.com/getsentry/sentry-react-native/pull/2427))

## 5.0.0-alpha.2

- Latest changes from 4.2.x

## 5.0.0-alpha.1

### Fixes

- Auto linking for RN >= 0.69 ([#2332](https://github.com/getsentry/sentry-react-native/pull/2332))

## 4.2.3

### Fixes

- Bump Cocoa SDK to v7.23.0 ([#2401](https://github.com/getsentry/sentry-react-native/pull/2401))
  - [changelog](https://github.com/getsentry/sentry-cocoa/blob/master/CHANGELOG.md#7230)
  - [diff](https://github.com/getsentry/sentry-cocoa/compare/7.22.0...7.23.0)
- Bump Android SDK to v6.3.1 ([#2410](https://github.com/getsentry/sentry-react-native/pull/2410))
  - [changelog](https://github.com/getsentry/sentry-java/blob/main/CHANGELOG.md#631)
  - [diff](https://github.com/getsentry/sentry-java/compare/6.3.0...6.3.1)
- Bump JavaScript SDK to v7.9.0 ([#2412](https://github.com/getsentry/sentry-react-native/pull/2412))
  - [changelog](https://github.com/getsentry/sentry-javascript/blob/master/CHANGELOG.md#790)
  - [diff](https://github.com/getsentry/sentry-javascript/compare/7.7.0...7.9.0)

## 4.2.2

### Fixes

- Should not ignore `options.transport` function provided in `Sentry.init(...)` ([#2398](https://github.com/getsentry/sentry-react-native/pull/2398))

## 4.2.1

### Fixes

- SENTRY_DIST accepts non-number values on Android ([#2395](https://github.com/getsentry/sentry-react-native/pull/2395))

### Features

- Bump Cocoa SDK to v7.22.0 ([#2392](https://github.com/getsentry/sentry-react-native/pull/2392))
  - [changelog](https://github.com/getsentry/sentry-cocoa/blob/master/CHANGELOG.md#7220)
  - [diff](https://github.com/getsentry/sentry-cocoa/compare/7.21.0...7.22.0)

## 4.2.0

### Features

- Bump Cocoa SDK to v7.21.0 ([#2374](https://github.com/getsentry/sentry-react-native/pull/2374))
  - [changelog](https://github.com/getsentry/sentry-cocoa/blob/master/CHANGELOG.md#7210)
  - [diff](https://github.com/getsentry/sentry-cocoa/compare/7.20.0...7.21.0)
- Bump Android SDK to v6.3.0 ([#2380](https://github.com/getsentry/sentry-react-native/pull/2380))
  - [changelog](https://github.com/getsentry/sentry-java/blob/main/CHANGELOG.md#630)
  - [diff](https://github.com/getsentry/sentry-java/compare/6.1.4...6.3.0)
- Bump JavaScript SDK to v7.7.0 ([#2375](https://github.com/getsentry/sentry-react-native/pull/2375))
  - [changelog](https://github.com/getsentry/sentry-javascript/blob/master/CHANGELOG.md#770)
  - [diff](https://github.com/getsentry/sentry-javascript/compare/7.6.0...7.7.0)

## 4.1.3

### Fixes

- Solve reference to private cocoa SDK class ([#2369](https://github.com/getsentry/sentry-react-native/pull/2369))

## 4.1.2

### Fixes

- Set default unit for measurements ([#2360](https://github.com/getsentry/sentry-react-native/pull/2360))
- When using SENTRY_DIST env. var. on Android, SDK fails to convert to an Integer ([#2365](https://github.com/getsentry/sentry-react-native/pull/2365))

### Features

- Bump JavaScript SDK to v7.6.0 ([#2361](https://github.com/getsentry/sentry-react-native/pull/2361))
  - [changelog](https://github.com/getsentry/sentry-javascript/blob/master/CHANGELOG.md#760)
  - [diff](https://github.com/getsentry/sentry-javascript/compare/7.5.1...7.6.0)

## 4.1.1

### Features

- Bump Cocoa SDK to v7.20.0 ([#2341](https://github.com/getsentry/sentry-react-native/pull/2341), [#2356](https://github.com/getsentry/sentry-react-native/pull/2356))
  - [changelog](https://github.com/getsentry/sentry-cocoa/blob/master/CHANGELOG.md#7200)
  - [diff](https://github.com/getsentry/sentry-cocoa/compare/7.18.1...7.20.0)
- Bump JavaScript SDK to v7.5.1 ([#2342](https://github.com/getsentry/sentry-react-native/pull/2342), [#2350](https://github.com/getsentry/sentry-react-native/pull/2350))
  - [changelog](https://github.com/getsentry/sentry-javascript/blob/master/CHANGELOG.md#751)
  - [diff](https://github.com/getsentry/sentry-javascript/compare/7.3.1...7.5.1)

## 4.1.0

- Fix: Send DidBecomeActiveNotification when OOM enabled ([#2326](https://github.com/getsentry/sentry-react-native/pull/2326))
- Fix: SDK overwrites the user defined ReactNativeTracing ([#2319](https://github.com/getsentry/sentry-react-native/pull/2319))
- Bump Sentry JavaScript 7.3.1 ([#2306](https://github.com/getsentry/sentry-react-native/pull/2306))
  - [changelog](https://github.com/getsentry/sentry-javascript/blob/7.3.1/CHANGELOG.md)
  - [diff](https://github.com/getsentry/sentry-javascript/compare/7.1.1...7.3.1)
- Bump Sentry Cocoa 7.18.1 ([#2320](https://github.com/getsentry/sentry-react-native/pull/2320))
  - [changelog](https://github.com/getsentry/sentry-cocoa/blob/7.18.1/CHANGELOG.md)
  - [diff](https://github.com/getsentry/sentry-cocoa/compare/7.18.0...7.18.1)
- Bump Sentry Android 6.1.4 ([#2320](https://github.com/getsentry/sentry-react-native/pull/2320))
  - [changelog](https://github.com/getsentry/sentry-java/blob/6.1.4/CHANGELOG.md)
  - [diff](https://github.com/getsentry/sentry-java/compare/6.1.2...6.1.4)

## 4.0.2

- Fix Calculate the absolute number of Android versionCode ([#2313](https://github.com/getsentry/sentry-react-native/pull/2313))

## 4.0.1

- Filter out app start with more than 60s ([#2303](https://github.com/getsentry/sentry-react-native/pull/2303))

## 4.0.0

- Bump Sentry JavaScript 7.1.1 ([#2279](https://github.com/getsentry/sentry-react-native/pull/2279))
  - [changelog](https://github.com/getsentry/sentry-javascript/blob/7.1.1/CHANGELOG.md)
  - [diff](https://github.com/getsentry/sentry-javascript/compare/6.19.2...7.1.1)
- Bump Sentry Cocoa 7.18.0 ([#2303](https://github.com/getsentry/sentry-react-native/pull/2303))
  - [changelog](https://github.com/getsentry/sentry-cocoa/blob/7.18.0/CHANGELOG.md)
  - [diff](https://github.com/getsentry/sentry-cocoa/compare/7.11.0...7.18.0)
- Bump Sentry Android 6.1.2 ([#2303](https://github.com/getsentry/sentry-react-native/pull/2303))
  - [changelog](https://github.com/getsentry/sentry-java/blob/6.1.2/CHANGELOG.md)
  - [diff](https://github.com/getsentry/sentry-java/compare/5.7.0...6.1.2)

## Breaking changes

By bumping Sentry Javascript, new breaking changes were introduced, to know more what was changed, check the [breaking changes changelog](https://github.com/getsentry/sentry-javascript/blob/7.0.0/CHANGELOG.md#breaking-changes) from Sentry Javascript.

## 4.0.0-beta.5

- Fix warning missing DSN on BrowserClient. ([#2294](https://github.com/getsentry/sentry-react-native/pull/2294))

## 4.0.0-beta.4

- Bump Sentry Cocoa 7.17.0 ([#2300](https://github.com/getsentry/sentry-react-native/pull/2300))
  - [changelog](https://github.com/getsentry/sentry-cocoa/blob/7.17.0/CHANGELOG.md)
  - [diff](https://github.com/getsentry/sentry-cocoa/compare/7.16.1...7.17.0)
- Bump Sentry Android 6.1.1 ([#2300](https://github.com/getsentry/sentry-react-native/pull/2300))
  - [changelog](https://github.com/getsentry/sentry-java/blob/6.1.1/CHANGELOG.md)
  - [diff](https://github.com/getsentry/sentry-java/compare/6.0.0...6.1.1)

## 4.0.0-beta.3

- Bump Sentry Cocoa 7.16.1 ([#2279](https://github.com/getsentry/sentry-react-native/pull/2283))
  - [changelog](https://github.com/getsentry/sentry-cocoa/blob/7.16.1/CHANGELOG.md)
  - [diff](https://github.com/getsentry/sentry-cocoa/compare/7.11.0...7.16.1)

## 4.0.0-beta.2

- Bump Sentry JavaScript 7.1.1 ([#2279](https://github.com/getsentry/sentry-react-native/pull/2279))
  - [changelog](https://github.com/getsentry/sentry-javascript/blob/7.1.1/CHANGELOG.md)
  - [diff](https://github.com/getsentry/sentry-javascript/compare/7.0.0...7.1.1)
- Bump Sentry Android 6.0.0 ([#2281](https://github.com/getsentry/sentry-react-native/pull/2281))
  - [changelog](https://github.com/getsentry/sentry-java/blob/6.0.0/CHANGELOG.md)
  - [diff](https://github.com/getsentry/sentry-java/compare/5.7.0...6.0.0)

## 4.0.0-beta.1

- Bump Sentry JavaScript 7.0.0 ([#2250](https://github.com/getsentry/sentry-react-native/pull/2250))
  - [changelog](https://github.com/getsentry/sentry-javascript/blob/7.0.0/CHANGELOG.md)
  - [diff](https://github.com/getsentry/sentry-javascript/compare/6.19.2...7.0.0)

## Breaking changes

By bumping Sentry Javascript, new breaking changes were introduced, to know more what was changed, check the [breaking changes changelog](https://github.com/getsentry/sentry-javascript/blob/7.0.0/CHANGELOG.md#breaking-changes) from Sentry Javascript.

## 3.4.3

- feat: Support macOS (#2240) by @ospfranco

## 3.4.2

- fix: Fix cold start appearing again after js bundle reload on Android. #2229

## 3.4.1

- fix: Make withTouchEventBoundary options optional #2196

## 3.4.0

### Various fixes & improvements

- Bump: @sentry/javascript dependencies to 6.19.2 (#2175) by @marandaneto

## 3.3.6

- fix: Respect given release if no dist is given during SDK init (#2163)
- Bump: @sentry/javascript dependencies to 6.19.2 (#2175)

## 3.3.5

- Bump: Sentry Cocoa to 7.11.0 and Sentry Android to 5.7.0 (#2160)

## 3.3.4

- fix(android): setContext serializes as context for Android instead of extra (#2155)
- fix(android): Duplicate Breadcrumbs when captuing messages #2153

## 3.3.3

- Bump: Sentry Cocoa to 7.10.2 and Sentry Android to 5.6.3 (#2145)
- fix(android): Upload source maps correctly regardless of version codes #2144

## 3.3.2

- fix: Do not report empty measurements #1983
- fix(iOS): Bump Sentry Cocoa to 7.10.1 and report slow and frozen measurements (#2132)
- fix(iOS): Missing userId on iOS when the user is not set in the Scope (#2133)

## 3.3.1

- feat: Support setting maxCacheItems #2102
- fix: Clear transaction on route change for React Native Navigation #2119

## 3.3.0

- feat: Support enableNativeCrashHandling for iOS #2101
- Bump: Sentry Cocoa 7.10.0 #2100
- feat: Touch events now track components with `sentry-label` prop, falls back to `accessibilityLabel` and then finally `displayName`. #2068
- fix: Respect sentryOption.debug setting instead of #DEBUG build flag for outputting logs #2039
- fix: Passing correct mutableOptions to iOS SDK (#2037)
- Bump: Bump @sentry/javascript dependencies to 6.17.9 #2082
- fix: Discard prior transactions on react navigation dispatch #2053

## 3.2.14-beta.2

- feat: Touch events now track components with `sentry-label` prop, falls back to `accessibilityLabel` and then finally `displayName`. #2068
- fix: Respect sentryOption.debug setting instead of #DEBUG build flag for outputting logs #2039
- fix: Passing correct mutableOptions to iOS SDK (#2037)
- Bump: Bump @sentry/javascript dependencies to 6.17.9 #2082

## 3.2.14-beta.1

- fix: Discard prior transactions on react navigation dispatch #2053

## 3.2.13

- fix(deps): Add `@sentry/wizard` back in as a dependency to avoid missing dependency when running react-native link. #2015
- Bump: sentry-cli to 1.72.0 #2016

## 3.2.12

- fix: fetchNativeDeviceContexts returns an empty Array if no Device Context available #2002
- Bump: Sentry Cocoa 7.9.0 #2011

## 3.2.11

- fix: Polyfill the promise library to permanently fix unhandled rejections #1984

## 3.2.10

- fix: Do not crash if androidx.core isn't available on Android #1981
- fix: App start measurement on Android #1985
- Bump: Sentry Android to 5.5.2 #1985

## 3.2.9

- Deprecate initialScope in favor of configureScope #1963
- Bump: Sentry Android to 5.5.1 and Sentry Cocoa to 7.7.0 #1965

## 3.2.8

### Various fixes & improvements

- replace usage of master to main (30b44232) by @marandaneto

## 3.2.7

- fix: ReactNavigationV4Instrumentation null when evaluating 'state.routes' #1940
- fix: ConcurrentModification exception for frameMetricsAggregator #1939

## 3.2.6

- feat(android): Support monorepo in gradle plugin #1917
- fix: Remove dependency on promiseRejectionTrackingOptions #1928

## 3.2.5

- fix: Fix dynamic require for promise options bypassing try catch block and crashing apps #1923

## 3.2.4

- fix: Warn when promise rejections won't be caught #1886
- Bump: Sentry Android to 5.4.3 and Sentry Cocoa to 7.5.4 #1920

## 3.2.3

### Various fixes & improvements

- fix(ios): tracesSampler becomes NSNull in iOS and the app cannot be started (#1872) by @marandaneto

## 3.2.2

- Bump Sentry Android SDK to 5.3.0 #1860

## 3.2.1

### Various fixes & improvements

- feat(ios): Missing config `enableOutOfMemoryTracking` on iOS/Mac (#1858) by @marandaneto

## 3.2.0

- feat: Routing instrumentation will emit breadcrumbs on route change and set route tag #1837
- Bump Sentry Android SDK to 5.2.4 ([#1844](https://github.com/getsentry/sentry-react-native/pull/1844))

  - [changelog](https://github.com/getsentry/sentry-java/blob/5.2.4/CHANGELOG.md)
  - [diff](https://github.com/getsentry/sentry-java/compare/5.2.0...5.2.4)

- Bump Sentry Cocoa SDK to 7.4.8 ([#1856](https://github.com/getsentry/sentry-react-native/pull/1856))
  - [changelog](https://github.com/getsentry/sentry-cocoa/blob/7.4.8/CHANGELOG.md)
  - [diff](https://github.com/getsentry/sentry-cocoa/compare/7.3.0...7.4.8)

## 3.2.0-beta.2

- fix: Type React Native Navigation instrumentation constructor argument as unknown to avoid typescript errors #1817

## 3.2.0-beta.1

- feat: Routing instrumentation for React Native Navigation #1774

## 3.1.1

- Bump Sentry Android SDK to 5.2.0 ([#1785](https://github.com/getsentry/sentry-react-native/pull/1785))

  - [changelog](https://github.com/getsentry/sentry-java/blob/5.2.0/CHANGELOG.md)
  - [diff](https://github.com/getsentry/sentry-java/compare/5.1.2...5.2.0)

- Bump Sentry Cocoa SDK to 7.3.0 ([#1785](https://github.com/getsentry/sentry-react-native/pull/1785))
  - [changelog](https://github.com/getsentry/sentry-cocoa/blob/7.3.0/CHANGELOG.md)
  - [diff](https://github.com/getsentry/sentry-cocoa/compare/7.2.6...7.3.0)

## 3.1.0

- Feat: Allow custom release for source map upload scripts #1548
- ref: Remove v5 prefix from react navigation instrumentation to support v6 #1768

## 3.0.3

- Fix: Set Java 8 for source and target compatibility if not using AGP >= 4.2.x (#1763)

## 3.0.2

- Bump: Android tooling API 30 (#1761)

## 3.0.1

- fix: Add sentry-cli as a dependency #1755

## 3.0.0

- feat: Align `event.origin`, `event.environment` with other hybrid sdks #1749
- feat: Add native sdk package info onto events #1749
- build(js): Bump sentry-javascript dependencies to 6.12.0 #1750
- fix: Fix native frames not being added to transactions #1752
- build(android): Bump sentry-android to 5.1.2 #1753
- build(ios): Bump sentry-cocoa to 7.2.6 #1753
- fix: Move @sentry/wizard dependency to devDependencies #1751

## 3.0.0-beta.3

- feat: Add `wrap` wrapper method with profiler and touch event boundary #1728
- feat: App-start measurements, if using the `wrap` wrapper, will now finish on the root component mount #1728

## 3.0.0-beta.2

- feat: Native slow/frozen frames measurements #1711

## 3.0.0-beta.1

- build(ios): Bump sentry-cocoa to 7.2.0-beta.9 #1704
- build(android): Bump sentry-android to 5.1.0-beta.9 #1704
- feat: Add app start measurements to the first transaction #1704
- feat: Create an initial initial ui.load transaction by default #1704
- feat: Add `enableAutoPerformanceTracking` flag that enables auto performance when tracing is enabled #1704

## 2.7.0-beta.1

- feat: Track stalls in the JavaScript event loop as measurements #1542

## 2.6.2

- fix: Fix the error handler (error dialog) not called in dev #1712

## 2.6.1

- build(ios): Bump sentry-cocoa to 7.1.4 #1700

## 2.6.0

- feat: Support the `sendDefaultPii` option. #1634
- build(android): Bump sentry-android to 5.1.0-beta.2 #1645
- fix: Fix transactions on Android having clock drift and missing span data #1645

## 2.5.2

- fix: Fix `Sentry.close()` not correctly resolving the promise on iOS. #1617
- build(js): Bump sentry-javascript dependencies to 6.7.1 #1618

## 2.5.1

- fix: Fatal uncaught events should be tagged handled:false #1597
- fix: Fix duplicate breadcrumbs on Android #1598

## 2.5.0

### Dependencies

- build(js): Bump sentry-javascript dependencies to 6.5.1 #1588
- build(ios): Bump sentry-cocoa to 7.0.0 and remove setLogLevel #1459
- build(android): Bump sentry-android to 5.0.1 #1576

### Features

- feat: `Sentry.flush()` to flush events to disk and returns a promise #1547
- feat: `Sentry.close()` method to fully disable the SDK on all layers and returns a promise #1457

### Fixes

- fix: Process "log" levels in breadcrumbs before sending to native #1565

## 2.5.0-beta.1

- build(ios): Bump sentry-cocoa to 7.0.0 and remove setLogLevel #1459
- feat: Close method to fully disable the SDK on all layers #1457
- build(android): Bump Android SDK to 5.0.0-beta.1 #1476

## 2.4.3

- fix: Use the latest outbox path from hub options instead of private options #1529

## 2.4.2

- fix: enableNative: false should take precedence over autoInitializeNativeSdk: false #1462

## 2.4.1

- fix: Type navigation container ref arguments as any to avoid TypeScript errors #1453

## 2.4.0

- fix: Don't call `NATIVE.fetchRelease` if release and dist already exists on the event #1388
- feat: Add onReady callback that gets called after Native SDK init is called #1406

## 2.3.0

- feat: Re-export Profiler and useProfiler from @sentry/react #1372
- fix(performance): Handle edge cases in React Navigation routing instrumentation. #1365
- build(android): Bump sentry-android to 4.3.0 #1373
- build(devtools): Bump @sentry/wizard to 1.2.2 #1383
- build(js): Bump sentry-javascript dependencies to 6.2.1 #1384
- feat(performance): Option to set route change timeout in routing instrumentation #1370

## 2.2.2

- fix: Fix unhandled promise rejections not being tracked #1367

## 2.2.1

- build(js): Bump @sentry/\* dependencies on javascript to 6.2.0 #1354
- fix: Fix react-dom dependency issue. #1354
- build(android): Bump sentry-android to 4.1.0 #1334

## 2.2.0

- Bump: sentry-android to v4.0.0 #1309
- build(ios): Bump sentry-cocoa to 6.1.4 #1308
- fix: Handle auto session tracking start on iOS #1308
- feat: Use beforeNavigate in routing instrumentation to match behavior on JS #1313
- fix: React Navigation Instrumentation starts initial transaction before navigator mount #1315

## 2.2.0-beta.0

- build(ios): Bump sentry-cocoa to 6.1.3 #1293
- fix: pass maxBreadcrumbs to Android init
- feat: Allow disabling native SDK initialization but still use it #1259
- ref: Rename shouldInitializeNativeSdk to autoInitializeNativeSdk #1275
- fix: Fix parseErrorStack that only takes string in DebugSymbolicator event processor #1274
- fix: Only set "event" type in envelope item and not the payload #1271
- build: Bump JS dependencies to 5.30.0 #1282
- fix: Add fallback envelope item type to iOS. #1283
- feat: Auto performance tracing with XHR/fetch, and routing instrumentation #1230

## 2.1.1

- build(android): Bump `sentry-android` to 3.2.1 #1296

## 2.1.0

- feat: Include @sentry/tracing and expose startTransaction #1167
- feat: A better sample app to showcase the SDK and especially tracing #1168
- build(js): Bump @sentry/javascript dependencies to 5.28.0. #1228
- build(android): Bump `sentry-android` to 3.2.0 #1208

## 2.0.2

- build(ios): Bump `sentry-cocoa` to 6.0.9 #1200

## 2.0.1

- build(ios): Bump `sentry-cocoa` to 6.0.8. #1188
- fix(ios): Remove private imports and call `storeEnvelope` on the client. #1188
- fix(ios): Lock specific version in podspec. #1188
- build(android): Bump `sentry-android` to 3.1.3. #1177
- build(deps): Bump @sentry/javascript deps to version-locked 5.27.4 #1199

## 2.0.0

- build(android): Changes android package name from `io.sentry.RNSentryPackage` to `io.sentry.react.RNSentryPackage` (Breaking). #1131
- fix: As auto session tracking is now on by default, allow user to pass `false` to disable it. #1131
- build: Bump `sentry-android` to 3.1.0. #1131
- build: Bump `sentry-cocoa` to 6.0.3. #1131
- feat(ios): Use `captureEnvelope` on iOS/Mac. #1131
- feat: Support envelopes with type other than `event`. #1131
- feat(android): Add enableNdkScopeSync property to ReactNativeOptions. #1131
- feat(android): Pass attachStacktrace option property down to android SDK. #1131
- build(js): Bump @sentry/javascript dependencies to 5.27.1. #1156

## 1.9.0

- fix: Only show the "Native Sentry SDK is disabled" warning when `enableNative` is false and `enableNativeNagger` is true. #1084
- build: Bump @sentry/javascript dependencies to 5.25.0. #1118

## 1.8.2

- build: Bump @sentry/javascript dependencies to 5.24.2 #1091
- fix: Add a check that `performance` exists before using it. #1091

## 1.8.1

- build: Bump @sentry/javascript dependencies to 5.24.1 #1088
- fix: Fix timestamp offset issues due to issues with `performance.now()` introduced in React Native 0.63. #1088

## 1.8.0

- feat: Support MacOS #1068
- build: Bump @sentry/javascript dependencies to 5.23.0 #1079
- fix: Only call native deviceContexts on iOS #1061
- fix: Don't send over Log and Critical levels over native bridge #1063

## 1.7.2

- meta: Move from Travis CI to Github Actions #1019
- ref: Drop TSLint in favor of ESLint #1023
- test: Add basic end-to-end tests workflow #945
- Bump: sentry-android to v2.3.1

## 1.7.1

- build: Bump sentry-cocoa to 5.2 #1011
- fix: App Store submission for Mac apps getsentry/sentry-cocoa#635
- fix: Use the release and dist set in init options over native release #1009
- fix: assign default options before enableNative check #1007

## 1.7.0

- fix: Use `LogBox` instead of `YellowBox` if possible. #989
- fix: Don't add `DeviceContext` default integration if `enableNative` is set to `false`. #993
- fix: Don't log "Native Sentry SDK is disabled" if `enableNativeNagger` is set to `false`. #993
- feat: Migrate to `@sentry/react` from `@sentry/browser` and expose `ErrorBoundary` & the redux enhancer. #1005

## 1.6.3

- feat: Touch events take Regex for ignoreNames & add tests #973

## 1.6.2

- fix: Don't prefix app:/// to "native" filename as well #957
- feat: Add sdk_info to envelope header on Android. #958

## 1.6.1

- Bump `sentry-cocoa` `5.1.8`

## 1.6.0

- feat: Log component tree with all touch events #952
- fix: Fix appending app:/// prefix to [native code] #946
- Bump `@sentry/*` to `^5.19.0`
- Bump `sentry-cocoa` `5.1.6`

## 1.5.0

- feat: Track touch events as breadcrumbs #939
- fix: Serialize the default user keys in setUser #926
- Bump android 2.2.0 #942
- fix(android): Fix unmapped context keys being overwritten on Android.

## 1.4.5

- fix: Fix Native Wrapper not checking enableNative setting #919

## 1.4.4

- Bump cocoa 5.1.4
- fix(ios): We only store the event in release mode #917

## 1.4.3

- Extend Scope methods to set native scope too. #902
- Bump android 2.1.6
- Bump `@sentry/*` to `^5.16.1`
- Bump cocoa 5.1.3

## 1.4.2

- Bump android 2.1.4 #891
- Expose session timeout. #887
- Added `event.origin` and `event.environment` tags to determine where events originate from. #890

## 1.4.1

- Filtered out `options` keys passed to `init` that would crash native. #885

## 1.4.0

- Remove usages of RNSentry to a native wrapper (#857)
- Bump android 2.1.3 (#858)
- Bump cocoa 5.1.0 (#870)
- Accept enableAutoSessionTracking (#870)
- Don't attach Android Threads (#866)
- Refactored startWithDsnString to be startWithOptions. (#860)

## 1.3.9

- Bump `@sentry/wizard` to `1.1.4`

## 1.3.8

- Fixes a bug in `DebugSymbolicator`

## 1.3.7

- Bump `@sentry/wizard` to `1.1.2`

## 1.3.6

- Bump `@sentry/*` to `^5.15.4`

## 1.3.5

- Bump `@sentry/*` to `^5.15.2`

## 1.3.4

- Bump `@sentry/*` to `^5.15.1`
- Fix a bug in DebugSymbolicator to fetch the correct file
- Bump to `io.sentry:sentry-android:2.0.2`

## 1.3.3

- Fix sourcemap path for Android and `react-native` version `< 0.61`
- Expose Android SDK in Java

## 1.3.2

- Bump `io.sentry:sentry-android:2.0.0`
- Fixes a bug on Android when sending events with wrong envelope size

## 1.3.1

- Bump `@sentry/wizard` to `1.1.1` fixing iOS release identifiers
- console.warn und unhandled rejections in DEV

## 1.3.0

- Bump `io.sentry:sentry-android:2.0.0-rc04`
- Added support for Hermes runtime!!
- Fixed a lot of issues on Android
- NDK support

## 1.2.2

- fix(android): Crash if stacktrace.frames is empty (#742)

## 1.2.1

- Bump `io.sentry:sentry-android:1.7.29`

## 1.2.0

- Bump `@sentry/*` to `^5.10.0`
- Allow overriding sentry.properties location (#722)

## 1.1.0

- Bump `@sentry/*` to `^5.9.0`
- fix(android): Feedback not working (#706)
- fix(types): Fix type mismatch when copying breadcrumb `type` (#693)

## 1.0.9

- Fixed an issue where breadcrumbs failed to be copied correctly

## 1.0.8

- Fix missing `type`, miscast `status_code` entries in Android breadcrumbs

## 1.0.7

- Store `environment`, `release` & `dist` on native iOS and Android clients in case of an native crash

## 1.0.6

- Fix error message to guide towards correct docs page

## 1.0.5

- Convert `message` in Java to string if it's a map (#653)

## 1.0.4

- Also catch `ClassCastException` to support react-native versions < 0.60 (#651)

## 1.0.3

- Expose `BrowserIntegrations` to change browser integrations (#639)

## 1.0.2

- Fixes `breadcrumb.data` cast if it's not a hashmap (#651)

## 1.0.1

- Fixed typo in `RNSentry.m` (#658)

## 1.0.0

This is a new major release of the Sentry's React Native SDK rewritten in TypeScript.
This SDK is now unified with the rest of our JavaScript SDKs and published under a new name `@sentry/react-native`.
It uses `@sentry/browser` and both `sentry-cocoa` and `sentry-android` for native handling.

This release is a breaking change an code changes are necessary.

New way to import and init the SDK:

```js
import * as Sentry from '@sentry/react-native';

Sentry.init({
  dsn: 'DSN',
});
```

## 0.43.2

- Add a check for an empty stacktrace on Android (#594)

## 0.43.1

- Bump `raven-js` `3.27.1`

## 0.43.0

- Bump `sentry-wizard` `0.13.0`

## 0.42.0

- Bump `sentry-cocoa` `4.2.1`
- Fix a bug where environment was correctly set
- Only upload source maps in gradle if non debug build

## 0.41.1

- Fix bump version script

## 0.41.0

- Update android build tools and gradle scripts to be compatible with latest version
- Fix support to build on windows

## 0.40.3

- Bump `sentry-cocoa` `4.1.3`

## 0.40.2

- Fix import for ArrayList and ReadableArray on Android, Fixes #511

## 0.40.1

- Use `buildToolsVersion` in build.gradle

## 0.40.0

- Add fingerprint support for iOS/Android, Fixes #407
- Add support for tvOS

## v0.39.1

- Bump `@sentry/wizard` `0.12.1`
- Add constructor for `RNSentryPackage.java`, Fixes #490

## v0.39.0

- `react-native-sentry >= 0.39.0` requires `react-native >= 0.56.0`
- [Android] Bumping of gradle deps

```
compileSdkVersion 26
buildToolsVersion '26.0.3'
...
targetSdkVersion 26
```

- [Android] Use `sentry-android` `1.7.5`
- Bump `@sentry/wizard` `0.11.0`
- Bump `sentry-cocoa` `4.1.0`
- Use new SDK identifier `sentry.javascript.react-native`

## v0.38.3

- Bump `@sentry/wizard` `0.10.2`

## v0.38.2

- [Android] Use `sentry-android` `1.7.4`

## v0.38.1

- [Android] set empty message to prevent breadcrumb exception

## v0.38.0

- [Android] Remove requirement to pass in `MainApplication` `new RNSentryPackage(MainApplication.this)`

## v0.37.1

- [Android] Call event callbacks even on failure to trigger crashes when device is offline

## v0.37.0

- Revert change to podspec file
- Add support for transaction instead of culprit
- Add equalsIgnoreCase to gradle release name compare
- Bump sentry-java to 1.7.3

## v0.36.0

- Bump raven-js to 3.24.2
- Fixed #391

## v0.35.4

- Bump sentry-cocoa to 3.12.4

## v0.35.3

- Fix wizard command

## v0.35.2

- Fixed #374

## v0.35.1

- Bump sentry-cocoa to 3.12.0

## v0.35.0

- Fixes an issue where error will not be reported to Sentry.

## v0.34.1

- Fixed #354

## v0.34.0

- Fixed #353
- Fixed #347
- Fixed #346
- Fixed #342

## v0.33.0

- Add pro guard default rule @kazy1991
- Exposed crashedLastLaunch for iOS @monotkate
- Fixed #337
- Fixed #333
- Fixed #331
- Fixed #322

## v0.32.1

- Update sentry-wizard

## v0.32.0

### Breaking changes

### Migration guide upgrading from < 0.32.0

Since we now use `@sentry/wizard` for linking with out new `@sentry/cli` package, the old
`sentry-cli-bin` package has been deprecated.
You have to search your codebase for `sentry-cli-binary` and replace it with `@sentry/cli`.
There are few places where we put it during the link process:

- In both `sentry.properties` files in `ios`/`android` folder
- In your Xcode build scripts once in `Bundle React Native code and images` and once in `Upload Debug Symbols to Sentry`

So e.g.:

The `Upload Debug Symbols to Sentry` build script looks like this:

```
export SENTRY_PROPERTIES=sentry.properties
../node_modules/sentry-cli-binary/bin/sentry-cli upload-dsym
```

should be changed to this:

```
export SENTRY_PROPERTIES=sentry.properties
../node_modules/@sentry/cli/bin/sentry-cli upload-dsym
```

### General

- Bump `@sentry/wizard` to `0.7.3`
- Bump `sentry-cocoa` to `3.10.0`
- Fixed #169

## v0.31.0

- Use <https://github.com/getsentry/sentry-wizard> for setup process

## v0.30.3

- Fix podspec file
- Fix gradle regex to allow number in projectname

## v0.30.2

Updated npm dependencies

## v0.30.1

Deploy and release over Probot

## v0.30.0

Refactored iOS to use shared component from sentry-cocoa.
Also squashed many little bugs on iOS.

- Fixed #281
- Fixed #280

## v0.29.0

- Fixed #275
- Fixed #274
- Fixed #272
- Fixed #253

## v0.28.0

We had to rename `project.ext.sentry` to `project.ext.sentryCli` because our own proguard gradle plugin was conflicting with the name.
The docs already reflect this change.

- #257

We now use the `mainThread` to report errors to `RNSentry`. This change is necessary in order for react-native to export constants.
This change shouldn't impact anyone using `react-native-sentry` since most of the "heavy" load was handled by `sentry-cocoa` in its own background queue anyway.

- #259
- #244

Bump `sentry-cocoa` to `3.8.3`

## v0.27.0

We decided to deactivate stack trace merging by default on iOS since it seems to unstable right now.
To activate it set:

```js
Sentry.config('___DSN___', {
  deactivateStacktraceMerging: false,
});
```

We are looking into ways making this more stable and plan to re-enable it again in the future.

## v0.26.0

- Added `setShouldSendCallback` #250

## v0.25.0

- Fix a bug in gradle script that trigged the sourcemap upload twice
- Fixed #245
- Fixed #234

## v0.24.2

- Fixed <https://github.com/getsentry/react-native-sentry/issues/241>

## v0.24.1

- Bump `sentry-cli` version to `1.20.0`

## v0.24.0

- Fix frame urls when only using `raven-js`
- Upgrade `sentry-java` to `1.5.3`
- Upgrade `sentry-cocoa` to `3.8.1`
- Added support for `sampleRate` option

## v0.23.2

- Fixed #228 again ¯\\_(ツ)_/¯

## v0.23.1

- Fixed #228

## v0.23.0

- Add more event properties for `setEventSentSuccessfully` callback on Android

## v0.22.0

- Fixed #158
- Add

```groovy
project.ext.sentry = [
    logLevel: "debug",
    flavorAware: true
]
```

should be before:
`apply from: "../../node_modules/react-native-sentry/sentry.gradle"`
This enables `sentry-cli` debug output on android builds, also adds flavor aware `sentry.properties` files.

## v0.21.2

- Fixing device farm tests

## v0.21.1

- Store event on release and send on next startup.

## v0.21.0

- Fixed an issue where javascript error wasn't sent everytime

## v0.20.0

- Bump `sentry-cocoa` to `3.6.0`

## v0.19.0

- Make `userId` optional for user context
- Bump `sentry-cocoa` to `3.5.0`

## v0.18.0

- Bump `sentry-java` to `1.5.1`
- Fix linking step
- Bump `raven-js` to `3.17.0`

## v0.17.1

- Fixed #190

## v0.17.0

- Fix `disableNativeIntegration` proptery to use right transport

## v0.16.2

- Remove send callback when native integration isn't available.

## v0.16.1

- Removed strange submodule

## v0.16.0

- Bump `sentry-java` to `1.4.0`
- Bump `sentry-cocoa` to `3.4.2`
- Fixed #182
- Fixed path detection of sentry-cli

## v0.15.1

- Fixed last release

## v0.15.0

- Added compatiblity for react-native `0.47.0`
- Fixed #169
- Fixed #106
- Bumped `sentry-cocoa` to `3.3.3`

Also added integration tests running on AWS Device Farm.

## v0.14.16

- Fixed #124

## v0.14.12

- Updated to `sentry-cocoa` `3.1.2`
- Fixed #156

## v0.14.11

- Fixed #166

## v0.14.10

- Fixed #161

## v0.14.9

Fixed #163

## v0.14.8

- Fixed #159
- Fixes breadcrumb tracking on android

## v0.14.7

- Improve performance for `react-native >= 0.46`

## v0.14.6

- Bump `sentry-cocoa` and `KSCrash`

## v0.14.5

- Push Podspec to `sentry-cocoa` `3.1.2`

## v0.14.4

- Removed example project from repo
- Make sure native client is only initialized once

## v0.14.3

- Revert to `23.0.1` android build tools

## v0.14.2

- Fixes #131

## v0.14.1

- Bump `raven-js` `3.16.1`
- Fixes #136

## v0.14.0

- Allowing calls to Sentry without calling `install()`
- Add internal logging if `logLevel >= SentryLog.Debug`
- Use `sentry-cocoa` `3.1.2`

## v0.13.3

- Fixes #67

## v0.13.2

- Fixes #116
- Fixes #51

## v0.13.1

- Fixed Android version dependency

## v0.13.0

- Overhauled internal handling of exceptions
- Updated iOS and Android native dependencies

## v0.12.12

- Fixes #105
- Added option `disableNativeIntegration`

## v0.12.11

- Use sentry-cocoa `3.0.9`
- Fixes #100

## v0.12.10

- Update `raven-js` to `3.16.0`
- Update `sentry-cocoa` to `3.0.8`
- Fixes #64
- Fixes #57

## v0.12.8

- Fix typo

## v0.12.9

- Add support on iOS for stacktrace merging and `react-native 0.45`

## v0.12.7

- Fixes #92

## v0.12.6

- Fixes #95

## v0.12.5

- Fixes #91 #87 #82 #63 #54 #48

## v0.12.3

- Fixed #90

## v0.12.2

- Fixed #90

## v0.12.4

- Fixed #94

## v0.12.1

- Use `3.0.7` `sentry-cocoa` in Podspec

## v0.12.0

- Removed `RSSwizzle` use `SentrySwizzle` instead

## v0.11.8

Update Podspec to use `Sentry/KSCrash`

## v0.11.7

- Fix `duplicate symbol` `RSSwizzle` when using CocoaPods

## v0.11.6

- Use `sentry-cocoa` `3.0.1`

## v0.11.5

- Fix <https://github.com/getsentry/react-native-sentry/issues/77>

## v0.11.4

- Use android buildToolsVersion 23.0.1

## v0.11.3

- Fix Xcode archive to not build generic archive

## v0.11.2

- Fix Xcode archiving

## v0.11.1

- Using latest version of `sentry-cocoa`

## v0.11.0

This is a big release because we switched our internal iOS client from swift to objc which drastically improve the setup experience and compatibility.

We also added support for codepush, please check the docs <https://docs.sentry.io/clients/react-native/codepush/> for more information.

After updating run `react-native unlink react-native-sentry` and `react-native link react-native-sentry` again in order to setup everything correctly.

## v0.10.0

- Greatly improved the linking process. Check out our docs for more information <https://docs.sentry.io/clients/react-native/>

## v0.9.1

- Update to sentry 2.1.11 which fixes a critical bug regarding sending requests on iOS

## v0.9.0

- Improve link and unlink scripts

## v0.8.5

- Fixed: bad operand types for binary operator

## v0.8.4

- Put execution on iOS into a background thread
- Add parameter checks on android

## v0.8.3

- Bump sentry version to 2.1.10 to fix releases

## v0.8.2

- Updated podspec thx @alloy

## v0.8.1

- Added command to package json to inject MainApplication.java into RNSentryPackage

## v0.8.0

- Added native android support
- raven-js is always used we use the native clients for sending events and add more context to them

## v0.7.0

- Bump KSCrash and Sentry version

## v0.6.0

Use `raven-js` internally instead switching between native and raven-js.

Native client will be used when available.

Alot of API changes to more like `raven-js`

## v0.5.3

- Fix import for

```objc
#if __has_include(<React/RNSentry.h>)
#import <React/RNSentry.h> // This is used for versions of react >= 0.40
#else
#import "RNSentry.h" // This is used for versions of react < 0.40
#endif
```

## v0.5.2

- Prefix filepath with `app://` if RavenClient is used

## v0.5.1

- Fix `npm test`
- Added `forceRavenClient` option which forces to use RavenClient instead of the NativeClient

## v0.5.0

- Added support for installation with cocoapods see <https://docs.sentry.io/clients/react-native/#setup-with-cocoapods>
- Lowered minimum version requirement for `react-native` to `0.38.0`

## v0.4.0

- Added `ignoreModulesExclude` to exclude modules that are ignored by default for stacktrace merging
- Added `ignoreModulesInclude` to add additional modules that should be ignored for stacktrace merging<|MERGE_RESOLUTION|>--- conflicted
+++ resolved
@@ -1,6 +1,10 @@
 # Changelog
 
 ## Unreleased
+
+### Features
+
+- Add `buildFeatures.buildConfig=true` to support AGP 8 ([#3298](https://github.com/getsentry/sentry-react-native/pull/3298))
 
 ### Fixes
 
@@ -12,15 +16,11 @@
 
 - Add Hermes Debug Info flag to React Native Context ([#3290](https://github.com/getsentry/sentry-react-native/pull/3290))
   - This flag equals `true` when Hermes Bundle contains Debug Info (Hermes Source Map was not emitted)
-<<<<<<< HEAD
-- Add `buildFeatures.buildConfig=true` to support AGP 8 ([#3298](https://github.com/getsentry/sentry-react-native/pull/3298))
-=======
 - Add `enableNdk` property to ReactNativeOptions for Android. ([#3304](https://github.com/getsentry/sentry-react-native/pull/3304))
 
 ### Fixes
 
 - Cancel auto instrumentation transaction when app goes to background ([#3307])(https://github.com/getsentry/sentry-react-native/pull/3307)
->>>>>>> 22e31b6a
 
 ## 5.9.2
 
