--- conflicted
+++ resolved
@@ -2,11 +2,10 @@
 
 ## Unreleased
 
-<<<<<<< HEAD
 ### Features
 
 - Add buffer size option to native transport ([#2578](https://github.com/getsentry/sentry-react-native/pull/2578))
-=======
+
 ### Dependencies
 
 - Bump JavaScript SDK from v7.16.0 to v7.17.3 ([#2582](https://github.com/getsentry/sentry-react-native/pull/2582))
@@ -14,14 +13,6 @@
   - [diff](https://github.com/getsentry/sentry-javascript/compare/7.16.0...7.17.3)
 
 ## 4.8.0
-
-### Various fixes & improvements
-
-- fix(attachments): Maximum call stack exceeded error for large attachments (#2579) by @old
-- fix(event): Message event contains stacktrace if `attachStacktrace` o… (#2577) by @krystofwoldrich
-- chore: update scripts/update-cocoa.sh to 7.29.0 (#2571) by @github-actions
-- chore: update scripts/update-android.sh to 6.6.0 (#2572) by @github-actions
->>>>>>> d5ab8e1c
 
 ## Fixes
 
