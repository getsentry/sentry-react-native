# Changelog

<!-- prettier-ignore-start -->
> [!IMPORTANT]
> If you are upgrading to the `6.x` versions of the Sentry React Native SDK from `5.x` or below,
> make sure you follow our [migration guide](https://docs.sentry.io/platforms/react-native/migration/) first.
<!-- prettier-ignore-end -->

## Unreleased

### Features

- Add thread information to spans ([#4579](https://github.com/getsentry/sentry-react-native/pull/4579))
- Exposed `getDataFromUri` as a public API to retrieve data from a URI ([#4638](https://github.com/getsentry/sentry-react-native/pull/4638))
- Improve Warm App Start reporting on Android ([#4641](https://github.com/getsentry/sentry-react-native/pull/4641))
- Add support for measuring Time to Initial Display for already seen routes ([#4661](https://github.com/getsentry/sentry-react-native/pull/4661))
  - Introduce `enableTimeToInitialDisplayForPreloadedRoutes` option to the React Navigation integration.

  ```js
  Sentry.reactNavigationIntegration({
    enableTimeToInitialDisplayForPreloadedRoutes: true,
  });
  ```
<<<<<<< HEAD
=======

- Add experimental flags `enableExperimentalViewRenderer` and `enableFastViewRendering` to enable up to 5x times more performance in Session Replay on iOS ([#4660](https://github.com/getsentry/sentry-react-native/pull/4660))

  ```js
  import * as Sentry from '@sentry/react-native';

  Sentry.init({
    integrations: [
      Sentry.mobileReplayIntegration({
        enableExperimentalViewRenderer: true,
        enableFastViewRendering: true,
      }),
    ],
  });
  ```
>>>>>>> 7dca19f0

### Fixes

- Considers the `SENTRY_DISABLE_AUTO_UPLOAD` and `SENTRY_DISABLE_NATIVE_DEBUG_UPLOAD` environment variables in the configuration of the Sentry Android Gradle Plugin for Expo plugin ([#4583](https://github.com/getsentry/sentry-react-native/pull/4583))
- Handle non-string category in getCurrentScreen on iOS ([#4629](https://github.com/getsentry/sentry-react-native/pull/4629))
- Use route name instead of route key for current route tracking ([#4650](https://github.com/getsentry/sentry-react-native/pull/4650))
  - Using key caused user interaction transaction names to contain route hash in the name.
- Equalize TTID and TTFD duration when TTFD manual API is called and resolved before auto TTID ([#4662](https://github.com/getsentry/sentry-react-native/pull/4662))

### Dependencies

- Bump Bundler Plugins from v3.2.0 to v3.2.2 ([#4585](https://github.com/getsentry/sentry-react-native/pull/4585), [#4620](https://github.com/getsentry/sentry-react-native/pull/4620))
  - [changelog](https://github.com/getsentry/sentry-javascript-bundler-plugins/blob/main/CHANGELOG.md#322)
  - [diff](https://github.com/getsentry/sentry-javascript-bundler-plugins/compare/3.2.0...3.2.2)
- Bump CLI from v2.42.1 to v2.42.4 ([#4586](https://github.com/getsentry/sentry-react-native/pull/4586), [#4655](https://github.com/getsentry/sentry-react-native/pull/4655), [#4671](https://github.com/getsentry/sentry-react-native/pull/4671))
  - [changelog](https://github.com/getsentry/sentry-cli/blob/master/CHANGELOG.md#2424)
  - [diff](https://github.com/getsentry/sentry-cli/compare/2.42.1...2.42.4)
- Bump Cocoa SDK from v8.45.0 to v8.48.0 ([#4621](https://github.com/getsentry/sentry-react-native/pull/4621), [#4651](https://github.com/getsentry/sentry-react-native/pull/4651), [#4662](https://github.com/getsentry/sentry-react-native/pull/4662))
  - [changelog](https://github.com/getsentry/sentry-cocoa/blob/main/CHANGELOG.md#8480)
  - [diff](https://github.com/getsentry/sentry-cocoa/compare/8.45.0...8.48.0)
- Bump Android SDK from v7.22.1 to v7.22.4 ([#4675](https://github.com/getsentry/sentry-react-native/pull/4675))
  - [changelog](https://github.com/getsentry/sentry-java/blob/main/CHANGELOG.md#7224)
  - [diff](https://github.com/getsentry/sentry-java/compare/7.22.1...7.22.4)

## 6.9.1

### Fixes

- Fixes missing Cold Start measurements by bumping the Android SDK version to v7.22.1 ([#4643](https://github.com/getsentry/sentry-react-native/pull/4643))
- Attach App Start spans to the first created not the first processed root span ([#4618](https://github.com/getsentry/sentry-react-native/pull/4618), [#4644](https://github.com/getsentry/sentry-react-native/pull/4644))

### Dependencies

- Bump Android SDK from v7.22.0 to v7.22.1 ([#4643](https://github.com/getsentry/sentry-react-native/pull/4643))
  - [changelog](https://github.com/getsentry/sentry-java/blob/7.x.x/CHANGELOG.md#7221)
  - [diff](https://github.com/getsentry/sentry-java/compare/7.22.0...7.22.1)

## 6.9.0

> [!WARNING]
> This release contains an issue where Cold starts can be incorrectly reported as Warm starts on Android. We recommend staying on version 6.4.0 if you use this feature on Android.
> See issue [#4598](https://github.com/getsentry/sentry-react-native/issues/4598) for more details.

### Features

- User Feedback Widget Beta ([#4435](https://github.com/getsentry/sentry-react-native/pull/4435))

  To collect user feedback from inside your application call `Sentry.showFeedbackWidget()`.

  ```js
  import Sentry from "@sentry/react-native";

  Sentry.showFeedbackWidget();

  Sentry.wrap(RootComponent);
  ```

  To change the default options add `Sentry.feedbackIntegration()`.

  ```js
  import Sentry from "@sentry/react-native";
  import * as ImagePicker from 'expo-image-picker';

  Sentry.init({
    integrations: [
      Sentry.feedbackIntegration({
        imagePicker: ImagePicker,
        showName: true,
        showEmail: true,
      }),
    ],
  });
  ```

  To learn more about the available configuration options visit [the documentation](https://docs.sentry.io/platforms/react-native/user-feedback/configuration).

## 6.8.0

> [!WARNING]
> This release contains an issue where Cold starts can be incorrectly reported as Warm starts on Android. We recommend staying on version 6.4.0 if you use this feature on Android.
> See issue [#4598](https://github.com/getsentry/sentry-react-native/issues/4598) for more details.

### Features

- Adds Sentry Android Gradle Plugin as an experimental Expo plugin feature ([#4440](https://github.com/getsentry/sentry-react-native/pull/4440))

  To enable the plugin add the `enableAndroidGradlePlugin` in the `@sentry/react-native/expo` of the Expo application configuration.

  ```js
  "plugins": [
    [
      "@sentry/react-native/expo",
      {
        "experimental_android": {
          "enableAndroidGradlePlugin": true,
        }
      }
    ],
  ```

  To learn more about the available configuration options visit [the documentation](https://docs.sentry.io/platforms/react-native/manual-setup/expo/gradle).

### Fixes

- Remove `error:` prefix from `collect-modules.sh` to avoid failing iOS builds ([#4570](https://github.com/getsentry/sentry-react-native/pull/4570))
- Sentry Module Collection Script Fails with Spaces in Node Path on iOS ([#4559](https://github.com/getsentry/sentry-react-native/pull/4559))
- Various crashes and issues of Session Replay on Android. See the Android SDK version bump for more details. ([#4529](https://github.com/getsentry/sentry-react-native/pull/4529))
- `Sentry.setUser(null)` doesn't crash on iOS with RN 0.77.1 ([#4567](https://github.com/getsentry/sentry-react-native/pull/4567))
- Avoid importing `tslib` in Sentry Metro Plugin ([#4573](https://github.com/getsentry/sentry-react-native/pull/4573))

### Dependencies

- Bump Android SDK from v7.20.1 to v7.22.0 ([#4529](https://github.com/getsentry/sentry-react-native/pull/4529))
  - [changelog](https://github.com/getsentry/sentry-java/blob/7.x.x/CHANGELOG.md#7220)
  - [diff](https://github.com/getsentry/sentry-java/compare/7.20.1...7.22.0)
- Bump Cocoa SDK from v8.44.0 to v8.45.0 ([#4537](https://github.com/getsentry/sentry-react-native/pull/4537))
  - [changelog](https://github.com/getsentry/sentry-cocoa/blob/main/CHANGELOG.md#8450)
  - [diff](https://github.com/getsentry/sentry-cocoa/compare/8.44.0...8.45.0)
- Bump CLI from v2.41.1 to v2.42.1 ([#4563](https://github.com/getsentry/sentry-react-native/pull/4563))
  - [changelog](https://github.com/getsentry/sentry-cli/blob/master/CHANGELOG.md#2421)
  - [diff](https://github.com/getsentry/sentry-cli/compare/2.41.1...2.42.1)
- Bump Bundler Plugins from v3.1.2 to v3.2.0 ([#4565](https://github.com/getsentry/sentry-react-native/pull/4565))
  - [changelog](https://github.com/getsentry/sentry-javascript-bundler-plugins/blob/main/CHANGELOG.md#320)
  - [diff](https://github.com/getsentry/sentry-javascript-bundler-plugins/compare/3.1.2...3.2.0)

## 6.7.0

> [!WARNING]
> This release contains an issue where Cold starts can be incorrectly reported as Warm starts on Android. We recommend staying on version 6.4.0 if you use this feature on Android.
> See issue [#4598](https://github.com/getsentry/sentry-react-native/issues/4598) for more details.

### Features

- Add `ignoredComponents` option to `annotateReactComponents` to exclude specific components from React component annotations ([#4517](https://github.com/getsentry/sentry-react-native/pull/4517))

  ```js
  // metro.config.js
  // for React Native
  const config = withSentryConfig(mergedConfig, {
    annotateReactComponents: {
      ignoredComponents: ['MyCustomComponent']
    }
  });

  // for Expo
  const config = getSentryExpoConfig(__dirname, {
    annotateReactComponents: {
      ignoredComponents: ['MyCustomComponent'],
    },
  });
  ```

### Dependencies

- Bump JavaScript SDK from v8.53.0 to v8.54.0 ([#4503](https://github.com/getsentry/sentry-react-native/pull/4503))
  - [changelog](https://github.com/getsentry/sentry-javascript/blob/develop/CHANGELOG.md#8540)
  - [diff](https://github.com/getsentry/sentry-javascript/compare/8.53.0...8.54.0)
- Bump `@sentry/babel-plugin-component-annotate` from v2.20.1 to v3.1.2 ([#4516](https://github.com/getsentry/sentry-react-native/pull/4516))
  - [changelog](https://github.com/getsentry/sentry-javascript-bundler-plugins/blob/main/CHANGELOG.md#312)
  - [diff](https://github.com/getsentry/sentry-javascript-bundler-plugins/compare/2.20.1...3.1.2)

## 6.6.0

> [!WARNING]
> This release contains an issue where Cold starts can be incorrectly reported as Warm starts on Android. We recommend staying on version 6.4.0 if you use this feature on Android.
> See issue [#4598](https://github.com/getsentry/sentry-react-native/issues/4598) for more details.

### Features

- Send Sentry React Native SDK version in the Session Replay Events on iOS ([#4450](https://github.com/getsentry/sentry-react-native/pull/4450))

### Fixes

- Add mechanism field to unhandled rejection errors ([#4457](https://github.com/getsentry/sentry-react-native/pull/4457))
- Use proper SDK name for Session Replay tags ([#4428](https://github.com/getsentry/sentry-react-native/pull/4428))
- Use `makeDsn` from `core` to extract the URL from DSN avoiding unimplemented `URL.protocol` errors ([#4395](https://github.com/getsentry/sentry-react-native/pull/4395))

### Changes

- Rename `navigation.processing` span to more expressive `Navigation dispatch to screen A mounted/navigation cancelled` ([#4423](https://github.com/getsentry/sentry-react-native/pull/4423))
- Add RN SDK package to `sdk.packages` for Cocoa ([#4381](https://github.com/getsentry/sentry-react-native/pull/4381))

### Internal

- Initialize `RNSentryTimeToDisplay` during native module `init` on iOS ([#4443](https://github.com/getsentry/sentry-react-native/pull/4443))

### Dependencies

- Bump CLI from v2.39.1 to v2.41.1 ([#4412](https://github.com/getsentry/sentry-react-native/pull/4412), [#4468](https://github.com/getsentry/sentry-react-native/pull/4468), [#4473](https://github.com/getsentry/sentry-react-native/pull/4473))
  - [changelog](https://github.com/getsentry/sentry-cli/blob/master/CHANGELOG.md#2411)
  - [diff](https://github.com/getsentry/sentry-cli/compare/2.39.1...2.41.1)
- Bump JavaScript SDK from v8.47.0 to v8.53.0 ([#4421](https://github.com/getsentry/sentry-react-native/pull/4421), [#4449](https://github.com/getsentry/sentry-react-native/pull/4449), [#4453](https://github.com/getsentry/sentry-react-native/pull/4453), [#4480](https://github.com/getsentry/sentry-react-native/pull/4480), [#4491](https://github.com/getsentry/sentry-react-native/pull/4491), [#4496](https://github.com/getsentry/sentry-react-native/pull/4496), [#4497](https://github.com/getsentry/sentry-react-native/pull/4497))
  - [changelog](https://github.com/getsentry/sentry-javascript/blob/develop/CHANGELOG.md#8530)
  - [diff](https://github.com/getsentry/sentry-javascript/compare/8.47.0...8.53.0)
- Bump Android SDK from v7.20.0 to v7.20.1 ([#4467](https://github.com/getsentry/sentry-react-native/pull/4467))
  - [changelog](https://github.com/getsentry/sentry-java/blob/main/CHANGELOG.md#7201)
  - [diff](https://github.com/getsentry/sentry-java/compare/7.20.0...7.20.1)
- Bump Cocoa SDK from v8.43.0 to v8.44.0 ([#4495](https://github.com/getsentry/sentry-react-native/pull/4495))
  - [changelog](https://github.com/getsentry/sentry-cocoa/blob/main/CHANGELOG.md#8440)
  - [diff](https://github.com/getsentry/sentry-cocoa/compare/8.43.0...8.44.0)

## 6.5.0

> [!WARNING]
> This release contains an issue where Cold starts can be incorrectly reported as Warm starts on Android. We recommend staying on version 6.4.0 if you use this feature on Android.
> See issue [#4598](https://github.com/getsentry/sentry-react-native/issues/4598) for more details.

### Features

- Mobile Session Replay is now generally available and ready for production use ([#4384](https://github.com/getsentry/sentry-react-native/pull/4384))

  To learn about privacy, custom masking or performance overhead visit [the documentation](https://docs.sentry.io/platforms/react-native/session-replay/).

  ```js
  import * as Sentry from '@sentry/react-native';

  Sentry.init({
    replaysSessionSampleRate: 1.0,
    replaysOnErrorSampleRate: 1.0,
    integrations: [
      Sentry.mobileReplayIntegration({
        maskAllImages: true,
        maskAllVectors: true,
        maskAllText: true,
      }),
    ],
  });
  ```

- Adds new `captureFeedback` and deprecates the `captureUserFeedback` API ([#4320](https://github.com/getsentry/sentry-react-native/pull/4320))

  ```jsx
  import * as Sentry from "@sentry/react-native";

  const eventId = Sentry.lastEventId();

  Sentry.captureFeedback({
    name: "John Doe",
    email: "john@doe.com",
    message: "Hello World!",
    associatedEventId: eventId, // optional
  });
  ```

  To learn how to attach context data to the feedback visit [the documentation](https://docs.sentry.io/platforms/react-native/user-feedback/).

- Export `Span` type from `@sentry/types` ([#4345](https://github.com/getsentry/sentry-react-native/pull/4345))
- Add RN SDK package to `sdk.packages` on Android ([#4380](https://github.com/getsentry/sentry-react-native/pull/4380))

### Fixes

- Return `lastEventId` export from `@sentry/core` ([#4315](https://github.com/getsentry/sentry-react-native/pull/4315))
- Don't log file not found errors when loading envs in `sentry-expo-upload-sourcemaps` ([#4332](https://github.com/getsentry/sentry-react-native/pull/4332))
- Navigation Span should have no parent by default ([#4326](https://github.com/getsentry/sentry-react-native/pull/4326))
- Disable HTTP Client Errors on iOS ([#4347](https://github.com/getsentry/sentry-react-native/pull/4347))

### Changes

- Falsy values of `options.environment` (empty string, undefined...) default to `production`
- Deprecated `_experiments.replaysSessionSampleRate` and `_experiments.replaysOnErrorSampleRate` use `replaysSessionSampleRate` and `replaysOnErrorSampleRate` ([#4384](https://github.com/getsentry/sentry-react-native/pull/4384))

### Dependencies

- Bump CLI from v2.38.2 to v2.39.1 ([#4305](https://github.com/getsentry/sentry-react-native/pull/4305), [#4316](https://github.com/getsentry/sentry-react-native/pull/4316))
  - [changelog](https://github.com/getsentry/sentry-cli/blob/master/CHANGELOG.md#2391)
  - [diff](https://github.com/getsentry/sentry-cli/compare/2.38.2...2.39.1)
- Bump Android SDK from v7.18.0 to v7.20.0 ([#4329](https://github.com/getsentry/sentry-react-native/pull/4329), [#4365](https://github.com/getsentry/sentry-react-native/pull/4365), [#4405](https://github.com/getsentry/sentry-react-native/pull/4405), [#4411](https://github.com/getsentry/sentry-react-native/pull/4411))
  - [changelog](https://github.com/getsentry/sentry-java/blob/main/CHANGELOG.md#7200)
  - [diff](https://github.com/getsentry/sentry-java/compare/7.18.0...7.20.0)
- Bump JavaScript SDK from v8.40.0 to v8.47.0 ([#4351](https://github.com/getsentry/sentry-react-native/pull/4351), [#4325](https://github.com/getsentry/sentry-react-native/pull/4325), [#4371](https://github.com/getsentry/sentry-react-native/pull/4371), [#4382](https://github.com/getsentry/sentry-react-native/pull/4382), [#4388](https://github.com/getsentry/sentry-react-native/pull/4388), [#4393](https://github.com/getsentry/sentry-react-native/pull/4393))
  - [changelog](https://github.com/getsentry/sentry-javascript/blob/develop/CHANGELOG.md#8470)
  - [diff](https://github.com/getsentry/sentry-javascript/compare/8.40.0...8.47.0)
- Bump Cocoa SDK from v8.41.0 to v8.43.0 ([#4387](https://github.com/getsentry/sentry-react-native/pull/4387), [#4399](https://github.com/getsentry/sentry-react-native/pull/4399), [#4410](https://github.com/getsentry/sentry-react-native/pull/4410))
  - [changelog](https://github.com/getsentry/sentry-cocoa/blob/main/CHANGELOG.md#8430)
  - [diff](https://github.com/getsentry/sentry-cocoa/compare/8.41.0...8.43.0)

## 6.4.0

### Features

- Add Replay Custom Masking for iOS, Android and Web ([#4224](https://github.com/getsentry/sentry-react-native/pull/4224), [#4265](https://github.com/getsentry/sentry-react-native/pull/4265), [#4272](https://github.com/getsentry/sentry-react-native/pull/4272), [#4314](https://github.com/getsentry/sentry-react-native/pull/4314))

  ```jsx
  import * as Sentry from '@sentry/react-native';

  const Example = () => {
    return (
      <View>
        <Sentry.Mask>
          <Text>${"All children of Sentry.Mask will be masked."}</Text>
        </Sentry.Mask>
        <Sentry.Unmask>
          <Text>${"Only direct children of Sentry.Unmask will be unmasked."}</Text>
        </Sentry.Unmask>
      </View>
    );
  };
  ```

## 6.4.0-beta.1

### Features

- Add Replay Custom Masking for iOS, Android and Web ([#4224](https://github.com/getsentry/sentry-react-native/pull/4224), [#4265](https://github.com/getsentry/sentry-react-native/pull/4265), [#4272](https://github.com/getsentry/sentry-react-native/pull/4272), [#4314](https://github.com/getsentry/sentry-react-native/pull/4314))

  ```jsx
  import * as Sentry from '@sentry/react-native';

  const Example = () => {
    return (
      <View>
        <Sentry.Mask>
          <Text>${"All children of Sentry.Mask will be masked."}</Text>
        </Sentry.Mask>
        <Sentry.Unmask>
          <Text>${"Only direct children of Sentry.Unmask will be unmasked."}</Text>
        </Sentry.Unmask>
      </View>
    );
  };
  ```

## 6.3.0

### Features

- Add support for `.env.sentry-build-plugin` ([#4281](https://github.com/getsentry/sentry-react-native/pull/4281))

  Don't commit the file to your repository. Use it to set your Sentry Auth Token.

  ```
  SENTRY_AUTH_TOKEN=your_token_here
  ```

- Add Sentry Metro Server Source Context middleware ([#4287](https://github.com/getsentry/sentry-react-native/pull/4287))

  This enables the SDK to add source context to locally symbolicated events using the Metro Development Server.
  The middleware can be disabled in `metro.config.js` using the `enableSourceContextInDevelopment` option.

  ```js
  // Expo
  const { getSentryExpoConfig } = require('@sentry/react-native/metro');
  const config = getSentryExpoConfig(__dirname, {
    enableSourceContextInDevelopment: false,
  });

  // React Native
  const { withSentryConfig } = require('@sentry/react-native/metro');
  module.exports = withSentryConfig(config, {
    enableSourceContextInDevelopment: false,
  });
  ```

### Fixes

- Prevents exception capture context from being overwritten by native scope sync ([#4124](https://github.com/getsentry/sentry-react-native/pull/4124))
- Excludes Dev Server and Sentry Dsn requests from Breadcrumbs ([#4240](https://github.com/getsentry/sentry-react-native/pull/4240))
- Skips development server spans ([#4271](https://github.com/getsentry/sentry-react-native/pull/4271))
- Execute `DebugSymbolicator` after `RewriteFrames` to avoid overwrites by default ([#4285](https://github.com/getsentry/sentry-react-native/pull/4285))
  - If custom `RewriteFrames` is provided the order changes
- `browserReplayIntegration` is no longer included by default on React Native Web ([#4270](https://github.com/getsentry/sentry-react-native/pull/4270))
- Remove `.sentry` tmp directory and use environmental variables instead to save default Babel transformer path ([#4298](https://github.com/getsentry/sentry-react-native/pull/4298))
  - This resolves concurrency issues when running multiple bundle processes

### Dependencies

- Bump JavaScript SDK from v8.37.1 to v8.40.0 ([#4267](https://github.com/getsentry/sentry-react-native/pull/4267), [#4293](https://github.com/getsentry/sentry-react-native/pull/4293), [#4304](https://github.com/getsentry/sentry-react-native/pull/4304))
  - [changelog](https://github.com/getsentry/sentry-javascript/blob/develop/CHANGELOG.md#8400)
  - [diff](https://github.com/getsentry/sentry-javascript/compare/8.37.1...8.40.0)
- Bump Android SDK from v7.17.0 to v7.18.0 ([#4289](https://github.com/getsentry/sentry-react-native/pull/4289))
  - [changelog](https://github.com/getsentry/sentry-java/blob/main/CHANGELOG.md#7180)
  - [diff](https://github.com/getsentry/sentry-java/compare/7.17.0...7.18.0)
- Bump Cocoa SDK from v8.40.1 to v8.41.0 ([#4301](https://github.com/getsentry/sentry-react-native/pull/4301))
  - [changelog](https://github.com/getsentry/sentry-cocoa/blob/main/CHANGELOG.md#8410)
  - [diff](https://github.com/getsentry/sentry-cocoa/compare/8.40.1...8.41.0)

## 6.3.0-beta.2

### Dependencies

- Bump Cocoa SDK from v8.40.1 to v8.41.0-beta.1 ([#4295](https://github.com/getsentry/sentry-react-native/pull/4295))
  - [changelog](https://github.com/getsentry/sentry-cocoa/blob/main/CHANGELOG.md#8410-beta1)
  - [diff](https://github.com/getsentry/sentry-cocoa/compare/8.40.1...8.41.0-beta.1)

## 6.3.0-beta.1

### Features

- Add support for `.env.sentry-build-plugin` ([#4281](https://github.com/getsentry/sentry-react-native/pull/4281))

  Don't commit the file to your repository. Use it to set your Sentry Auth Token.

  ```
  SENTRY_AUTH_TOKEN=your_token_here
  ```

- Add Sentry Metro Server Source Context middleware ([#4287](https://github.com/getsentry/sentry-react-native/pull/4287))

  This enables the SDK to add source context to locally symbolicated events using the Metro Development Server.
  The middleware can be disabled in `metro.config.js` using the `enableSourceContextInDevelopment` option.

  ```js
  // Expo
  const { getSentryExpoConfig } = require('@sentry/react-native/metro');
  const config = getSentryExpoConfig(__dirname, {
    enableSourceContextInDevelopment: false,
  });

  // React Native
  const { withSentryConfig } = require('@sentry/react-native/metro');
  module.exports = withSentryConfig(config, {
    enableSourceContextInDevelopment: false,
  });
  ```

### Fixes

- Prevents exception capture context from being overwritten by native scope sync ([#4124](https://github.com/getsentry/sentry-react-native/pull/4124))
- Excludes Dev Server and Sentry Dsn requests from Breadcrumbs ([#4240](https://github.com/getsentry/sentry-react-native/pull/4240))
- Skips development server spans ([#4271](https://github.com/getsentry/sentry-react-native/pull/4271))
- Execute `DebugSymbolicator` after `RewriteFrames` to avoid overwrites by default ([#4285](https://github.com/getsentry/sentry-react-native/pull/4285))
  - If custom `RewriteFrames` is provided the order changes
- `browserReplayIntegration` is no longer included by default on React Native Web ([#4270](https://github.com/getsentry/sentry-react-native/pull/4270))

### Dependencies

- Bump JavaScript SDK from v8.37.1 to v8.38.0 ([#4267](https://github.com/getsentry/sentry-react-native/pull/4267))
  - [changelog](https://github.com/getsentry/sentry-javascript/blob/develop/CHANGELOG.md#8380)
  - [diff](https://github.com/getsentry/sentry-javascript/compare/8.37.1...8.38.0)
- Bump Android SDK from v7.17.0 to v7.18.0 ([#4289](https://github.com/getsentry/sentry-react-native/pull/4289))
  - [changelog](https://github.com/getsentry/sentry-java/blob/main/CHANGELOG.md#7180)
  - [diff](https://github.com/getsentry/sentry-java/compare/7.17.0...7.18.0)

## 6.2.0

### Features

- Enables Spotlight in Android and iOS SDKs ([#4211](https://github.com/getsentry/sentry-react-native/pull/4211))
- Add env flag `SENTRY_DISABLE_NATIVE_DEBUG_UPLOAD` to allow disabling the debug file upload ([#4223](https://github.com/getsentry/sentry-react-native/pull/4223))

  How to use in Android project? It works by default, just set `export SENTRY_DISABLE_NATIVE_DEBUG_UPLOAD=true` in your build environment. For Sentry Android Gradle Plugin add the following to your `android/app/build.gradle`.

  ```gradle
  apply from: "../../../sentry.gradle"

  sentry {
      autoUploadProguardMapping = shouldSentryAutoUpload()
      uploadNativeSymbols = shouldSentryAutoUpload()
  }
  ```

  How to use in Xcode? Make sure you are using `scripts/sentry-xcode.sh` and `scripts/sentry-xcode-debug-files.sh` in your
  build phases. And add the following to your `ios/.xcode.env.local` file.

  ```bash
  export SENTRY_DISABLE_NATIVE_DEBUG_UPLOAD=true
  ```

### Fixes

- Ignore JavascriptException to filter out obfuscated duplicate JS Errors on Android ([#4232](https://github.com/getsentry/sentry-react-native/pull/4232))
- Skips ignoring require cycle logs for RN 0.70 or newer ([#4214](https://github.com/getsentry/sentry-react-native/pull/4214))
- Enhanced accuracy of time-to-display spans. ([#4189](https://github.com/getsentry/sentry-react-native/pull/4189))
- Fix Replay redacting of RN Classes on iOS ([#4243](https://github.com/getsentry/sentry-react-native/pull/4243))
- Speed up getBinaryImages for finishing transactions and capturing events ([#4194](https://github.com/getsentry/sentry-react-native/pull/4194))
- Remove duplicate HTTP Client Errors on iOS ([#4250](https://github.com/getsentry/sentry-react-native/pull/4250))
- Replay `maskAll*` set to `false` on iOS kept all masked ([#4257](https://github.com/getsentry/sentry-react-native/pull/4257))
- Add missing `getRootSpan`, `withActiveSpan` and `suppressTracing` exports from `@sentry/core`, and `SeverityLevel` export from `@sentry/types` ([#4254](https://github.com/getsentry/sentry-react-native/pull/4254), [#4260](https://github.com/getsentry/sentry-react-native/pull/4260))

### Dependencies

- Bump JavaScript SDK from v8.34.0 to v8.37.1 ([#4196](https://github.com/getsentry/sentry-react-native/pull/4196), [#4222](https://github.com/getsentry/sentry-react-native/pull/4222), [#4236](https://github.com/getsentry/sentry-react-native/pull/4236))
  - [changelog](https://github.com/getsentry/sentry-javascript/blob/develop/CHANGELOG.md#8371)
  - [diff](https://github.com/getsentry/sentry-javascript/compare/8.34.0...8.37.1)
- Bump CLI from v2.37.0 to v2.38.2 ([#4200](https://github.com/getsentry/sentry-react-native/pull/4200), [#4220](https://github.com/getsentry/sentry-react-native/pull/4220), [#4231](https://github.com/getsentry/sentry-react-native/pull/4231))
  - [changelog](https://github.com/getsentry/sentry-cli/blob/master/CHANGELOG.md#2382)
  - [diff](https://github.com/getsentry/sentry-cli/compare/2.37.0...2.38.2)
- Bump Android SDK from v7.15.0 to v7.17.0 ([#4202](https://github.com/getsentry/sentry-react-native/pull/4202), [#4266](https://github.com/getsentry/sentry-react-native/pull/4266))
  - [changelog](https://github.com/getsentry/sentry-java/blob/main/CHANGELOG.md#7170)
  - [diff](https://github.com/getsentry/sentry-java/compare/7.15.0...7.17.0)
- Bump Cocoa SDK from v8.38.0 to v8.40.1 ([#4212](https://github.com/getsentry/sentry-react-native/pull/4212), [#4239](https://github.com/getsentry/sentry-react-native/pull/4239), [#4248](https://github.com/getsentry/sentry-react-native/pull/4248))
  - [changelog](https://github.com/getsentry/sentry-cocoa/blob/main/CHANGELOG.md#8401)
  - [diff](https://github.com/getsentry/sentry-cocoa/compare/8.38.0...8.40.1)

## 6.1.0

### Dependencies

- Bump JavaScript SDK from v8.33.1 to v8.34.0 ([#3895](https://github.com/getsentry/sentry-react-native/pull/3895))
  - [changelog](https://github.com/getsentry/sentry-javascript/blob/develop/CHANGELOG.md#8340)
  - [diff](https://github.com/getsentry/sentry-javascript/compare/8.33.1...8.34.0)

## 6.0.0

This is a new major version 6.0.0 of the Sentry React Native SDK.
To upgrade from the SDK version 5, please follow our [migration guide](https://docs.sentry.io/platforms/react-native/migration/v5-to-v6/).

### Major Changes

- React Native Tracing options were moved to the root options

  ```js
  import * as Sentry from '@sentry/react-native';

  Sentry.init({
    tracesSampleRate: 1.0,
    enableAppStartTracking: true, // default true
    enableNativeFramesTracking: true, // default true
    enableStallTracking: true, // default true
    enableUserInteractionTracing: true, // default false
    integrations: [
      Sentry.reactNativeTracingIntegration({
        beforeStartSpan: (startSpanOptions) => {
          startSpanOptions.name = 'New Name';
          return startSpanOptions;
        },
      }),
      Sentry.appStartIntegration({
        standalone: false, // default false
      }),
    ],
  });
  ```

- New React Navigation Integration interface ([#4003](https://github.com/getsentry/sentry-react-native/pull/4003))

  ```js
  import * as Sentry from '@sentry/react-native';
  import { NavigationContainer } from '@react-navigation/native';

  const reactNavigationIntegration = Sentry.reactNavigationIntegration();

  Sentry.init({
    tracesSampleRate: 1.0,
    integrations: [reactNavigationIntegration],
  });

  function RootComponent() {
    const navigation = React.useRef(null);

    return <NavigationContainer ref={navigation}
      onReady={() => {
        reactNavigationIntegration.registerNavigationContainer(navigation);
      }}>
    </NavigationContainer>;
  }
  ```

- Removed `beforeNavigate` use `beforeStartSpan` instead ([#3998](https://github.com/getsentry/sentry-react-native/pull/3998))
  - `beforeStartSpan` is executed before the span start, compared to `beforeNavigate` which was executed before the navigation ended (after the span was created)

### Other Changes

- Add `sentry.origin` to SDK spans to indicated if spans are created by a part of the SDK or manually ([#4066](https://github.com/getsentry/sentry-react-native/pull/4066))
- Xcode Debug Files upload completes in foreground by default ([#4090](https://github.com/getsentry/sentry-react-native/pull/4090))
- Set `parentSpanIsAlwaysRootSpan` to `true` to make parent of network requests predictable ([#4084](https://github.com/getsentry/sentry-react-native/pull/4084))
- Remove deprecated `enableSpotlight` and `spotlightSidecarUrl` ([#4086](https://github.com/getsentry/sentry-react-native/pull/4086))
- `tracePropagationTargets` defaults to all targets on mobile and same origin on the web ([#4083](https://github.com/getsentry/sentry-react-native/pull/4083))
- Move `_experiments.profilesSampleRate` to `profilesSampleRate` root options object [#3851](https://github.com/getsentry/sentry-react-native/pull/3851))
- Native Frames uses `spanId` to attach frames replacing `traceId` ([#4030](https://github.com/getsentry/sentry-react-native/pull/4030))
- Removed deprecated ReactNativeTracing option `idleTimeout` use `idleTimeoutMs` instead ([#3998](https://github.com/getsentry/sentry-react-native/pull/3998))
- Removed deprecated ReactNativeTracing option `maxTransactionDuration` use `finalTimeoutMs` instead ([#3998](https://github.com/getsentry/sentry-react-native/pull/3998))
- New Native Frames Integration ([#3996](https://github.com/getsentry/sentry-react-native/pull/3996))
- New Stall Tracking Integration ([#3997](https://github.com/getsentry/sentry-react-native/pull/3997))
- New User Interaction Tracing Integration ([#3999](https://github.com/getsentry/sentry-react-native/pull/3999))
- New App Start Integration ([#3852](https://github.com/getsentry/sentry-react-native/pull/3852))
  - By default app start spans are attached to the first created transaction.
  - Standalone mode creates single root span (transaction) including only app start data.
- New React Native Navigation Integration interface ([#4003](https://github.com/getsentry/sentry-react-native/pull/4003))

  ```js
  import * as Sentry from '@sentry/react-native';
  import { Navigation } from 'react-native-navigation';

  Sentry.init({
    tracesSampleRate: 1.0,
    integrations: [
      Sentry.reactNativeNavigationIntegration({ navigation: Navigation })
    ],
  });
  ```

### Fixes

- TimeToDisplay correctly warns about not supporting the new React Native architecture ([#4160](https://github.com/getsentry/sentry-react-native/pull/4160))
- Native Wrapper method `setContext` ensures only values convertible to NativeMap are passed ([#4168](https://github.com/getsentry/sentry-react-native/pull/4168))
- Native Wrapper method `setExtra` ensures only stringified values are passed ([#4168](https://github.com/getsentry/sentry-react-native/pull/4168))
- `setContext('key', null)` removes the key value also from platform context ([#4168](https://github.com/getsentry/sentry-react-native/pull/4168))
- Upload source maps for all splits on Android (not only the last found) ([#4125](https://github.com/getsentry/sentry-react-native/pull/4125))

### Dependencies

- Bump JavaScript SDK from v7.119.1 to v8.33.1 ([#3910](https://github.com/getsentry/sentry-react-native/pull/3910), [#3851](https://github.com/getsentry/sentry-react-native/pull/3851), [#4078](https://github.com/getsentry/sentry-react-native/pull/4078), [#4154](https://github.com/getsentry/sentry-react-native/pull/4154))
  - [changelog](https://github.com/getsentry/sentry-javascript/blob/master/CHANGELOG.md#8331)
  - [diff](https://github.com/getsentry/sentry-javascript/compare/7.119.1...8.33.1)

### Dependencies

- Bump Cocoa SDK from v8.37.0 to v8.38.0 ([#4180](https://github.com/getsentry/sentry-react-native/pull/4180))
  - [changelog](https://github.com/getsentry/sentry-cocoa/blob/main/CHANGELOG.md#8380)
  - [diff](https://github.com/getsentry/sentry-cocoa/compare/8.37.0...8.38.0)

## 5.34.0

### Fixes

- Handles error with string cause ([#4163](https://github.com/getsentry/sentry-react-native/pull/4163))
- Use `appLaunchedInForeground` to determine invalid app start data on Android ([#4146](https://github.com/getsentry/sentry-react-native/pull/4146))

- Bump Cocoa SDK from v8.36.0 to v8.37.0 ([#4156](https://github.com/getsentry/sentry-react-native/pull/4156))
  - [changelog](https://github.com/getsentry/sentry-cocoa/blob/main/CHANGELOG.md#8370)
  - [diff](https://github.com/getsentry/sentry-cocoa/compare/8.36.0...8.37.0)
- Bump Android SDK from v7.14.0 to v7.15.0 ([#4161](https://github.com/getsentry/sentry-react-native/pull/4161))
  - [changelog](https://github.com/getsentry/sentry-java/blob/main/CHANGELOG.md#7150)
  - [diff](https://github.com/getsentry/sentry-java/compare/7.14.0...7.15.0)

## 6.0.0-rc.1

### Fixes

- Upload source maps for all splits on Android (not only the last found) ([#4125](https://github.com/getsentry/sentry-react-native/pull/4125))

### Dependencies

- Bump CLI from v2.36.6 to v2.37.0 ([#4153](https://github.com/getsentry/sentry-react-native/pull/4153))
  - [changelog](https://github.com/getsentry/sentry-cli/blob/master/CHANGELOG.md#2370)
  - [diff](https://github.com/getsentry/sentry-cli/compare/2.36.6...2.37.0)
- Bump JavaScript SDK from v8.30.0 to v8.33.1 ([#4154](https://github.com/getsentry/sentry-react-native/pull/4154))
  - [changelog](https://github.com/getsentry/sentry-javascript/blob/master/CHANGELOG.md#8331)
  - [diff](https://github.com/getsentry/sentry-javascript/compare/v8.30.0...8.33.1)

## 5.33.2

### Fixes

- Emits Bridge log only in debug mode ([#4145](https://github.com/getsentry/sentry-react-native/pull/4145))
- Remove unused `spanName` from `TimeToDisplayProps` ([#4150](https://github.com/getsentry/sentry-react-native/pull/4150))

### Dependencies

- Bump JavaScript SDK from v7.119.0 to v7.119.1 ([#4149](https://github.com/getsentry/sentry-react-native/pull/4149))
  - [changelog](https://github.com/getsentry/sentry-javascript/blob/v7/CHANGELOG.md#71191)
  - [diff](https://github.com/getsentry/sentry-javascript/compare/7.119.0...7.119.1)
- Bump CLI from v2.36.1 to v2.36.6 ([#4116](https://github.com/getsentry/sentry-react-native/pull/4116), [#4131](https://github.com/getsentry/sentry-react-native/pull/4131), [#4137](https://github.com/getsentry/sentry-react-native/pull/4137), [#4144](https://github.com/getsentry/sentry-react-native/pull/4144))
  - [changelog](https://github.com/getsentry/sentry-cli/blob/master/CHANGELOG.md#2366)
  - [diff](https://github.com/getsentry/sentry-cli/compare/2.36.1...2.36.6)

## 6.0.0-rc.0

This is a release candidate version of the next major version of the Sentry React Native SDK 6.0.0.
This version includes all the changes from the previous 6.0.0-beta.0 and the latest 5.33.1 version.

### Changes

- Xcode Debug Files upload completes in foreground by default ([#4090](https://github.com/getsentry/sentry-react-native/pull/4090))
  - Use `SENTRY_FORCE_FOREGROUND=false` for background upload

### Dependencies

- Bump CLI from v2.36.1 to v2.36.4 ([#4116](https://github.com/getsentry/sentry-react-native/pull/4116), [#4131](https://github.com/getsentry/sentry-react-native/pull/4131))
  - [changelog](https://github.com/getsentry/sentry-cli/blob/master/CHANGELOG.md#2364)
  - [diff](https://github.com/getsentry/sentry-cli/compare/2.36.1...2.36.4)

## 5.33.1

### Internal

This is re-release of 5.33.0 with no changes to ensure that 5.33.1 is tagged as latest release on npmjs.com

## 5.33.0

### Features

- Add an option to disable native (iOS and Android) profiling for the `HermesProfiling` integration ([#4094](https://github.com/getsentry/sentry-react-native/pull/4094))

  To disable native profilers add the `hermesProfilingIntegration`.

  ```js
  import * as Sentry from '@sentry/react-native';

  Sentry.init({
    integrations: [
      Sentry.hermesProfilingIntegration({ platformProfilers: false }),
    ],
  });
  ```

## 6.0.0-beta.1

### Features

- Add `sentry.origin` to SDK spans to indicated if spans are created by a part of the SDK or manually ([#4066](https://github.com/getsentry/sentry-react-native/pull/4066))

### Changes

- Set `parentSpanIsAlwaysRootSpan` to `true` to make parent of network requests predictable ([#4084](https://github.com/getsentry/sentry-react-native/pull/4084))
- Remove deprecated `enableSpotlight` and `spotlightSidecarUrl` ([#4086](https://github.com/getsentry/sentry-react-native/pull/4086))
- `tracePropagationTargets` defaults to all targets on mobile and same origin on the web ([#4083](https://github.com/getsentry/sentry-react-native/pull/4083))
- Move `_experiments.profilesSampleRate` to `profilesSampleRate` root options object [#3851](https://github.com/getsentry/sentry-react-native/pull/3851))

### Dependencies

- Bump JavaScript SDK from v8.27.0 to v8.30.0 ([#4078](https://github.com/getsentry/sentry-react-native/pull/4078))
  - [changelog](https://github.com/getsentry/sentry-javascript/blob/master/CHANGELOG.md#8280)
  - [diff](https://github.com/getsentry/sentry-javascript/compare/v8.27.0...8.30.0)

## 5.32.0

### Features

- Exclude Sentry Web Replay, reducing the code in 130KB. ([#4006](https://github.com/getsentry/sentry-react-native/pull/4006))
  - You can keep Sentry Web Replay by setting `includeWebReplay` to `true` in your metro config as shown in the snippet:

  ```js
  // For Expo
  const { getSentryExpoConfig } = require("@sentry/react-native/metro");
  const config = getSentryExpoConfig(__dirname, { includeWebReplay: true });

  // For RN
  const { getDefaultConfig } = require('@react-native/metro-config');
  const { withSentryConfig } = require('@sentry/react-native/metro');
  module.exports = withSentryConfig(getDefaultConfig(__dirname), { includeWebReplay: true });
  ```

### Changes

- Add Android Logger when new frame event is not emitted ([#4081](https://github.com/getsentry/sentry-react-native/pull/4081))
- React Native Tracing Deprecations ([#4073](https://github.com/getsentry/sentry-react-native/pull/4073))
  - `new ReactNativeTracing` to `reactNativeTracingIntegration()`
  - `new ReactNavigationInstrumentation` to `reactNativeTracingIntegration()`.
  - `new ReactNativeNavigationInstrumentation` to `reactNativeTracingIntegration()`.
  - `ReactNavigationV4Instrumentation` won't be supported in the next major SDK version, upgrade to `react-navigation@5` or newer.
  - `RoutingInstrumentation` and `RoutingInstrumentationInstance` replace by `Integration` interface from `@sentry/types`.
  - `enableAppStartTracking`, `enableNativeFramesTracking`, `enableStallTracking`, `enableUserInteractionTracing` moved to `Sentry.init({})` root options.

### Dependencies

- Bump CLI from v2.34.0 to v2.36.1 ([#4055](https://github.com/getsentry/sentry-react-native/pull/4055))
  - [changelog](https://github.com/getsentry/sentry-cli/blob/master/CHANGELOG.md#2361)
  - [diff](https://github.com/getsentry/sentry-cli/compare/2.34.0...2.36.1)

## 6.0.0-beta.0

This is a beta version of the next major version of the Sentry React Native SDK 6.0.0.
Please, read the changes listed below as well as the changes made in the underlying
Sentry Javascript SDK 8.0.0 ([JS Docs](https://docs.sentry.io/platforms/javascript/guides/react/migration/v7-to-v8/)).

### Major Changes

- React Native Tracing options were moved to the root options

  ```js
  import * as Sentry from '@sentry/react-native';

  Sentry.init({
    tracesSampleRate: 1.0,
    enableAppStartTracking: true, // default true
    enableNativeFramesTracking: true, // default true
    enableStallTracking: true, // default true
    enableUserInteractionTracing: true, // default false
    integrations: [
      Sentry.reactNativeTracingIntegration({
        beforeStartSpan: (startSpanOptions) => {
          startSpanOptions.name = 'New Name';
          return startSpanOptions;
        },
      }),
      Sentry.appStartIntegration({
        standalone: false, // default false
      }),
    ],
  });
  ```

- New React Navigation Integration interface ([#4003](https://github.com/getsentry/sentry-react-native/pull/4003))

  ```js
  import * as Sentry from '@sentry/react-native';
  import { NavigationContainer } from '@react-navigation/native';

  const reactNavigationIntegration = Sentry.reactNavigationIntegration();

  Sentry.init({
    tracesSampleRate: 1.0,
    integrations: [reactNavigationIntegration],
  });

  function RootComponent() {
    const navigation = React.useRef(null);

    return <NavigationContainer ref={navigation}
      onReady={() => {
        reactNavigationIntegration.registerNavigationContainer(navigation);
      }}>
    </NavigationContainer>;
  }
  ```

- Removed `beforeNavigate` use `beforeStartSpan` instead ([#3998](https://github.com/getsentry/sentry-react-native/pull/3998))
  - `beforeStartSpan` is executed before the span start, compared to `beforeNavigate` which was executed before the navigation ended (after the span was created)

### Dependencies

- Bump JavaScript SDK from v7.119.0 to v8.27.0 ([#3910](https://github.com/getsentry/sentry-react-native/pull/3910), [#3851](https://github.com/getsentry/sentry-react-native/pull/3851))
  - [changelog](https://github.com/getsentry/sentry-javascript/blob/master/CHANGELOG.md#8270)
  - [diff](https://github.com/getsentry/sentry-javascript/compare/7.119.0...8.27.0)

### Other Changes

- Native Frames uses `spanId` to attach frames replacing `traceId` ([#4030](https://github.com/getsentry/sentry-react-native/pull/4030))
- Removed deprecated ReactNativeTracing option `idleTimeout` use `idleTimeoutMs` instead ([#3998](https://github.com/getsentry/sentry-react-native/pull/3998))
- Removed deprecated ReactNativeTracing option `maxTransactionDuration` use `finalTimeoutMs` instead ([#3998](https://github.com/getsentry/sentry-react-native/pull/3998))
- New Native Frames Integration ([#3996](https://github.com/getsentry/sentry-react-native/pull/3996))
- New Stall Tracking Integration ([#3997](https://github.com/getsentry/sentry-react-native/pull/3997))
- New User Interaction Tracing Integration ([#3999](https://github.com/getsentry/sentry-react-native/pull/3999))
- New App Start Integration ([#3852](https://github.com/getsentry/sentry-react-native/pull/3852))
  - By default app start spans are attached to the first created transaction.
  - Standalone mode creates single root span (transaction) including only app start data.
- New React Native Navigation Integration interface ([#4003](https://github.com/getsentry/sentry-react-native/pull/4003))

  ```js
  import * as Sentry from '@sentry/react-native';
  import { Navigation } from 'react-native-navigation';

  Sentry.init({
    tracesSampleRate: 1.0,
    integrations: [
      Sentry.reactNativeNavigationIntegration({ navigation: Navigation })
    ],
  });
  ```

## 6.0.0-alpha.2

- Only internal changes. No SDK changes.

## 6.0.0-alpha.1

### Changes

- Native Frames uses `spanId` to attach frames replacing `traceId` ([#4030](https://github.com/getsentry/sentry-react-native/pull/4030))

### Dependencies

- Bump JavaScript SDK from v8.11.0 to v8.27.0 ([#3851](https://github.com/getsentry/sentry-react-native/pull/3851))
  - [changelog](https://github.com/getsentry/sentry-javascript/blob/develop/CHANGELOG.md#8270)
  - [diff](https://github.com/getsentry/sentry-javascript/compare/8.11.0...8.27.0)

## 5.31.1

### Fixes

- Sentry CLI passes thru recursive node calls during source maps auto upload from Xcode (([#3843](https://github.com/getsentry/sentry-react-native/pull/3843)))
  - This fixes React Native 0.75 Xcode auto upload failures

### Dependencies

- Bump CLI from v2.31.2 to v2.34.0 ([#3843](https://github.com/getsentry/sentry-react-native/pull/3843))
  - [changelog](https://github.com/getsentry/sentry-cli/blob/master/CHANGELOG.md#2340)
  - [diff](https://github.com/getsentry/sentry-cli/compare/2.31.2...2.34.0)

## 5.31.0

### Features

- Add `Sentry.crashedLastRun()` ([#4014](https://github.com/getsentry/sentry-react-native/pull/4014))

### Fixes

- Use `install_modules_dependencies` for React iOS dependencies ([#4040](https://github.com/getsentry/sentry-react-native/pull/4040))
- `Replay.maskAllText` masks `RCTParagraphComponentView` ([#4048](https://github.com/getsentry/sentry-react-native/pull/4048))

### Dependencies

- Bump Cocoa SDK from v8.34.0 to v8.36.0 ([#4037](https://github.com/getsentry/sentry-react-native/pull/4037), [#4046](https://github.com/getsentry/sentry-react-native/pull/4046), [#4049](https://github.com/getsentry/sentry-react-native/pull/4049))
  - [changelog](https://github.com/getsentry/sentry-cocoa/blob/main/CHANGELOG.md#8360)
  - [diff](https://github.com/getsentry/sentry-cocoa/compare/8.34.0...8.36.0)

## 6.0.0-alpha.0

This is an alpha version of the next major version of the Sentry React Native SDK 6.0.0.
Please read the changes listed below as well as the changes made in the underlying
Sentry Javascript SDK 8.0.0 ([JS Docs](https://docs.sentry.io/platforms/javascript/guides/react/migration/v7-to-v8/)).

### Changes

- Removed deprecated ReactNativeTracing option `idleTimeout` use `idleTimeoutMs` instead ([#3998](https://github.com/getsentry/sentry-react-native/pull/3998))
- Removed deprecated ReactNativeTracing option `maxTransactionDuration` use `finalTimeoutMs` instead ([#3998](https://github.com/getsentry/sentry-react-native/pull/3998))
- Removed `beforeNavigate` use `beforeStartSpan` instead ([#3998](https://github.com/getsentry/sentry-react-native/pull/3998))
  - `beforeStartSpan` is executed before the span start, compared to `beforeNavigate` which was executed before the navigation ended (after the span was created)
- New Native Frames Integration ([#3996](https://github.com/getsentry/sentry-react-native/pull/3996))
- New Stall Tracking Integration ([#3997](https://github.com/getsentry/sentry-react-native/pull/3997))
- New User Interaction Tracing Integration ([#3999](https://github.com/getsentry/sentry-react-native/pull/3999))
- New App Start Integration ([#3852](https://github.com/getsentry/sentry-react-native/pull/3852))

  By default app start spans are attached to the first created transaction.
  Standalone mode creates single root span (transaction) including only app start data.

  ```js
  import * as Sentry from '@sentry/react-native';

  Sentry.init({
    tracesSampleRate: 1.0,
    enableAppStartTracking: true, // default true
    enableNativeFramesTracking: true, // default true
    enableStallTracking: true, // default true
    enableUserInteractionTracing: true, // default false
    integrations: [
      Sentry.reactNativeTracingIntegration({
        beforeStartSpan: (startSpanOptions) => {
          startSpanOptions.name = 'New Name';
          return startSpanOptions;
        },
      }),
      Sentry.appStartIntegration({
        standalone: false, // default false
      }),
    ],
  });
  ```

- New React Navigation Integration interface ([#4003](https://github.com/getsentry/sentry-react-native/pull/4003))

  ```js
  import * as Sentry from '@sentry/react-native';
  import { NavigationContainer } from '@react-navigation/native';

  const reactNavigationIntegration = Sentry.reactNavigationIntegration();

  Sentry.init({
    tracesSampleRate: 1.0,
    integrations: [reactNavigationIntegration],
  });

  function RootComponent() {
    const navigation = React.useRef(null);

    return <NavigationContainer ref={navigation}
      onReady={() => {
        reactNavigationIntegration.registerNavigationContainer(navigation);
      }}>
    </NavigationContainer>;
  }
  ```

- New React Native Navigation Integration interface ([#4003](https://github.com/getsentry/sentry-react-native/pull/4003))

  ```js
  import * as Sentry from '@sentry/react-native';
  import { Navigation } from 'react-native-navigation';

  Sentry.init({
    tracesSampleRate: 1.0,
    integrations: [
      Sentry.reactNativeNavigationIntegration({ navigation: Navigation })
    ],
  });
  ```

- Add `spotlight` option ([#4023](https://github.com/getsentry/sentry-react-native/pull/4023))
  - Deprecating `enableSpotlight` and `spotlightSidecarUrl`

### Dependencies

- Bump JavaScript SDK from v7.118.0 to v8.11.0 ([#3910](https://github.com/getsentry/sentry-react-native/pull/3910))
  - [changelog](https://github.com/getsentry/sentry-javascript/blob/master/CHANGELOG.md#8110)
  - [diff](https://github.com/getsentry/sentry-javascript/compare/7.118.0...8.11.0)

## 5.30.0

### Features

- Add `spotlight` option ([#4023](https://github.com/getsentry/sentry-react-native/pull/4023))
  - Deprecating `enableSpotlight` and `spotlightSidecarUrl`

### Dependencies

- Bump JavaScript SDK from v7.118.0 to v7.119.0 ([#4031](https://github.com/getsentry/sentry-react-native/pull/4031))
  - [changelog](https://github.com/getsentry/sentry-javascript/blob/v7/CHANGELOG.md#71190)
  - [diff](https://github.com/getsentry/sentry-javascript/compare/7.118.0...7.119.0)
- Bump Cocoa SDK from v8.33.0 to v8.34.0 ([#4026](https://github.com/getsentry/sentry-react-native/pull/4026))
  - [changelog](https://github.com/getsentry/sentry-cocoa/blob/main/CHANGELOG.md#8340)
  - [diff](https://github.com/getsentry/sentry-cocoa/compare/8.33.0...8.34.0)

## 5.29.0

### Features

- `TimeToInitialDisplay` and `TimeToFullDisplay` start the time to display spans on mount ([#4020](https://github.com/getsentry/sentry-react-native/pull/4020))

### Fixes

- fix(ttid): End and measure TTID regardless current active span ([#4019](https://github.com/getsentry/sentry-react-native/pull/4019))
  - Fixes possible missing TTID measurements and spans
- Fix crash when passing array as data to `Sentry.addBreadcrumb({ data: [] })` ([#4021](https://github.com/getsentry/sentry-react-native/pull/4021))
  - The expected `data` type is plain JS object, otherwise the data might be lost.
- Fix `requireNativeComponent` missing in `react-native-web` ([#3958](https://github.com/getsentry/sentry-react-native/pull/3958))

### Dependencies

- Bump JavaScript SDK from v7.117.0 to v7.118.0 ([#4018](https://github.com/getsentry/sentry-react-native/pull/4018))
  - [changelog](https://github.com/getsentry/sentry-javascript/blob/v7/CHANGELOG.md#71180)
  - [diff](https://github.com/getsentry/sentry-javascript/compare/7.117.0...7.118.0)
- Bump Android SDK from v7.13.0 to v7.14.0 ([#4022](https://github.com/getsentry/sentry-react-native/pull/4022))
  - [changelog](https://github.com/getsentry/sentry-java/blob/main/CHANGELOG.md#7140)
  - [diff](https://github.com/getsentry/sentry-java/compare/7.13.0...7.14.0)

## 5.28.0

### Fixes

- Support `metro@0.80.10` new `sourceMapString` export ([#4004](https://github.com/getsentry/sentry-react-native/pull/4004))
- `Sentry.captureMessage` stack trace is in `event.exception` (moved from `event.threads`) ([#3635](https://github.com/getsentry/sentry-react-native/pull/3635), [#3988](https://github.com/getsentry/sentry-react-native/pull/3988))
  - To revert to the old behavior (causing the stack to be unsymbolicated) use `useThreadsForMessageStack` option

### Dependencies

- Bump Cocoa SDK from v8.32.0 to v8.33.0 ([#4007](https://github.com/getsentry/sentry-react-native/pull/4007))
  - [changelog](https://github.com/getsentry/sentry-cocoa/blob/main/CHANGELOG.md#8330)
  - [diff](https://github.com/getsentry/sentry-cocoa/compare/8.32.0...8.33.0)

## 5.27.0

### Fixes

- Pass `sampleRate` option to the Android SDK ([#3979](https://github.com/getsentry/sentry-react-native/pull/3979))
- Drop app start data older than one minute ([#3974](https://github.com/getsentry/sentry-react-native/pull/3974))
- Use `Platform.constants.reactNativeVersion` instead of `react-native` internal export ([#3949](https://github.com/getsentry/sentry-react-native/pull/3949))

### Dependencies

- Bump Android SDK from v7.12.0 to v7.13.0 ([#3970](https://github.com/getsentry/sentry-react-native/pull/3970), [#3984](https://github.com/getsentry/sentry-react-native/pull/3984))
  - [changelog](https://github.com/getsentry/sentry-java/blob/main/CHANGELOG.md#7130)
  - [diff](https://github.com/getsentry/sentry-java/compare/7.12.0...7.13.0)
- Bump Cocoa SDK from v8.31.1 to v8.32.0 ([#3969](https://github.com/getsentry/sentry-react-native/pull/3969))
  - [changelog](https://github.com/getsentry/sentry-cocoa/blob/main/CHANGELOG.md#8320)
  - [diff](https://github.com/getsentry/sentry-cocoa/compare/8.31.1...8.32.0)

## 5.26.0

### Features

- Session Replay Public Beta ([#3830](https://github.com/getsentry/sentry-react-native/pull/3830))

  To enable Replay use the `replaysSessionSampleRate` or `replaysOnErrorSampleRate` options.

  ```js
  import * as Sentry from '@sentry/react-native';

  Sentry.init({
    _experiments: {
      replaysSessionSampleRate: 1.0,
      replaysOnErrorSampleRate: 1.0,
    },
  });
  ```

  To add React Component Names use `annotateReactComponents` in `metro.config.js`.

  ```js
  // For Expo
  const { getSentryExpoConfig } = require("@sentry/react-native/metro");
  const config = getSentryExpoConfig(__dirname, { annotateReactComponents: true });

  // For RN
  const { getDefaultConfig } = require('@react-native/metro-config');
  const { withSentryConfig } = require('@sentry/react-native/metro');
  module.exports = withSentryConfig(getDefaultConfig(__dirname), { annotateReactComponents: true });
  ```

  To change default redaction behavior add the `mobileReplayIntegration`.

  ```js
  import * as Sentry from '@sentry/react-native';

  Sentry.init({
    _experiments: {
      replaysSessionSampleRate: 1.0,
      replaysOnErrorSampleRate: 1.0,
    },
    integrations: [
      Sentry.mobileReplayIntegration({
        maskAllImages: true,
        maskAllVectors: true,
        maskAllText: true,
      }),
    ],
  });
  ```

  To learn more visit [Sentry's Mobile Session Replay](https://docs.sentry.io/product/explore/session-replay/mobile/) documentation page.

### Dependencies

- Bump Cocoa SDK from v8.30.0 to v8.31.1 ([#3954](https://github.com/getsentry/sentry-react-native/pull/3954))
  - [changelog](https://github.com/getsentry/sentry-cocoa/blob/main/CHANGELOG.md#8311)
  - [diff](https://github.com/getsentry/sentry-cocoa/compare/8.30.0...8.31.1)
- Bump Android SDK from v7.11.0 to v7.12.0 ([#3950](https://github.com/getsentry/sentry-react-native/pull/3949))
  - [changelog](https://github.com/getsentry/sentry-java/blob/main/CHANGELOG.md#7120)
  - [diff](https://github.com/getsentry/sentry-java/compare/7.11.0...7.12.0)

## 5.25.0

### Features

- Improved Touch Event Breadcrumb components structure ([#3899](https://github.com/getsentry/sentry-react-native/pull/3899))
- Set `currentScreen` on native scope ([#3927](https://github.com/getsentry/sentry-react-native/pull/3927))

### Fixes

- `error.cause` chain is locally symbolicated in development builds ([#3920](https://github.com/getsentry/sentry-react-native/pull/3920))
- `sentry-expo-upload-sourcemaps` no longer requires Sentry url when uploading sourcemaps to `sentry.io` ([#3915](https://github.com/getsentry/sentry-react-native/pull/3915))
- Flavor aware Android builds use `SENTRY_AUTH_TOKEN` env as fallback when token not found in `sentry-flavor-type.properties`. ([#3917](https://github.com/getsentry/sentry-react-native/pull/3917))
- `mechanism.handled:false` should crash current session ([#3900](https://github.com/getsentry/sentry-react-native/pull/3900))

### Dependencies

- Bump Cocoa SDK from v8.29.1 to v8.30.0 ([#3914](https://github.com/getsentry/sentry-react-native/pull/3914))
  - [changelog](https://github.com/getsentry/sentry-cocoa/blob/main/CHANGELOG.md#8300)
  - [diff](https://github.com/getsentry/sentry-cocoa/compare/8.29.1...8.30.0)
- Bump Android SDK from v7.10.0 to v7.11.0 ([#3926](https://github.com/getsentry/sentry-react-native/pull/3926))
  - [changelog](https://github.com/getsentry/sentry-java/blob/main/CHANGELOG.md#7110)
  - [diff](https://github.com/getsentry/sentry-java/compare/7.10.0...7.11.0)

## 5.25.0-alpha.2

### Features

- Improve touch event component info if annotated with [`@sentry/babel-plugin-component-annotate`](https://www.npmjs.com/package/@sentry/babel-plugin-component-annotate) ([#3899](https://github.com/getsentry/sentry-react-native/pull/3899))
- Add replay breadcrumbs for touch & navigation events ([#3846](https://github.com/getsentry/sentry-react-native/pull/3846))
- Add network data to Session Replays ([#3912](https://github.com/getsentry/sentry-react-native/pull/3912))
- Filter Sentry Event Breadcrumbs from Mobile Replays ([#3925](https://github.com/getsentry/sentry-react-native/pull/3925))

### Fixes

- `sentry-expo-upload-sourcemaps` no longer requires Sentry url when uploading sourcemaps to `sentry.io` ([#3915](https://github.com/getsentry/sentry-react-native/pull/3915))

### Dependencies

- Bump Cocoa SDK from v8.25.0-alpha.0 to v8.30.0 ([#3914](https://github.com/getsentry/sentry-react-native/pull/3914))
  - [changelog](https://github.com/getsentry/sentry-cocoa/blob/main/CHANGELOG.md#8300)
  - [diff](https://github.com/getsentry/sentry-cocoa/compare/8.25.0-alpha.0...8.30.0)
- Bump Android SDK from v7.9.0-alpha.1 to v7.11.0-alpha.2 ([#3830](https://github.com/getsentry/sentry-react-native/pull/3830))
  - [changelog](https://github.com/getsentry/sentry-java/blob/7.11.0-alpha.2/CHANGELOG.md#7110-alpha2)
  - [diff](https://github.com/getsentry/sentry-java/compare/7.9.0-alpha.1...7.11.0-alpha.2)

Access to Mobile Replay is limited to early access orgs on Sentry. If you're interested, [sign up for the waitlist](https://sentry.io/lp/mobile-replay-beta/)

## 5.24.2

### Features

- Add an option to disable native (iOS and Android) profiling for the `HermesProfiling` integration ([#4094](https://github.com/getsentry/sentry-react-native/pull/4094))

  To disable native profilers add the `hermesProfilingIntegration`.

  ```js
  import * as Sentry from '@sentry/react-native';

  Sentry.init({
    integrations: [
      Sentry.hermesProfilingIntegration({ platformProfilers: false }),
    ],
  });
  ```

## 5.24.1

### Fixes

- App Start Native Frames can start with zeroed values ([#3881](https://github.com/getsentry/sentry-react-native/pull/3881))

### Dependencies

- Bump Cocoa SDK from v8.28.0 to v8.29.1 ([#3890](https://github.com/getsentry/sentry-react-native/pull/3890))
  - [changelog](https://github.com/getsentry/sentry-cocoa/blob/main/CHANGELOG.md#8291)
  - [diff](https://github.com/getsentry/sentry-cocoa/compare/8.28.0...8.29.1)

## 5.24.0

### Features

- Add native application start spans ([#3855](https://github.com/getsentry/sentry-react-native/pull/3855), [#3884](https://github.com/getsentry/sentry-react-native/pull/3884))
  - This doesn't change the app start measurement length, but add child spans (more detail) into the existing app start span
- Added JS Bundle Execution start information to the application start measurements ([#3857](https://github.com/getsentry/sentry-react-native/pull/3857))

### Fixes

- Add more expressive debug logs to Native Frames Integration ([#3880](https://github.com/getsentry/sentry-react-native/pull/3880))
- Add missing tracing integrations when using `client.init()` ([#3882](https://github.com/getsentry/sentry-react-native/pull/3882))
- Ensure `sentry-cli` doesn't trigger Xcode `error:` prefix ([#3887](https://github.com/getsentry/sentry-react-native/pull/3887))
  - Fixes `--allow-failure` failing Xcode builds

### Dependencies

- Bump Cocoa SDK from v8.27.0 to v8.28.0 ([#3866](https://github.com/getsentry/sentry-react-native/pull/3866))
  - [changelog](https://github.com/getsentry/sentry-cocoa/blob/main/CHANGELOG.md#8280)
  - [diff](https://github.com/getsentry/sentry-cocoa/compare/8.27.0...8.28.0)
- Bump Android SDK from v7.8.0 to v7.10.0 ([#3805](https://github.com/getsentry/sentry-react-native/pull/3805))
  - [changelog](https://github.com/getsentry/sentry-java/blob/main/CHANGELOG.md#7100)
  - [diff](https://github.com/getsentry/sentry-java/compare/7.8.0...7.10.0)
- Bump JavaScript SDK from v7.113.0 to v7.117.0 ([#3806](https://github.com/getsentry/sentry-react-native/pull/3806))
  - [changelog](https://github.com/getsentry/sentry-javascript/blob/v7/CHANGELOG.md#71170)
  - [diff](https://github.com/getsentry/sentry-javascript/compare/7.113.0...7.117.0)

## 5.23.1

### Fixes

- Fix failing iOS builds due to missing SentryLevel ([#3854](https://github.com/getsentry/sentry-react-native/pull/3854))
- Add missing logs to dropped App Start spans ([#3861](https://github.com/getsentry/sentry-react-native/pull/3861))
- Make all options of `startTimeToInitialDisplaySpan` optional ([#3867](https://github.com/getsentry/sentry-react-native/pull/3867))
- Add Span IDs to Time to Display debug logs ([#3868](https://github.com/getsentry/sentry-react-native/pull/3868))
- Use TTID end timestamp when TTFD should be updated with an earlier timestamp ([#3869](https://github.com/getsentry/sentry-react-native/pull/3869))

## 5.23.0

This release does *not* build on iOS. Please use `5.23.1` or newer.

### Features

- Functional integrations ([#3814](https://github.com/getsentry/sentry-react-native/pull/3814))

  Instead of installing `@sentry/integrations` and creating integrations using the `new` keyword, you can use direct imports of the functional integrations.

  ```js
  // Before
  import * as Sentry from '@sentry/react-native';
  import { HttpClient } from '@sentry/integrations';

  Sentry.init({
    integrations: [
      new Sentry.BrowserIntegrations.Dedupe(),
      new Sentry.Integration.Screenshot(),
      new HttpClient(),
    ],
  });

  // After
  import * as Sentry from '@sentry/react-native';

  Sentry.init({
    integrations: [
      Sentry.dedupeIntegration(),
      Sentry.screenshotIntegration(),
      Sentry.httpClientIntegration(),
    ],
  });
  ```

  Note that the `Sentry.BrowserIntegrations`, `Sentry.Integration` and the Class style integrations will be removed in the next major version of the SDK.

### Fixes

- Remove unused `rnpm` config ([#3811](https://github.com/getsentry/sentry-react-native/pull/3811))

### Dependencies

- Bump CLI from v2.30.4 to v2.31.2 ([#3719](https://github.com/getsentry/sentry-react-native/pull/3719))
  - [changelog](https://github.com/getsentry/sentry-cli/blob/master/CHANGELOG.md#2312)
  - [diff](https://github.com/getsentry/sentry-cli/compare/2.30.4...2.31.2)
- Bump Cocoa SDK from v8.26.0 to v8.27.0 ([#3858](https://github.com/getsentry/sentry-react-native/pull/3858))
  - [changelog](https://github.com/getsentry/sentry-cocoa/blob/main/CHANGELOG.md#8270)
  - [diff](https://github.com/getsentry/sentry-cocoa/compare/8.26.0...8.27.0)

## 5.23.0-alpha.1

### Fixes

- Pass `replaysSessionSampleRate` option to Android ([#3714](https://github.com/getsentry/sentry-react-native/pull/3714))

Access to Mobile Replay is limited to early access orgs on Sentry. If you're interested, [sign up for the waitlist](https://sentry.io/lp/mobile-replay-beta/)

## 5.22.3

### Fixes

- Missing `RNSentryOnDrawReporterView` on iOS ([#3832](https://github.com/getsentry/sentry-react-native/pull/3832))

### Dependencies

- Bump Cocoa SDK from v8.25.0 to v8.26.0 ([#3802](https://github.com/getsentry/sentry-react-native/pull/3802), [#3815](https://github.com/getsentry/sentry-react-native/pull/3815))
  - [changelog](https://github.com/getsentry/sentry-cocoa/blob/main/CHANGELOG.md#8260)
  - [diff](https://github.com/getsentry/sentry-cocoa/compare/8.25.0...8.26.0)

## 5.22.2

### Fixes

- Remove `tunnel` from SDK Options ([#3787](https://github.com/getsentry/sentry-react-native/pull/3787))
- Fix Apple non UIKit builds ([#3784](https://github.com/getsentry/sentry-react-native/pull/3784))

### Dependencies

- Bump JavaScript SDK from v7.110.1 to v7.113.0 ([#3768](https://github.com/getsentry/sentry-react-native/pull/3768))
  - [changelog](https://github.com/getsentry/sentry-javascript/blob/develop/CHANGELOG.md#71130)
  - [diff](https://github.com/getsentry/sentry-javascript/compare/7.110.1...7.113.0)

## 5.22.1

### Dependencies

- Bump Cocoa SDK from v8.24.0 to v8.25.0 ([#3790](https://github.com/getsentry/sentry-react-native/pull/3790))
  - [changelog](https://github.com/getsentry/sentry-cocoa/blob/main/CHANGELOG.md#8250)
  - [diff](https://github.com/getsentry/sentry-cocoa/compare/8.24.0...8.25.0)

## 5.23.0-alpha.0

### Features

- Mobile Session Replay Alpha ([#3714](https://github.com/getsentry/sentry-react-native/pull/3714))

  To enable Replay for React Native on mobile and web add the following options.

  ```js
  Sentry.init({
    _experiments: {
      replaysSessionSampleRate: 1.0,
      replaysOnErrorSampleRate: 1.0,
    },
  });
  ```

  To change the default Mobile Replay options add the `mobileReplayIntegration`.

  ```js
  Sentry.init({
    _experiments: {
      replaysSessionSampleRate: 1.0,
      replaysOnErrorSampleRate: 1.0,
    },
    integrations: [
      Sentry.mobileReplayIntegration({
        maskAllText: true,
        maskAllImages: true,
      }),
    ],
  });
  ```

  Access is limited to early access orgs on Sentry. If you're interested, [sign up for the waitlist](https://sentry.io/lp/mobile-replay-beta/)

### Dependencies

- Bump Cocoa SDK to [8.25.0-alpha.0](https://github.com/getsentry/sentry-cocoa/releases/tag/8.25.0-alpha.0)
- Bump Android SDK to [7.9.0-alpha.1](https://github.com/getsentry/sentry-java/releases/tag/7.9.0-alpha.1)

## 5.22.0

### Features

- Updated metric normalization from `@sentry/core` ([#11519](https://github.com/getsentry/sentry-javascript/pull/11519))
- Metric rate limiting from `sentry-cocoa` and `sentry-android`

### Dependencies

- Bump Cocoa SDK from v8.21.0 to v8.24.0 ([#3686](https://github.com/getsentry/sentry-react-native/pull/3694), [#3696](https://github.com/getsentry/sentry-react-native/pull/3696))
  - [changelog](https://github.com/getsentry/sentry-cocoa/blob/main/CHANGELOG.md#8240)
  - [diff](https://github.com/getsentry/sentry-cocoa/compare/8.21.0...8.24.0)
- Bump Android SDK from v7.6.0 to v7.8.0 ([#3750](https://github.com/getsentry/sentry-react-native/pull/3750))
  - [changelog](https://github.com/getsentry/sentry-java/blob/main/CHANGELOG.md#780)
  - [diff](https://github.com/getsentry/sentry-java/compare/7.6.0...7.8.0)
- Bump JavaScript SDK from v7.100.1 to v7.110.1 ([#3601](https://github.com/getsentry/sentry-react-native/pull/3601), [#3758](https://github.com/getsentry/sentry-react-native/pull/3758))
  - [changelog](https://github.com/getsentry/sentry-javascript/blob/v7/CHANGELOG.md#71101)
  - [diff](https://github.com/getsentry/sentry-javascript/compare/7.100.1...7.110.1)

## 5.21.0

### Features

- Add `getDefaultConfig` option to `getSentryExpoConfig` ([#3690](https://github.com/getsentry/sentry-react-native/pull/3690))
- Add `beforeScreenshot` option to `ReactNativeOptions` ([#3715](https://github.com/getsentry/sentry-react-native/pull/3715))

### Fixes

- Do not enable NativeFramesTracking when native is not available ([#3705](https://github.com/getsentry/sentry-react-native/pull/3705))
- Do not initialize the SDK during `expo-router` static routes generation ([#3730](https://github.com/getsentry/sentry-react-native/pull/3730))
- Cancel spans in background doesn't crash in environments without AppState ([#3727](https://github.com/getsentry/sentry-react-native/pull/3727))
- Fix missing Stall measurements when using new `.end()` span API ([#3737](https://github.com/getsentry/sentry-react-native/pull/3737))
- Change TimeToDisplay unsupported log from error to warning level. ([#3699](https://github.com/getsentry/sentry-react-native/pull/3699))

### Dependencies

- Bump CLI from v2.30.0 to v2.30.4 ([#3678](https://github.com/getsentry/sentry-react-native/pull/3678), [#3704](https://github.com/getsentry/sentry-react-native/pull/3704))
  - [changelog](https://github.com/getsentry/sentry-cli/blob/master/CHANGELOG.md#2304)
  - [diff](https://github.com/getsentry/sentry-cli/compare/2.30.0...2.30.4)
- Bump Android SDK from v7.5.0 to v7.6.0 ([#3675](https://github.com/getsentry/sentry-react-native/pull/3675))
  - [changelog](https://github.com/getsentry/sentry-java/blob/main/CHANGELOG.md#760)
  - [diff](https://github.com/getsentry/sentry-java/compare/7.5.0...7.6.0)

## 5.20.0

### Features

- Automatic tracing of time to initial display for `react-navigation` ([#3588](https://github.com/getsentry/sentry-react-native/pull/3588))

  When enabled the instrumentation will create TTID spans and measurements.
  The TTID timestamp represent moment when the `react-navigation` screen
  was rendered by the native code.

  ```javascript
  const routingInstrumentation = new Sentry.ReactNavigationInstrumentation({
    enableTimeToInitialDisplay: true,
  });

  Sentry.init({
    integrations: [new Sentry.ReactNativeTracing({routingInstrumentation})],
  });
  ```

- Tracing of full display using manual API ([#3654](https://github.com/getsentry/sentry-react-native/pull/3654))

  In combination with the `react-navigation` automatic instrumentation you can record when
  the application screen is fully rendered.

  For more examples and manual time to initial display see [the documentation](https://docs.sentry.io/platforms/react-native/performance/instrumentation/time-to-display).

  ```javascript
  function Example() {
    const [loaded] = React.useState(false);

    return <View>
      <Sentry.TimeToFullDisplay record={loaded}>
        <Text>Example content</Text>
      </Sentry.TimeToFullDisplay>
    </View>;
  }
  ```

### Fixes

- Allow custom `sentryUrl` for Expo updates source maps uploads ([#3664](https://github.com/getsentry/sentry-react-native/pull/3664))
- Missing Mobile Vitals (slow, frozen frames) when ActiveSpan (Transaction) is trimmed at the end ([#3684](https://github.com/getsentry/sentry-react-native/pull/3684))

## 5.19.3

### Fixes

- Multiple Debug IDs can be loaded into the global polyfill ([#3660](https://github.com/getsentry/sentry-react-native/pull/3660))
  - This fixes a symbolication issue with Expo on the web with enabled bundle splitting.

### Dependencies

- Bump CLI from v2.25.2 to v2.30.0 ([#3534](https://github.com/getsentry/sentry-react-native/pull/3534), [#3666](https://github.com/getsentry/sentry-react-native/pull/3666))
  - [changelog](https://github.com/getsentry/sentry-cli/blob/master/CHANGELOG.md#2300)
  - [diff](https://github.com/getsentry/sentry-cli/compare/2.25.2...2.30.0)
- Bump Cocoa SDK from v8.20.0 to v8.21.0 ([#3651](https://github.com/getsentry/sentry-react-native/pull/3651))
  - [changelog](https://github.com/getsentry/sentry-cocoa/blob/main/CHANGELOG.md#8210)
  - [diff](https://github.com/getsentry/sentry-cocoa/compare/8.20.0...8.21.0)
- Bump Android SDK from v7.3.0 to v7.5.0 ([#3615](https://github.com/getsentry/sentry-react-native/pull/3615))
  - [changelog](https://github.com/getsentry/sentry-java/blob/main/CHANGELOG.md#750)
  - [diff](https://github.com/getsentry/sentry-java/compare/7.3.0...7.5.0)

## 5.19.2

### Fixes

- expo-upload-sourcemaps now works on Windows ([#3643](https://github.com/getsentry/sentry-react-native/pull/3643))
- Option `enabled: false` ensures no events are sent ([#3606](https://github.com/getsentry/sentry-react-native/pull/3606))
- Ignore JSON response when retrieving source context from local Expo Dev Server ([#3611](https://github.com/getsentry/sentry-react-native/pull/3611))
- Upload native debug files only for non-debug builds ([#3649](https://github.com/getsentry/sentry-react-native/pull/3649))
- `TurboModuleRegistry` should not be imported in web applications ([#3610](https://github.com/getsentry/sentry-react-native/pull/3610))

### Dependencies

- Bump Cocoa SDK from v8.17.1 to v8.20.0 ([#3476](https://github.com/getsentry/sentry-react-native/pull/3476))
  - [changelog](https://github.com/getsentry/sentry-cocoa/blob/main/CHANGELOG.md#8200)
  - [diff](https://github.com/getsentry/sentry-cocoa/compare/8.17.1...8.20.0)

## 5.19.1

### Fixes

- Don't add Expo Plugin option `authToken` to application bundle ([#3630](https://github.com/getsentry/sentry-react-native/pull/3630))
  - Expo plugin configurations are generelly stored in plain text, and are also automatically added to built app bundles, and are therefore considered insecure.
  - You should not set the auth token in the plugin config except for local testing. Instead, use the `SENTRY_AUTH_TOKEN` env variable, as pointed out in our [docs](https://docs.sentry.io/platforms/react-native/manual-setup/expo/).
  - In addition to showing a warning, we are now actively removing an `authToken` from the plugin config if it was set.
  - If you had set the auth token in the plugin config previously, **and** built and published an app with that config, you should [rotate your token](https://docs.sentry.io/product/accounts/auth-tokens/).
- Reduce waning messages spam when a property in Expo plugin configuration is missing ([#3631](https://github.com/getsentry/sentry-react-native/pull/3631))
- Add concrete error messages for RN bundle build phase patch ([#3626](https://github.com/getsentry/sentry-react-native/pull/3626))

## 5.19.0

This release contains upgrade of `sentry-android` dependency to major version 7. There are no breaking changes in the JS API. If you are using the Android API please check [the migration guide](https://docs.sentry.io/platforms/android/migration/#migrating-from-iosentrysentry-android-6x-to-iosentrysentry-android-700).

### Features

- Add Android profiles to React Native Profiling ([#3397](https://github.com/getsentry/sentry-react-native/pull/3397))
- Add `Sentry.metrics` ([#3590](https://github.com/getsentry/sentry-react-native/pull/3590))

  To learn more, see the [Set Up Metrics](https://docs.sentry.io/platforms/react-native/metrics/) guide.

  ```javascript
  import * as Sentry from '@sentry/react-native';

  Sentry.init({
    dsn: '___DSN___',
    integrations: [
      Sentry.metrics.metricsAggregatorIntegration(),
    ],
  });

  Sentry.metrics.increment("button_click", 1, {
    tags: { system: "iOS", app_version: "1.0.0" },
  });
  ```

### Fixes

- Upload Debug Symbols Build Phase continues when `node` not found in `WITH_ENVIRONMENT` ([#3573](https://github.com/getsentry/sentry-react-native/pull/3573))
- Fix `proguardUuid` loading on Android ([#3591](https://github.com/getsentry/sentry-react-native/pull/3591))

### Dependencies

- Bump Android SDK from v6.34.0 to v7.3.0 ([#3434](https://github.com/getsentry/sentry-react-native/pull/3434))
  - [changelog](https://github.com/getsentry/sentry-java/blob/main/CHANGELOG.md#730)
  - [diff](https://github.com/getsentry/sentry-java/compare/6.34.0...7.3.0)
- Bump JavaScript SDK from v7.81.1 to v7.100.1 ([#3426](https://github.com/getsentry/sentry-react-native/pull/3426), [#3589](https://github.com/getsentry/sentry-react-native/pull/3589))
  - [changelog](https://github.com/getsentry/sentry-javascript/blob/develop/CHANGELOG.md#7990)
  - [diff](https://github.com/getsentry/sentry-javascript/compare/7.81.1...7.100.1)

## 5.18.0

### Features

- Add [`@spotlightjs/spotlight`](https://spotlightjs.com/) support ([#3550](https://github.com/getsentry/sentry-react-native/pull/3550))

  Download the `Spotlight` desktop application and add the integration to your `Sentry.init`.

  ```javascript
  import * as Sentry from '@sentry/react-native';

  Sentry.init({
    dsn: '___DSN___',
    enableSpotlight: __DEV__,
  });
  ```

- Only upload Expo artifact if source map exists ([#3568](https://github.com/getsentry/sentry-react-native/pull/3568))
- Read `.env` file in `sentry-expo-upload-sourcemaps` ([#3571](https://github.com/getsentry/sentry-react-native/pull/3571))

### Fixes

- Prevent pod install crash when visionos is not present ([#3548](https://github.com/getsentry/sentry-react-native/pull/3548))
- Fetch Organization slug from `@sentry/react-native/expo` config when uploading artifacts ([#3557](https://github.com/getsentry/sentry-react-native/pull/3557))
- Remove 404 Http Client Errors reports for Metro Dev Server Requests ([#3553](https://github.com/getsentry/sentry-react-native/pull/3553))
- Stop tracing Spotlight Sidecar network request in JS ([#3559](https://github.com/getsentry/sentry-react-native/pull/3559))

## 5.17.0

### Features

- New Sentry Metro configuration function `withSentryConfig` ([#3478](https://github.com/getsentry/sentry-react-native/pull/3478))
  - Ensures all Sentry configuration is added to your Metro config
  - Includes `createSentryMetroSerializer`
  - Collapses Sentry internal frames from the stack trace view in LogBox

  ```javascript
  const { getDefaultConfig } = require('@react-native/metro-config');
  const { withSentryConfig } = require('@sentry/react-native/metro');

  const config = getDefaultConfig(__dirname);
  module.exports = withSentryConfig(config);
  ```

- Add experimental visionOS support ([#3467](https://github.com/getsentry/sentry-react-native/pull/3467))
  - To set up [`react-native-visionos`](https://github.com/callstack/react-native-visionos) with the Sentry React Native SDK follow [the standard `iOS` guides](https://docs.sentry.io/platforms/react-native/manual-setup/manual-setup/#ios).
  - Xcode project is located in `visionos` folder instead of `ios`.

### Fixes

- Fix `WITH_ENVIRONMENT` overwrite in `sentry-xcode-debug-files.sh` ([#3525](https://github.com/getsentry/sentry-react-native/pull/3525))
- Sentry CLI 2.25.1 fixes background debug files uploads during Xcode builds ([#3486](https://github.com/getsentry/sentry-react-native/pull/3486))
- Performance Tracing should be disabled by default ([#3533](https://github.com/getsentry/sentry-react-native/pull/3533))
- Use `$NODE_BINARY` to execute Sentry CLI in Xcode scripts ([#3493](https://github.com/getsentry/sentry-react-native/pull/3493))
- Return auto Release and Dist to source maps auto upload ([#3540](https://github.com/getsentry/sentry-react-native/pull/3540))
- Linked errors processed before other integrations ([#3535](https://github.com/getsentry/sentry-react-native/pull/3535))
  - This ensure their frames are correctly symbolicated

### Dependencies

- Bump CLI from v2.23.0 to v2.25.2 ([#3486](https://github.com/getsentry/sentry-react-native/pull/3486))
  - [changelog](https://github.com/getsentry/sentry-cli/blob/master/CHANGELOG.md#2252)
  - [diff](https://github.com/getsentry/sentry-cli/compare/2.23.0...2.25.2)

## 5.16.0

This release ships with a beta version of our new built-in Expo SDK 50 support,
which replaces the deprecated `sentry-expo` package. To learn more,
see [the Expo guide](https://docs.sentry.io/platforms/react-native/manual-setup/expo/).

### Features

- New `@sentry/react-native/expo` Expo config plugin ([#3429](https://github.com/getsentry/sentry-react-native/pull/3429))

  ```js
  const { withSentry } = require('@sentry/react-native/expo');

  const config = {...};

  module.exports = withSentry(config, {
    url: 'https://www.sentry.io/',
    project: 'project-slug', // Or use SENTRY_PROJECT env
    organization: 'org-slug', // Or use SENTRY_ORG env
  });
  ```

  - And `Sentry.init` in `App.js`

  ```js
  import * as Sentry from '@sentry/react-native';

  Sentry.init({
    dsn: '__DSN__',
  });
  ```

- New `getSentryExpoConfig` for simple Metro configuration ([#3454](https://github.com/getsentry/sentry-react-native/pull/3454), [#3501](https://github.com/getsentry/sentry-react-native/pull/3501), [#3514](https://github.com/getsentry/sentry-react-native/pull/3514))
  - This function is a drop in replacement for `getDefaultConfig` from `expo/metro-config`

  ```js
  // const { getDefaultConfig } = require("expo/metro-config");
  const { getSentryExpoConfig } = require("@sentry/react-native/metro");

  // const config = getDefaultConfig(__dirname);
  const config = getSentryExpoConfig(__dirname);
  ```

- New `npx sentry-expo-upload-sourcemaps` for simple EAS Update (`npx expo export`) source maps upload ([#3491](https://github.com/getsentry/sentry-react-native/pull/3491), [#3510](https://github.com/getsentry/sentry-react-native/pull/3510), [#3515](https://github.com/getsentry/sentry-react-native/pull/3515), [#3507](https://github.com/getsentry/sentry-react-native/pull/3507))

  ```bash
  SENTRY_PROJECT=project-slug \
  SENTRY_ORG=org-slug \
  SENTRY_AUTH_TOKEN=super-secret-token \
  npx sentry-expo-upload-sourcemaps dist
  ```

### Others

- Update `sentry-xcode.sh` scripts with Node modules resolution ([#3450](https://github.com/getsentry/sentry-react-native/pull/3450))
  - RN SDK and Sentry CLI are dynamically resolved if override is not supplied
- Resolve Default Integrations based on current platform ([#3465](https://github.com/getsentry/sentry-react-native/pull/3465))
  - Native Integrations are only added if Native Module is available
  - Web Integrations only for React Native Web builds
- Remove Native Modules warning from platform where the absence is expected ([#3466](https://github.com/getsentry/sentry-react-native/pull/3466))
- Add Expo Context information using Expo Native Modules ([#3466](https://github.com/getsentry/sentry-react-native/pull/3466))
- Errors from InternalBytecode.js are no longer marked as in_app ([#3518](https://github.com/getsentry/sentry-react-native/pull/3518))
- Fix system node can't be overwritten in `sentry-xcode-debug-files.sh` ([#3523](https://github.com/getsentry/sentry-react-native/pull/3523))

## 5.16.0-alpha.4

### Fixes

- Make `getSentryExpoConfig` options parameter optional ([#3514](https://github.com/getsentry/sentry-react-native/pull/3514))
- Use `@sentry/react-native/expo` as plugin name in `expo-upload-sourcemaps.js` ([#3515](https://github.com/getsentry/sentry-react-native/pull/3515))

## 5.16.0-alpha.3

This release is compatible with `expo@50.0.0-preview.6` and newer.

### Features

- `withSentryExpoSerializers` changes to `getSentryExpoConfig` ([#3501](https://github.com/getsentry/sentry-react-native/pull/3501))
  - `getSentryExpoConfig` accepts the same parameters as `getDefaultConfig` from `expo/metro-config` and returns Metro configuration
  - This also works for EAS Updates (and expo export). Debug ID is generated by `expo/metro-config` and used by Sentry.

  ```js
  const { getSentryExpoConfig } = require("@sentry/react-native/metro");
  const config = getSentryExpoConfig(config, {});
  ```

- Add `npx sentry-expo-upload-sourcemaps` for simple EAS Update (expo export) source maps upload to Sentry ([#3491](https://github.com/getsentry/sentry-react-native/pull/3491), [#3510](https://github.com/getsentry/sentry-react-native/pull/3510))

  ```bash
  SENTRY_PROJECT=project-slug \
  SENTRY_ORG=org-slug \
  SENTRY_AUTH_TOKEN=super-secret-token \
  npx sentry-expo-upload-sourcemaps dist
  ```

- Sentry CLI binary path in `scripts/expo-upload-sourcemaps.js` is resolved dynamically ([#3507](https://github.com/getsentry/sentry-react-native/pull/3507))
  - Or can be overwritten by `SENTRY_CLI_EXECUTABLE` env

- Resolve Default Integrations based on current platform ([#3465](https://github.com/getsentry/sentry-react-native/pull/3465))
  - Native Integrations are only added if Native Module is available
  - Web Integrations only for React Native Web builds
- Remove Native Modules warning from platform where the absence is expected ([#3466](https://github.com/getsentry/sentry-react-native/pull/3466))
- Add Expo Context information using Expo Native Modules ([#3466](https://github.com/getsentry/sentry-react-native/pull/3466))

### Fixes

- Includes fixes from version 5.15.2

## 5.15.2

### Fixes

- Stop sending navigation route params for auto-generated transactions, as they may contain PII or other sensitive data ([#3487](https://github.com/getsentry/sentry-react-native/pull/3487))
  - Further details and other strategies to mitigate this issue can be found on our [trouble shooting guide page](https://docs.sentry.io/platforms/react-native/troubleshooting/#routing-transaction-data-contains-sensitive-information)

## 5.16.0-alpha.2

### Features

- Add `withSentryExpoSerializers` for easy configurable `metro.config.js` ([#3454](https://github.com/getsentry/sentry-react-native/pull/3454))

  This Serializer doesn't support EAS Updates (and expo export) commands yet. Debug IDs needed for source maps resolution in Sentry
  are generated only during native builds.

  ```js
  const { getDefaultConfig } = require('expo/metro-config');
  const { withSentryExpoSerializers } = require("@sentry/react-native/metro");

  const config = getDefaultConfig(__dirname);
  module.exports = withSentryExpoSerializers(config);
  ```

  Note that this will remove any existing `customSerializer`. Guide for advanced setups [can be found here](https://docs.sentry.io/platforms/react-native/manual-setup/metro).

### Fixes

- Expo SDK minimum version is 49 ([#3453](https://github.com/getsentry/sentry-react-native/pull/3453))
- Remove RN Internal imports for RN Web builds ([#3462](https://github.com/getsentry/sentry-react-native/pull/3462))
- Remove circular dependencies inside of the SDK ([#3464](https://github.com/getsentry/sentry-react-native/pull/3464))
- Includes fixes from version 5.15.1

## 5.15.1

### Fixes

- Sentry CLI upgrade resolves Xcode Could timeout during source maps upload [#3390](https://github.com/getsentry/sentry-react-native/pull/3390)

### Dependencies

- Bump CLI from v2.21.3 to v2.23.0 ([#3390](https://github.com/getsentry/sentry-react-native/pull/3390))
  - [changelog](https://github.com/getsentry/sentry-cli/blob/master/CHANGELOG.md#2230)
  - [diff](https://github.com/getsentry/sentry-cli/compare/2.21.3...2.23.0)

## 5.16.0-alpha.1

### Features

- Add `@sentry/react-native/expo` Expo config plugin ([#3429](https://github.com/getsentry/sentry-react-native/pull/3429))

  This Release introduces the first alpha version of our new SDK for Expo.
  At this time, the SDK is considered experimental and things might break and change in future versions.

  The core of the SDK is Expo plugin which you can easily add to your App config:

  ```js
  const { withSentry } = require('@sentry/react-native/expo');

  const config = {...};

  module.exports = withSentry(config, {
    url: 'https://www.sentry.io/',
    authToken: 'example-token', // Or use SENTRY_AUTH_TOKEN env
    project: 'project-slug', // Or use SENTRY_PROJECT env
    organization: 'org-slug', // Or use SENTRY_ORG env
  });
  ```

  - And `Sentry.init` in `App.js`

  ```js
  import * as Sentry from '@sentry/react-native';

  Sentry.init({
    dsn: '__DSN__',
  });
  ```

- Update `sentry-xcode.sh` scripts with Node modules resolution ([#3450](https://github.com/getsentry/sentry-react-native/pull/3450))
  - RN SDK and Sentry CLI are dynamically resolved if override is not supplied

### Fixes

- Transform shipped JSX for both react-native and web ([#3428](https://github.com/getsentry/sentry-react-native/pull/3428))
  - Removes builds errors when using react-native-web with Webpack

## 5.15.0

### Features

- New simplified Sentry Metro Serializer export ([#3450](https://github.com/getsentry/sentry-react-native/pull/3450))

  ```js
  const { createSentryMetroSerializer } = require('@sentry/react-native/metro');
  ```

### Fixes

- Encode envelopes using Base64, fix array length limit when transferring over Bridge. ([#2852](https://github.com/getsentry/sentry-react-native/pull/2852))
  - This fix requires a rebuild of the native app
- Symbolicate message and non-Error stacktraces locally in debug mode ([#3420](https://github.com/getsentry/sentry-react-native/pull/3420))
- Remove Sentry SDK frames from rejected promise SyntheticError stack ([#3423](https://github.com/getsentry/sentry-react-native/pull/3423))
- Fix path from Xcode scripts to Collect Modules ([#3451](https://github.com/getsentry/sentry-react-native/pull/3451))

### Dependencies

- Bump Cocoa SDK from v8.15.2 to v8.17.1 ([#3412](https://github.com/getsentry/sentry-react-native/pull/3412))
  - [changelog](https://github.com/getsentry/sentry-cocoa/blob/main/CHANGELOG.md#8171)
  - [diff](https://github.com/getsentry/sentry-cocoa/compare/8.15.2...8.17.1)

## 5.14.1

### Fixes

- Add hermes to Pod dependencies to fix profiling with `use_frameworks` ([#3416](https://github.com/getsentry/sentry-react-native/pull/3416))
- Define SentryCurrentDateProvider in RNSentry ([#3418](https://github.com/getsentry/sentry-react-native/pull/3418))

## 5.14.0

### Features

- Add iOS profiles to React Native Profiling ([#3349](https://github.com/getsentry/sentry-react-native/pull/3349))

### Fixes

- Conditionally use Set or CountingSet in Sentry Metro plugin ([#3409](https://github.com/getsentry/sentry-react-native/pull/3409))
  - This makes sentryMetroSerializer compatible with Metro 0.66.2 and newer
- Fix SIGSEV, SIGABRT and SIGBUS crashes happening after/around the August Google Play System update, see [#2955](https://github.com/getsentry/sentry-java/issues/2955) for more details

### Dependencies

- Bump Android SDK from v6.33.1 to v6.34.0 ([#3408](https://github.com/getsentry/sentry-react-native/pull/3408))
  - [changelog](https://github.com/getsentry/sentry-java/blob/main/CHANGELOG.md#6340)
  - [diff](https://github.com/getsentry/sentry-java/compare/6.33.1...6.34.0)
- Bump JavaScript SDK from v7.80.0 to v7.81.1 ([#3396](https://github.com/getsentry/sentry-react-native/pull/3396))
  - [changelog](https://github.com/getsentry/sentry-javascript/blob/develop/CHANGELOG.md#7811)
  - [diff](https://github.com/getsentry/sentry-javascript/compare/7.80.0...7.81.1)

## 5.13.1-beta.1

### Fixes

- Fix SIGSEV, SIGABRT and SIGBUS crashes happening after/around the August Google Play System update, see [#2955](https://github.com/getsentry/sentry-java/issues/2955) for more details

### Dependencies

- Bump Android SDK from v6.33.1 to v6.33.2-beta.1 ([#3385](https://github.com/getsentry/sentry-react-native/pull/3385))
  - [changelog](https://github.com/getsentry/sentry-java/blob/6.33.2-beta.1/CHANGELOG.md#6332-beta1)
  - [diff](https://github.com/getsentry/sentry-java/compare/6.33.1...6.33.2-beta.1)

## 5.13.0

### Features

- Export New JS Performance API ([#3371](https://github.com/getsentry/sentry-react-native/pull/3371))

  ```js
  // Start a span that tracks the duration of expensiveFunction
  const result = Sentry.startSpan({ name: 'important function' }, () => {
    return expensiveFunction();
  });
  ```

  Read more at <https://github.com/getsentry/sentry-javascript/blob/develop/CHANGELOG.md#7690>

- Report current screen in `contexts.app.view_names` ([#3339](https://github.com/getsentry/sentry-react-native/pull/3339))

### Fixes

- Remove `platform: node` from Debug Builds Events ([#3377](https://github.com/getsentry/sentry-react-native/pull/3377))

### Dependencies

- Bump Android SDK from v6.32.0 to v6.33.1 ([#3374](https://github.com/getsentry/sentry-react-native/pull/3374))
  - [changelog](https://github.com/getsentry/sentry-java/blob/main/CHANGELOG.md#6331)
  - [diff](https://github.com/getsentry/sentry-java/compare/6.32.0...6.33.1)
- Bump Cocoa SDK from v8.14.2 to v8.15.2 ([#3376](https://github.com/getsentry/sentry-react-native/pull/3376))
  - [changelog](https://github.com/getsentry/sentry-cocoa/blob/main/CHANGELOG.md#8152)
  - [diff](https://github.com/getsentry/sentry-cocoa/compare/8.14.2...8.15.2)
- Bump CLI from v2.21.2 to v2.21.3 ([#3381](https://github.com/getsentry/sentry-react-native/pull/3381))
  - [changelog](https://github.com/getsentry/sentry-cli/blob/master/CHANGELOG.md#2213)
  - [diff](https://github.com/getsentry/sentry-cli/compare/2.21.2...2.21.3)
- Bump JavaScript SDK from v7.76.0 to v7.80.0 ([#3372](https://github.com/getsentry/sentry-react-native/pull/3372))
  - [changelog](https://github.com/getsentry/sentry-javascript/blob/develop/CHANGELOG.md#7800)
  - [diff](https://github.com/getsentry/sentry-javascript/compare/7.76.0...7.80.0)

## 5.12.0

### Features

- Automatically detect environment if not set ([#3362](https://github.com/getsentry/sentry-react-native/pull/3362))
- Send Source Maps Debug ID for symbolicated Profiles ([#3343](https://github.com/getsentry/sentry-react-native/pull/3343))

### Fixes

- Add actual `activeThreadId` to Profiles ([#3338](https://github.com/getsentry/sentry-react-native/pull/3338))
- Parse Hermes Profiling Bytecode Frames ([#3342](https://github.com/getsentry/sentry-react-native/pull/3342))

### Dependencies

- Bump JavaScript SDK from v7.73.0 to v7.76.0 ([#3344](https://github.com/getsentry/sentry-react-native/pull/3344), [#3365](https://github.com/getsentry/sentry-react-native/pull/3365))
  - [changelog](https://github.com/getsentry/sentry-javascript/blob/develop/CHANGELOG.md#7760)
  - [diff](https://github.com/getsentry/sentry-javascript/compare/7.73.0...7.76.0)
- Bump Cocoa SDK from v8.13.0 to v8.14.2 ([#3340](https://github.com/getsentry/sentry-react-native/pull/3340))
  - [changelog](https://github.com/getsentry/sentry-cocoa/blob/main/CHANGELOG.md#8142)
  - [diff](https://github.com/getsentry/sentry-cocoa/compare/8.13.0...8.14.2)
- Bump Android SDK from v6.30.0 to v6.32.0 ([#3341](https://github.com/getsentry/sentry-react-native/pull/3341))
  - [changelog](https://github.com/getsentry/sentry-java/blob/main/CHANGELOG.md#6320)
  - [diff](https://github.com/getsentry/sentry-java/compare/6.30.0...6.32.0)

## 5.11.1

### Fixes

- Waif for `has-sourcemap-debugid` process to exit ([#3336](https://github.com/getsentry/sentry-react-native/pull/3336))

## 5.11.0

### Features

- Add `buildFeatures.buildConfig=true` to support AGP 8 ([#3298](https://github.com/getsentry/sentry-react-native/pull/3298))
- Add Debug ID support ([#3164](https://github.com/getsentry/sentry-react-native/pull/3164))

  This is optional to use Debug IDs. Your current setup will keep working as is.

  Add Sentry Metro Serializer to `metro.config.js` to generate Debug ID for the application bundle and source map.

  ```javascript
    const {createSentryMetroSerializer} = require('@sentry/react-native/dist/js/tools/sentryMetroSerializer');
    const config = {serializer: createSentryMetroSerializer()};
  ```

  On iOS update `Bundle React Native Code and Images` and `Upload Debug Symbols to Sentry` build phases.

  ```bash
    set -e
    WITH_ENVIRONMENT="../node_modules/react-native/scripts/xcode/with-environment.sh"
    REACT_NATIVE_XCODE="../node_modules/react-native/scripts/react-native-xcode.sh"

    /bin/sh -c "$WITH_ENVIRONMENT \"/bin/sh ../scripts/sentry-xcode.sh $REACT_NATIVE_XCODE\""
  ```

  ```bash
    /bin/sh ../../scripts/sentry-xcode-debug-files.sh
  ```

  More information about the new setup [can be found here](https://docs.sentry.io/platforms/react-native/manual-setup/manual-setup/).
- Add `SENTRY_DISABLE_AUTO_UPLOAD` flag ([#3323](https://github.com/getsentry/sentry-react-native/pull/3323))

  How to use in Android project? It works by default, just set `export SENTRY_DISABLE_AUTO_UPLOAD=true` in your build environment. For Sentry Android Gradle Plugin add the following to your `android/app/build.gradle`.

  ```gradle
  apply from: "../../../sentry.gradle"

  sentry {
      autoUploadProguardMapping = shouldSentryAutoUpload()
      uploadNativeSymbols = shouldSentryAutoUpload()
  }
  ```

  How to use in Xcode? Make sure you are using `scripts/sentry-xcode.sh` and `scripts/sentry-xcode-debug-files.sh` in your
  build phases. And add the following to your `ios/.xcode.env.local` file.

  ```bash
  export SENTRY_DISABLE_AUTO_UPLOAD=true
  ```

### Fixes

- App start time span no longer created if too long ([#3299](https://github.com/getsentry/sentry-react-native/pull/3299))
- Change log output to show what paths are considered when collecting modules ([#3316](https://github.com/getsentry/sentry-react-native/pull/3316))
- `Sentry.wrap` doesn't enforce any keys on the wrapped component props ([#3332](https://github.com/getsentry/sentry-react-native/pull/3332))
- Ignore defaults when warning about duplicate definition of trace propagation targets ([#3327](https://github.com/getsentry/sentry-react-native/pull/3327))
- Screenshots are not taken when the SDK is disabled ([#3333](https://github.com/getsentry/sentry-react-native/pull/3333))
- Use deprecated `ReactNativeTracingOptions.tracingOrigins` if set in the options ([#3331](https://github.com/getsentry/sentry-react-native/pull/3331))
- Cancel auto instrumentation transaction when app goes to background ([#3307](https://github.com/getsentry/sentry-react-native/pull/3307))

### Dependencies

- Bump CLI from v2.20.7 to v2.21.2 ([#3301](https://github.com/getsentry/sentry-react-native/pull/3301))
  - [changelog](https://github.com/getsentry/sentry-cli/blob/master/CHANGELOG.md#2212)
  - [diff](https://github.com/getsentry/sentry-cli/compare/2.20.7...2.21.2)
- Bump Android SDK from v6.29.0 to v6.30.0 ([#3309](https://github.com/getsentry/sentry-react-native/pull/3309))
  - [changelog](https://github.com/getsentry/sentry-java/blob/main/CHANGELOG.md#6300)
  - [diff](https://github.com/getsentry/sentry-java/compare/6.29.0...6.30.0)
- Bump JavaScript SDK from v7.69.0 to v7.73.0 ([#3297](https://github.com/getsentry/sentry-react-native/pull/3297))
  - [changelog](https://github.com/getsentry/sentry-javascript/blob/develop/CHANGELOG.md#7730)
  - [diff](https://github.com/getsentry/sentry-javascript/compare/7.69.0...7.73.0)
- Bump Cocoa SDK from v8.11.0 to v8.13.0 ([#3292](https://github.com/getsentry/sentry-react-native/pull/3292))
  - [changelog](https://github.com/getsentry/sentry-cocoa/blob/main/CHANGELOG.md#8130)
  - [diff](https://github.com/getsentry/sentry-cocoa/compare/8.11.0...8.13.0)

## 5.10.0

### Features

- Add Hermes Debug Info flag to React Native Context ([#3290](https://github.com/getsentry/sentry-react-native/pull/3290))
  - This flag equals `true` when Hermes Bundle contains Debug Info (Hermes Source Map was not emitted)
- Add `enableNdk` property to ReactNativeOptions for Android. ([#3304](https://github.com/getsentry/sentry-react-native/pull/3304))

## 5.9.2

### Fixes

- Create profiles for start up transactions ([#3281](https://github.com/getsentry/sentry-react-native/pull/3281))
- Fix Hermes Bytecode Symbolication one line off ([#3283](https://github.com/getsentry/sentry-react-native/pull/3283))

### Dependencies

- Bump CLI from v2.20.5 to v2.20.7 ([#3265](https://github.com/getsentry/sentry-react-native/pull/3265), [#3273](https://github.com/getsentry/sentry-react-native/pull/3273))
  - [changelog](https://github.com/getsentry/sentry-cli/blob/master/CHANGELOG.md#2207)
  - [diff](https://github.com/getsentry/sentry-cli/compare/2.20.5...2.20.7)
- Bump Cocoa SDK from v8.10.0 to v8.11.0 ([#3245](https://github.com/getsentry/sentry-react-native/pull/3245))
  - [changelog](https://github.com/getsentry/sentry-cocoa/blob/main/CHANGELOG.md#8110)
  - [diff](https://github.com/getsentry/sentry-cocoa/compare/8.10.0...8.11.0)
- Bump JavaScript SDK from v7.63.0 to v7.69.0 ([#3277](https://github.com/getsentry/sentry-react-native/pull/3277), [#3247](https://github.com/getsentry/sentry-react-native/pull/3247))
  - [changelog](https://github.com/getsentry/sentry-javascript/blob/develop/CHANGELOG.md#7690)
  - [diff](https://github.com/getsentry/sentry-javascript/compare/7.63.0...7.69.0)
- Bump Android SDK from v6.28.0 to v6.29.0 ([#3271](https://github.com/getsentry/sentry-react-native/pull/3271))
  - [changelog](https://github.com/getsentry/sentry-java/blob/main/CHANGELOG.md#6290)
  - [diff](https://github.com/getsentry/sentry-java/compare/6.28.0...6.29.0)

## 5.9.1

- Bump Cocoa SDK from v8.9.4 to v8.10.0 ([#3250](https://github.com/getsentry/sentry-react-native/pull/3250))
  - This fixes a compile error for projects that use CocoaPods with `use_frameworks!` option.
  - [changelog](https://github.com/getsentry/sentry-cocoa/blob/main/CHANGELOG.md#8100)
  - [diff](https://github.com/getsentry/sentry-cocoa/compare/8.9.4...8.10.0)

## 5.9.0

## Important Note

**Do not use this version** if you use CocoaPods with `use_frameworks!` option. It introduces a bug where the project won't compile.
This has been fixed in [version `5.9.1`](https://github.com/getsentry/sentry-react-native/releases/tag/5.9.1).

### Features

- Add support for React Native mixed stacktraces ([#3201](https://github.com/getsentry/sentry-react-native/pull/3201))

  In the current `react-native@nightly` (`0.73.0-nightly-20230809-cb60e5c67`) JS errors from native modules can
  contain native JVM or Objective-C exception stack trace. Both JS and native stack trace
  are processed by default no configuration needed.

- Add `tracePropagationTargets` option ([#3230](https://github.com/getsentry/sentry-react-native/pull/3230))

  This release adds support for [distributed tracing](https://docs.sentry.io/platforms/react-native/usage/distributed-tracing/)
  without requiring performance monitoring to be active on the React Native SDK.
  This means even if there is no sampled transaction/span, the SDK will still propagate traces to downstream services.
  Distributed Tracing can be configured with the `tracePropagationTargets` option,
  which controls what requests to attach the `sentry-trace` and `baggage` HTTP headers to (which is what propagates tracing information).

  ```javascript
    Sentry.init({
      tracePropagationTargets: ["third-party-site.com", /^https:\/\/yourserver\.io\/api/],
    });
  ```

### Fixes

- `Sentry.init` must be called before `Sentry.wrap`([#3227](https://github.com/getsentry/sentry-react-native/pull/3227))
  - The SDK now shows warning if incorrect order is detected
- Stall Time is no longer counted when App is in Background. ([#3211](https://github.com/getsentry/sentry-react-native/pull/3211))
- Use application variant instead of variant output to hook to correct package task for modules cleanup ([#3161](https://github.com/getsentry/sentry-react-native/pull/3161))
- Fix `isNativeAvailable` after SDK reinitialization ([#3200](https://github.com/getsentry/sentry-react-native/pull/3200))

### Dependencies

- Bump Android SDK from v6.27.0 to v6.28.0 ([#3192](https://github.com/getsentry/sentry-react-native/pull/3192))
  - [changelog](https://github.com/getsentry/sentry-java/blob/main/CHANGELOG.md#6280)
  - [diff](https://github.com/getsentry/sentry-java/compare/6.27.0...6.28.0)
- Bump Cocoa SDK from v8.9.3 to v8.9.4 ([#3225](https://github.com/getsentry/sentry-react-native/pull/3225))
  - [changelog](https://github.com/getsentry/sentry-cocoa/blob/main/CHANGELOG.md#894)
  - [diff](https://github.com/getsentry/sentry-cocoa/compare/8.9.3...8.9.4)
- Bump JavaScript SDK from v7.61.0 to v7.63.0 ([#3226](https://github.com/getsentry/sentry-react-native/pull/3226), [#3235](https://github.com/getsentry/sentry-react-native/pull/3235))
  - [changelog](https://github.com/getsentry/sentry-javascript/blob/develop/CHANGELOG.md#7630)
  - [diff](https://github.com/getsentry/sentry-javascript/compare/7.61.0...7.63.0)
- Bump CLI from v2.19.4 to v2.20.5 ([#3212](https://github.com/getsentry/sentry-react-native/pull/3212), [#3233](https://github.com/getsentry/sentry-react-native/pull/3233))
  - [changelog](https://github.com/getsentry/sentry-cli/blob/master/CHANGELOG.md#2205)
  - [diff](https://github.com/getsentry/sentry-cli/compare/2.19.4...2.20.5)

## 5.8.1

### Dependencies

- Bump JavaScript SDK from v7.60.1 to v7.61.0 ([#3222](https://github.com/getsentry/sentry-react-native/pull/3222))
  - [changelog](https://github.com/getsentry/sentry-javascript/blob/develop/CHANGELOG.md#7610)
  - [diff](https://github.com/getsentry/sentry-javascript/compare/7.60.1...7.61.0)

## 5.8.0

### Features

- Alpha support for Hermes JavaScript Profiling ([#3057](https://github.com/getsentry/sentry-react-native/pull/3057))

  Profiling is disabled by default. To enable it, configure both
  `tracesSampleRate` and `profilesSampleRate` when initializing the SDK:

  ```javascript
    Sentry.init({
      dsn: '__DSN__',
      tracesSampleRate: 1.0,
      _experiments: {
        // The sampling rate for profiling is relative to TracesSampleRate.
        // In this case, we'll capture profiles for 100% of transactions.
        profilesSampleRate: 1.0,
      },
    });
  ```

  More documentation on profiling and current limitations [can be found here](https://docs.sentry.io/platforms/react-native/profiling/).

### Fixes

- Warn users about multiple versions of `promise` package which can cause unexpected behavior like undefined `Promise.allSettled` ([#3162](https://github.com/getsentry/sentry-react-native/pull/3162))
- Event is enriched with all the Android context on the JS layer and you can filter/modify all the data in the `beforeSend` callback similarly to iOS. ([#3170](https://github.com/getsentry/sentry-react-native/pull/3170))

### Dependencies

- Bump JavaScript SDK from v7.57.0 to v7.60.1 ([#3184](https://github.com/getsentry/sentry-react-native/pull/3184), [#3199](https://github.com/getsentry/sentry-react-native/pull/3199))
  - [changelog](https://github.com/getsentry/sentry-javascript/blob/develop/CHANGELOG.md#7601)
  - [diff](https://github.com/getsentry/sentry-javascript/compare/7.57.0...7.60.1)
- Bump Cocoa SDK from v8.8.0 to v8.9.3 ([#3188](https://github.com/getsentry/sentry-react-native/pull/3188), [#3206](https://github.com/getsentry/sentry-react-native/pull/3206))
  - [changelog](https://github.com/getsentry/sentry-cocoa/blob/main/CHANGELOG.md#893)
  - [diff](https://github.com/getsentry/sentry-cocoa/compare/8.8.0...8.9.3)
- Bump Android SDK from v6.25.1 to v6.27.0 ([#3170](https://github.com/getsentry/sentry-react-native/pull/3170))
  - [changelog](https://github.com/getsentry/sentry-java/blob/main/CHANGELOG.md#6270)
  - [diff](https://github.com/getsentry/sentry-java/compare/6.25.1...6.27.0)

## 5.7.1

### Dependencies

- Bump Android SDK from v6.25.0 to v6.25.1 ([#3179](https://github.com/getsentry/sentry-react-native/pull/3179))
  - [changelog](https://github.com/getsentry/sentry-java/blob/main/CHANGELOG.md#6251)
  - [diff](https://github.com/getsentry/sentry-java/compare/6.25.0...6.25.1)

## 5.7.0

### Fixes

- Filter beforeSendTransaction from the Native SDK ([#3140](https://github.com/getsentry/sentry-react-native/pull/3140))

### Features

- Use `android.namespace` for AGP 8 and RN 0.73 ([#3133](https://github.com/getsentry/sentry-react-native/pull/3133))

### Dependencies

- Bump JavaScript SDK from v7.54.0 to v7.57.0 ([#3119](https://github.com/getsentry/sentry-react-native/pull/3119), [#3153](https://github.com/getsentry/sentry-react-native/pull/3153))
  - [changelog](https://github.com/getsentry/sentry-javascript/blob/develop/CHANGELOG.md#7570)
  - [diff](https://github.com/getsentry/sentry-javascript/compare/7.54.0...7.57.0)
- Bump CLI from v2.18.1 to v2.19.4 ([#3124](https://github.com/getsentry/sentry-react-native/pull/3124), [#3151](https://github.com/getsentry/sentry-react-native/pull/3151))
  - [changelog](https://github.com/getsentry/sentry-cli/blob/master/CHANGELOG.md#2194)
  - [diff](https://github.com/getsentry/sentry-cli/compare/2.18.1...2.19.4)
- Bump Android SDK from v6.22.0 to v6.25.0 ([#3127](https://github.com/getsentry/sentry-react-native/pull/3127), [#3163](https://github.com/getsentry/sentry-react-native/pull/3163))
  - [changelog](https://github.com/getsentry/sentry-java/blob/main/CHANGELOG.md#6250)
  - [diff](https://github.com/getsentry/sentry-java/compare/6.22.0...6.25.0)
- Bump Cocoa SDK from v8.7.3 to v8.8.0 ([#3123](https://github.com/getsentry/sentry-react-native/pull/3123))
  - [changelog](https://github.com/getsentry/sentry-cocoa/blob/main/CHANGELOG.md#880)
  - [diff](https://github.com/getsentry/sentry-cocoa/compare/8.7.3...8.8.0)

## 5.6.0

### Features

- Overwrite Expo bundle names in stack frames ([#3115](https://github.com/getsentry/sentry-react-native/pull/3115))
  - This enables source maps to resolve correctly without using `sentry-expo` package

### Fixes

- Disable `enableNative` if Native SDK is not available ([#3099](https://github.com/getsentry/sentry-react-native/pull/3099))
- Dynamically resolve `collectModulesScript` path to support monorepos ([#3092](https://github.com/getsentry/sentry-react-native/pull/3092))
- Native wrapper methods don't throw disabled error after re-initializing ([#3093](https://github.com/getsentry/sentry-react-native/pull/3093))

### Dependencies

- Bump JavaScript SDK from v7.52.0 to v7.54.0 ([#3071](https://github.com/getsentry/sentry-react-native/pull/3071), [#3088](https://github.com/getsentry/sentry-react-native/pull/3088), [#3094](https://github.com/getsentry/sentry-react-native/pull/3094))
  - [changelog](https://github.com/getsentry/sentry-javascript/blob/develop/CHANGELOG.md#7540)
  - [diff](https://github.com/getsentry/sentry-javascript/compare/7.52.0...7.54.0)
- Bump Android SDK from v6.18.1 to v6.22.0 ([#3086](https://github.com/getsentry/sentry-react-native/pull/3086), [#3075](https://github.com/getsentry/sentry-react-native/pull/3075))
  - [changelog](https://github.com/getsentry/sentry-java/blob/main/CHANGELOG.md#6220)
  - [diff](https://github.com/getsentry/sentry-java/compare/6.18.1...6.22.0)
- Bump Cocoa SDK from v8.7.1 to v8.7.3 ([#3076](https://github.com/getsentry/sentry-react-native/pull/3076))
  - [changelog](https://github.com/getsentry/sentry-cocoa/blob/main/CHANGELOG.md#873)
  - [diff](https://github.com/getsentry/sentry-cocoa/compare/8.7.1...8.7.3)
- Bump CLI from v2.17.5 to v2.18.1 ([#3082](https://github.com/getsentry/sentry-react-native/pull/3082))
  - [changelog](https://github.com/getsentry/sentry-cli/blob/master/CHANGELOG.md#2181)
  - [diff](https://github.com/getsentry/sentry-cli/compare/2.17.5...2.18.1)

## 5.5.0

### Features

- Add `expo`, `react_native_version` and `hermes_version` to React Native Context ([#3050](https://github.com/getsentry/sentry-react-native/pull/3050))

### Dependencies

- Bump JavaScript SDK from v7.51.1 to v7.52.0 ([#3054](https://github.com/getsentry/sentry-react-native/pull/3054), [#3068](https://github.com/getsentry/sentry-react-native/pull/3068))
  - [changelog](https://github.com/getsentry/sentry-javascript/blob/develop/CHANGELOG.md#7520)
  - [diff](https://github.com/getsentry/sentry-javascript/compare/7.51.1...7.52.0)
- Bump Cocoa SDK from v8.6.0 to v8.7.1 ([#3056](https://github.com/getsentry/sentry-react-native/pull/3056), [#3067](https://github.com/getsentry/sentry-react-native/pull/3067))
  - [changelog](https://github.com/getsentry/sentry-cocoa/blob/main/CHANGELOG.md#871)
  - [diff](https://github.com/getsentry/sentry-cocoa/compare/8.6.0...8.7.1)

## 5.4.2

### Fixes

- Fix `event.origin` and `event.environment` on unhandled exception ([#3041](https://github.com/getsentry/sentry-react-native/pull/3041))
- Don't pass `enableTracing` from RN to `sentry-cocoa` options ([#3042](https://github.com/getsentry/sentry-react-native/pull/3042))
- Only store envelopes of fatal crashes on iOS ([#3051](https://github.com/getsentry/sentry-react-native/pull/3051))

### Dependencies

- Bump JavaScript SDK from v7.50.0 to v7.51.1 ([#3043](https://github.com/getsentry/sentry-react-native/pull/3043), [#3053](https://github.com/getsentry/sentry-react-native/pull/3053))
  - [changelog](https://github.com/getsentry/sentry-javascript/blob/develop/CHANGELOG.md#7511)
  - [diff](https://github.com/getsentry/sentry-javascript/compare/7.50.0...7.51.1)

## 4.15.2

- Only store envelopes of fatal crashes on iOS ([#3051](https://github.com/getsentry/sentry-react-native/pull/3051))

## 5.4.1

### Fixes

- Store envelopes immediately during a fatal crash on iOS ([#3031](https://github.com/getsentry/sentry-react-native/pull/3031))
- Do not overwrite `_metadata` option by default `sdkInfo` ([#3036](https://github.com/getsentry/sentry-react-native/pull/3036))

### Dependencies

- Bump JavaScript SDK from v7.49.0 to v7.50.0 ([#3035](https://github.com/getsentry/sentry-react-native/pull/3035))
  - [changelog](https://github.com/getsentry/sentry-javascript/blob/develop/CHANGELOG.md#7500)
  - [diff](https://github.com/getsentry/sentry-javascript/compare/7.49.0...7.50.0)
- Bump Cocoa SDK from v8.5.0 to v8.6.0 ([#3023](https://github.com/getsentry/sentry-react-native/pull/3023))
  - [changelog](https://github.com/getsentry/sentry-cocoa/blob/main/CHANGELOG.md#860)
  - [diff](https://github.com/getsentry/sentry-cocoa/compare/8.5.0...8.6.0)
- Bump Android SDK from v6.17.0 to v6.18.1 ([#3017](https://github.com/getsentry/sentry-react-native/pull/3017))
  - [changelog](https://github.com/getsentry/sentry-java/blob/main/CHANGELOG.md#6181)
  - [diff](https://github.com/getsentry/sentry-java/compare/6.17.0...6.18.1)
- Bump CLI from v2.17.4 to v2.17.5 ([#3024](https://github.com/getsentry/sentry-react-native/pull/3024))
  - [changelog](https://github.com/getsentry/sentry-cli/blob/master/CHANGELOG.md#2175)
  - [diff](https://github.com/getsentry/sentry-cli/compare/2.17.4...2.17.5)

## 4.15.1

### Fixes

- Store envelopes immediately during a fatal crash on iOS ([#3030](https://github.com/getsentry/sentry-react-native/pull/3030))

## 5.4.0

### Features

- Add TS 4.1 typings ([#2995](https://github.com/getsentry/sentry-react-native/pull/2995))
  - TS 3.8 are present and work automatically with older projects
- Add CPU Info to Device Context ([#2984](https://github.com/getsentry/sentry-react-native/pull/2984))

### Fixes

- Allow disabling native on RNNA ([#2978](https://github.com/getsentry/sentry-react-native/pull/2978))
- iOS Autolinking for RN 0.68 and older ([#2980](https://github.com/getsentry/sentry-react-native/pull/2980))
- Clean up `modules.json` when building bundles ([#3008](https://github.com/getsentry/sentry-react-native/pull/3008))
- Only include Screenshots and View Hierarchy for iOS and Mac Catalyst builds ([#3007](https://github.com/getsentry/sentry-react-native/pull/3007))
- Breadcrumbs from Native SDKs are created with timestamps in seconds ([#2997](https://github.com/getsentry/sentry-react-native/pull/2997))
- `addBreadcrumb` converts converts non object data to `{ value: data }` ([#2997](https://github.com/getsentry/sentry-react-native/pull/2997))

### Dependencies

- Bump JavaScript SDK from v7.47.0 to v7.49.0 ([#2975](https://github.com/getsentry/sentry-react-native/pull/2975), [#2988](https://github.com/getsentry/sentry-react-native/pull/2988))
  - [changelog](https://github.com/getsentry/sentry-javascript/blob/develop/CHANGELOG.md#7490)
  - [diff](https://github.com/getsentry/sentry-javascript/compare/7.47.0...7.49.0)
- Bump Cocoa SDK from v8.4.0 to v8.5.0 ([#2977](https://github.com/getsentry/sentry-react-native/pull/2977))
  - [changelog](https://github.com/getsentry/sentry-cocoa/blob/main/CHANGELOG.md#850)
  - [diff](https://github.com/getsentry/sentry-cocoa/compare/8.4.0...8.5.0)
- Bump CLI from v2.17.1 to v2.17.4 ([#2966](https://github.com/getsentry/sentry-react-native/pull/2966), [#2982](https://github.com/getsentry/sentry-react-native/pull/2982), [#2987](https://github.com/getsentry/sentry-react-native/pull/2987))
  - [changelog](https://github.com/getsentry/sentry-cli/blob/master/CHANGELOG.md#2174)
  - [diff](https://github.com/getsentry/sentry-cli/compare/2.17.1...2.17.4)

## 5.3.1

### Fixes

- Disable `enableNativeCrashHandling` and `enableAutoPerformanceTracing` on Apple ([#2936](https://github.com/getsentry/sentry-react-native/pull/))
  - Mac Catalyst builds successfully
- `sentry.gradle` Gracefully skip modules collecting if the script doesn't exist ([#2952](https://github.com/getsentry/sentry-react-native/pull/2952))

### Dependencies

- Bump JavaScript SDK from v7.45.0 to v7.47.0 ([#2946](https://github.com/getsentry/sentry-react-native/pull/2946), [#2958](https://github.com/getsentry/sentry-react-native/pull/2958))
  - [changelog](https://github.com/getsentry/sentry-javascript/blob/develop/CHANGELOG.md#7470)
  - [diff](https://github.com/getsentry/sentry-javascript/compare/7.45.0...7.47.0)
- Bump Android SDK from v6.16.0 to v6.17.0 ([#2948](https://github.com/getsentry/sentry-react-native/pull/2948))
  - [changelog](https://github.com/getsentry/sentry-java/blob/main/CHANGELOG.md#6170)
  - [diff](https://github.com/getsentry/sentry-java/compare/6.16.0...6.17.0)
- Bump Cocoa SDK from v8.3.3 to v8.4.0 ([#2954](https://github.com/getsentry/sentry-react-native/pull/2954))
  - [changelog](https://github.com/getsentry/sentry-cocoa/blob/main/CHANGELOG.md#840)
  - [diff](https://github.com/getsentry/sentry-cocoa/compare/8.3.3...8.4.0)
- Bump CLI from v2.16.1 to v2.17.1 ([#2957](https://github.com/getsentry/sentry-react-native/pull/2957), [#2964](https://github.com/getsentry/sentry-react-native/pull/2964))
  - [changelog](https://github.com/getsentry/sentry-cli/blob/master/CHANGELOG.md#2171)
  - [diff](https://github.com/getsentry/sentry-cli/compare/2.16.1...2.17.1)

## 5.3.0

### Features

- Add `enableTracing` option ([#2933](https://github.com/getsentry/sentry-react-native/pull/2933))
- Add Tabs auto instrumentation for React Native Navigation ([#2932](https://github.com/getsentry/sentry-react-native/pull/2932))
  - This is enabled by default, if you want to disable tabs instrumentation see the example below.

```js
const routingInstrumentation = new Sentry.ReactNativeNavigationInstrumentation(Navigation, { enableTabsInstrumentation: false })
```

### Fixes

- Disable HTTP Client Errors by default on all platform ([#2931](https://github.com/getsentry/sentry-react-native/pull/2931))
  - See [HttpClient](https://docs.sentry.io/platforms/javascript/configuration/integrations/plugin/#httpclient) for configuration details.
  - Use `enableCaptureFailedRequests` to enable the feature.

```js
Sentry.init({ enableCaptureFailedRequests: true })
```

### Dependencies

- Bump JavaScript SDK from v7.44.2 to v7.45.0 ([#2927](https://github.com/getsentry/sentry-react-native/pull/2927))
  - [changelog](https://github.com/getsentry/sentry-javascript/blob/develop/CHANGELOG.md#7450)
  - [diff](https://github.com/getsentry/sentry-javascript/compare/7.44.2...7.45.0)
- Bump CLI from v2.15.2 to v2.16.1 ([#2926](https://github.com/getsentry/sentry-react-native/pull/2926))
  - [changelog](https://github.com/getsentry/sentry-cli/blob/master/CHANGELOG.md#2161)
  - [diff](https://github.com/getsentry/sentry-cli/compare/2.15.2...2.16.1)
- Bump Cocoa SDK from v8.3.2 to v8.3.3 ([#2925](https://github.com/getsentry/sentry-react-native/pull/2925))
  - [changelog](https://github.com/getsentry/sentry-cocoa/blob/main/CHANGELOG.md#833)
  - [diff](https://github.com/getsentry/sentry-cocoa/compare/8.3.2...8.3.3)

## 5.2.0

### Features

- Add User Interaction Tracing for Touch events ([#2835](https://github.com/getsentry/sentry-react-native/pull/2835))
- Add Gesture Tracing for React Native Gesture Handler API v2 ([#2865](https://github.com/getsentry/sentry-react-native/pull/2865))

### Fixes

- Fix use Fetch transport when option `enableNative` is `false` ([#2897](https://github.com/getsentry/sentry-react-native/pull/2897))
- Improve logs when `enableNative` is `false` ([#2897](https://github.com/getsentry/sentry-react-native/pull/2897))

### Dependencies

- Bump JavaScript SDK from v7.40.0 to v7.44.2 ([#2874](https://github.com/getsentry/sentry-react-native/pull/2874), [#2908](https://github.com/getsentry/sentry-react-native/pull/2908), [#2909](https://github.com/getsentry/sentry-react-native/pull/2909))
  - [changelog](https://github.com/getsentry/sentry-javascript/blob/develop/CHANGELOG.md#7442)
  - [diff](https://github.com/getsentry/sentry-javascript/compare/7.40.0...7.44.2)
- Bump Android SDK from v6.15.0 to v6.16.0 ([#2903](https://github.com/getsentry/sentry-react-native/pull/2903))
  - [changelog](https://github.com/getsentry/sentry-java/blob/main/CHANGELOG.md#6160)
  - [diff](https://github.com/getsentry/sentry-java/compare/6.15.0...6.16.0)
- Bump Cocoa SDK from v8.3.0 to v8.3.2 ([#2895](https://github.com/getsentry/sentry-react-native/pull/2895))
  - [changelog](https://github.com/getsentry/sentry-cocoa/blob/main/CHANGELOG.md#832)
  - [diff](https://github.com/getsentry/sentry-cocoa/compare/8.3.0...8.3.2)
- Bump CLI from v2.14.4 to v2.15.2 ([#2898](https://github.com/getsentry/sentry-react-native/pull/2898))
  - [changelog](https://github.com/getsentry/sentry-cli/blob/master/CHANGELOG.md#2152)
  - [diff](https://github.com/getsentry/sentry-cli/compare/2.14.4...2.15.2)

## 5.1.1

### Fixes

- Remove non URL `frame.abs_path` which was causing source maps to fail ([#2891](https://github.com/getsentry/sentry-react-native/pull/2891))

### Dependencies

- Bump Cocoa SDK from v8.2.0 to v8.3.0 ([#2876](https://github.com/getsentry/sentry-react-native/pull/2876))
  - [changelog](https://github.com/getsentry/sentry-cocoa/blob/main/CHANGELOG.md#830)
  - [diff](https://github.com/getsentry/sentry-cocoa/compare/8.2.0...8.3.0)
- Bump CLI from v2.14.3 to v2.14.4 ([#2873](https://github.com/getsentry/sentry-react-native/pull/2873))
  - [changelog](https://github.com/getsentry/sentry-cli/blob/master/CHANGELOG.md#2144)
  - [diff](https://github.com/getsentry/sentry-cli/compare/2.14.3...2.14.4)

## 5.1.0

### Features

- Add App Context `in_foreground` ([#2826](https://github.com/getsentry/sentry-react-native/pull/2826))

### Fixes

- Match app start measurements naming with other SDKs ([#2855](https://github.com/getsentry/sentry-react-native/pull/2855))
  - `app.start.cold` to `app_start_cold`
  - `app.start.warm` to `app_start_warm`

### Dependencies

- Bump Cocoa SDK from v8.0.0 to v8.2.0 ([#2776](https://github.com/getsentry/sentry-react-native/pull/2776))
  - [changelog](https://github.com/getsentry/sentry-cocoa/blob/main/CHANGELOG.md#820)
  - [diff](https://github.com/getsentry/sentry-cocoa/compare/8.0.0...8.2.0)
- Bump JavaScript SDK from v7.37.2 to v7.40.0 ([#2836](https://github.com/getsentry/sentry-react-native/pull/2836), [#2864](https://github.com/getsentry/sentry-react-native/pull/2864))
  - [changelog](https://github.com/getsentry/sentry-javascript/blob/develop/CHANGELOG.md#7400)
  - [diff](https://github.com/getsentry/sentry-javascript/compare/7.37.2...7.40.0)
- Bump CLI from v2.10.0 to v2.14.3 ([#2848](https://github.com/getsentry/sentry-react-native/pull/2848), [#2869](https://github.com/getsentry/sentry-react-native/pull/2869))
  - [changelog](https://github.com/getsentry/sentry-cli/blob/master/CHANGELOG.md#2143)
  - [diff](https://github.com/getsentry/sentry-cli/compare/2.10.0...2.14.3)
- Bump Android SDK from v6.14.0 to v6.15.0 ([#2868](https://github.com/getsentry/sentry-react-native/pull/2868))
  - [changelog](https://github.com/getsentry/sentry-java/blob/main/CHANGELOG.md#6150)
  - [diff](https://github.com/getsentry/sentry-java/compare/6.14.0...6.15.0)

## 5.0.0

The React Native SDK version 5 supports both Legacy (from RN 0.65 and above) and New Architecture (from RN 0.69 and above) as well as the new React Native Gradle Plugin (introduced in RN 0.71). For detailed [migration guide visit our docs](https://docs.sentry.io/platforms/react-native/migration/#from-4x-to-5x).

### Features

- Add support for the RN New Architecture, backwards compatible RNSentry Turbo Module ([#2522](https://github.com/getsentry/sentry-react-native/pull/2522))
- Add View Hierarchy to the crashed/errored events ([#2708](https://github.com/getsentry/sentry-react-native/pull/2708))
- Send react native js engine, turbo module, fabric flags and component stack in Event contexts ([#2552](https://github.com/getsentry/sentry-react-native/pull/2552))
- Sync `tags`, `extra`, `fingerprint`, `level`, `environment` and `breadcrumbs` from `sentry-cocoa` during event processing. ([#2713](https://github.com/getsentry/sentry-react-native/pull/2713))
  - `breadcrumb.level` value `log` is transformed to `debug` when syncing with native layers.
  - Remove `breadcrumb.level` value `critical` transformation to `fatal`.
  - Default `breadcrumb.level` is `info`

### Breaking changes

- Option `enableAutoPerformanceTracking` renamed to `enableAutoPerformanceTracing`
- Option `enableOutOfMemoryTracking` renamed to `enableWatchdogTerminationTracking`
- Remove link hooks (RN 0.68 and older) ([#2332](https://github.com/getsentry/sentry-react-native/pull/2332))
- iOS min target 11, Android API min 21, min React Native version 0.65 ([#2522](https://github.com/getsentry/sentry-react-native/pull/2522), [#2687](https://github.com/getsentry/sentry-react-native/pull/2687))
- New ReactNativeTracingOptions ([#2481](https://github.com/getsentry/sentry-react-native/pull/2481))
  - `idleTimeout` renamed to `idleTimeoutMs`
  - `maxTransactionDuration` renamed to `finalTimeoutMs`
- `touchEventBoundaryProps.labelName` property instead of default `accessibilityLabel` fallback ([#2712](https://github.com/getsentry/sentry-react-native/pull/2712))
- Message event current stack trace moved from `exception` to `threads` ([#2694](https://github.com/getsentry/sentry-react-native/pull/2694))

### Fixes

- Unreachable fallback to fetch transport if native is not available ([#2695](https://github.com/getsentry/sentry-react-native/pull/2695))

### Dependencies

- Bump Cocoa SDK from v7.31.5 to v8.0.0 ([#2756](https://github.com/getsentry/sentry-react-native/pull/2756))
  - [changelog](https://github.com/getsentry/sentry-cocoa/blob/main/CHANGELOG.md#800)
  - [diff](https://github.com/getsentry/sentry-cocoa/compare/7.31.5...8.0.0)
- Bump CLI from v1.74.4 to v2.10.0 ([#2669](https://github.com/getsentry/sentry-react-native/pull/2669))
  - [changelog](https://github.com/getsentry/sentry-cli/blob/master/CHANGELOG.md#2100)
  - [diff](https://github.com/getsentry/sentry-cli/compare/1.74.4...2.10.0)

## 4.15.0

### Features

- Collect modules script for XCode builds supports NODE_BINARY to set path to node executable ([#2805](https://github.com/getsentry/sentry-react-native/pull/2805))

### Fixes

- React Native Error Handlers Integration doesn't crash if ErrorUtils are not available ([#2808](https://github.com/getsentry/sentry-react-native/pull/2808))

### Dependencies

- Bump Android SDK from v6.12.1 to v6.14.0 ([#2790](https://github.com/getsentry/sentry-react-native/pull/2790), [#2809](https://github.com/getsentry/sentry-react-native/pull/2809), [#2828](https://github.com/getsentry/sentry-react-native/pull/2828))
  - [changelog](https://github.com/getsentry/sentry-java/blob/main/CHANGELOG.md#6140)
  - [diff](https://github.com/getsentry/sentry-java/compare/6.12.1...6.14.0)
- Bump Sample React Native from v0.71.0 to v0.71.1 ([#2767](https://github.com/getsentry/sentry-react-native/pull/2767))
  - [changelog](https://github.com/facebook/react-native/blob/main/CHANGELOG.md#v0711)
  - [diff](https://github.com/facebook/react-native/compare/v0.71.0...v0.71.1)
- Bump JavaScript SDK from v7.32.1 to v7.37.2 ([#2785](https://github.com/getsentry/sentry-react-native/pull/2785), [#2799](https://github.com/getsentry/sentry-react-native/pull/2799), [#2818](https://github.com/getsentry/sentry-react-native/pull/2818))
  - [changelog](https://github.com/getsentry/sentry-javascript/blob/master/CHANGELOG.md#7372)
  - [diff](https://github.com/getsentry/sentry-javascript/compare/7.32.1...7.37.2)

## 5.0.0-rc.1

### Fixes

- React Native Error Handlers Integration doesn't crash if ErrorUtils are not available ([#2808](https://github.com/getsentry/sentry-react-native/pull/2808))

## 5.0.0-beta.2

### Features

- Add View Hierarchy to the crashed/errored events ([#2708](https://github.com/getsentry/sentry-react-native/pull/2708))
- Collect modules script for XCode builds supports NODE_BINARY to set path to node executable ([#2805](https://github.com/getsentry/sentry-react-native/pull/2805))

### Dependencies

- Bump Android SDK from v6.12.1 to v6.14.0 ([#2790](https://github.com/getsentry/sentry-react-native/pull/2790), [#2809](https://github.com/getsentry/sentry-react-native/pull/2809), [#2828](https://github.com/getsentry/sentry-react-native/pull/2828))
  - [changelog](https://github.com/getsentry/sentry-java/blob/main/CHANGELOG.md#6140)
  - [diff](https://github.com/getsentry/sentry-java/compare/6.12.1...6.14.0)
- Bump Sample React Native from v0.71.0 to v0.71.1 ([#2767](https://github.com/getsentry/sentry-react-native/pull/2767))
  - [changelog](https://github.com/facebook/react-native/blob/main/CHANGELOG.md#v0711)
  - [diff](https://github.com/facebook/react-native/compare/v0.71.0...v0.71.1)
- Bump JavaScript SDK from v7.32.1 to v7.37.2 ([#2785](https://github.com/getsentry/sentry-react-native/pull/2785), [#2799](https://github.com/getsentry/sentry-react-native/pull/2799), [#2818](https://github.com/getsentry/sentry-react-native/pull/2818))
  - [changelog](https://github.com/getsentry/sentry-javascript/blob/master/CHANGELOG.md#7372)
  - [diff](https://github.com/getsentry/sentry-javascript/compare/7.32.1...7.37.2)

## 5.0.0-beta.1

- Latest changes from 4.14.0

### Breaking changes

- Option `enableAutoPerformanceTracking` renamed to `enableAutoPerformanceTracing`
- Option `enableOutOfMemoryTracking` renamed to `enableWatchdogTerminationTracking`

### Features

- Sync `tags`, `extra`, `fingerprint`, `level`, `environment` and `breadcrumbs` from `sentry-cocoa` during event processing. ([#2713](https://github.com/getsentry/sentry-react-native/pull/2713))
  - `breadcrumb.level` value `log` is transformed to `debug` when syncing with native layers.
  - Remove `breadcrumb.level` value `critical` transformation to `fatal`.
  - Default `breadcrumb.level` is `info`

### Dependencies

- Bump Cocoa SDK from v7.31.5 to v8.0.0 ([#2756](https://github.com/getsentry/sentry-react-native/pull/2756))
  - [changelog](https://github.com/getsentry/sentry-cocoa/blob/main/CHANGELOG.md#800)
  - [diff](https://github.com/getsentry/sentry-cocoa/compare/7.31.5...8.0.0)
- Bump Android SDK from v6.12.1 to v6.13.0 ([#2790](https://github.com/getsentry/sentry-react-native/pull/2790))
  - [changelog](https://github.com/getsentry/sentry-java/blob/main/CHANGELOG.md#6130)
  - [diff](https://github.com/getsentry/sentry-java/compare/6.12.1...6.13.0)

## 4.14.0

### Features

- Add support for RNGP introduced in React Native 0.71.0 ([#2759](https://github.com/getsentry/sentry-react-native/pull/2759))

### Fixes

- Take screenshot runs on UI thread on Android ([#2743](https://github.com/getsentry/sentry-react-native/pull/2743))

### Dependencies

- Bump Android SDK from v6.11.0 to v6.12.1 ([#2755](https://github.com/getsentry/sentry-react-native/pull/2755))
  - [changelog](https://github.com/getsentry/sentry-java/blob/main/CHANGELOG.md#6121)
  - [diff](https://github.com/getsentry/sentry-java/compare/6.11.0...6.12.1)
- Bump JavaScript SDK from v7.29.0 to v7.32.1 ([#2738](https://github.com/getsentry/sentry-react-native/pull/2738), [#2777](https://github.com/getsentry/sentry-react-native/pull/2777))
  - [changelog](https://github.com/getsentry/sentry-javascript/blob/master/CHANGELOG.md#7321)
  - [diff](https://github.com/getsentry/sentry-javascript/compare/7.29.0...7.32.1)

## 5.0.0-alpha.11

- Latest changes from 4.13.0

### Breaking changes

- Message event current stack trace moved from exception to threads ([#2694](https://github.com/getsentry/sentry-react-native/pull/2694))
- `touchEventBoundaryProps.labelName` property instead of default `accessibilityLabel` fallback ([#2712](https://github.com/getsentry/sentry-react-native/pull/2712))

### Fixes

- Unreachable fallback to fetch transport if native is not available ([#2695](https://github.com/getsentry/sentry-react-native/pull/2695))

## 4.13.0

### Fixes

- Missing `originalException` in `beforeSend` for events from react native error handler ([#2706](https://github.com/getsentry/sentry-react-native/pull/2706))
- ModulesLoader integration returns original event if native is not available and event modules overwrite native modules ([#2730](https://github.com/getsentry/sentry-react-native/pull/2730))

### Dependencies

- Bump Cocoa SDK from v7.31.3 to v7.31.5 ([#2699](https://github.com/getsentry/sentry-react-native/pull/2699), [#2714](https://github.com/getsentry/sentry-react-native/pull/2714))
  - [changelog](https://github.com/getsentry/sentry-cocoa/blob/8.0.0/CHANGELOG.md#7315)
  - [diff](https://github.com/getsentry/sentry-cocoa/compare/7.31.3...7.31.5)
- Bump JavaScript SDK from v7.26.0 to v7.29.0 ([#2705](https://github.com/getsentry/sentry-react-native/pull/2705), [#2709](https://github.com/getsentry/sentry-react-native/pull/2709), [#2715](https://github.com/getsentry/sentry-react-native/pull/2715), [#2736](https://github.com/getsentry/sentry-react-native/pull/2736))
  - [changelog](https://github.com/getsentry/sentry-javascript/blob/master/CHANGELOG.md#7290)
  - [diff](https://github.com/getsentry/sentry-javascript/compare/7.26.0...7.29.0)
- Bump Android SDK from v6.9.2 to v6.11.0 ([#2704](https://github.com/getsentry/sentry-react-native/pull/2704), [#2724](https://github.com/getsentry/sentry-react-native/pull/2724))
  - [changelog](https://github.com/getsentry/sentry-java/blob/main/CHANGELOG.md#6110)
  - [diff](https://github.com/getsentry/sentry-java/compare/6.9.2...6.11.0)

## 4.12.0

### Features

- Add `lastEventId` method to the API ([#2675](https://github.com/getsentry/sentry-react-native/pull/2675))

### Fix

- `Sentry.startTransaction` doesn't require `op` ([#2691](https://github.com/getsentry/sentry-react-native/pull/2691))

### Dependencies

- Bump Cocoa SDK from v7.31.2 to v7.31.3 ([#2647](https://github.com/getsentry/sentry-react-native/pull/2647))
  - [changelog](https://github.com/getsentry/sentry-cocoa/blob/8.0.0/CHANGELOG.md#7313)
  - [diff](https://github.com/getsentry/sentry-cocoa/compare/7.31.2...7.31.3)
- Bump JavaScript SDK from v7.21.1 to v7.26.0 ([#2672](https://github.com/getsentry/sentry-react-native/pull/2672), [#2648](https://github.com/getsentry/sentry-react-native/pull/2648), [#2692](https://github.com/getsentry/sentry-react-native/pull/2692))
  - [changelog](https://github.com/getsentry/sentry-javascript/blob/master/CHANGELOG.md#7260)
  - [diff](https://github.com/getsentry/sentry-javascript/compare/7.21.1...7.26.0)
- Bump Android SDK from v6.9.1 to v6.9.2 ([#2677](https://github.com/getsentry/sentry-react-native/pull/2677))
  - [changelog](https://github.com/getsentry/sentry-java/blob/main/CHANGELOG.md#692)
  - [diff](https://github.com/getsentry/sentry-java/compare/6.9.1...6.9.2)

## 5.0.0-alpha.10

- Latest changes from 4.11.0

### Dependencies

- Bump CLI from v1.74.4 to v2.10.0 ([#2669](https://github.com/getsentry/sentry-react-native/pull/2669))
  - [changelog](https://github.com/getsentry/sentry-cli/blob/master/CHANGELOG.md#2100)
  - [diff](https://github.com/getsentry/sentry-cli/compare/1.74.4...2.10.0)

## 4.11.0

### Features

- Screenshots ([#2610](https://github.com/getsentry/sentry-react-native/pull/2610))

## 4.10.1

### Fixes

- Bump Wizard from v1.2.17 to v1.4.0 ([#2645](https://github.com/getsentry/sentry-react-native/pull/2645))
  - [changelog](https://github.com/getsentry/sentry-wizard/blob/master/CHANGELOG.md#140)
  - [diff](https://github.com/getsentry/sentry-wizard/compare/v1.2.17...v1.4.0)
- Android builds without ext config, auto create assets dir for modules ([#2652](https://github.com/getsentry/sentry-react-native/pull/2652))
- Exit gracefully if source map file for collecting modules doesn't exist ([#2655](https://github.com/getsentry/sentry-react-native/pull/2655))
- Create only one clean-up tasks for modules collection ([#2657](https://github.com/getsentry/sentry-react-native/pull/2657))

### Dependencies

- Bump Android SDK from v6.8.0 to v6.9.1 ([#2653](https://github.com/getsentry/sentry-react-native/pull/2653))
  - [changelog](https://github.com/getsentry/sentry-java/blob/main/CHANGELOG.md#691)
  - [diff](https://github.com/getsentry/sentry-java/compare/6.8.0...6.9.1)

## 5.0.0-alpha.9

- Latest changes from 4.10.0

### Fixes

- Add missing source Spec for RNSentry Codegen. ([#2639](https://github.com/getsentry/sentry-react-native/pull/2639))

## 4.10.0

### Features

- JS Runtime dependencies are sent in Events ([#2606](https://github.com/getsentry/sentry-react-native/pull/2606))
  - To collect JS dependencies on iOS add `../node_modules/@sentry/react-native/scripts/collect-modules.sh` at the end of the `Bundle React Native code and images` build phase. The collection only works on Release builds. Android builds have a new step in `sentry.gradle` plugin. More in [the migration documentation](https://docs.sentry.io/platforms/react-native/migration#from-48x-to-49x).

### Dependencies

- Bump JavaScript SDK from v7.20.1 to v7.21.1 ([#2636](https://github.com/getsentry/sentry-react-native/pull/2636))
  - [changelog](https://github.com/getsentry/sentry-javascript/blob/master/CHANGELOG.md#7211)
  - [diff](https://github.com/getsentry/sentry-javascript/compare/7.20.1...7.21.1)

## 5.0.0-alpha.8

- Latest changes from 4.9.0

## 4.9.0

### Features

- Add `maxQueueSize` option ([#2578](https://github.com/getsentry/sentry-react-native/pull/2578))

### Fixes

- Use `Scope` class rather than `Scope` type for top-level functions ([#2627](https://github.com/getsentry/sentry-react-native/pull/2627))

### Dependencies

- Bump JavaScript SDK from v7.16.0 to v7.20.1 ([#2582](https://github.com/getsentry/sentry-react-native/pull/2582), [#2598](https://github.com/getsentry/sentry-react-native/pull/2598), [#2632](https://github.com/getsentry/sentry-react-native/pull/2632), [#2607](https://github.com/getsentry/sentry-react-native/pull/2607))
  - [changelog](https://github.com/getsentry/sentry-javascript/blob/master/CHANGELOG.md#7201)
  - [diff](https://github.com/getsentry/sentry-javascript/compare/7.16.0...7.20.1)
- Bump Cocoa SDK from v7.29.0 to v7.31.2 ([#2592](https://github.com/getsentry/sentry-react-native/pull/2592), [#2601](https://github.com/getsentry/sentry-react-native/pull/2601), [#2629](https://github.com/getsentry/sentry-react-native/pull/2629))
  - [changelog](https://github.com/getsentry/sentry-cocoa/blob/master/CHANGELOG.md#7312)
  - [diff](https://github.com/getsentry/sentry-cocoa/compare/7.29.0...7.31.2)
- Bump Android SDK from v6.6.0 to v6.8.0 ([#2600](https://github.com/getsentry/sentry-react-native/pull/2600), [#2628](https://github.com/getsentry/sentry-react-native/pull/2628))
  - [changelog](https://github.com/getsentry/sentry-java/blob/main/CHANGELOG.md#680)
  - [diff](https://github.com/getsentry/sentry-java/compare/6.6.0...6.8.0)

## 4.8.0

### Fixes

- Message event can have attached stacktrace ([#2577](https://github.com/getsentry/sentry-react-native/pull/2577))
- Fixed maximum call stack exceeded error resulting from large payloads ([#2579](https://github.com/getsentry/sentry-react-native/pull/2579))

### Dependencies

- Bump Android SDK from v6.5.0 to v6.6.0 ([#2572](https://github.com/getsentry/sentry-react-native/pull/2572))
  - [changelog](https://github.com/getsentry/sentry-java/blob/main/CHANGELOG.md#660)
  - [diff](https://github.com/getsentry/sentry-java/compare/6.5.0...6.6.0)
- Bump Cocoa SDK from v7.28.0 to v7.29.0 ([#2571](https://github.com/getsentry/sentry-react-native/pull/2571))
  - [changelog](https://github.com/getsentry/sentry-cocoa/blob/master/CHANGELOG.md#7290)
  - [diff](https://github.com/getsentry/sentry-cocoa/compare/7.28.0...7.29.0)

## 5.0.0-alpha.7

- Latest changes from 4.7.1

### Fixes

- Remove hardcoded Folly version ([#2558](https://github.com/getsentry/sentry-react-native/pull/2558))

### Features

- Send react native js engine, turbo module, fabric flags and component stack in Event contexts ([#2552](https://github.com/getsentry/sentry-react-native/pull/2552))

### Dependencies

- Bump CLI from v1.74.4 to v2.7.0 ([#2457](https://github.com/getsentry/sentry-react-native/pull/2457))
  - [changelog](https://github.com/getsentry/sentry-cli/blob/master/CHANGELOG.md#270)
  - [diff](https://github.com/getsentry/sentry-cli/compare/1.74.4...2.7.0)
- Bump Android SDK from v6.5.0 to v6.6.0 ([#2572](https://github.com/getsentry/sentry-react-native/pull/2572))
  - [changelog](https://github.com/getsentry/sentry-java/blob/main/CHANGELOG.md#660)
  - [diff](https://github.com/getsentry/sentry-java/compare/6.5.0...6.6.0)
- Bump Cocoa SDK from v7.28.0 to v7.29.0 ([#2571](https://github.com/getsentry/sentry-react-native/pull/2571))
  - [changelog](https://github.com/getsentry/sentry-cocoa/blob/master/CHANGELOG.md#7290)
  - [diff](https://github.com/getsentry/sentry-cocoa/compare/7.28.0...7.29.0)

## 4.7.1

### Fixes

- Remove duplicate sdk package record from envelope ([#2570](https://github.com/getsentry/sentry-react-native/pull/2570))
- Fix `appHangsTimeoutInterval` -> `appHangTimeoutInterval` option name ([#2574](https://github.com/getsentry/sentry-react-native/pull/2574))

## 4.7.0

### Dependencies

- Bump Android SDK from v6.4.3 to v6.5.0 ([#2535](https://github.com/getsentry/sentry-react-native/pull/2535))
  - [changelog](https://github.com/getsentry/sentry-java/blob/main/CHANGELOG.md#650)
  - [diff](https://github.com/getsentry/sentry-java/compare/6.4.3...6.5.0)
- Bump JavaScript SDK from v7.14.2 to v7.16.0 ([#2536](https://github.com/getsentry/sentry-react-native/pull/2536), [#2561](https://github.com/getsentry/sentry-react-native/pull/2561))
  - [changelog](https://github.com/getsentry/sentry-javascript/blob/master/CHANGELOG.md#7160)
  - [diff](https://github.com/getsentry/sentry-javascript/compare/7.14.2...7.16.0)
- Bump Cocoa SDK from v7.27.1 to v7.28.0 ([#2548](https://github.com/getsentry/sentry-react-native/pull/2548))
  - [changelog](https://github.com/getsentry/sentry-cocoa/blob/master/CHANGELOG.md#7280)
  - [diff](https://github.com/getsentry/sentry-cocoa/compare/7.27.1...7.28.0)

## 5.0.0-alpha.6

- Latest changes from 4.6.1

### Features

- Add initial support for the RN New Architecture, backwards compatible RNSentry Turbo Module ([#2522](https://github.com/getsentry/sentry-react-native/pull/2522))

### Breaking changes

- New ReactNativeTracingOptions idleTimeoutMs and finalTimeoutMs replacing idleTimeout and maxTransactionDuration respectively ([#2481](https://github.com/getsentry/sentry-react-native/pull/2481))
- iOS min target 12.4, Android API min 21, min React Native version 0.70 ([#2522](https://github.com/getsentry/sentry-react-native/pull/2522))

### Dependencies

- Bump Android SDK from v6.4.3 to v6.5.0 ([#2535](https://github.com/getsentry/sentry-react-native/pull/2535))
  - [changelog](https://github.com/getsentry/sentry-java/blob/main/CHANGELOG.md#650)
  - [diff](https://github.com/getsentry/sentry-java/compare/6.4.3...6.5.0)
- Bump JavaScript SDK from v7.14.2 to v7.15.0 ([#2536](https://github.com/getsentry/sentry-react-native/pull/2536))
  - [changelog](https://github.com/getsentry/sentry-javascript/blob/master/CHANGELOG.md#7150)
  - [diff](https://github.com/getsentry/sentry-javascript/compare/7.14.2...7.15.0)

## 4.6.1

### Fixes

- Make `configureScope` callback safe [#2510](https://github.com/getsentry/sentry-react-native/pull/2510)
- Allows collecting app start and slow/frozen frames if Native SDK is inited manually [#2517](https://github.com/getsentry/sentry-react-native/pull/2517)
- Nested breadcrumb data on android was not treated correctly [#2519](https://github.com/getsentry/sentry-react-native/pull/2519)

### Dependencies

- Bump JavaScript SDK from v7.14.0 to v7.14.2 ([#2511](https://github.com/getsentry/sentry-react-native/pull/2511), [#2526](https://github.com/getsentry/sentry-react-native/pull/2526))
  - [changelog](https://github.com/getsentry/sentry-javascript/blob/master/CHANGELOG.md#7142)
  - [diff](https://github.com/getsentry/sentry-javascript/compare/7.14.0...7.14.2)
- Bump Cocoa SDK from v7.27.0 to v7.27.1 ([#2521](https://github.com/getsentry/sentry-react-native/pull/2521))
  - [changelog](https://github.com/getsentry/sentry-cocoa/blob/master/CHANGELOG.md#7271)
  - [diff](https://github.com/getsentry/sentry-cocoa/compare/7.27.0...7.27.1)
- Bump Android SDK from v6.4.2 to v6.4.3 ([#2520](https://github.com/getsentry/sentry-react-native/pull/2520))
  - [changelog](https://github.com/getsentry/sentry-java/blob/main/CHANGELOG.md#643)
  - [diff](https://github.com/getsentry/sentry-java/compare/6.4.2...6.4.3)

## 5.0.0-alpha.5

### Fixes

- Make `configureScope` callback safe [#2510](https://github.com/getsentry/sentry-react-native/pull/2510)

### Dependencies

- Bump JavaScript SDK from v7.14.0 to v7.14.1 ([#2511](https://github.com/getsentry/sentry-react-native/pull/2511))
  - [changelog](https://github.com/getsentry/sentry-javascript/blob/master/CHANGELOG.md#7141)
  - [diff](https://github.com/getsentry/sentry-javascript/compare/7.14.0...7.14.1)
- Bump Cocoa SDK from v7.27.0 to v7.27.1 ([#2521](https://github.com/getsentry/sentry-react-native/pull/2521))
  - [changelog](https://github.com/getsentry/sentry-cocoa/blob/master/CHANGELOG.md#7271)
  - [diff](https://github.com/getsentry/sentry-cocoa/compare/7.27.0...7.27.1)
- Bump Android SDK from v6.4.2 to v6.4.3 ([#2520](https://github.com/getsentry/sentry-react-native/pull/2520))
  - [changelog](https://github.com/getsentry/sentry-java/blob/main/CHANGELOG.md#643)
  - [diff](https://github.com/getsentry/sentry-java/compare/6.4.2...6.4.3)

## 4.6.0

### Fixes

- SDK Gracefully downgrades when callback throws an error ([#2502](https://github.com/getsentry/sentry-react-native/pull/2502))
- React Navigation v5 ignores when current route is undefined after state changed. ([#2484](https://github.com/getsentry/sentry-react-native/pull/2484))

### Features

- Add ClientReports ([#2496](https://github.com/getsentry/sentry-react-native/pull/2496))

### Sentry Self-hosted Compatibility

- Starting with version `4.6.0` of the `@sentry/react-native` package, [Sentry's self hosted version >= v21.9.0](https://github.com/getsentry/self-hosted/releases) is required or you have to manually disable sending client reports via the `sendClientReports` option. This only applies to self-hosted Sentry. If you are using [sentry.io](https://sentry.io), no action is needed.

### Dependencies

- Bump Cocoa SDK from v7.25.1 to v7.27.0 ([#2500](https://github.com/getsentry/sentry-react-native/pull/2500), [#2506](https://github.com/getsentry/sentry-react-native/pull/2506))
  - [changelog](https://github.com/getsentry/sentry-cocoa/blob/master/CHANGELOG.md#7270)
  - [diff](https://github.com/getsentry/sentry-cocoa/compare/7.25.1...7.27.0)
- Bump JavaScript SDK from v7.13.0 to v7.14.0 ([#2504](https://github.com/getsentry/sentry-react-native/pull/2504))
  - [changelog](https://github.com/getsentry/sentry-javascript/blob/master/CHANGELOG.md#7140)
  - [diff](https://github.com/getsentry/sentry-javascript/compare/7.13.0...7.14.0)

## 5.0.0-alpha.4

- Latest changes from 4.5.0

### Breaking changes

- New ReactNativeTracingOptions idleTimeoutMs and finalTimeoutMs replacing idleTimeout and maxTransactionDuration respectively ([#2481](https://github.com/getsentry/sentry-react-native/pull/2481))

## 4.5.0

### Features

- Add user feedback ([#2486](https://github.com/getsentry/sentry-react-native/pull/2486))
- Add typings for app hang functionality ([#2479](https://github.com/getsentry/sentry-react-native/pull/2479))

### Fixes

- Update warm/cold start span ops ([#2487](https://github.com/getsentry/sentry-react-native/pull/2487))
- Detect hard crash the same as native sdks ([#2480](https://github.com/getsentry/sentry-react-native/pull/2480))
- Integrations factory receives default integrations ([#2494](https://github.com/getsentry/sentry-react-native/pull/2494))

### Dependencies

- Bump Android SDK from v6.4.1 to v6.4.2 ([#2485](https://github.com/getsentry/sentry-react-native/pull/2485))
  - [changelog](https://github.com/getsentry/sentry-java/blob/main/CHANGELOG.md#642)
  - [diff](https://github.com/getsentry/sentry-java/compare/6.4.1...6.4.2)
- Bump JavaScript SDK from v7.12.1 to v7.13.0 ([#2478](https://github.com/getsentry/sentry-react-native/pull/2478))
  - [changelog](https://github.com/getsentry/sentry-javascript/blob/master/CHANGELOG.md#7130)
  - [diff](https://github.com/getsentry/sentry-javascript/compare/7.12.1...7.13.0)

## 4.4.0

### Features

- Add attachments support ([#2463](https://github.com/getsentry/sentry-react-native/pull/2463))

## 4.3.1

### Fixes

- ReactNativeTracingOptions maxTransactionDuration is in seconds ([#2469](https://github.com/getsentry/sentry-react-native/pull/2469))

### Dependencies

- Bump Cocoa SDK from v7.24.1 to v7.25.1 ([#2465](https://github.com/getsentry/sentry-react-native/pull/2465))
  - [changelog](https://github.com/getsentry/sentry-cocoa/blob/master/CHANGELOG.md#7251)
  - [diff](https://github.com/getsentry/sentry-cocoa/compare/7.24.1...7.25.1)

## 5.0.0-alpha.3

- Latest changes from 4.3.x

### Dependencies

- Bump Wizard from v2.0.0 to v2.2.0 ([#2460](https://github.com/getsentry/sentry-react-native/pull/2460))
  - [changelog](https://github.com/getsentry/sentry-wizard/blob/master/CHANGELOG.md#v220)
  - [diff](https://github.com/getsentry/sentry-wizard/compare/v2.0.0...v2.2.0)

## 4.3.0

### Features

- Add Transaction Source for Dynamic Sampling Context ([#2454](https://github.com/getsentry/sentry-react-native/pull/2454))

### Dependencies

- Bump Cocoa SDK from v7.23.0 to v7.24.1 ([#2456](https://github.com/getsentry/sentry-react-native/pull/2456))
  - [changelog](https://github.com/getsentry/sentry-cocoa/blob/master/CHANGELOG.md#7241)
  - [diff](https://github.com/getsentry/sentry-cocoa/compare/7.23.0...7.24.1)
- Bump Android SDK from v6.3.1 to v6.4.1 ([#2437](https://github.com/getsentry/sentry-react-native/pull/2437))
  - [changelog](https://github.com/getsentry/sentry-java/blob/main/CHANGELOG.md#641)
  - [diff](https://github.com/getsentry/sentry-java/compare/6.3.1...6.4.1)
- Bump JavaScript SDK from v7.9.0 to v7.12.1 ([#2451](https://github.com/getsentry/sentry-react-native/pull/2451))
  - [changelog](https://github.com/getsentry/sentry-javascript/blob/master/CHANGELOG.md#7121)
  - [diff](https://github.com/getsentry/sentry-javascript/compare/7.9.0...7.12.1)

## 4.2.4

### Fixes

- ReactNativeTracing wrongly marks transactions as deadline_exceeded when it reaches the idleTimeout ([#2427](https://github.com/getsentry/sentry-react-native/pull/2427))

## 5.0.0-alpha.2

- Latest changes from 4.2.x

## 5.0.0-alpha.1

### Fixes

- Auto linking for RN >= 0.69 ([#2332](https://github.com/getsentry/sentry-react-native/pull/2332))

## 4.2.3

### Fixes

- Bump Cocoa SDK to v7.23.0 ([#2401](https://github.com/getsentry/sentry-react-native/pull/2401))
  - [changelog](https://github.com/getsentry/sentry-cocoa/blob/master/CHANGELOG.md#7230)
  - [diff](https://github.com/getsentry/sentry-cocoa/compare/7.22.0...7.23.0)
- Bump Android SDK to v6.3.1 ([#2410](https://github.com/getsentry/sentry-react-native/pull/2410))
  - [changelog](https://github.com/getsentry/sentry-java/blob/main/CHANGELOG.md#631)
  - [diff](https://github.com/getsentry/sentry-java/compare/6.3.0...6.3.1)
- Bump JavaScript SDK to v7.9.0 ([#2412](https://github.com/getsentry/sentry-react-native/pull/2412))
  - [changelog](https://github.com/getsentry/sentry-javascript/blob/master/CHANGELOG.md#790)
  - [diff](https://github.com/getsentry/sentry-javascript/compare/7.7.0...7.9.0)

## 4.2.2

### Fixes

- Should not ignore `options.transport` function provided in `Sentry.init(...)` ([#2398](https://github.com/getsentry/sentry-react-native/pull/2398))

## 4.2.1

### Fixes

- SENTRY_DIST accepts non-number values on Android ([#2395](https://github.com/getsentry/sentry-react-native/pull/2395))

### Features

- Bump Cocoa SDK to v7.22.0 ([#2392](https://github.com/getsentry/sentry-react-native/pull/2392))
  - [changelog](https://github.com/getsentry/sentry-cocoa/blob/master/CHANGELOG.md#7220)
  - [diff](https://github.com/getsentry/sentry-cocoa/compare/7.21.0...7.22.0)

## 4.2.0

### Features

- Bump Cocoa SDK to v7.21.0 ([#2374](https://github.com/getsentry/sentry-react-native/pull/2374))
  - [changelog](https://github.com/getsentry/sentry-cocoa/blob/master/CHANGELOG.md#7210)
  - [diff](https://github.com/getsentry/sentry-cocoa/compare/7.20.0...7.21.0)
- Bump Android SDK to v6.3.0 ([#2380](https://github.com/getsentry/sentry-react-native/pull/2380))
  - [changelog](https://github.com/getsentry/sentry-java/blob/main/CHANGELOG.md#630)
  - [diff](https://github.com/getsentry/sentry-java/compare/6.1.4...6.3.0)
- Bump JavaScript SDK to v7.7.0 ([#2375](https://github.com/getsentry/sentry-react-native/pull/2375))
  - [changelog](https://github.com/getsentry/sentry-javascript/blob/master/CHANGELOG.md#770)
  - [diff](https://github.com/getsentry/sentry-javascript/compare/7.6.0...7.7.0)

## 4.1.3

### Fixes

- Solve reference to private cocoa SDK class ([#2369](https://github.com/getsentry/sentry-react-native/pull/2369))

## 4.1.2

### Fixes

- Set default unit for measurements ([#2360](https://github.com/getsentry/sentry-react-native/pull/2360))
- When using SENTRY_DIST env. var. on Android, SDK fails to convert to an Integer ([#2365](https://github.com/getsentry/sentry-react-native/pull/2365))

### Features

- Bump JavaScript SDK to v7.6.0 ([#2361](https://github.com/getsentry/sentry-react-native/pull/2361))
  - [changelog](https://github.com/getsentry/sentry-javascript/blob/master/CHANGELOG.md#760)
  - [diff](https://github.com/getsentry/sentry-javascript/compare/7.5.1...7.6.0)

## 4.1.1

### Features

- Bump Cocoa SDK to v7.20.0 ([#2341](https://github.com/getsentry/sentry-react-native/pull/2341), [#2356](https://github.com/getsentry/sentry-react-native/pull/2356))
  - [changelog](https://github.com/getsentry/sentry-cocoa/blob/master/CHANGELOG.md#7200)
  - [diff](https://github.com/getsentry/sentry-cocoa/compare/7.18.1...7.20.0)
- Bump JavaScript SDK to v7.5.1 ([#2342](https://github.com/getsentry/sentry-react-native/pull/2342), [#2350](https://github.com/getsentry/sentry-react-native/pull/2350))
  - [changelog](https://github.com/getsentry/sentry-javascript/blob/master/CHANGELOG.md#751)
  - [diff](https://github.com/getsentry/sentry-javascript/compare/7.3.1...7.5.1)

## 4.1.0

- Fix: Send DidBecomeActiveNotification when OOM enabled ([#2326](https://github.com/getsentry/sentry-react-native/pull/2326))
- Fix: SDK overwrites the user defined ReactNativeTracing ([#2319](https://github.com/getsentry/sentry-react-native/pull/2319))
- Bump Sentry JavaScript 7.3.1 ([#2306](https://github.com/getsentry/sentry-react-native/pull/2306))
  - [changelog](https://github.com/getsentry/sentry-javascript/blob/7.3.1/CHANGELOG.md)
  - [diff](https://github.com/getsentry/sentry-javascript/compare/7.1.1...7.3.1)
- Bump Sentry Cocoa 7.18.1 ([#2320](https://github.com/getsentry/sentry-react-native/pull/2320))
  - [changelog](https://github.com/getsentry/sentry-cocoa/blob/7.18.1/CHANGELOG.md)
  - [diff](https://github.com/getsentry/sentry-cocoa/compare/7.18.0...7.18.1)
- Bump Sentry Android 6.1.4 ([#2320](https://github.com/getsentry/sentry-react-native/pull/2320))
  - [changelog](https://github.com/getsentry/sentry-java/blob/6.1.4/CHANGELOG.md)
  - [diff](https://github.com/getsentry/sentry-java/compare/6.1.2...6.1.4)

## 4.0.2

- Fix Calculate the absolute number of Android versionCode ([#2313](https://github.com/getsentry/sentry-react-native/pull/2313))

## 4.0.1

- Filter out app start with more than 60s ([#2303](https://github.com/getsentry/sentry-react-native/pull/2303))

## 4.0.0

- Bump Sentry JavaScript 7.1.1 ([#2279](https://github.com/getsentry/sentry-react-native/pull/2279))
  - [changelog](https://github.com/getsentry/sentry-javascript/blob/7.1.1/CHANGELOG.md)
  - [diff](https://github.com/getsentry/sentry-javascript/compare/6.19.2...7.1.1)
- Bump Sentry Cocoa 7.18.0 ([#2303](https://github.com/getsentry/sentry-react-native/pull/2303))
  - [changelog](https://github.com/getsentry/sentry-cocoa/blob/7.18.0/CHANGELOG.md)
  - [diff](https://github.com/getsentry/sentry-cocoa/compare/7.11.0...7.18.0)
- Bump Sentry Android 6.1.2 ([#2303](https://github.com/getsentry/sentry-react-native/pull/2303))
  - [changelog](https://github.com/getsentry/sentry-java/blob/6.1.2/CHANGELOG.md)
  - [diff](https://github.com/getsentry/sentry-java/compare/5.7.0...6.1.2)

## Breaking changes

By bumping Sentry Javascript, new breaking changes were introduced, to know more what was changed, check the [breaking changes changelog](https://github.com/getsentry/sentry-javascript/blob/7.0.0/CHANGELOG.md#breaking-changes) from Sentry Javascript.

## 4.0.0-beta.5

- Fix warning missing DSN on BrowserClient. ([#2294](https://github.com/getsentry/sentry-react-native/pull/2294))

## 4.0.0-beta.4

- Bump Sentry Cocoa 7.17.0 ([#2300](https://github.com/getsentry/sentry-react-native/pull/2300))
  - [changelog](https://github.com/getsentry/sentry-cocoa/blob/7.17.0/CHANGELOG.md)
  - [diff](https://github.com/getsentry/sentry-cocoa/compare/7.16.1...7.17.0)
- Bump Sentry Android 6.1.1 ([#2300](https://github.com/getsentry/sentry-react-native/pull/2300))
  - [changelog](https://github.com/getsentry/sentry-java/blob/6.1.1/CHANGELOG.md)
  - [diff](https://github.com/getsentry/sentry-java/compare/6.0.0...6.1.1)

## 4.0.0-beta.3

- Bump Sentry Cocoa 7.16.1 ([#2279](https://github.com/getsentry/sentry-react-native/pull/2283))
  - [changelog](https://github.com/getsentry/sentry-cocoa/blob/7.16.1/CHANGELOG.md)
  - [diff](https://github.com/getsentry/sentry-cocoa/compare/7.11.0...7.16.1)

## 4.0.0-beta.2

- Bump Sentry JavaScript 7.1.1 ([#2279](https://github.com/getsentry/sentry-react-native/pull/2279))
  - [changelog](https://github.com/getsentry/sentry-javascript/blob/7.1.1/CHANGELOG.md)
  - [diff](https://github.com/getsentry/sentry-javascript/compare/7.0.0...7.1.1)
- Bump Sentry Android 6.0.0 ([#2281](https://github.com/getsentry/sentry-react-native/pull/2281))
  - [changelog](https://github.com/getsentry/sentry-java/blob/6.0.0/CHANGELOG.md)
  - [diff](https://github.com/getsentry/sentry-java/compare/5.7.0...6.0.0)

## 4.0.0-beta.1

- Bump Sentry JavaScript 7.0.0 ([#2250](https://github.com/getsentry/sentry-react-native/pull/2250))
  - [changelog](https://github.com/getsentry/sentry-javascript/blob/7.0.0/CHANGELOG.md)
  - [diff](https://github.com/getsentry/sentry-javascript/compare/6.19.2...7.0.0)

## Breaking changes

By bumping Sentry Javascript, new breaking changes were introduced, to know more what was changed, check the [breaking changes changelog](https://github.com/getsentry/sentry-javascript/blob/7.0.0/CHANGELOG.md#breaking-changes) from Sentry Javascript.

## 3.4.3

- feat: Support macOS (#2240) by @ospfranco

## 3.4.2

- fix: Fix cold start appearing again after js bundle reload on Android. #2229

## 3.4.1

- fix: Make withTouchEventBoundary options optional #2196

## 3.4.0

### Various fixes & improvements

- Bump: @sentry/javascript dependencies to 6.19.2 (#2175) by @marandaneto

## 3.3.6

- fix: Respect given release if no dist is given during SDK init (#2163)
- Bump: @sentry/javascript dependencies to 6.19.2 (#2175)

## 3.3.5

- Bump: Sentry Cocoa to 7.11.0 and Sentry Android to 5.7.0 (#2160)

## 3.3.4

- fix(android): setContext serializes as context for Android instead of extra (#2155)
- fix(android): Duplicate Breadcrumbs when captuing messages #2153

## 3.3.3

- Bump: Sentry Cocoa to 7.10.2 and Sentry Android to 5.6.3 (#2145)
- fix(android): Upload source maps correctly regardless of version codes #2144

## 3.3.2

- fix: Do not report empty measurements #1983
- fix(iOS): Bump Sentry Cocoa to 7.10.1 and report slow and frozen measurements (#2132)
- fix(iOS): Missing userId on iOS when the user is not set in the Scope (#2133)

## 3.3.1

- feat: Support setting maxCacheItems #2102
- fix: Clear transaction on route change for React Native Navigation #2119

## 3.3.0

- feat: Support enableNativeCrashHandling for iOS #2101
- Bump: Sentry Cocoa 7.10.0 #2100
- feat: Touch events now track components with `sentry-label` prop, falls back to `accessibilityLabel` and then finally `displayName`. #2068
- fix: Respect sentryOption.debug setting instead of #DEBUG build flag for outputting logs #2039
- fix: Passing correct mutableOptions to iOS SDK (#2037)
- Bump: Bump @sentry/javascript dependencies to 6.17.9 #2082
- fix: Discard prior transactions on react navigation dispatch #2053

## 3.2.14-beta.2

- feat: Touch events now track components with `sentry-label` prop, falls back to `accessibilityLabel` and then finally `displayName`. #2068
- fix: Respect sentryOption.debug setting instead of #DEBUG build flag for outputting logs #2039
- fix: Passing correct mutableOptions to iOS SDK (#2037)
- Bump: Bump @sentry/javascript dependencies to 6.17.9 #2082

## 3.2.14-beta.1

- fix: Discard prior transactions on react navigation dispatch #2053

## 3.2.13

- fix(deps): Add `@sentry/wizard` back in as a dependency to avoid missing dependency when running react-native link. #2015
- Bump: sentry-cli to 1.72.0 #2016

## 3.2.12

- fix: fetchNativeDeviceContexts returns an empty Array if no Device Context available #2002
- Bump: Sentry Cocoa 7.9.0 #2011

## 3.2.11

- fix: Polyfill the promise library to permanently fix unhandled rejections #1984

## 3.2.10

- fix: Do not crash if androidx.core isn't available on Android #1981
- fix: App start measurement on Android #1985
- Bump: Sentry Android to 5.5.2 #1985

## 3.2.9

- Deprecate initialScope in favor of configureScope #1963
- Bump: Sentry Android to 5.5.1 and Sentry Cocoa to 7.7.0 #1965

## 3.2.8

### Various fixes & improvements

- replace usage of master to main (30b44232) by @marandaneto

## 3.2.7

- fix: ReactNavigationV4Instrumentation null when evaluating 'state.routes' #1940
- fix: ConcurrentModification exception for frameMetricsAggregator #1939

## 3.2.6

- feat(android): Support monorepo in gradle plugin #1917
- fix: Remove dependency on promiseRejectionTrackingOptions #1928

## 3.2.5

- fix: Fix dynamic require for promise options bypassing try catch block and crashing apps #1923

## 3.2.4

- fix: Warn when promise rejections won't be caught #1886
- Bump: Sentry Android to 5.4.3 and Sentry Cocoa to 7.5.4 #1920

## 3.2.3

### Various fixes & improvements

- fix(ios): tracesSampler becomes NSNull in iOS and the app cannot be started (#1872) by @marandaneto

## 3.2.2

- Bump Sentry Android SDK to 5.3.0 #1860

## 3.2.1

### Various fixes & improvements

- feat(ios): Missing config `enableOutOfMemoryTracking` on iOS/Mac (#1858) by @marandaneto

## 3.2.0

- feat: Routing instrumentation will emit breadcrumbs on route change and set route tag #1837
- Bump Sentry Android SDK to 5.2.4 ([#1844](https://github.com/getsentry/sentry-react-native/pull/1844))

  - [changelog](https://github.com/getsentry/sentry-java/blob/5.2.4/CHANGELOG.md)
  - [diff](https://github.com/getsentry/sentry-java/compare/5.2.0...5.2.4)

- Bump Sentry Cocoa SDK to 7.4.8 ([#1856](https://github.com/getsentry/sentry-react-native/pull/1856))
  - [changelog](https://github.com/getsentry/sentry-cocoa/blob/7.4.8/CHANGELOG.md)
  - [diff](https://github.com/getsentry/sentry-cocoa/compare/7.3.0...7.4.8)

## 3.2.0-beta.2

- fix: Type React Native Navigation instrumentation constructor argument as unknown to avoid typescript errors #1817

## 3.2.0-beta.1

- feat: Routing instrumentation for React Native Navigation #1774

## 3.1.1

- Bump Sentry Android SDK to 5.2.0 ([#1785](https://github.com/getsentry/sentry-react-native/pull/1785))

  - [changelog](https://github.com/getsentry/sentry-java/blob/5.2.0/CHANGELOG.md)
  - [diff](https://github.com/getsentry/sentry-java/compare/5.1.2...5.2.0)

- Bump Sentry Cocoa SDK to 7.3.0 ([#1785](https://github.com/getsentry/sentry-react-native/pull/1785))
  - [changelog](https://github.com/getsentry/sentry-cocoa/blob/7.3.0/CHANGELOG.md)
  - [diff](https://github.com/getsentry/sentry-cocoa/compare/7.2.6...7.3.0)

## 3.1.0

- Feat: Allow custom release for source map upload scripts #1548
- ref: Remove v5 prefix from react navigation instrumentation to support v6 #1768

## 3.0.3

- Fix: Set Java 8 for source and target compatibility if not using AGP >= 4.2.x (#1763)

## 3.0.2

- Bump: Android tooling API 30 (#1761)

## 3.0.1

- fix: Add sentry-cli as a dependency #1755

## 3.0.0

- feat: Align `event.origin`, `event.environment` with other hybrid sdks #1749
- feat: Add native sdk package info onto events #1749
- build(js): Bump sentry-javascript dependencies to 6.12.0 #1750
- fix: Fix native frames not being added to transactions #1752
- build(android): Bump sentry-android to 5.1.2 #1753
- build(ios): Bump sentry-cocoa to 7.2.6 #1753
- fix: Move @sentry/wizard dependency to devDependencies #1751

## 3.0.0-beta.3

- feat: Add `wrap` wrapper method with profiler and touch event boundary #1728
- feat: App-start measurements, if using the `wrap` wrapper, will now finish on the root component mount #1728

## 3.0.0-beta.2

- feat: Native slow/frozen frames measurements #1711

## 3.0.0-beta.1

- build(ios): Bump sentry-cocoa to 7.2.0-beta.9 #1704
- build(android): Bump sentry-android to 5.1.0-beta.9 #1704
- feat: Add app start measurements to the first transaction #1704
- feat: Create an initial initial ui.load transaction by default #1704
- feat: Add `enableAutoPerformanceTracking` flag that enables auto performance when tracing is enabled #1704

## 2.7.0-beta.1

- feat: Track stalls in the JavaScript event loop as measurements #1542

## 2.6.2

- fix: Fix the error handler (error dialog) not called in dev #1712

## 2.6.1

- build(ios): Bump sentry-cocoa to 7.1.4 #1700

## 2.6.0

- feat: Support the `sendDefaultPii` option. #1634
- build(android): Bump sentry-android to 5.1.0-beta.2 #1645
- fix: Fix transactions on Android having clock drift and missing span data #1645

## 2.5.2

- fix: Fix `Sentry.close()` not correctly resolving the promise on iOS. #1617
- build(js): Bump sentry-javascript dependencies to 6.7.1 #1618

## 2.5.1

- fix: Fatal uncaught events should be tagged handled:false #1597
- fix: Fix duplicate breadcrumbs on Android #1598

## 2.5.0

### Dependencies

- build(js): Bump sentry-javascript dependencies to 6.5.1 #1588
- build(ios): Bump sentry-cocoa to 7.0.0 and remove setLogLevel #1459
- build(android): Bump sentry-android to 5.0.1 #1576

### Features

- feat: `Sentry.flush()` to flush events to disk and returns a promise #1547
- feat: `Sentry.close()` method to fully disable the SDK on all layers and returns a promise #1457

### Fixes

- fix: Process "log" levels in breadcrumbs before sending to native #1565

## 2.5.0-beta.1

- build(ios): Bump sentry-cocoa to 7.0.0 and remove setLogLevel #1459
- feat: Close method to fully disable the SDK on all layers #1457
- build(android): Bump Android SDK to 5.0.0-beta.1 #1476

## 2.4.3

- fix: Use the latest outbox path from hub options instead of private options #1529

## 2.4.2

- fix: enableNative: false should take precedence over autoInitializeNativeSdk: false #1462

## 2.4.1

- fix: Type navigation container ref arguments as any to avoid TypeScript errors #1453

## 2.4.0

- fix: Don't call `NATIVE.fetchRelease` if release and dist already exists on the event #1388
- feat: Add onReady callback that gets called after Native SDK init is called #1406

## 2.3.0

- feat: Re-export Profiler and useProfiler from @sentry/react #1372
- fix(performance): Handle edge cases in React Navigation routing instrumentation. #1365
- build(android): Bump sentry-android to 4.3.0 #1373
- build(devtools): Bump @sentry/wizard to 1.2.2 #1383
- build(js): Bump sentry-javascript dependencies to 6.2.1 #1384
- feat(performance): Option to set route change timeout in routing instrumentation #1370

## 2.2.2

- fix: Fix unhandled promise rejections not being tracked #1367

## 2.2.1

- build(js): Bump @sentry/\* dependencies on javascript to 6.2.0 #1354
- fix: Fix react-dom dependency issue. #1354
- build(android): Bump sentry-android to 4.1.0 #1334

## 2.2.0

- Bump: sentry-android to v4.0.0 #1309
- build(ios): Bump sentry-cocoa to 6.1.4 #1308
- fix: Handle auto session tracking start on iOS #1308
- feat: Use beforeNavigate in routing instrumentation to match behavior on JS #1313
- fix: React Navigation Instrumentation starts initial transaction before navigator mount #1315

## 2.2.0-beta.0

- build(ios): Bump sentry-cocoa to 6.1.3 #1293
- fix: pass maxBreadcrumbs to Android init
- feat: Allow disabling native SDK initialization but still use it #1259
- ref: Rename shouldInitializeNativeSdk to autoInitializeNativeSdk #1275
- fix: Fix parseErrorStack that only takes string in DebugSymbolicator event processor #1274
- fix: Only set "event" type in envelope item and not the payload #1271
- build: Bump JS dependencies to 5.30.0 #1282
- fix: Add fallback envelope item type to iOS. #1283
- feat: Auto performance tracing with XHR/fetch, and routing instrumentation #1230

## 2.1.1

- build(android): Bump `sentry-android` to 3.2.1 #1296

## 2.1.0

- feat: Include @sentry/tracing and expose startTransaction #1167
- feat: A better sample app to showcase the SDK and especially tracing #1168
- build(js): Bump @sentry/javascript dependencies to 5.28.0. #1228
- build(android): Bump `sentry-android` to 3.2.0 #1208

## 2.0.2

- build(ios): Bump `sentry-cocoa` to 6.0.9 #1200

## 2.0.1

- build(ios): Bump `sentry-cocoa` to 6.0.8. #1188
- fix(ios): Remove private imports and call `storeEnvelope` on the client. #1188
- fix(ios): Lock specific version in podspec. #1188
- build(android): Bump `sentry-android` to 3.1.3. #1177
- build(deps): Bump @sentry/javascript deps to version-locked 5.27.4 #1199

## 2.0.0

- build(android): Changes android package name from `io.sentry.RNSentryPackage` to `io.sentry.react.RNSentryPackage` (Breaking). #1131
- fix: As auto session tracking is now on by default, allow user to pass `false` to disable it. #1131
- build: Bump `sentry-android` to 3.1.0. #1131
- build: Bump `sentry-cocoa` to 6.0.3. #1131
- feat(ios): Use `captureEnvelope` on iOS/Mac. #1131
- feat: Support envelopes with type other than `event`. #1131
- feat(android): Add enableNdkScopeSync property to ReactNativeOptions. #1131
- feat(android): Pass attachStacktrace option property down to android SDK. #1131
- build(js): Bump @sentry/javascript dependencies to 5.27.1. #1156

## 1.9.0

- fix: Only show the "Native Sentry SDK is disabled" warning when `enableNative` is false and `enableNativeNagger` is true. #1084
- build: Bump @sentry/javascript dependencies to 5.25.0. #1118

## 1.8.2

- build: Bump @sentry/javascript dependencies to 5.24.2 #1091
- fix: Add a check that `performance` exists before using it. #1091

## 1.8.1

- build: Bump @sentry/javascript dependencies to 5.24.1 #1088
- fix: Fix timestamp offset issues due to issues with `performance.now()` introduced in React Native 0.63. #1088

## 1.8.0

- feat: Support MacOS #1068
- build: Bump @sentry/javascript dependencies to 5.23.0 #1079
- fix: Only call native deviceContexts on iOS #1061
- fix: Don't send over Log and Critical levels over native bridge #1063

## 1.7.2

- meta: Move from Travis CI to Github Actions #1019
- ref: Drop TSLint in favor of ESLint #1023
- test: Add basic end-to-end tests workflow #945
- Bump: sentry-android to v2.3.1

## 1.7.1

- build: Bump sentry-cocoa to 5.2 #1011
- fix: App Store submission for Mac apps getsentry/sentry-cocoa#635
- fix: Use the release and dist set in init options over native release #1009
- fix: assign default options before enableNative check #1007

## 1.7.0

- fix: Use `LogBox` instead of `YellowBox` if possible. #989
- fix: Don't add `DeviceContext` default integration if `enableNative` is set to `false`. #993
- fix: Don't log "Native Sentry SDK is disabled" if `enableNativeNagger` is set to `false`. #993
- feat: Migrate to `@sentry/react` from `@sentry/browser` and expose `ErrorBoundary` & the redux enhancer. #1005

## 1.6.3

- feat: Touch events take Regex for ignoreNames & add tests #973

## 1.6.2

- fix: Don't prefix app:/// to "native" filename as well #957
- feat: Add sdk_info to envelope header on Android. #958

## 1.6.1

- Bump `sentry-cocoa` `5.1.8`

## 1.6.0

- feat: Log component tree with all touch events #952
- fix: Fix appending app:/// prefix to [native code] #946
- Bump `@sentry/*` to `^5.19.0`
- Bump `sentry-cocoa` `5.1.6`

## 1.5.0

- feat: Track touch events as breadcrumbs #939
- fix: Serialize the default user keys in setUser #926
- Bump android 2.2.0 #942
- fix(android): Fix unmapped context keys being overwritten on Android.

## 1.4.5

- fix: Fix Native Wrapper not checking enableNative setting #919

## 1.4.4

- Bump cocoa 5.1.4
- fix(ios): We only store the event in release mode #917

## 1.4.3

- Extend Scope methods to set native scope too. #902
- Bump android 2.1.6
- Bump `@sentry/*` to `^5.16.1`
- Bump cocoa 5.1.3

## 1.4.2

- Bump android 2.1.4 #891
- Expose session timeout. #887
- Added `event.origin` and `event.environment` tags to determine where events originate from. #890

## 1.4.1

- Filtered out `options` keys passed to `init` that would crash native. #885

## 1.4.0

- Remove usages of RNSentry to a native wrapper (#857)
- Bump android 2.1.3 (#858)
- Bump cocoa 5.1.0 (#870)
- Accept enableAutoSessionTracking (#870)
- Don't attach Android Threads (#866)
- Refactored startWithDsnString to be startWithOptions. (#860)

## 1.3.9

- Bump `@sentry/wizard` to `1.1.4`

## 1.3.8

- Fixes a bug in `DebugSymbolicator`

## 1.3.7

- Bump `@sentry/wizard` to `1.1.2`

## 1.3.6

- Bump `@sentry/*` to `^5.15.4`

## 1.3.5

- Bump `@sentry/*` to `^5.15.2`

## 1.3.4

- Bump `@sentry/*` to `^5.15.1`
- Fix a bug in DebugSymbolicator to fetch the correct file
- Bump to `io.sentry:sentry-android:2.0.2`

## 1.3.3

- Fix sourcemap path for Android and `react-native` version `< 0.61`
- Expose Android SDK in Java

## 1.3.2

- Bump `io.sentry:sentry-android:2.0.0`
- Fixes a bug on Android when sending events with wrong envelope size

## 1.3.1

- Bump `@sentry/wizard` to `1.1.1` fixing iOS release identifiers
- console.warn und unhandled rejections in DEV

## 1.3.0

- Bump `io.sentry:sentry-android:2.0.0-rc04`
- Added support for Hermes runtime!!
- Fixed a lot of issues on Android
- NDK support

## 1.2.2

- fix(android): Crash if stacktrace.frames is empty (#742)

## 1.2.1

- Bump `io.sentry:sentry-android:1.7.29`

## 1.2.0

- Bump `@sentry/*` to `^5.10.0`
- Allow overriding sentry.properties location (#722)

## 1.1.0

- Bump `@sentry/*` to `^5.9.0`
- fix(android): Feedback not working (#706)
- fix(types): Fix type mismatch when copying breadcrumb `type` (#693)

## 1.0.9

- Fixed an issue where breadcrumbs failed to be copied correctly

## 1.0.8

- Fix missing `type`, miscast `status_code` entries in Android breadcrumbs

## 1.0.7

- Store `environment`, `release` & `dist` on native iOS and Android clients in case of an native crash

## 1.0.6

- Fix error message to guide towards correct docs page

## 1.0.5

- Convert `message` in Java to string if it's a map (#653)

## 1.0.4

- Also catch `ClassCastException` to support react-native versions < 0.60 (#651)

## 1.0.3

- Expose `BrowserIntegrations` to change browser integrations (#639)

## 1.0.2

- Fixes `breadcrumb.data` cast if it's not a hashmap (#651)

## 1.0.1

- Fixed typo in `RNSentry.m` (#658)

## 1.0.0

This is a new major release of the Sentry's React Native SDK rewritten in TypeScript.
This SDK is now unified with the rest of our JavaScript SDKs and published under a new name `@sentry/react-native`.
It uses `@sentry/browser` and both `sentry-cocoa` and `sentry-android` for native handling.

This release is a breaking change an code changes are necessary.

New way to import and init the SDK:

```js
import * as Sentry from '@sentry/react-native';

Sentry.init({
  dsn: 'DSN',
});
```

## 0.43.2

- Add a check for an empty stacktrace on Android (#594)

## 0.43.1

- Bump `raven-js` `3.27.1`

## 0.43.0

- Bump `sentry-wizard` `0.13.0`

## 0.42.0

- Bump `sentry-cocoa` `4.2.1`
- Fix a bug where environment was correctly set
- Only upload source maps in gradle if non debug build

## 0.41.1

- Fix bump version script

## 0.41.0

- Update android build tools and gradle scripts to be compatible with latest version
- Fix support to build on windows

## 0.40.3

- Bump `sentry-cocoa` `4.1.3`

## 0.40.2

- Fix import for ArrayList and ReadableArray on Android, Fixes #511

## 0.40.1

- Use `buildToolsVersion` in build.gradle

## 0.40.0

- Add fingerprint support for iOS/Android, Fixes #407
- Add support for tvOS

## v0.39.1

- Bump `@sentry/wizard` `0.12.1`
- Add constructor for `RNSentryPackage.java`, Fixes #490

## v0.39.0

- `react-native-sentry >= 0.39.0` requires `react-native >= 0.56.0`
- [Android] Bumping of gradle deps

```
compileSdkVersion 26
buildToolsVersion '26.0.3'
...
targetSdkVersion 26
```

- [Android] Use `sentry-android` `1.7.5`
- Bump `@sentry/wizard` `0.11.0`
- Bump `sentry-cocoa` `4.1.0`
- Use new SDK identifier `sentry.javascript.react-native`

## v0.38.3

- Bump `@sentry/wizard` `0.10.2`

## v0.38.2

- [Android] Use `sentry-android` `1.7.4`

## v0.38.1

- [Android] set empty message to prevent breadcrumb exception

## v0.38.0

- [Android] Remove requirement to pass in `MainApplication` `new RNSentryPackage(MainApplication.this)`

## v0.37.1

- [Android] Call event callbacks even on failure to trigger crashes when device is offline

## v0.37.0

- Revert change to podspec file
- Add support for transaction instead of culprit
- Add equalsIgnoreCase to gradle release name compare
- Bump sentry-java to 1.7.3

## v0.36.0

- Bump raven-js to 3.24.2
- Fixed #391

## v0.35.4

- Bump sentry-cocoa to 3.12.4

## v0.35.3

- Fix wizard command

## v0.35.2

- Fixed #374

## v0.35.1

- Bump sentry-cocoa to 3.12.0

## v0.35.0

- Fixes an issue where error will not be reported to Sentry.

## v0.34.1

- Fixed #354

## v0.34.0

- Fixed #353
- Fixed #347
- Fixed #346
- Fixed #342

## v0.33.0

- Add pro guard default rule @kazy1991
- Exposed crashedLastLaunch for iOS @monotkate
- Fixed #337
- Fixed #333
- Fixed #331
- Fixed #322

## v0.32.1

- Update sentry-wizard

## v0.32.0

### Breaking changes

### Migration guide upgrading from < 0.32.0

Since we now use `@sentry/wizard` for linking with out new `@sentry/cli` package, the old
`sentry-cli-bin` package has been deprecated.
You have to search your codebase for `sentry-cli-binary` and replace it with `@sentry/cli`.
There are few places where we put it during the link process:

- In both `sentry.properties` files in `ios`/`android` folder
- In your Xcode build scripts once in `Bundle React Native code and images` and once in `Upload Debug Symbols to Sentry`

So e.g.:

The `Upload Debug Symbols to Sentry` build script looks like this:

```
export SENTRY_PROPERTIES=sentry.properties
../node_modules/sentry-cli-binary/bin/sentry-cli upload-dsym
```

should be changed to this:

```
export SENTRY_PROPERTIES=sentry.properties
../node_modules/@sentry/cli/bin/sentry-cli upload-dsym
```

### General

- Bump `@sentry/wizard` to `0.7.3`
- Bump `sentry-cocoa` to `3.10.0`
- Fixed #169

## v0.31.0

- Use <https://github.com/getsentry/sentry-wizard> for setup process

## v0.30.3

- Fix podspec file
- Fix gradle regex to allow number in projectname

## v0.30.2

Updated npm dependencies

## v0.30.1

Deploy and release over Probot

## v0.30.0

Refactored iOS to use shared component from sentry-cocoa.
Also squashed many little bugs on iOS.

- Fixed #281
- Fixed #280

## v0.29.0

- Fixed #275
- Fixed #274
- Fixed #272
- Fixed #253

## v0.28.0

We had to rename `project.ext.sentry` to `project.ext.sentryCli` because our own proguard gradle plugin was conflicting with the name.
The docs already reflect this change.

- #257

We now use the `mainThread` to report errors to `RNSentry`. This change is necessary in order for react-native to export constants.
This change shouldn't impact anyone using `react-native-sentry` since most of the "heavy" load was handled by `sentry-cocoa` in its own background queue anyway.

- #259
- #244

Bump `sentry-cocoa` to `3.8.3`

## v0.27.0

We decided to deactivate stack trace merging by default on iOS since it seems to unstable right now.
To activate it set:

```js
Sentry.config('___DSN___', {
  deactivateStacktraceMerging: false,
});
```

We are looking into ways making this more stable and plan to re-enable it again in the future.

## v0.26.0

- Added `setShouldSendCallback` #250

## v0.25.0

- Fix a bug in gradle script that trigged the sourcemap upload twice
- Fixed #245
- Fixed #234

## v0.24.2

- Fixed <https://github.com/getsentry/react-native-sentry/issues/241>

## v0.24.1

- Bump `sentry-cli` version to `1.20.0`

## v0.24.0

- Fix frame urls when only using `raven-js`
- Upgrade `sentry-java` to `1.5.3`
- Upgrade `sentry-cocoa` to `3.8.1`
- Added support for `sampleRate` option

## v0.23.2

- Fixed #228 again ¯\\*(ツ)*/¯

## v0.23.1

- Fixed #228

## v0.23.0

- Add more event properties for `setEventSentSuccessfully` callback on Android

## v0.22.0

- Fixed #158
- Add

```groovy
project.ext.sentry = [
    logLevel: "debug",
    flavorAware: true
]
```

should be before:
`apply from: "../../node_modules/react-native-sentry/sentry.gradle"`
This enables `sentry-cli` debug output on android builds, also adds flavor aware `sentry.properties` files.

## v0.21.2

- Fixing device farm tests

## v0.21.1

- Store event on release and send on next startup.

## v0.21.0

- Fixed an issue where javascript error wasn't sent everytime

## v0.20.0

- Bump `sentry-cocoa` to `3.6.0`

## v0.19.0

- Make `userId` optional for user context
- Bump `sentry-cocoa` to `3.5.0`

## v0.18.0

- Bump `sentry-java` to `1.5.1`
- Fix linking step
- Bump `raven-js` to `3.17.0`

## v0.17.1

- Fixed #190

## v0.17.0

- Fix `disableNativeIntegration` proptery to use right transport

## v0.16.2

- Remove send callback when native integration isn't available.

## v0.16.1

- Removed strange submodule

## v0.16.0

- Bump `sentry-java` to `1.4.0`
- Bump `sentry-cocoa` to `3.4.2`
- Fixed #182
- Fixed path detection of sentry-cli

## v0.15.1

- Fixed last release

## v0.15.0

- Added compatiblity for react-native `0.47.0`
- Fixed #169
- Fixed #106
- Bumped `sentry-cocoa` to `3.3.3`

Also added integration tests running on AWS Device Farm.

## v0.14.16

- Fixed #124

## v0.14.12

- Updated to `sentry-cocoa` `3.1.2`
- Fixed #156

## v0.14.11

- Fixed #166

## v0.14.10

- Fixed #161

## v0.14.9

Fixed #163

## v0.14.8

- Fixed #159
- Fixes breadcrumb tracking on android

## v0.14.7

- Improve performance for `react-native >= 0.46`

## v0.14.6

- Bump `sentry-cocoa` and `KSCrash`

## v0.14.5

- Push Podspec to `sentry-cocoa` `3.1.2`

## v0.14.4

- Removed example project from repo
- Make sure native client is only initialized once

## v0.14.3

- Revert to `23.0.1` android build tools

## v0.14.2

- Fixes #131

## v0.14.1

- Bump `raven-js` `3.16.1`
- Fixes #136

## v0.14.0

- Allowing calls to Sentry without calling `install()`
- Add internal logging if `logLevel >= SentryLog.Debug`
- Use `sentry-cocoa` `3.1.2`

## v0.13.3

- Fixes #67

## v0.13.2

- Fixes #116
- Fixes #51

## v0.13.1

- Fixed Android version dependency

## v0.13.0

- Overhauled internal handling of exceptions
- Updated iOS and Android native dependencies

## v0.12.12

- Fixes #105
- Added option `disableNativeIntegration`

## v0.12.11

- Use sentry-cocoa `3.0.9`
- Fixes #100

## v0.12.10

- Update `raven-js` to `3.16.0`
- Update `sentry-cocoa` to `3.0.8`
- Fixes #64
- Fixes #57

## v0.12.8

- Fix typo

## v0.12.9

- Add support on iOS for stacktrace merging and `react-native 0.45`

## v0.12.7

- Fixes #92

## v0.12.6

- Fixes #95

## v0.12.5

- Fixes #91 #87 #82 #63 #54 #48

## v0.12.3

- Fixed #90

## v0.12.2

- Fixed #90

## v0.12.4

- Fixed #94

## v0.12.1

- Use `3.0.7` `sentry-cocoa` in Podspec

## v0.12.0

- Removed `RSSwizzle` use `SentrySwizzle` instead

## v0.11.8

Update Podspec to use `Sentry/KSCrash`

## v0.11.7

- Fix `duplicate symbol` `RSSwizzle` when using CocoaPods

## v0.11.6

- Use `sentry-cocoa` `3.0.1`

## v0.11.5

- Fix <https://github.com/getsentry/react-native-sentry/issues/77>

## v0.11.4

- Use android buildToolsVersion 23.0.1

## v0.11.3

- Fix Xcode archive to not build generic archive

## v0.11.2

- Fix Xcode archiving

## v0.11.1

- Using latest version of `sentry-cocoa`

## v0.11.0

This is a big release because we switched our internal iOS client from swift to objc which drastically improve the setup experience and compatibility.

We also added support for codepush, please check the docs <https://docs.sentry.io/clients/react-native/codepush/> for more information.

After updating run `react-native unlink react-native-sentry` and `react-native link react-native-sentry` again in order to setup everything correctly.

## v0.10.0

- Greatly improved the linking process. Check out our docs for more information <https://docs.sentry.io/clients/react-native/>

## v0.9.1

- Update to sentry 2.1.11 which fixes a critical bug regarding sending requests on iOS

## v0.9.0

- Improve link and unlink scripts

## v0.8.5

- Fixed: bad operand types for binary operator

## v0.8.4

- Put execution on iOS into a background thread
- Add parameter checks on android

## v0.8.3

- Bump sentry version to 2.1.10 to fix releases

## v0.8.2

- Updated podspec thx @alloy

## v0.8.1

- Added command to package json to inject MainApplication.java into RNSentryPackage

## v0.8.0

- Added native android support
- raven-js is always used we use the native clients for sending events and add more context to them

## v0.7.0

- Bump KSCrash and Sentry version

## v0.6.0

Use `raven-js` internally instead switching between native and raven-js.

Native client will be used when available.

Alot of API changes to more like `raven-js`

## v0.5.3

- Fix import for

```objc
#if __has_include(<React/RNSentry.h>)
#import <React/RNSentry.h> // This is used for versions of react >= 0.40
#else
#import "RNSentry.h" // This is used for versions of react < 0.40
#endif
```

## v0.5.2

- Prefix filepath with `app://` if RavenClient is used

## v0.5.1

- Fix `npm test`
- Added `forceRavenClient` option which forces to use RavenClient instead of the NativeClient

## v0.5.0

- Added support for installation with cocoapods see <https://docs.sentry.io/clients/react-native/#setup-with-cocoapods>
- Lowered minimum version requirement for `react-native` to `0.38.0`

## v0.4.0

- Added `ignoreModulesExclude` to exclude modules that are ignored by default for stacktrace merging
- Added `ignoreModulesInclude` to add additional modules that should be ignored for stacktrace merging<|MERGE_RESOLUTION|>--- conflicted
+++ resolved
@@ -13,7 +13,7 @@
 - Add thread information to spans ([#4579](https://github.com/getsentry/sentry-react-native/pull/4579))
 - Exposed `getDataFromUri` as a public API to retrieve data from a URI ([#4638](https://github.com/getsentry/sentry-react-native/pull/4638))
 - Improve Warm App Start reporting on Android ([#4641](https://github.com/getsentry/sentry-react-native/pull/4641))
-- Add support for measuring Time to Initial Display for already seen routes ([#4661](https://github.com/getsentry/sentry-react-native/pull/4661))
+- Add support for measuring Time to Initial Display for already seen routes ([#4665](https://github.com/getsentry/sentry-react-native/pull/4665))
   - Introduce `enableTimeToInitialDisplayForPreloadedRoutes` option to the React Navigation integration.
 
   ```js
@@ -21,8 +21,6 @@
     enableTimeToInitialDisplayForPreloadedRoutes: true,
   });
   ```
-<<<<<<< HEAD
-=======
 
 - Add experimental flags `enableExperimentalViewRenderer` and `enableFastViewRendering` to enable up to 5x times more performance in Session Replay on iOS ([#4660](https://github.com/getsentry/sentry-react-native/pull/4660))
 
@@ -38,7 +36,6 @@
     ],
   });
   ```
->>>>>>> 7dca19f0
 
 ### Fixes
 
@@ -46,7 +43,7 @@
 - Handle non-string category in getCurrentScreen on iOS ([#4629](https://github.com/getsentry/sentry-react-native/pull/4629))
 - Use route name instead of route key for current route tracking ([#4650](https://github.com/getsentry/sentry-react-native/pull/4650))
   - Using key caused user interaction transaction names to contain route hash in the name.
-- Equalize TTID and TTFD duration when TTFD manual API is called and resolved before auto TTID ([#4662](https://github.com/getsentry/sentry-react-native/pull/4662))
+- Equalize TTID and TTFD duration when TTFD manual API is called and resolved before auto TTID ([#4665](https://github.com/getsentry/sentry-react-native/pull/4665))
 
 ### Dependencies
 
