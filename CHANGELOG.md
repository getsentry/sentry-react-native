# Changelog

## Unreleased

<<<<<<< HEAD
### Features

- Sync `tags`, `extra`, `fingerprint`, `level`, `environment` and `breadcrumbs` from `sentry-cocoa` during event processing.
=======
### Fixes

- Missing `originalException` in `beforeSend` for events from react native error handler ([#2706](https://github.com/getsentry/sentry-react-native/pull/2706))
>>>>>>> 4bc2c436

### Dependencies

- Bump Cocoa SDK from v7.31.3 to v7.31.4 ([#2699](https://github.com/getsentry/sentry-react-native/pull/2699))
  - [changelog](https://github.com/getsentry/sentry-cocoa/blob/8.0.0/CHANGELOG.md#7314)
  - [diff](https://github.com/getsentry/sentry-cocoa/compare/7.31.3...7.31.4)
- Bump JavaScript SDK from v7.26.0 to v7.28.0 ([#2705](https://github.com/getsentry/sentry-react-native/pull/2705), [#2709](https://github.com/getsentry/sentry-react-native/pull/2709))
  - [changelog](https://github.com/getsentry/sentry-javascript/blob/master/CHANGELOG.md#7280)
  - [diff](https://github.com/getsentry/sentry-javascript/compare/7.26.0...7.28.0)
- Bump Android SDK from v6.9.2 to v6.10.0 ([#2704](https://github.com/getsentry/sentry-react-native/pull/2704))
  - [changelog](https://github.com/getsentry/sentry-java/blob/main/CHANGELOG.md#6100)
  - [diff](https://github.com/getsentry/sentry-java/compare/6.9.2...6.10.0)

## 4.12.0

### Features

- Add `lastEventId` method to the API ([#2675](https://github.com/getsentry/sentry-react-native/pull/2675))

### Fix

- `Sentry.startTransaction` doesn't require `op` ([#2691](https://github.com/getsentry/sentry-react-native/pull/2691))

### Dependencies

- Bump Cocoa SDK from v7.31.2 to v7.31.3 ([#2647](https://github.com/getsentry/sentry-react-native/pull/2647))
  - [changelog](https://github.com/getsentry/sentry-cocoa/blob/8.0.0/CHANGELOG.md#7313)
  - [diff](https://github.com/getsentry/sentry-cocoa/compare/7.31.2...7.31.3)
- Bump JavaScript SDK from v7.21.1 to v7.26.0 ([#2672](https://github.com/getsentry/sentry-react-native/pull/2672), [#2648](https://github.com/getsentry/sentry-react-native/pull/2648), [#2692](https://github.com/getsentry/sentry-react-native/pull/2692))
  - [changelog](https://github.com/getsentry/sentry-javascript/blob/master/CHANGELOG.md#7260)
  - [diff](https://github.com/getsentry/sentry-javascript/compare/7.21.1...7.26.0)
- Bump Android SDK from v6.9.1 to v6.9.2 ([#2677](https://github.com/getsentry/sentry-react-native/pull/2677))
  - [changelog](https://github.com/getsentry/sentry-java/blob/main/CHANGELOG.md#692)
  - [diff](https://github.com/getsentry/sentry-java/compare/6.9.1...6.9.2)

## 4.11.0

### Features

- Screenshots ([#2610](https://github.com/getsentry/sentry-react-native/pull/2610))

## 4.10.1

### Fixes

- Bump Wizard from v1.2.17 to v1.4.0 ([#2645](https://github.com/getsentry/sentry-react-native/pull/2645))
  - [changelog](https://github.com/getsentry/sentry-wizard/blob/master/CHANGELOG.md#140)
  - [diff](https://github.com/getsentry/sentry-wizard/compare/v1.2.17...v1.4.0)
- Android builds without ext config, auto create assets dir for modules ([#2652](https://github.com/getsentry/sentry-react-native/pull/2652))
- Exit gracefully if source map file for collecting modules doesn't exist ([#2655](https://github.com/getsentry/sentry-react-native/pull/2655))
- Create only one clean-up tasks for modules collection ([#2657](https://github.com/getsentry/sentry-react-native/pull/2657))

### Dependencies

- Bump Android SDK from v6.8.0 to v6.9.1 ([#2653](https://github.com/getsentry/sentry-react-native/pull/2653))
  - [changelog](https://github.com/getsentry/sentry-java/blob/main/CHANGELOG.md#691)
  - [diff](https://github.com/getsentry/sentry-java/compare/6.8.0...6.9.1)

## 4.10.0

### Features

- JS Runtime dependencies are sent in Events ([#2606](https://github.com/getsentry/sentry-react-native/pull/2606))
  - To collect JS dependencies on iOS add `../node_modules/@sentry/react-native/scripts/collect-modules.sh` at the end of the `Bundle React Native code and images` build phase. The collection only works on Release builds. Android builds have a new step in `sentry.gradle` plugin. More in [the migration documentation](https://docs.sentry.io/platforms/react-native/migration#from-48x-to-49x).

### Dependencies

- Bump JavaScript SDK from v7.20.1 to v7.21.1 ([#2636](https://github.com/getsentry/sentry-react-native/pull/2636))
  - [changelog](https://github.com/getsentry/sentry-javascript/blob/master/CHANGELOG.md#7211)
  - [diff](https://github.com/getsentry/sentry-javascript/compare/7.20.1...7.21.1)

## 4.9.0

### Features

- Add `maxQueueSize` option ([#2578](https://github.com/getsentry/sentry-react-native/pull/2578))

### Fixes

- Use `Scope` class rather than `Scope` type for top-level functions ([#2627](https://github.com/getsentry/sentry-react-native/pull/2627))

### Dependencies

- Bump JavaScript SDK from v7.16.0 to v7.20.1 ([#2582](https://github.com/getsentry/sentry-react-native/pull/2582), [#2598](https://github.com/getsentry/sentry-react-native/pull/2598), [#2632](https://github.com/getsentry/sentry-react-native/pull/2632), [#2607](https://github.com/getsentry/sentry-react-native/pull/2607))
  - [changelog](https://github.com/getsentry/sentry-javascript/blob/master/CHANGELOG.md#7201)
  - [diff](https://github.com/getsentry/sentry-javascript/compare/7.16.0...7.20.1)
- Bump Cocoa SDK from v7.29.0 to v7.31.2 ([#2592](https://github.com/getsentry/sentry-react-native/pull/2592), [#2601](https://github.com/getsentry/sentry-react-native/pull/2601), [#2629](https://github.com/getsentry/sentry-react-native/pull/2629))
  - [changelog](https://github.com/getsentry/sentry-cocoa/blob/master/CHANGELOG.md#7312)
  - [diff](https://github.com/getsentry/sentry-cocoa/compare/7.29.0...7.31.2)
- Bump Android SDK from v6.6.0 to v6.8.0 ([#2600](https://github.com/getsentry/sentry-react-native/pull/2600), [#2628](https://github.com/getsentry/sentry-react-native/pull/2628))
  - [changelog](https://github.com/getsentry/sentry-java/blob/main/CHANGELOG.md#680)
  - [diff](https://github.com/getsentry/sentry-java/compare/6.6.0...6.8.0)

## 4.8.0

### Fixes

- Message event can have attached stacktrace ([#2577](https://github.com/getsentry/sentry-react-native/pull/2577))
- Fixed maximum call stack exceeded error resulting from large payloads ([#2579](https://github.com/getsentry/sentry-react-native/pull/2579))

### Dependencies

- Bump Android SDK from v6.5.0 to v6.6.0 ([#2572](https://github.com/getsentry/sentry-react-native/pull/2572))
  - [changelog](https://github.com/getsentry/sentry-java/blob/main/CHANGELOG.md#660)
  - [diff](https://github.com/getsentry/sentry-java/compare/6.5.0...6.6.0)
- Bump Cocoa SDK from v7.28.0 to v7.29.0 ([#2571](https://github.com/getsentry/sentry-react-native/pull/2571))
  - [changelog](https://github.com/getsentry/sentry-cocoa/blob/master/CHANGELOG.md#7290)
  - [diff](https://github.com/getsentry/sentry-cocoa/compare/7.28.0...7.29.0)

## 4.7.1

### Fixes

- Remove duplicate sdk package record from envelope ([#2570](https://github.com/getsentry/sentry-react-native/pull/2570))
- Fix `appHangsTimeoutInterval` -> `appHangTimeoutInterval` option name ([#2574](https://github.com/getsentry/sentry-react-native/pull/2574))

## 4.7.0

### Dependencies

- Bump Android SDK from v6.4.3 to v6.5.0 ([#2535](https://github.com/getsentry/sentry-react-native/pull/2535))
  - [changelog](https://github.com/getsentry/sentry-java/blob/main/CHANGELOG.md#650)
  - [diff](https://github.com/getsentry/sentry-java/compare/6.4.3...6.5.0)
- Bump JavaScript SDK from v7.14.2 to v7.16.0 ([#2536](https://github.com/getsentry/sentry-react-native/pull/2536), [#2561](https://github.com/getsentry/sentry-react-native/pull/2561))
  - [changelog](https://github.com/getsentry/sentry-javascript/blob/master/CHANGELOG.md#7160)
  - [diff](https://github.com/getsentry/sentry-javascript/compare/7.14.2...7.16.0)
- Bump Cocoa SDK from v7.27.1 to v7.28.0 ([#2548](https://github.com/getsentry/sentry-react-native/pull/2548))
  - [changelog](https://github.com/getsentry/sentry-cocoa/blob/master/CHANGELOG.md#7280)
  - [diff](https://github.com/getsentry/sentry-cocoa/compare/7.27.1...7.28.0)

## 4.6.1

### Fixes

- Make `configureScope` callback safe [#2510](https://github.com/getsentry/sentry-react-native/pull/2510)
- Allows collecting app start and slow/frozen frames if Native SDK is inited manually [#2517](https://github.com/getsentry/sentry-react-native/pull/2517)
- Nested breadcrumb data on android was not treated correctly [#2519](https://github.com/getsentry/sentry-react-native/pull/2519)

### Dependencies

- Bump JavaScript SDK from v7.14.0 to v7.14.2 ([#2511](https://github.com/getsentry/sentry-react-native/pull/2511), [#2526](https://github.com/getsentry/sentry-react-native/pull/2526))
  - [changelog](https://github.com/getsentry/sentry-javascript/blob/master/CHANGELOG.md#7142)
  - [diff](https://github.com/getsentry/sentry-javascript/compare/7.14.0...7.14.2)
- Bump Cocoa SDK from v7.27.0 to v7.27.1 ([#2521](https://github.com/getsentry/sentry-react-native/pull/2521))
  - [changelog](https://github.com/getsentry/sentry-cocoa/blob/master/CHANGELOG.md#7271)
  - [diff](https://github.com/getsentry/sentry-cocoa/compare/7.27.0...7.27.1)
- Bump Android SDK from v6.4.2 to v6.4.3 ([#2520](https://github.com/getsentry/sentry-react-native/pull/2520))
  - [changelog](https://github.com/getsentry/sentry-java/blob/main/CHANGELOG.md#643)
  - [diff](https://github.com/getsentry/sentry-java/compare/6.4.2...6.4.3)

## 4.6.0

### Fixes

- SDK Gracefully downgrades when callback throws an error ([#2502](https://github.com/getsentry/sentry-react-native/pull/2502))
- React Navigation v5 ignores when current route is undefined after state changed. ([#2484](https://github.com/getsentry/sentry-react-native/pull/2484))

### Features

- Add ClientReports ([#2496](https://github.com/getsentry/sentry-react-native/pull/2496))

### Sentry Self-hosted Compatibility

- Starting with version `4.6.0` of the `@sentry/react-native` package, [Sentry's self hosted version >= v21.9.0](https://github.com/getsentry/self-hosted/releases) is required or you have to manually disable sending client reports via the `sendClientReports` option. This only applies to self-hosted Sentry. If you are using [sentry.io](https://sentry.io), no action is needed.

### Dependencies

- Bump Cocoa SDK from v7.25.1 to v7.27.0 ([#2500](https://github.com/getsentry/sentry-react-native/pull/2500), [#2506](https://github.com/getsentry/sentry-react-native/pull/2506))
  - [changelog](https://github.com/getsentry/sentry-cocoa/blob/master/CHANGELOG.md#7270)
  - [diff](https://github.com/getsentry/sentry-cocoa/compare/7.25.1...7.27.0)
- Bump JavaScript SDK from v7.13.0 to v7.14.0 ([#2504](https://github.com/getsentry/sentry-react-native/pull/2504))
  - [changelog](https://github.com/getsentry/sentry-javascript/blob/master/CHANGELOG.md#7140)
  - [diff](https://github.com/getsentry/sentry-javascript/compare/7.13.0...7.14.0)

## 4.5.0

### Features

- Add user feedback ([#2486](https://github.com/getsentry/sentry-react-native/pull/2486))
- Add typings for app hang functionality ([#2479](https://github.com/getsentry/sentry-react-native/pull/2479))

### Fixes

- Update warm/cold start span ops ([#2487](https://github.com/getsentry/sentry-react-native/pull/2487))
- Detect hard crash the same as native sdks ([#2480](https://github.com/getsentry/sentry-react-native/pull/2480))
- Integrations factory receives default integrations ([#2494](https://github.com/getsentry/sentry-react-native/pull/2494))

### Dependencies

- Bump Android SDK from v6.4.1 to v6.4.2 ([#2485](https://github.com/getsentry/sentry-react-native/pull/2485))
  - [changelog](https://github.com/getsentry/sentry-java/blob/main/CHANGELOG.md#642)
  - [diff](https://github.com/getsentry/sentry-java/compare/6.4.1...6.4.2)
- Bump JavaScript SDK from v7.12.1 to v7.13.0 ([#2478](https://github.com/getsentry/sentry-react-native/pull/2478))
  - [changelog](https://github.com/getsentry/sentry-javascript/blob/master/CHANGELOG.md#7130)
  - [diff](https://github.com/getsentry/sentry-javascript/compare/7.12.1...7.13.0)

## 4.4.0

### Features

- Add attachments support ([#2463](https://github.com/getsentry/sentry-react-native/pull/2463))

## 4.3.1

### Fixes

- ReactNativeTracingOptions maxTransactionDuration is in seconds ([#2469](https://github.com/getsentry/sentry-react-native/pull/2469))

### Dependencies

- Bump Cocoa SDK from v7.24.1 to v7.25.1 ([#2465](https://github.com/getsentry/sentry-react-native/pull/2465))
  - [changelog](https://github.com/getsentry/sentry-cocoa/blob/master/CHANGELOG.md#7251)
  - [diff](https://github.com/getsentry/sentry-cocoa/compare/7.24.1...7.25.1)

## 4.3.0

### Features

- Add Transaction Source for Dynamic Sampling Context ([#2454](https://github.com/getsentry/sentry-react-native/pull/2454))

### Dependencies

- Bump Cocoa SDK from v7.23.0 to v7.24.1 ([#2456](https://github.com/getsentry/sentry-react-native/pull/2456))
  - [changelog](https://github.com/getsentry/sentry-cocoa/blob/master/CHANGELOG.md#7241)
  - [diff](https://github.com/getsentry/sentry-cocoa/compare/7.23.0...7.24.1)
- Bump Android SDK from v6.3.1 to v6.4.1 ([#2437](https://github.com/getsentry/sentry-react-native/pull/2437))
  - [changelog](https://github.com/getsentry/sentry-java/blob/main/CHANGELOG.md#641)
  - [diff](https://github.com/getsentry/sentry-java/compare/6.3.1...6.4.1)
- Bump JavaScript SDK from v7.9.0 to v7.12.1 ([#2451](https://github.com/getsentry/sentry-react-native/pull/2451))
  - [changelog](https://github.com/getsentry/sentry-javascript/blob/master/CHANGELOG.md#7121)
  - [diff](https://github.com/getsentry/sentry-javascript/compare/7.9.0...7.12.1)

## 4.2.4

### Fixes

- ReactNativeTracing wrongly marks transactions as deadline_exceeded when it reaches the idleTimeout ([#2427](https://github.com/getsentry/sentry-react-native/pull/2427))

## 4.2.3

### Fixes

- Bump Cocoa SDK to v7.23.0 ([#2401](https://github.com/getsentry/sentry-react-native/pull/2401))
  - [changelog](https://github.com/getsentry/sentry-cocoa/blob/master/CHANGELOG.md#7230)
  - [diff](https://github.com/getsentry/sentry-cocoa/compare/7.22.0...7.23.0)
- Bump Android SDK to v6.3.1 ([#2410](https://github.com/getsentry/sentry-react-native/pull/2410))
  - [changelog](https://github.com/getsentry/sentry-java/blob/main/CHANGELOG.md#631)
  - [diff](https://github.com/getsentry/sentry-java/compare/6.3.0...6.3.1)
- Bump JavaScript SDK to v7.9.0 ([#2412](https://github.com/getsentry/sentry-react-native/pull/2412))
  - [changelog](https://github.com/getsentry/sentry-javascript/blob/master/CHANGELOG.md#790)
  - [diff](https://github.com/getsentry/sentry-javascript/compare/7.7.0...7.9.0)

## 4.2.2

### Fixes

- Should not ignore `options.transport` function provided in `Sentry.init(...)` ([#2398](https://github.com/getsentry/sentry-react-native/pull/2398))

## 4.2.1

### Fixes

- SENTRY_DIST accepts non-number values on Android ([#2395](https://github.com/getsentry/sentry-react-native/pull/2395))

### Features

- Bump Cocoa SDK to v7.22.0 ([#2392](https://github.com/getsentry/sentry-react-native/pull/2392))
  - [changelog](https://github.com/getsentry/sentry-cocoa/blob/master/CHANGELOG.md#7220)
  - [diff](https://github.com/getsentry/sentry-cocoa/compare/7.21.0...7.22.0)

## 4.2.0

### Features

- Bump Cocoa SDK to v7.21.0 ([#2374](https://github.com/getsentry/sentry-react-native/pull/2374))
  - [changelog](https://github.com/getsentry/sentry-cocoa/blob/master/CHANGELOG.md#7210)
  - [diff](https://github.com/getsentry/sentry-cocoa/compare/7.20.0...7.21.0)
- Bump Android SDK to v6.3.0 ([#2380](https://github.com/getsentry/sentry-react-native/pull/2380))
  - [changelog](https://github.com/getsentry/sentry-java/blob/main/CHANGELOG.md#630)
  - [diff](https://github.com/getsentry/sentry-java/compare/6.1.4...6.3.0)
- Bump JavaScript SDK to v7.7.0 ([#2375](https://github.com/getsentry/sentry-react-native/pull/2375))
  - [changelog](https://github.com/getsentry/sentry-javascript/blob/master/CHANGELOG.md#770)
  - [diff](https://github.com/getsentry/sentry-javascript/compare/7.6.0...7.7.0)

## 4.1.3

### Fixes

- Solve reference to private cocoa SDK class ([#2369](https://github.com/getsentry/sentry-react-native/pull/2369))

## 4.1.2

### Fixes

- Set default unit for measurements ([#2360](https://github.com/getsentry/sentry-react-native/pull/2360))
- When using SENTRY_DIST env. var. on Android, SDK fails to convert to an Integer ([#2365](https://github.com/getsentry/sentry-react-native/pull/2365))

### Features

- Bump JavaScript SDK to v7.6.0 ([#2361](https://github.com/getsentry/sentry-react-native/pull/2361))
  - [changelog](https://github.com/getsentry/sentry-javascript/blob/master/CHANGELOG.md#760)
  - [diff](https://github.com/getsentry/sentry-javascript/compare/7.5.1...7.6.0)

## 4.1.1

### Features

- Bump Cocoa SDK to v7.20.0 ([#2341](https://github.com/getsentry/sentry-react-native/pull/2341), [#2356](https://github.com/getsentry/sentry-react-native/pull/2356))
  - [changelog](https://github.com/getsentry/sentry-cocoa/blob/master/CHANGELOG.md#7200)
  - [diff](https://github.com/getsentry/sentry-cocoa/compare/7.18.1...7.20.0)
- Bump JavaScript SDK to v7.5.1 ([#2342](https://github.com/getsentry/sentry-react-native/pull/2342), [#2350](https://github.com/getsentry/sentry-react-native/pull/2350))
  - [changelog](https://github.com/getsentry/sentry-javascript/blob/master/CHANGELOG.md#751)
  - [diff](https://github.com/getsentry/sentry-javascript/compare/7.3.1...7.5.1)

## 4.1.0

- Fix: Send DidBecomeActiveNotification when OOM enabled ([#2326](https://github.com/getsentry/sentry-react-native/pull/2326))
- Fix: SDK overwrites the user defined ReactNativeTracing ([#2319](https://github.com/getsentry/sentry-react-native/pull/2319))
- Bump Sentry JavaScript 7.3.1 ([#2306](https://github.com/getsentry/sentry-react-native/pull/2306))
  - [changelog](https://github.com/getsentry/sentry-javascript/blob/7.3.1/CHANGELOG.md)
  - [diff](https://github.com/getsentry/sentry-javascript/compare/7.1.1...7.3.1)
- Bump Sentry Cocoa 7.18.1 ([#2320](https://github.com/getsentry/sentry-react-native/pull/2320))
  - [changelog](https://github.com/getsentry/sentry-cocoa/blob/7.18.1/CHANGELOG.md)
  - [diff](https://github.com/getsentry/sentry-cocoa/compare/7.18.0...7.18.1)
- Bump Sentry Android 6.1.4 ([#2320](https://github.com/getsentry/sentry-react-native/pull/2320))
  - [changelog](https://github.com/getsentry/sentry-java/blob/6.1.4/CHANGELOG.md)
  - [diff](https://github.com/getsentry/sentry-java/compare/6.1.2...6.1.4)

## 4.0.2

- Fix Calculate the absolute number of Android versionCode ([#2313](https://github.com/getsentry/sentry-react-native/pull/2313))

## 4.0.1

- Filter out app start with more than 60s ([#2303](https://github.com/getsentry/sentry-react-native/pull/2303))

## 4.0.0

- Bump Sentry JavaScript 7.1.1 ([#2279](https://github.com/getsentry/sentry-react-native/pull/2279))
  - [changelog](https://github.com/getsentry/sentry-javascript/blob/7.1.1/CHANGELOG.md)
  - [diff](https://github.com/getsentry/sentry-javascript/compare/6.19.2...7.1.1)
- Bump Sentry Cocoa 7.18.0 ([#2303](https://github.com/getsentry/sentry-react-native/pull/2303))
  - [changelog](https://github.com/getsentry/sentry-cocoa/blob/7.18.0/CHANGELOG.md)
  - [diff](https://github.com/getsentry/sentry-cocoa/compare/7.11.0...7.18.0)
- Bump Sentry Android 6.1.2 ([#2303](https://github.com/getsentry/sentry-react-native/pull/2303))
  - [changelog](https://github.com/getsentry/sentry-java/blob/6.1.2/CHANGELOG.md)
  - [diff](https://github.com/getsentry/sentry-java/compare/5.7.0...6.1.2)

## Breaking changes

By bumping Sentry Javascript, new breaking changes were introduced, to know more what was changed, check the [breaking changes changelog](https://github.com/getsentry/sentry-javascript/blob/7.0.0/CHANGELOG.md#breaking-changes) from Sentry Javascript.

## 4.0.0-beta.5

- Fix warning missing DSN on BrowserClient. ([#2294](https://github.com/getsentry/sentry-react-native/pull/2294))

## 4.0.0-beta.4

- Bump Sentry Cocoa 7.17.0 ([#2300](https://github.com/getsentry/sentry-react-native/pull/2300))
  - [changelog](https://github.com/getsentry/sentry-cocoa/blob/7.17.0/CHANGELOG.md)
  - [diff](https://github.com/getsentry/sentry-cocoa/compare/7.16.1...7.17.0)
- Bump Sentry Android 6.1.1 ([#2300](https://github.com/getsentry/sentry-react-native/pull/2300))
  - [changelog](https://github.com/getsentry/sentry-java/blob/6.1.1/CHANGELOG.md)
  - [diff](https://github.com/getsentry/sentry-java/compare/6.0.0...6.1.1)

## 4.0.0-beta.3

- Bump Sentry Cocoa 7.16.1 ([#2279](https://github.com/getsentry/sentry-react-native/pull/2283))
  - [changelog](https://github.com/getsentry/sentry-cocoa/blob/7.16.1/CHANGELOG.md)
  - [diff](https://github.com/getsentry/sentry-cocoa/compare/7.11.0...7.16.1)

## 4.0.0-beta.2

- Bump Sentry JavaScript 7.1.1 ([#2279](https://github.com/getsentry/sentry-react-native/pull/2279))
  - [changelog](https://github.com/getsentry/sentry-javascript/blob/7.1.1/CHANGELOG.md)
  - [diff](https://github.com/getsentry/sentry-javascript/compare/7.0.0...7.1.1)
- Bump Sentry Android 6.0.0 ([#2281](https://github.com/getsentry/sentry-react-native/pull/2281))
  - [changelog](https://github.com/getsentry/sentry-java/blob/6.0.0/CHANGELOG.md)
  - [diff](https://github.com/getsentry/sentry-java/compare/5.7.0...6.0.0)

## 4.0.0-beta.1

- Bump Sentry JavaScript 7.0.0 ([#2250](https://github.com/getsentry/sentry-react-native/pull/2250))
  - [changelog](https://github.com/getsentry/sentry-javascript/blob/7.0.0/CHANGELOG.md)
  - [diff](https://github.com/getsentry/sentry-javascript/compare/6.19.2...7.0.0)

## Breaking changes

By bumping Sentry Javascript, new breaking changes were introduced, to know more what was changed, check the [breaking changes changelog](https://github.com/getsentry/sentry-javascript/blob/7.0.0/CHANGELOG.md#breaking-changes) from Sentry Javascript.

## 3.4.3

- feat: Support macOS (#2240) by @ospfranco

## 3.4.2

- fix: Fix cold start appearing again after js bundle reload on Android. #2229

## 3.4.1

- fix: Make withTouchEventBoundary options optional #2196

## 3.4.0

### Various fixes & improvements

- Bump: @sentry/javascript dependencies to 6.19.2 (#2175) by @marandaneto

## 3.3.6

- fix: Respect given release if no dist is given during SDK init (#2163)
- Bump: @sentry/javascript dependencies to 6.19.2 (#2175)

## 3.3.5

- Bump: Sentry Cocoa to 7.11.0 and Sentry Android to 5.7.0 (#2160)

## 3.3.4

- fix(android): setContext serializes as context for Android instead of extra (#2155)
- fix(android): Duplicate Breadcrumbs when captuing messages #2153

## 3.3.3

- Bump: Sentry Cocoa to 7.10.2 and Sentry Android to 5.6.3 (#2145)
- fix(android): Upload source maps correctly regardless of version codes #2144

## 3.3.2

- fix: Do not report empty measurements #1983
- fix(iOS): Bump Sentry Cocoa to 7.10.1 and report slow and frozen measurements (#2132)
- fix(iOS): Missing userId on iOS when the user is not set in the Scope (#2133)

## 3.3.1

- feat: Support setting maxCacheItems #2102
- fix: Clear transaction on route change for React Native Navigation #2119

## 3.3.0

- feat: Support enableNativeCrashHandling for iOS #2101
- Bump: Sentry Cocoa 7.10.0 #2100
- feat: Touch events now track components with `sentry-label` prop, falls back to `accessibilityLabel` and then finally `displayName`. #2068
- fix: Respect sentryOption.debug setting instead of #DEBUG build flag for outputting logs #2039
- fix: Passing correct mutableOptions to iOS SDK (#2037)
- Bump: Bump @sentry/javascript dependencies to 6.17.9 #2082
- fix: Discard prior transactions on react navigation dispatch #2053

## 3.2.14-beta.2

- feat: Touch events now track components with `sentry-label` prop, falls back to `accessibilityLabel` and then finally `displayName`. #2068
- fix: Respect sentryOption.debug setting instead of #DEBUG build flag for outputting logs #2039
- fix: Passing correct mutableOptions to iOS SDK (#2037)
- Bump: Bump @sentry/javascript dependencies to 6.17.9 #2082

## 3.2.14-beta.1

- fix: Discard prior transactions on react navigation dispatch #2053

## 3.2.13

- fix(deps): Add `@sentry/wizard` back in as a dependency to avoid missing dependency when running react-native link. #2015
- Bump: sentry-cli to 1.72.0 #2016

## 3.2.12

- fix: fetchNativeDeviceContexts returns an empty Array if no Device Context available #2002
- Bump: Sentry Cocoa 7.9.0 #2011

## 3.2.11

- fix: Polyfill the promise library to permanently fix unhandled rejections #1984

## 3.2.10

- fix: Do not crash if androidx.core isn't available on Android #1981
- fix: App start measurement on Android #1985
- Bump: Sentry Android to 5.5.2 #1985

## 3.2.9

- Deprecate initialScope in favor of configureScope #1963
- Bump: Sentry Android to 5.5.1 and Sentry Cocoa to 7.7.0 #1965

## 3.2.8

### Various fixes & improvements

- replace usage of master to main (30b44232) by @marandaneto

## 3.2.7

- fix: ReactNavigationV4Instrumentation null when evaluating 'state.routes' #1940
- fix: ConcurrentModification exception for frameMetricsAggregator #1939

## 3.2.6

- feat(android): Support monorepo in gradle plugin #1917
- fix: Remove dependency on promiseRejectionTrackingOptions #1928

## 3.2.5

- fix: Fix dynamic require for promise options bypassing try catch block and crashing apps #1923

## 3.2.4

- fix: Warn when promise rejections won't be caught #1886
- Bump: Sentry Android to 5.4.3 and Sentry Cocoa to 7.5.4 #1920

## 3.2.3

### Various fixes & improvements

- fix(ios): tracesSampler becomes NSNull in iOS and the app cannot be started (#1872) by @marandaneto

## 3.2.2

- Bump Sentry Android SDK to 5.3.0 #1860

## 3.2.1

### Various fixes & improvements

- feat(ios): Missing config `enableOutOfMemoryTracking` on iOS/Mac (#1858) by @marandaneto

## 3.2.0

- feat: Routing instrumentation will emit breadcrumbs on route change and set route tag #1837
- Bump Sentry Android SDK to 5.2.4 ([#1844](https://github.com/getsentry/sentry-react-native/pull/1844))

  - [changelog](https://github.com/getsentry/sentry-java/blob/5.2.4/CHANGELOG.md)
  - [diff](https://github.com/getsentry/sentry-java/compare/5.2.0...5.2.4)

- Bump Sentry Cocoa SDK to 7.4.8 ([#1856](https://github.com/getsentry/sentry-react-native/pull/1856))
  - [changelog](https://github.com/getsentry/sentry-cocoa/blob/7.4.8/CHANGELOG.md)
  - [diff](https://github.com/getsentry/sentry-cocoa/compare/7.3.0...7.4.8)

## 3.2.0-beta.2

- fix: Type React Native Navigation instrumentation constructor argument as unknown to avoid typescript errors #1817

## 3.2.0-beta.1

- feat: Routing instrumentation for React Native Navigation #1774

## 3.1.1

- Bump Sentry Android SDK to 5.2.0 ([#1785](https://github.com/getsentry/sentry-react-native/pull/1785))

  - [changelog](https://github.com/getsentry/sentry-java/blob/5.2.0/CHANGELOG.md)
  - [diff](https://github.com/getsentry/sentry-java/compare/5.1.2...5.2.0)

- Bump Sentry Cocoa SDK to 7.3.0 ([#1785](https://github.com/getsentry/sentry-react-native/pull/1785))
  - [changelog](https://github.com/getsentry/sentry-cocoa/blob/7.3.0/CHANGELOG.md)
  - [diff](https://github.com/getsentry/sentry-cocoa/compare/7.2.6...7.3.0)

## 3.1.0

- Feat: Allow custom release for source map upload scripts #1548
- ref: Remove v5 prefix from react navigation instrumentation to support v6 #1768

## 3.0.3

- Fix: Set Java 8 for source and target compatibility if not using AGP >= 4.2.x (#1763)

## 3.0.2

- Bump: Android tooling API 30 (#1761)

## 3.0.1

- fix: Add sentry-cli as a dependency #1755

## 3.0.0

- feat: Align `event.origin`, `event.environment` with other hybrid sdks #1749
- feat: Add native sdk package info onto events #1749
- build(js): Bump sentry-javascript dependencies to 6.12.0 #1750
- fix: Fix native frames not being added to transactions #1752
- build(android): Bump sentry-android to 5.1.2 #1753
- build(ios): Bump sentry-cocoa to 7.2.6 #1753
- fix: Move @sentry/wizard dependency to devDependencies #1751

## 3.0.0-beta.3

- feat: Add `wrap` wrapper method with profiler and touch event boundary #1728
- feat: App-start measurements, if using the `wrap` wrapper, will now finish on the root component mount #1728

## 3.0.0-beta.2

- feat: Native slow/frozen frames measurements #1711

## 3.0.0-beta.1

- build(ios): Bump sentry-cocoa to 7.2.0-beta.9 #1704
- build(android): Bump sentry-android to 5.1.0-beta.9 #1704
- feat: Add app start measurements to the first transaction #1704
- feat: Create an initial initial ui.load transaction by default #1704
- feat: Add `enableAutoPerformanceTracking` flag that enables auto performance when tracing is enabled #1704

## 2.7.0-beta.1

- feat: Track stalls in the JavaScript event loop as measurements #1542

## 2.6.2

- fix: Fix the error handler (error dialog) not called in dev #1712

## 2.6.1

- build(ios): Bump sentry-cocoa to 7.1.4 #1700

## 2.6.0

- feat: Support the `sendDefaultPii` option. #1634
- build(android): Bump sentry-android to 5.1.0-beta.2 #1645
- fix: Fix transactions on Android having clock drift and missing span data #1645

## 2.5.2

- fix: Fix `Sentry.close()` not correctly resolving the promise on iOS. #1617
- build(js): Bump sentry-javascript dependencies to 6.7.1 #1618

## 2.5.1

- fix: Fatal uncaught events should be tagged handled:false #1597
- fix: Fix duplicate breadcrumbs on Android #1598

## 2.5.0

### Dependencies

- build(js): Bump sentry-javascript dependencies to 6.5.1 #1588
- build(ios): Bump sentry-cocoa to 7.0.0 and remove setLogLevel #1459
- build(android): Bump sentry-android to 5.0.1 #1576

### Features

- feat: `Sentry.flush()` to flush events to disk and returns a promise #1547
- feat: `Sentry.close()` method to fully disable the SDK on all layers and returns a promise #1457

### Fixes

- fix: Process "log" levels in breadcrumbs before sending to native #1565

## 2.5.0-beta.1

- build(ios): Bump sentry-cocoa to 7.0.0 and remove setLogLevel #1459
- feat: Close method to fully disable the SDK on all layers #1457
- build(android): Bump Android SDK to 5.0.0-beta.1 #1476

## 2.4.3

- fix: Use the latest outbox path from hub options instead of private options #1529

## 2.4.2

- fix: enableNative: false should take precedence over autoInitializeNativeSdk: false #1462

## 2.4.1

- fix: Type navigation container ref arguments as any to avoid TypeScript errors #1453

## 2.4.0

- fix: Don't call `NATIVE.fetchRelease` if release and dist already exists on the event #1388
- feat: Add onReady callback that gets called after Native SDK init is called #1406

## 2.3.0

- feat: Re-export Profiler and useProfiler from @sentry/react #1372
- fix(performance): Handle edge cases in React Navigation routing instrumentation. #1365
- build(android): Bump sentry-android to 4.3.0 #1373
- build(devtools): Bump @sentry/wizard to 1.2.2 #1383
- build(js): Bump sentry-javascript dependencies to 6.2.1 #1384
- feat(performance): Option to set route change timeout in routing instrumentation #1370

## 2.2.2

- fix: Fix unhandled promise rejections not being tracked #1367

## 2.2.1

- build(js): Bump @sentry/\* dependencies on javascript to 6.2.0 #1354
- fix: Fix react-dom dependency issue. #1354
- build(android): Bump sentry-android to 4.1.0 #1334

## 2.2.0

- Bump: sentry-android to v4.0.0 #1309
- build(ios): Bump sentry-cocoa to 6.1.4 #1308
- fix: Handle auto session tracking start on iOS #1308
- feat: Use beforeNavigate in routing instrumentation to match behavior on JS #1313
- fix: React Navigation Instrumentation starts initial transaction before navigator mount #1315

## 2.2.0-beta.0

- build(ios): Bump sentry-cocoa to 6.1.3 #1293
- fix: pass maxBreadcrumbs to Android init
- feat: Allow disabling native SDK initialization but still use it #1259
- ref: Rename shouldInitializeNativeSdk to autoInitializeNativeSdk #1275
- fix: Fix parseErrorStack that only takes string in DebugSymbolicator event processor #1274
- fix: Only set "event" type in envelope item and not the payload #1271
- build: Bump JS dependencies to 5.30.0 #1282
- fix: Add fallback envelope item type to iOS. #1283
- feat: Auto performance tracing with XHR/fetch, and routing instrumentation #1230

## 2.1.1

- build(android): Bump `sentry-android` to 3.2.1 #1296

## 2.1.0

- feat: Include @sentry/tracing and expose startTransaction #1167
- feat: A better sample app to showcase the SDK and especially tracing #1168
- build(js): Bump @sentry/javascript dependencies to 5.28.0. #1228
- build(android): Bump `sentry-android` to 3.2.0 #1208

## 2.0.2

- build(ios): Bump `sentry-cocoa` to 6.0.9 #1200

## 2.0.1

- build(ios): Bump `sentry-cocoa` to 6.0.8. #1188
- fix(ios): Remove private imports and call `storeEnvelope` on the client. #1188
- fix(ios): Lock specific version in podspec. #1188
- build(android): Bump `sentry-android` to 3.1.3. #1177
- build(deps): Bump @sentry/javascript deps to version-locked 5.27.4 #1199

## 2.0.0

- build(android): Changes android package name from `io.sentry.RNSentryPackage` to `io.sentry.react.RNSentryPackage` (Breaking). #1131
- fix: As auto session tracking is now on by default, allow user to pass `false` to disable it. #1131
- build: Bump `sentry-android` to 3.1.0. #1131
- build: Bump `sentry-cocoa` to 6.0.3. #1131
- feat(ios): Use `captureEnvelope` on iOS/Mac. #1131
- feat: Support envelopes with type other than `event`. #1131
- feat(android): Add enableNdkScopeSync property to ReactNativeOptions. #1131
- feat(android): Pass attachStacktrace option property down to android SDK. #1131
- build(js): Bump @sentry/javascript dependencies to 5.27.1. #1156

## 1.9.0

- fix: Only show the "Native Sentry SDK is disabled" warning when `enableNative` is false and `enableNativeNagger` is true. #1084
- build: Bump @sentry/javascript dependencies to 5.25.0. #1118

## 1.8.2

- build: Bump @sentry/javascript dependencies to 5.24.2 #1091
- fix: Add a check that `performance` exists before using it. #1091

## 1.8.1

- build: Bump @sentry/javascript dependencies to 5.24.1 #1088
- fix: Fix timestamp offset issues due to issues with `performance.now()` introduced in React Native 0.63. #1088

## 1.8.0

- feat: Support MacOS #1068
- build: Bump @sentry/javascript dependencies to 5.23.0 #1079
- fix: Only call native deviceContexts on iOS #1061
- fix: Don't send over Log and Critical levels over native bridge #1063

## 1.7.2

- meta: Move from Travis CI to Github Actions #1019
- ref: Drop TSLint in favor of ESLint #1023
- test: Add basic end-to-end tests workflow #945
- Bump: sentry-android to v2.3.1

## 1.7.1

- build: Bump sentry-cocoa to 5.2 #1011
- fix: App Store submission for Mac apps getsentry/sentry-cocoa#635
- fix: Use the release and dist set in init options over native release #1009
- fix: assign default options before enableNative check #1007

## 1.7.0

- fix: Use `LogBox` instead of `YellowBox` if possible. #989
- fix: Don't add `DeviceContext` default integration if `enableNative` is set to `false`. #993
- fix: Don't log "Native Sentry SDK is disabled" if `enableNativeNagger` is set to `false`. #993
- feat: Migrate to `@sentry/react` from `@sentry/browser` and expose `ErrorBoundary` & the redux enhancer. #1005

## 1.6.3

- feat: Touch events take Regex for ignoreNames & add tests #973

## 1.6.2

- fix: Don't prefix app:/// to "native" filename as well #957
- feat: Add sdk_info to envelope header on Android. #958

## 1.6.1

- Bump `sentry-cocoa` `5.1.8`

## 1.6.0

- feat: Log component tree with all touch events #952
- fix: Fix appending app:/// prefix to [native code] #946
- Bump `@sentry/*` to `^5.19.0`
- Bump `sentry-cocoa` `5.1.6`

## 1.5.0

- feat: Track touch events as breadcrumbs #939
- fix: Serialize the default user keys in setUser #926
- Bump android 2.2.0 #942
- fix(android): Fix unmapped context keys being overwritten on Android.

## 1.4.5

- fix: Fix Native Wrapper not checking enableNative setting #919

## 1.4.4

- Bump cocoa 5.1.4
- fix(ios): We only store the event in release mode #917

## 1.4.3

- Extend Scope methods to set native scope too. #902
- Bump android 2.1.6
- Bump `@sentry/*` to `^5.16.1`
- Bump cocoa 5.1.3

## 1.4.2

- Bump android 2.1.4 #891
- Expose session timeout. #887
- Added `event.origin` and `event.environment` tags to determine where events originate from. #890

## 1.4.1

- Filtered out `options` keys passed to `init` that would crash native. #885

## 1.4.0

- Remove usages of RNSentry to a native wrapper (#857)
- Bump android 2.1.3 (#858)
- Bump cocoa 5.1.0 (#870)
- Accept enableAutoSessionTracking (#870)
- Don't attach Android Threads (#866)
- Refactored startWithDsnString to be startWithOptions. (#860)

## 1.3.9

- Bump `@sentry/wizard` to `1.1.4`

## 1.3.8

- Fixes a bug in `DebugSymbolicator`

## 1.3.7

- Bump `@sentry/wizard` to `1.1.2`

## 1.3.6

- Bump `@sentry/*` to `^5.15.4`

## 1.3.5

- Bump `@sentry/*` to `^5.15.2`

## 1.3.4

- Bump `@sentry/*` to `^5.15.1`
- Fix a bug in DebugSymbolicator to fetch the correct file
- Bump to `io.sentry:sentry-android:2.0.2`

## 1.3.3

- Fix sourcemap path for Android and `react-native` version `< 0.61`
- Expose Android SDK in Java

## 1.3.2

- Bump `io.sentry:sentry-android:2.0.0`
- Fixes a bug on Android when sending events with wrong envelope size

## 1.3.1

- Bump `@sentry/wizard` to `1.1.1` fixing iOS release identifiers
- console.warn und unhandled rejections in DEV

## 1.3.0

- Bump `io.sentry:sentry-android:2.0.0-rc04`
- Added support for Hermes runtime!!
- Fixed a lot of issues on Android
- NDK support

## 1.2.2

- fix(android): Crash if stacktrace.frames is empty (#742)

## 1.2.1

- Bump `io.sentry:sentry-android:1.7.29`

## 1.2.0

- Bump `@sentry/*` to `^5.10.0`
- Allow overriding sentry.properties location (#722)

## 1.1.0

- Bump `@sentry/*` to `^5.9.0`
- fix(android): Feedback not working (#706)
- fix(types): Fix type mismatch when copying breadcrumb `type` (#693)

## 1.0.9

- Fixed an issue where breadcrumbs failed to be copied correctly

## 1.0.8

- Fix missing `type`, miscast `status_code` entries in Android breadcrumbs

## 1.0.7

- Store `environment`, `release` & `dist` on native iOS and Android clients in case of an native crash

## 1.0.6

- Fix error message to guide towards correct docs page

## 1.0.5

- Convert `message` in Java to string if it's a map (#653)

## 1.0.4

- Also catch `ClassCastException` to support react-native versions < 0.60 (#651)

## 1.0.3

- Expose `BrowserIntegrations` to change browser integrations (#639)

## 1.0.2

- Fixes `breadcrumb.data` cast if it's not a hashmap (#651)

## 1.0.1

- Fixed typo in `RNSentry.m` (#658)

## 1.0.0

This is a new major release of the Sentry's React Native SDK rewritten in TypeScript.
This SDK is now unified with the rest of our JavaScript SDKs and published under a new name `@sentry/react-native`.
It uses `@sentry/browser` and both `sentry-cocoa` and `sentry-android` for native handling.

This release is a breaking change an code changes are necessary.

New way to import and init the SDK:

```js
import * as Sentry from "@sentry/react-native";

Sentry.init({
  dsn: "DSN",
});
```

## 0.43.2

- Add a check for an empty stacktrace on Android (#594)

## 0.43.1

- Bump `raven-js` `3.27.1`

## 0.43.0

- Bump `sentry-wizard` `0.13.0`

## 0.42.0

- Bump `sentry-cocoa` `4.2.1`
- Fix a bug where environment was correctly set
- Only upload source maps in gradle if non debug build

## 0.41.1

- Fix bump version script

## 0.41.0

- Update android build tools and gradle scripts to be compatible with latest version
- Fix support to build on windows

## 0.40.3

- Bump `sentry-cocoa` `4.1.3`

## 0.40.2

- Fix import for ArrayList and ReadableArray on Android, Fixes #511

## 0.40.1

- Use `buildToolsVersion` in build.gradle

## 0.40.0

- Add fingerprint support for iOS/Android, Fixes #407
- Add support for tvOS

## v0.39.1

- Bump `@sentry/wizard` `0.12.1`
- Add constructor for `RNSentryPackage.java`, Fixes #490

## v0.39.0

- `react-native-sentry >= 0.39.0` requires `react-native >= 0.56.0`
- [Android] Bumping of gradle deps

```
compileSdkVersion 26
buildToolsVersion '26.0.3'
...
targetSdkVersion 26
```

- [Android] Use `sentry-android` `1.7.5`
- Bump `@sentry/wizard` `0.11.0`
- Bump `sentry-cocoa` `4.1.0`
- Use new SDK identifier `sentry.javascript.react-native`

## v0.38.3

- Bump `@sentry/wizard` `0.10.2`

## v0.38.2

- [Android] Use `sentry-android` `1.7.4`

## v0.38.1

- [Android] set empty message to prevent breadcrumb exception

## v0.38.0

- [Android] Remove requirement to pass in `MainApplication` `new RNSentryPackage(MainApplication.this)`

## v0.37.1

- [Android] Call event callbacks even on failure to trigger crashes when device is offline

## v0.37.0

- Revert change to podspec file
- Add support for transaction instead of culprit
- Add equalsIgnoreCase to gradle release name compare
- Bump sentry-java to 1.7.3

## v0.36.0

- Bump raven-js to 3.24.2
- Fixed #391

## v0.35.4

- Bump sentry-cocoa to 3.12.4

## v0.35.3

- Fix wizard command

## v0.35.2

- Fixed #374

## v0.35.1

- Bump sentry-cocoa to 3.12.0

## v0.35.0

- Fixes an issue where error will not be reported to Sentry.

## v0.34.1

- Fixed #354

## v0.34.0

- Fixed #353
- Fixed #347
- Fixed #346
- Fixed #342

## v0.33.0

- Add pro guard default rule @kazy1991
- Exposed crashedLastLaunch for iOS @monotkate
- Fixed #337
- Fixed #333
- Fixed #331
- Fixed #322

## v0.32.1

- Update sentry-wizard

## v0.32.0

### Breaking changes

### Migration guide upgrading from < 0.32.0

Since we now use `@sentry/wizard` for linking with out new `@sentry/cli` package, the old
`sentry-cli-bin` package has been deprecated.
You have to search your codebase for `sentry-cli-binary` and replace it with `@sentry/cli`.
There are few places where we put it during the link process:

- In both `sentry.properties` files in `ios`/`android` folder
- In your Xcode build scripts once in `Bundle React Native code and images` and once in `Upload Debug Symbols to Sentry`

So e.g.:

The `Upload Debug Symbols to Sentry` build script looks like this:

```
export SENTRY_PROPERTIES=sentry.properties
../node_modules/sentry-cli-binary/bin/sentry-cli upload-dsym
```

should be changed to this:

```
export SENTRY_PROPERTIES=sentry.properties
../node_modules/@sentry/cli/bin/sentry-cli upload-dsym
```

### General

- Bump `@sentry/wizard` to `0.7.3`
- Bump `sentry-cocoa` to `3.10.0`
- Fixed #169

## v0.31.0

- Use <https://github.com/getsentry/sentry-wizard> for setup process

## v0.30.3

- Fix podspec file
- Fix gradle regex to allow number in projectname

## v0.30.2

Updated npm dependencies

## v0.30.1

Deploy and release over Probot

## v0.30.0

Refactored iOS to use shared component from sentry-cocoa.
Also squashed many little bugs on iOS.

- Fixed #281
- Fixed #280

## v0.29.0

- Fixed #275
- Fixed #274
- Fixed #272
- Fixed #253

## v0.28.0

We had to rename `project.ext.sentry` to `project.ext.sentryCli` because our own proguard gradle plugin was conflicting with the name.
The docs already reflect this change.

- #257

We now use the `mainThread` to report errors to `RNSentry`. This change is necessary in order for react-native to export constants.
This change shouldn't impact anyone using `react-native-sentry` since most of the "heavy" load was handled by `sentry-cocoa` in its own background queue anyway.

- #259
- #244

Bump `sentry-cocoa` to `3.8.3`

## v0.27.0

We decided to deactivate stack trace merging by default on iOS since it seems to unstable right now.
To activate it set:

```js
Sentry.config("___DSN___", {
  deactivateStacktraceMerging: false,
});
```

We are looking into ways making this more stable and plan to re-enable it again in the future.

## v0.26.0

- Added `setShouldSendCallback` #250

## v0.25.0

- Fix a bug in gradle script that trigged the sourcemap upload twice
- Fixed #245
- Fixed #234

## v0.24.2

- Fixed <https://github.com/getsentry/react-native-sentry/issues/241>

## v0.24.1

- Bump `sentry-cli` version to `1.20.0`

## v0.24.0

- Fix frame urls when only using `raven-js`
- Upgrade `sentry-java` to `1.5.3`
- Upgrade `sentry-cocoa` to `3.8.1`
- Added support for `sampleRate` option

## v0.23.2

- Fixed #228 again ¯\\_(ツ)_/¯

## v0.23.1

- Fixed #228

## v0.23.0

- Add more event properties for `setEventSentSuccessfully` callback on Android

## v0.22.0

- Fixed #158
- Add

```groovy
project.ext.sentry = [
    logLevel: "debug",
    flavorAware: true
]
```

should be before:
`apply from: "../../node_modules/react-native-sentry/sentry.gradle"`
This enables `sentry-cli` debug output on android builds, also adds flavor aware `sentry.properties` files.

## v0.21.2

- Fixing device farm tests

## v0.21.1

- Store event on release and send on next startup.

## v0.21.0

- Fixed an issue where javascript error wasn't sent everytime

## v0.20.0

- Bump `sentry-cocoa` to `3.6.0`

## v0.19.0

- Make `userId` optional for user context
- Bump `sentry-cocoa` to `3.5.0`

## v0.18.0

- Bump `sentry-java` to `1.5.1`
- Fix linking step
- Bump `raven-js` to `3.17.0`

## v0.17.1

- Fixed #190

## v0.17.0

- Fix `disableNativeIntegration` proptery to use right transport

## v0.16.2

- Remove send callback when native integration isn't available.

## v0.16.1

- Removed strange submodule

## v0.16.0

- Bump `sentry-java` to `1.4.0`
- Bump `sentry-cocoa` to `3.4.2`
- Fixed #182
- Fixed path detection of sentry-cli

## v0.15.1

- Fixed last release

## v0.15.0

- Added compatiblity for react-native `0.47.0`
- Fixed #169
- Fixed #106
- Bumped `sentry-cocoa` to `3.3.3`

Also added integration tests running on AWS Device Farm.

## v0.14.16

- Fixed #124

## v0.14.12

- Updated to `sentry-cocoa` `3.1.2`
- Fixed #156

## v0.14.11

- Fixed #166

## v0.14.10

- Fixed #161

## v0.14.9

Fixed #163

## v0.14.8

- Fixed #159
- Fixes breadcrumb tracking on android

## v0.14.7

- Improve performance for `react-native >= 0.46`

## v0.14.6

- Bump `sentry-cocoa` and `KSCrash`

## v0.14.5

- Push Podspec to `sentry-cocoa` `3.1.2`

## v0.14.4

- Removed example project from repo
- Make sure native client is only initialized once

## v0.14.3

- Revert to `23.0.1` android build tools

## v0.14.2

- Fixes #131

## v0.14.1

- Bump `raven-js` `3.16.1`
- Fixes #136

## v0.14.0

- Allowing calls to Sentry without calling `install()`
- Add internal logging if `logLevel >= SentryLog.Debug`
- Use `sentry-cocoa` `3.1.2`

## v0.13.3

- Fixes #67

## v0.13.2

- Fixes #116
- Fixes #51

## v0.13.1

- Fixed Android version dependency

## v0.13.0

- Overhauled internal handling of exceptions
- Updated iOS and Android native dependencies

## v0.12.12

- Fixes #105
- Added option `disableNativeIntegration`

## v0.12.11

- Use sentry-cocoa `3.0.9`
- Fixes #100

## v0.12.10

- Update `raven-js` to `3.16.0`
- Update `sentry-cocoa` to `3.0.8`
- Fixes #64
- Fixes #57

## v0.12.8

- Fix typo

## v0.12.9

- Add support on iOS for stacktrace merging and `react-native 0.45`

## v0.12.7

- Fixes #92

## v0.12.6

- Fixes #95

## v0.12.5

- Fixes #91 #87 #82 #63 #54 #48

## v0.12.3

- Fixed #90

## v0.12.2

- Fixed #90

## v0.12.4

- Fixed #94

## v0.12.1

- Use `3.0.7` `sentry-cocoa` in Podspec

## v0.12.0

- Removed `RSSwizzle` use `SentrySwizzle` instead

## v0.11.8

Update Podspec to use `Sentry/KSCrash`

## v0.11.7

- Fix `duplicate symbol` `RSSwizzle` when using CocoaPods

## v0.11.6

- Use `sentry-cocoa` `3.0.1`

## v0.11.5

- Fix <https://github.com/getsentry/react-native-sentry/issues/77>

## v0.11.4

- Use android buildToolsVersion 23.0.1

## v0.11.3

- Fix Xcode archive to not build generic archive

## v0.11.2

- Fix Xcode archiving

## v0.11.1

- Using latest version of `sentry-cocoa`

## v0.11.0

This is a big release because we switched our internal iOS client from swift to objc which drastically improve the setup experience and compatibility.

We also added support for codepush, please check the docs <https://docs.sentry.io/clients/react-native/codepush/> for more information.

After updating run `react-native unlink react-native-sentry` and `react-native link react-native-sentry` again in order to setup everything correctly.

## v0.10.0

- Greatly improved the linking process. Check out our docs for more information <https://docs.sentry.io/clients/react-native/>

## v0.9.1

- Update to sentry 2.1.11 which fixes a critical bug regarding sending requests on iOS

## v0.9.0

- Improve link and unlink scripts

## v0.8.5

- Fixed: bad operand types for binary operator

## v0.8.4

- Put execution on iOS into a background thread
- Add parameter checks on android

## v0.8.3

- Bump sentry version to 2.1.10 to fix releases

## v0.8.2

- Updated podspec thx @alloy

## v0.8.1

- Added command to package json to inject MainApplication.java into RNSentryPackage

## v0.8.0

- Added native android support
- raven-js is always used we use the native clients for sending events and add more context to them

## v0.7.0

- Bump KSCrash and Sentry version

## v0.6.0

Use `raven-js` internally instead switching between native and raven-js.

Native client will be used when available.

Alot of API changes to more like `raven-js`

## v0.5.3

- Fix import for

```objc
#if __has_include(<React/RNSentry.h>)
#import <React/RNSentry.h> // This is used for versions of react >= 0.40
#else
#import "RNSentry.h" // This is used for versions of react < 0.40
#endif
```

## v0.5.2

- Prefix filepath with `app://` if RavenClient is used

## v0.5.1

- Fix `npm test`
- Added `forceRavenClient` option which forces to use RavenClient instead of the NativeClient

## v0.5.0

- Added support for installation with cocoapods see <https://docs.sentry.io/clients/react-native/#setup-with-cocoapods>
- Lowered minimum version requirement for `react-native` to `0.38.0`

## v0.4.0

- Added `ignoreModulesExclude` to exclude modules that are ignored by default for stacktrace merging
- Added `ignoreModulesInclude` to add additional modules that should be ignored for stacktrace merging<|MERGE_RESOLUTION|>--- conflicted
+++ resolved
@@ -2,15 +2,13 @@
 
 ## Unreleased
 
-<<<<<<< HEAD
 ### Features
 
 - Sync `tags`, `extra`, `fingerprint`, `level`, `environment` and `breadcrumbs` from `sentry-cocoa` during event processing.
-=======
+
 ### Fixes
 
 - Missing `originalException` in `beforeSend` for events from react native error handler ([#2706](https://github.com/getsentry/sentry-react-native/pull/2706))
->>>>>>> 4bc2c436
 
 ### Dependencies
 
