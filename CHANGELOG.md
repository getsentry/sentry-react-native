# Changelog

## Unreleased

### Fixes

<<<<<<< HEAD
- Exit gracefully if source map file for collecting modules doesn't exist ([#2606](https://github.com/getsentry/sentry-react-native/pull/2606))
=======
- Android builds without ext config, auto create assets dir for modules ([#2652](https://github.com/getsentry/sentry-react-native/pull/2652))
>>>>>>> 5add8d1e

## 4.10.0

### Features

- JS Runtime dependencies are sent in Events ([#2606](https://github.com/getsentry/sentry-react-native/pull/2606))
  - To collect JS dependencies on iOS add `../node_modules/@sentry/react-native/scripts/collect-modules.sh` at the end of the `Bundle React Native code and images` build phase. The collection only works on Release builds. Android builds have a new step in `sentry.gradle` plugin. More in [the migration documentation](https://docs.sentry.io/platforms/react-native/migration#from-48x-to-49x).

### Dependencies

- Bump JavaScript SDK from v7.20.1 to v7.21.1 ([#2636](https://github.com/getsentry/sentry-react-native/pull/2636))
  - [changelog](https://github.com/getsentry/sentry-javascript/blob/master/CHANGELOG.md#7211)
  - [diff](https://github.com/getsentry/sentry-javascript/compare/7.20.1...7.21.1)

## 4.9.0

### Features

- Add `maxQueueSize` option ([#2578](https://github.com/getsentry/sentry-react-native/pull/2578))

### Fixes

- Use `Scope` class rather than `Scope` type for top-level functions ([#2627](https://github.com/getsentry/sentry-react-native/pull/2627))

### Dependencies

- Bump JavaScript SDK from v7.16.0 to v7.20.1 ([#2582](https://github.com/getsentry/sentry-react-native/pull/2582), [#2598](https://github.com/getsentry/sentry-react-native/pull/2598), [#2632](https://github.com/getsentry/sentry-react-native/pull/2632), [#2607](https://github.com/getsentry/sentry-react-native/pull/2607))
  - [changelog](https://github.com/getsentry/sentry-javascript/blob/master/CHANGELOG.md#7201)
  - [diff](https://github.com/getsentry/sentry-javascript/compare/7.16.0...7.20.1)
- Bump Cocoa SDK from v7.29.0 to v7.31.2 ([#2592](https://github.com/getsentry/sentry-react-native/pull/2592), [#2601](https://github.com/getsentry/sentry-react-native/pull/2601), [#2629](https://github.com/getsentry/sentry-react-native/pull/2629))
  - [changelog](https://github.com/getsentry/sentry-cocoa/blob/master/CHANGELOG.md#7312)
  - [diff](https://github.com/getsentry/sentry-cocoa/compare/7.29.0...7.31.2)
- Bump Android SDK from v6.6.0 to v6.8.0 ([#2600](https://github.com/getsentry/sentry-react-native/pull/2600), [#2628](https://github.com/getsentry/sentry-react-native/pull/2628))
  - [changelog](https://github.com/getsentry/sentry-java/blob/main/CHANGELOG.md#680)
  - [diff](https://github.com/getsentry/sentry-java/compare/6.6.0...6.8.0)

## 4.8.0

### Fixes

- Message event can have attached stacktrace ([#2577](https://github.com/getsentry/sentry-react-native/pull/2577))
- Fixed maximum call stack exceeded error resulting from large payloads ([#2579](https://github.com/getsentry/sentry-react-native/pull/2579))

### Dependencies

- Bump Android SDK from v6.5.0 to v6.6.0 ([#2572](https://github.com/getsentry/sentry-react-native/pull/2572))
  - [changelog](https://github.com/getsentry/sentry-java/blob/main/CHANGELOG.md#660)
  - [diff](https://github.com/getsentry/sentry-java/compare/6.5.0...6.6.0)
- Bump Cocoa SDK from v7.28.0 to v7.29.0 ([#2571](https://github.com/getsentry/sentry-react-native/pull/2571))
  - [changelog](https://github.com/getsentry/sentry-cocoa/blob/master/CHANGELOG.md#7290)
  - [diff](https://github.com/getsentry/sentry-cocoa/compare/7.28.0...7.29.0)

## 4.7.1

### Fixes

- Remove duplicate sdk package record from envelope ([#2570](https://github.com/getsentry/sentry-react-native/pull/2570))
- Fix `appHangsTimeoutInterval` -> `appHangTimeoutInterval` option name ([#2574](https://github.com/getsentry/sentry-react-native/pull/2574))

## 4.7.0

### Dependencies

- Bump Android SDK from v6.4.3 to v6.5.0 ([#2535](https://github.com/getsentry/sentry-react-native/pull/2535))
  - [changelog](https://github.com/getsentry/sentry-java/blob/main/CHANGELOG.md#650)
  - [diff](https://github.com/getsentry/sentry-java/compare/6.4.3...6.5.0)
- Bump JavaScript SDK from v7.14.2 to v7.16.0 ([#2536](https://github.com/getsentry/sentry-react-native/pull/2536), [#2561](https://github.com/getsentry/sentry-react-native/pull/2561))
  - [changelog](https://github.com/getsentry/sentry-javascript/blob/master/CHANGELOG.md#7160)
  - [diff](https://github.com/getsentry/sentry-javascript/compare/7.14.2...7.16.0)
- Bump Cocoa SDK from v7.27.1 to v7.28.0 ([#2548](https://github.com/getsentry/sentry-react-native/pull/2548))
  - [changelog](https://github.com/getsentry/sentry-cocoa/blob/master/CHANGELOG.md#7280)
  - [diff](https://github.com/getsentry/sentry-cocoa/compare/7.27.1...7.28.0)

## 4.6.1

### Fixes

- Make `configureScope` callback safe [#2510](https://github.com/getsentry/sentry-react-native/pull/2510)
- Allows collecting app start and slow/frozen frames if Native SDK is inited manually [#2517](https://github.com/getsentry/sentry-react-native/pull/2517)
- Nested breadcrumb data on android was not treated correctly [#2519](https://github.com/getsentry/sentry-react-native/pull/2519)

### Dependencies

- Bump JavaScript SDK from v7.14.0 to v7.14.2 ([#2511](https://github.com/getsentry/sentry-react-native/pull/2511), [#2526](https://github.com/getsentry/sentry-react-native/pull/2526))
  - [changelog](https://github.com/getsentry/sentry-javascript/blob/master/CHANGELOG.md#7142)
  - [diff](https://github.com/getsentry/sentry-javascript/compare/7.14.0...7.14.2)
- Bump Cocoa SDK from v7.27.0 to v7.27.1 ([#2521](https://github.com/getsentry/sentry-react-native/pull/2521))
  - [changelog](https://github.com/getsentry/sentry-cocoa/blob/master/CHANGELOG.md#7271)
  - [diff](https://github.com/getsentry/sentry-cocoa/compare/7.27.0...7.27.1)
- Bump Android SDK from v6.4.2 to v6.4.3 ([#2520](https://github.com/getsentry/sentry-react-native/pull/2520))
  - [changelog](https://github.com/getsentry/sentry-java/blob/main/CHANGELOG.md#643)
  - [diff](https://github.com/getsentry/sentry-java/compare/6.4.2...6.4.3)

## 4.6.0

### Fixes

- SDK Gracefully downgrades when callback throws an error ([#2502](https://github.com/getsentry/sentry-react-native/pull/2502))
- React Navigation v5 ignores when current route is undefined after state changed. ([#2484](https://github.com/getsentry/sentry-react-native/pull/2484))

### Features

- Add ClientReports ([#2496](https://github.com/getsentry/sentry-react-native/pull/2496))

### Sentry Self-hosted Compatibility

- Starting with version `4.6.0` of the `@sentry/react-native` package, [Sentry's self hosted version >= v21.9.0](https://github.com/getsentry/self-hosted/releases) is required or you have to manually disable sending client reports via the `sendClientReports` option. This only applies to self-hosted Sentry. If you are using [sentry.io](https://sentry.io), no action is needed.

### Dependencies

- Bump Cocoa SDK from v7.25.1 to v7.27.0 ([#2500](https://github.com/getsentry/sentry-react-native/pull/2500), [#2506](https://github.com/getsentry/sentry-react-native/pull/2506))
  - [changelog](https://github.com/getsentry/sentry-cocoa/blob/master/CHANGELOG.md#7270)
  - [diff](https://github.com/getsentry/sentry-cocoa/compare/7.25.1...7.27.0)
- Bump JavaScript SDK from v7.13.0 to v7.14.0 ([#2504](https://github.com/getsentry/sentry-react-native/pull/2504))
  - [changelog](https://github.com/getsentry/sentry-javascript/blob/master/CHANGELOG.md#7140)
  - [diff](https://github.com/getsentry/sentry-javascript/compare/7.13.0...7.14.0)

## 4.5.0

### Features

- Add user feedback ([#2486](https://github.com/getsentry/sentry-react-native/pull/2486))
- Add typings for app hang functionality ([#2479](https://github.com/getsentry/sentry-react-native/pull/2479))

### Fixes

- Update warm/cold start span ops ([#2487](https://github.com/getsentry/sentry-react-native/pull/2487))
- Detect hard crash the same as native sdks ([#2480](https://github.com/getsentry/sentry-react-native/pull/2480))
- Integrations factory receives default integrations ([#2494](https://github.com/getsentry/sentry-react-native/pull/2494))

### Dependencies

- Bump Android SDK from v6.4.1 to v6.4.2 ([#2485](https://github.com/getsentry/sentry-react-native/pull/2485))
  - [changelog](https://github.com/getsentry/sentry-java/blob/main/CHANGELOG.md#642)
  - [diff](https://github.com/getsentry/sentry-java/compare/6.4.1...6.4.2)
- Bump JavaScript SDK from v7.12.1 to v7.13.0 ([#2478](https://github.com/getsentry/sentry-react-native/pull/2478))
  - [changelog](https://github.com/getsentry/sentry-javascript/blob/master/CHANGELOG.md#7130)
  - [diff](https://github.com/getsentry/sentry-javascript/compare/7.12.1...7.13.0)

## 4.4.0

### Features

- Add attachments support ([#2463](https://github.com/getsentry/sentry-react-native/pull/2463))

## 4.3.1

### Fixes

- ReactNativeTracingOptions maxTransactionDuration is in seconds ([#2469](https://github.com/getsentry/sentry-react-native/pull/2469))

### Dependencies

- Bump Cocoa SDK from v7.24.1 to v7.25.1 ([#2465](https://github.com/getsentry/sentry-react-native/pull/2465))
  - [changelog](https://github.com/getsentry/sentry-cocoa/blob/master/CHANGELOG.md#7251)
  - [diff](https://github.com/getsentry/sentry-cocoa/compare/7.24.1...7.25.1)

## 4.3.0

### Features

- Add Transaction Source for Dynamic Sampling Context ([#2454](https://github.com/getsentry/sentry-react-native/pull/2454))

### Dependencies

- Bump Cocoa SDK from v7.23.0 to v7.24.1 ([#2456](https://github.com/getsentry/sentry-react-native/pull/2456))
  - [changelog](https://github.com/getsentry/sentry-cocoa/blob/master/CHANGELOG.md#7241)
  - [diff](https://github.com/getsentry/sentry-cocoa/compare/7.23.0...7.24.1)
- Bump Android SDK from v6.3.1 to v6.4.1 ([#2437](https://github.com/getsentry/sentry-react-native/pull/2437))
  - [changelog](https://github.com/getsentry/sentry-java/blob/main/CHANGELOG.md#641)
  - [diff](https://github.com/getsentry/sentry-java/compare/6.3.1...6.4.1)
- Bump JavaScript SDK from v7.9.0 to v7.12.1 ([#2451](https://github.com/getsentry/sentry-react-native/pull/2451))
  - [changelog](https://github.com/getsentry/sentry-javascript/blob/master/CHANGELOG.md#7121)
  - [diff](https://github.com/getsentry/sentry-javascript/compare/7.9.0...7.12.1)

## 4.2.4

### Fixes

- ReactNativeTracing wrongly marks transactions as deadline_exceeded when it reaches the idleTimeout ([#2427](https://github.com/getsentry/sentry-react-native/pull/2427))

## 4.2.3

### Fixes

- Bump Cocoa SDK to v7.23.0 ([#2401](https://github.com/getsentry/sentry-react-native/pull/2401))
  - [changelog](https://github.com/getsentry/sentry-cocoa/blob/master/CHANGELOG.md#7230)
  - [diff](https://github.com/getsentry/sentry-cocoa/compare/7.22.0...7.23.0)
- Bump Android SDK to v6.3.1 ([#2410](https://github.com/getsentry/sentry-react-native/pull/2410))
  - [changelog](https://github.com/getsentry/sentry-java/blob/main/CHANGELOG.md#631)
  - [diff](https://github.com/getsentry/sentry-java/compare/6.3.0...6.3.1)
- Bump JavaScript SDK to v7.9.0 ([#2412](https://github.com/getsentry/sentry-react-native/pull/2412))
  - [changelog](https://github.com/getsentry/sentry-javascript/blob/master/CHANGELOG.md#790)
  - [diff](https://github.com/getsentry/sentry-javascript/compare/7.7.0...7.9.0)

## 4.2.2

### Fixes

- Should not ignore `options.transport` function provided in `Sentry.init(...)` ([#2398](https://github.com/getsentry/sentry-react-native/pull/2398))

## 4.2.1

### Fixes

- SENTRY_DIST accepts non-number values on Android ([#2395](https://github.com/getsentry/sentry-react-native/pull/2395))

### Features

- Bump Cocoa SDK to v7.22.0 ([#2392](https://github.com/getsentry/sentry-react-native/pull/2392))
  - [changelog](https://github.com/getsentry/sentry-cocoa/blob/master/CHANGELOG.md#7220)
  - [diff](https://github.com/getsentry/sentry-cocoa/compare/7.21.0...7.22.0)

## 4.2.0

### Features

- Bump Cocoa SDK to v7.21.0 ([#2374](https://github.com/getsentry/sentry-react-native/pull/2374))
  - [changelog](https://github.com/getsentry/sentry-cocoa/blob/master/CHANGELOG.md#7210)
  - [diff](https://github.com/getsentry/sentry-cocoa/compare/7.20.0...7.21.0)
- Bump Android SDK to v6.3.0 ([#2380](https://github.com/getsentry/sentry-react-native/pull/2380))
  - [changelog](https://github.com/getsentry/sentry-java/blob/main/CHANGELOG.md#630)
  - [diff](https://github.com/getsentry/sentry-java/compare/6.1.4...6.3.0)
- Bump JavaScript SDK to v7.7.0 ([#2375](https://github.com/getsentry/sentry-react-native/pull/2375))
  - [changelog](https://github.com/getsentry/sentry-javascript/blob/master/CHANGELOG.md#770)
  - [diff](https://github.com/getsentry/sentry-javascript/compare/7.6.0...7.7.0)

## 4.1.3

### Fixes

- Solve reference to private cocoa SDK class ([#2369](https://github.com/getsentry/sentry-react-native/pull/2369))

## 4.1.2

### Fixes

- Set default unit for measurements ([#2360](https://github.com/getsentry/sentry-react-native/pull/2360))
- When using SENTRY_DIST env. var. on Android, SDK fails to convert to an Integer ([#2365](https://github.com/getsentry/sentry-react-native/pull/2365))

### Features

- Bump JavaScript SDK to v7.6.0 ([#2361](https://github.com/getsentry/sentry-react-native/pull/2361))
  - [changelog](https://github.com/getsentry/sentry-javascript/blob/master/CHANGELOG.md#760)
  - [diff](https://github.com/getsentry/sentry-javascript/compare/7.5.1...7.6.0)

## 4.1.1

### Features

- Bump Cocoa SDK to v7.20.0 ([#2341](https://github.com/getsentry/sentry-react-native/pull/2341), [#2356](https://github.com/getsentry/sentry-react-native/pull/2356))
  - [changelog](https://github.com/getsentry/sentry-cocoa/blob/master/CHANGELOG.md#7200)
  - [diff](https://github.com/getsentry/sentry-cocoa/compare/7.18.1...7.20.0)
- Bump JavaScript SDK to v7.5.1 ([#2342](https://github.com/getsentry/sentry-react-native/pull/2342), [#2350](https://github.com/getsentry/sentry-react-native/pull/2350))
  - [changelog](https://github.com/getsentry/sentry-javascript/blob/master/CHANGELOG.md#751)
  - [diff](https://github.com/getsentry/sentry-javascript/compare/7.3.1...7.5.1)

## 4.1.0

- Fix: Send DidBecomeActiveNotification when OOM enabled ([#2326](https://github.com/getsentry/sentry-react-native/pull/2326))
- Fix: SDK overwrites the user defined ReactNativeTracing ([#2319](https://github.com/getsentry/sentry-react-native/pull/2319))
- Bump Sentry JavaScript 7.3.1 ([#2306](https://github.com/getsentry/sentry-react-native/pull/2306))
  - [changelog](https://github.com/getsentry/sentry-javascript/blob/7.3.1/CHANGELOG.md)
  - [diff](https://github.com/getsentry/sentry-javascript/compare/7.1.1...7.3.1)
- Bump Sentry Cocoa 7.18.1 ([#2320](https://github.com/getsentry/sentry-react-native/pull/2320))
  - [changelog](https://github.com/getsentry/sentry-cocoa/blob/7.18.1/CHANGELOG.md)
  - [diff](https://github.com/getsentry/sentry-cocoa/compare/7.18.0...7.18.1)
- Bump Sentry Android 6.1.4 ([#2320](https://github.com/getsentry/sentry-react-native/pull/2320))
  - [changelog](https://github.com/getsentry/sentry-java/blob/6.1.4/CHANGELOG.md)
  - [diff](https://github.com/getsentry/sentry-java/compare/6.1.2...6.1.4)

## 4.0.2

- Fix Calculate the absolute number of Android versionCode ([#2313](https://github.com/getsentry/sentry-react-native/pull/2313))

## 4.0.1

- Filter out app start with more than 60s ([#2303](https://github.com/getsentry/sentry-react-native/pull/2303))

## 4.0.0

- Bump Sentry JavaScript 7.1.1 ([#2279](https://github.com/getsentry/sentry-react-native/pull/2279))
  - [changelog](https://github.com/getsentry/sentry-javascript/blob/7.1.1/CHANGELOG.md)
  - [diff](https://github.com/getsentry/sentry-javascript/compare/6.19.2...7.1.1)
- Bump Sentry Cocoa 7.18.0 ([#2303](https://github.com/getsentry/sentry-react-native/pull/2303))
  - [changelog](https://github.com/getsentry/sentry-cocoa/blob/7.18.0/CHANGELOG.md)
  - [diff](https://github.com/getsentry/sentry-cocoa/compare/7.11.0...7.18.0)
- Bump Sentry Android 6.1.2 ([#2303](https://github.com/getsentry/sentry-react-native/pull/2303))
  - [changelog](https://github.com/getsentry/sentry-java/blob/6.1.2/CHANGELOG.md)
  - [diff](https://github.com/getsentry/sentry-java/compare/5.7.0...6.1.2)

## Breaking changes

By bumping Sentry Javascript, new breaking changes were introduced, to know more what was changed, check the [breaking changes changelog](https://github.com/getsentry/sentry-javascript/blob/7.0.0/CHANGELOG.md#breaking-changes) from Sentry Javascript.

## 4.0.0-beta.5

- Fix warning missing DSN on BrowserClient. ([#2294](https://github.com/getsentry/sentry-react-native/pull/2294))

## 4.0.0-beta.4

- Bump Sentry Cocoa 7.17.0 ([#2300](https://github.com/getsentry/sentry-react-native/pull/2300))
  - [changelog](https://github.com/getsentry/sentry-cocoa/blob/7.17.0/CHANGELOG.md)
  - [diff](https://github.com/getsentry/sentry-cocoa/compare/7.16.1...7.17.0)
- Bump Sentry Android 6.1.1 ([#2300](https://github.com/getsentry/sentry-react-native/pull/2300))
  - [changelog](https://github.com/getsentry/sentry-java/blob/6.1.1/CHANGELOG.md)
  - [diff](https://github.com/getsentry/sentry-java/compare/6.0.0...6.1.1)

## 4.0.0-beta.3

- Bump Sentry Cocoa 7.16.1 ([#2279](https://github.com/getsentry/sentry-react-native/pull/2283))
  - [changelog](https://github.com/getsentry/sentry-cocoa/blob/7.16.1/CHANGELOG.md)
  - [diff](https://github.com/getsentry/sentry-cocoa/compare/7.11.0...7.16.1)

## 4.0.0-beta.2

- Bump Sentry JavaScript 7.1.1 ([#2279](https://github.com/getsentry/sentry-react-native/pull/2279))
  - [changelog](https://github.com/getsentry/sentry-javascript/blob/7.1.1/CHANGELOG.md)
  - [diff](https://github.com/getsentry/sentry-javascript/compare/7.0.0...7.1.1)
- Bump Sentry Android 6.0.0 ([#2281](https://github.com/getsentry/sentry-react-native/pull/2281))
  - [changelog](https://github.com/getsentry/sentry-java/blob/6.0.0/CHANGELOG.md)
  - [diff](https://github.com/getsentry/sentry-java/compare/5.7.0...6.0.0)

## 4.0.0-beta.1

- Bump Sentry JavaScript 7.0.0 ([#2250](https://github.com/getsentry/sentry-react-native/pull/2250))
  - [changelog](https://github.com/getsentry/sentry-javascript/blob/7.0.0/CHANGELOG.md)
  - [diff](https://github.com/getsentry/sentry-javascript/compare/6.19.2...7.0.0)

## Breaking changes

By bumping Sentry Javascript, new breaking changes were introduced, to know more what was changed, check the [breaking changes changelog](https://github.com/getsentry/sentry-javascript/blob/7.0.0/CHANGELOG.md#breaking-changes) from Sentry Javascript.

## 3.4.3

- feat: Support macOS (#2240) by @ospfranco

## 3.4.2

- fix: Fix cold start appearing again after js bundle reload on Android. #2229

## 3.4.1

- fix: Make withTouchEventBoundary options optional #2196

## 3.4.0

### Various fixes & improvements

- Bump: @sentry/javascript dependencies to 6.19.2 (#2175) by @marandaneto

## 3.3.6

- fix: Respect given release if no dist is given during SDK init (#2163)
- Bump: @sentry/javascript dependencies to 6.19.2 (#2175)

## 3.3.5

- Bump: Sentry Cocoa to 7.11.0 and Sentry Android to 5.7.0 (#2160)

## 3.3.4

- fix(android): setContext serializes as context for Android instead of extra (#2155)
- fix(android): Duplicate Breadcrumbs when captuing messages #2153

## 3.3.3

- Bump: Sentry Cocoa to 7.10.2 and Sentry Android to 5.6.3 (#2145)
- fix(android): Upload source maps correctly regardless of version codes #2144

## 3.3.2

- fix: Do not report empty measurements #1983
- fix(iOS): Bump Sentry Cocoa to 7.10.1 and report slow and frozen measurements (#2132)
- fix(iOS): Missing userId on iOS when the user is not set in the Scope (#2133)

## 3.3.1

- feat: Support setting maxCacheItems #2102
- fix: Clear transaction on route change for React Native Navigation #2119

## 3.3.0

- feat: Support enableNativeCrashHandling for iOS #2101
- Bump: Sentry Cocoa 7.10.0 #2100
- feat: Touch events now track components with `sentry-label` prop, falls back to `accessibilityLabel` and then finally `displayName`. #2068
- fix: Respect sentryOption.debug setting instead of #DEBUG build flag for outputting logs #2039
- fix: Passing correct mutableOptions to iOS SDK (#2037)
- Bump: Bump @sentry/javascript dependencies to 6.17.9 #2082
- fix: Discard prior transactions on react navigation dispatch #2053

## 3.2.14-beta.2

- feat: Touch events now track components with `sentry-label` prop, falls back to `accessibilityLabel` and then finally `displayName`. #2068
- fix: Respect sentryOption.debug setting instead of #DEBUG build flag for outputting logs #2039
- fix: Passing correct mutableOptions to iOS SDK (#2037)
- Bump: Bump @sentry/javascript dependencies to 6.17.9 #2082

## 3.2.14-beta.1

- fix: Discard prior transactions on react navigation dispatch #2053

## 3.2.13

- fix(deps): Add `@sentry/wizard` back in as a dependency to avoid missing dependency when running react-native link. #2015
- Bump: sentry-cli to 1.72.0 #2016

## 3.2.12

- fix: fetchNativeDeviceContexts returns an empty Array if no Device Context available #2002
- Bump: Sentry Cocoa 7.9.0 #2011

## 3.2.11

- fix: Polyfill the promise library to permanently fix unhandled rejections #1984

## 3.2.10

- fix: Do not crash if androidx.core isn't available on Android #1981
- fix: App start measurement on Android #1985
- Bump: Sentry Android to 5.5.2 #1985

## 3.2.9

- Deprecate initialScope in favor of configureScope #1963
- Bump: Sentry Android to 5.5.1 and Sentry Cocoa to 7.7.0 #1965

## 3.2.8

### Various fixes & improvements

- replace usage of master to main (30b44232) by @marandaneto

## 3.2.7

- fix: ReactNavigationV4Instrumentation null when evaluating 'state.routes' #1940
- fix: ConcurrentModification exception for frameMetricsAggregator #1939

## 3.2.6

- feat(android): Support monorepo in gradle plugin #1917
- fix: Remove dependency on promiseRejectionTrackingOptions #1928

## 3.2.5

- fix: Fix dynamic require for promise options bypassing try catch block and crashing apps #1923

## 3.2.4

- fix: Warn when promise rejections won't be caught #1886
- Bump: Sentry Android to 5.4.3 and Sentry Cocoa to 7.5.4 #1920

## 3.2.3

### Various fixes & improvements

- fix(ios): tracesSampler becomes NSNull in iOS and the app cannot be started (#1872) by @marandaneto

## 3.2.2

- Bump Sentry Android SDK to 5.3.0 #1860

## 3.2.1

### Various fixes & improvements

- feat(ios): Missing config `enableOutOfMemoryTracking` on iOS/Mac (#1858) by @marandaneto

## 3.2.0

- feat: Routing instrumentation will emit breadcrumbs on route change and set route tag #1837
- Bump Sentry Android SDK to 5.2.4 ([#1844](https://github.com/getsentry/sentry-react-native/pull/1844))

  - [changelog](https://github.com/getsentry/sentry-java/blob/5.2.4/CHANGELOG.md)
  - [diff](https://github.com/getsentry/sentry-java/compare/5.2.0...5.2.4)

- Bump Sentry Cocoa SDK to 7.4.8 ([#1856](https://github.com/getsentry/sentry-react-native/pull/1856))
  - [changelog](https://github.com/getsentry/sentry-cocoa/blob/7.4.8/CHANGELOG.md)
  - [diff](https://github.com/getsentry/sentry-cocoa/compare/7.3.0...7.4.8)

## 3.2.0-beta.2

- fix: Type React Native Navigation instrumentation constructor argument as unknown to avoid typescript errors #1817

## 3.2.0-beta.1

- feat: Routing instrumentation for React Native Navigation #1774

## 3.1.1

- Bump Sentry Android SDK to 5.2.0 ([#1785](https://github.com/getsentry/sentry-react-native/pull/1785))

  - [changelog](https://github.com/getsentry/sentry-java/blob/5.2.0/CHANGELOG.md)
  - [diff](https://github.com/getsentry/sentry-java/compare/5.1.2...5.2.0)

- Bump Sentry Cocoa SDK to 7.3.0 ([#1785](https://github.com/getsentry/sentry-react-native/pull/1785))
  - [changelog](https://github.com/getsentry/sentry-cocoa/blob/7.3.0/CHANGELOG.md)
  - [diff](https://github.com/getsentry/sentry-cocoa/compare/7.2.6...7.3.0)

## 3.1.0

- Feat: Allow custom release for source map upload scripts #1548
- ref: Remove v5 prefix from react navigation instrumentation to support v6 #1768

## 3.0.3

- Fix: Set Java 8 for source and target compatibility if not using AGP >= 4.2.x (#1763)

## 3.0.2

- Bump: Android tooling API 30 (#1761)

## 3.0.1

- fix: Add sentry-cli as a dependency #1755

## 3.0.0

- feat: Align `event.origin`, `event.environment` with other hybrid sdks #1749
- feat: Add native sdk package info onto events #1749
- build(js): Bump sentry-javascript dependencies to 6.12.0 #1750
- fix: Fix native frames not being added to transactions #1752
- build(android): Bump sentry-android to 5.1.2 #1753
- build(ios): Bump sentry-cocoa to 7.2.6 #1753
- fix: Move @sentry/wizard dependency to devDependencies #1751

## 3.0.0-beta.3

- feat: Add `wrap` wrapper method with profiler and touch event boundary #1728
- feat: App-start measurements, if using the `wrap` wrapper, will now finish on the root component mount #1728

## 3.0.0-beta.2

- feat: Native slow/frozen frames measurements #1711

## 3.0.0-beta.1

- build(ios): Bump sentry-cocoa to 7.2.0-beta.9 #1704
- build(android): Bump sentry-android to 5.1.0-beta.9 #1704
- feat: Add app start measurements to the first transaction #1704
- feat: Create an initial initial ui.load transaction by default #1704
- feat: Add `enableAutoPerformanceTracking` flag that enables auto performance when tracing is enabled #1704

## 2.7.0-beta.1

- feat: Track stalls in the JavaScript event loop as measurements #1542

## 2.6.2

- fix: Fix the error handler (error dialog) not called in dev #1712

## 2.6.1

- build(ios): Bump sentry-cocoa to 7.1.4 #1700

## 2.6.0

- feat: Support the `sendDefaultPii` option. #1634
- build(android): Bump sentry-android to 5.1.0-beta.2 #1645
- fix: Fix transactions on Android having clock drift and missing span data #1645

## 2.5.2

- fix: Fix `Sentry.close()` not correctly resolving the promise on iOS. #1617
- build(js): Bump sentry-javascript dependencies to 6.7.1 #1618

## 2.5.1

- fix: Fatal uncaught events should be tagged handled:false #1597
- fix: Fix duplicate breadcrumbs on Android #1598

## 2.5.0

### Dependencies

- build(js): Bump sentry-javascript dependencies to 6.5.1 #1588
- build(ios): Bump sentry-cocoa to 7.0.0 and remove setLogLevel #1459
- build(android): Bump sentry-android to 5.0.1 #1576

### Features

- feat: `Sentry.flush()` to flush events to disk and returns a promise #1547
- feat: `Sentry.close()` method to fully disable the SDK on all layers and returns a promise #1457

### Fixes

- fix: Process "log" levels in breadcrumbs before sending to native #1565

## 2.5.0-beta.1

- build(ios): Bump sentry-cocoa to 7.0.0 and remove setLogLevel #1459
- feat: Close method to fully disable the SDK on all layers #1457
- build(android): Bump Android SDK to 5.0.0-beta.1 #1476

## 2.4.3

- fix: Use the latest outbox path from hub options instead of private options #1529

## 2.4.2

- fix: enableNative: false should take precedence over autoInitializeNativeSdk: false #1462

## 2.4.1

- fix: Type navigation container ref arguments as any to avoid TypeScript errors #1453

## 2.4.0

- fix: Don't call `NATIVE.fetchRelease` if release and dist already exists on the event #1388
- feat: Add onReady callback that gets called after Native SDK init is called #1406

## 2.3.0

- feat: Re-export Profiler and useProfiler from @sentry/react #1372
- fix(performance): Handle edge cases in React Navigation routing instrumentation. #1365
- build(android): Bump sentry-android to 4.3.0 #1373
- build(devtools): Bump @sentry/wizard to 1.2.2 #1383
- build(js): Bump sentry-javascript dependencies to 6.2.1 #1384
- feat(performance): Option to set route change timeout in routing instrumentation #1370

## 2.2.2

- fix: Fix unhandled promise rejections not being tracked #1367

## 2.2.1

- build(js): Bump @sentry/\* dependencies on javascript to 6.2.0 #1354
- fix: Fix react-dom dependency issue. #1354
- build(android): Bump sentry-android to 4.1.0 #1334

## 2.2.0

- Bump: sentry-android to v4.0.0 #1309
- build(ios): Bump sentry-cocoa to 6.1.4 #1308
- fix: Handle auto session tracking start on iOS #1308
- feat: Use beforeNavigate in routing instrumentation to match behavior on JS #1313
- fix: React Navigation Instrumentation starts initial transaction before navigator mount #1315

## 2.2.0-beta.0

- build(ios): Bump sentry-cocoa to 6.1.3 #1293
- fix: pass maxBreadcrumbs to Android init
- feat: Allow disabling native SDK initialization but still use it #1259
- ref: Rename shouldInitializeNativeSdk to autoInitializeNativeSdk #1275
- fix: Fix parseErrorStack that only takes string in DebugSymbolicator event processor #1274
- fix: Only set "event" type in envelope item and not the payload #1271
- build: Bump JS dependencies to 5.30.0 #1282
- fix: Add fallback envelope item type to iOS. #1283
- feat: Auto performance tracing with XHR/fetch, and routing instrumentation #1230

## 2.1.1

- build(android): Bump `sentry-android` to 3.2.1 #1296

## 2.1.0

- feat: Include @sentry/tracing and expose startTransaction #1167
- feat: A better sample app to showcase the SDK and especially tracing #1168
- build(js): Bump @sentry/javascript dependencies to 5.28.0. #1228
- build(android): Bump `sentry-android` to 3.2.0 #1208

## 2.0.2

- build(ios): Bump `sentry-cocoa` to 6.0.9 #1200

## 2.0.1

- build(ios): Bump `sentry-cocoa` to 6.0.8. #1188
- fix(ios): Remove private imports and call `storeEnvelope` on the client. #1188
- fix(ios): Lock specific version in podspec. #1188
- build(android): Bump `sentry-android` to 3.1.3. #1177
- build(deps): Bump @sentry/javascript deps to version-locked 5.27.4 #1199

## 2.0.0

- build(android): Changes android package name from `io.sentry.RNSentryPackage` to `io.sentry.react.RNSentryPackage` (Breaking). #1131
- fix: As auto session tracking is now on by default, allow user to pass `false` to disable it. #1131
- build: Bump `sentry-android` to 3.1.0. #1131
- build: Bump `sentry-cocoa` to 6.0.3. #1131
- feat(ios): Use `captureEnvelope` on iOS/Mac. #1131
- feat: Support envelopes with type other than `event`. #1131
- feat(android): Add enableNdkScopeSync property to ReactNativeOptions. #1131
- feat(android): Pass attachStacktrace option property down to android SDK. #1131
- build(js): Bump @sentry/javascript dependencies to 5.27.1. #1156

## 1.9.0

- fix: Only show the "Native Sentry SDK is disabled" warning when `enableNative` is false and `enableNativeNagger` is true. #1084
- build: Bump @sentry/javascript dependencies to 5.25.0. #1118

## 1.8.2

- build: Bump @sentry/javascript dependencies to 5.24.2 #1091
- fix: Add a check that `performance` exists before using it. #1091

## 1.8.1

- build: Bump @sentry/javascript dependencies to 5.24.1 #1088
- fix: Fix timestamp offset issues due to issues with `performance.now()` introduced in React Native 0.63. #1088

## 1.8.0

- feat: Support MacOS #1068
- build: Bump @sentry/javascript dependencies to 5.23.0 #1079
- fix: Only call native deviceContexts on iOS #1061
- fix: Don't send over Log and Critical levels over native bridge #1063

## 1.7.2

- meta: Move from Travis CI to Github Actions #1019
- ref: Drop TSLint in favor of ESLint #1023
- test: Add basic end-to-end tests workflow #945
- Bump: sentry-android to v2.3.1

## 1.7.1

- build: Bump sentry-cocoa to 5.2 #1011
- fix: App Store submission for Mac apps getsentry/sentry-cocoa#635
- fix: Use the release and dist set in init options over native release #1009
- fix: assign default options before enableNative check #1007

## 1.7.0

- fix: Use `LogBox` instead of `YellowBox` if possible. #989
- fix: Don't add `DeviceContext` default integration if `enableNative` is set to `false`. #993
- fix: Don't log "Native Sentry SDK is disabled" if `enableNativeNagger` is set to `false`. #993
- feat: Migrate to `@sentry/react` from `@sentry/browser` and expose `ErrorBoundary` & the redux enhancer. #1005

## 1.6.3

- feat: Touch events take Regex for ignoreNames & add tests #973

## 1.6.2

- fix: Don't prefix app:/// to "native" filename as well #957
- feat: Add sdk_info to envelope header on Android. #958

## 1.6.1

- Bump `sentry-cocoa` `5.1.8`

## 1.6.0

- feat: Log component tree with all touch events #952
- fix: Fix appending app:/// prefix to [native code] #946
- Bump `@sentry/*` to `^5.19.0`
- Bump `sentry-cocoa` `5.1.6`

## 1.5.0

- feat: Track touch events as breadcrumbs #939
- fix: Serialize the default user keys in setUser #926
- Bump android 2.2.0 #942
- fix(android): Fix unmapped context keys being overwritten on Android.

## 1.4.5

- fix: Fix Native Wrapper not checking enableNative setting #919

## 1.4.4

- Bump cocoa 5.1.4
- fix(ios): We only store the event in release mode #917

## 1.4.3

- Extend Scope methods to set native scope too. #902
- Bump android 2.1.6
- Bump `@sentry/*` to `^5.16.1`
- Bump cocoa 5.1.3

## 1.4.2

- Bump android 2.1.4 #891
- Expose session timeout. #887
- Added `event.origin` and `event.environment` tags to determine where events originate from. #890

## 1.4.1

- Filtered out `options` keys passed to `init` that would crash native. #885

## 1.4.0

- Remove usages of RNSentry to a native wrapper (#857)
- Bump android 2.1.3 (#858)
- Bump cocoa 5.1.0 (#870)
- Accept enableAutoSessionTracking (#870)
- Don't attach Android Threads (#866)
- Refactored startWithDsnString to be startWithOptions. (#860)

## 1.3.9

- Bump `@sentry/wizard` to `1.1.4`

## 1.3.8

- Fixes a bug in `DebugSymbolicator`

## 1.3.7

- Bump `@sentry/wizard` to `1.1.2`

## 1.3.6

- Bump `@sentry/*` to `^5.15.4`

## 1.3.5

- Bump `@sentry/*` to `^5.15.2`

## 1.3.4

- Bump `@sentry/*` to `^5.15.1`
- Fix a bug in DebugSymbolicator to fetch the correct file
- Bump to `io.sentry:sentry-android:2.0.2`

## 1.3.3

- Fix sourcemap path for Android and `react-native` version `< 0.61`
- Expose Android SDK in Java

## 1.3.2

- Bump `io.sentry:sentry-android:2.0.0`
- Fixes a bug on Android when sending events with wrong envelope size

## 1.3.1

- Bump `@sentry/wizard` to `1.1.1` fixing iOS release identifiers
- console.warn und unhandled rejections in DEV

## 1.3.0

- Bump `io.sentry:sentry-android:2.0.0-rc04`
- Added support for Hermes runtime!!
- Fixed a lot of issues on Android
- NDK support

## 1.2.2

- fix(android): Crash if stacktrace.frames is empty (#742)

## 1.2.1

- Bump `io.sentry:sentry-android:1.7.29`

## 1.2.0

- Bump `@sentry/*` to `^5.10.0`
- Allow overriding sentry.properties location (#722)

## 1.1.0

- Bump `@sentry/*` to `^5.9.0`
- fix(android): Feedback not working (#706)
- fix(types): Fix type mismatch when copying breadcrumb `type` (#693)

## 1.0.9

- Fixed an issue where breadcrumbs failed to be copied correctly

## 1.0.8

- Fix missing `type`, miscast `status_code` entries in Android breadcrumbs

## 1.0.7

- Store `environment`, `release` & `dist` on native iOS and Android clients in case of an native crash

## 1.0.6

- Fix error message to guide towards correct docs page

## 1.0.5

- Convert `message` in Java to string if it's a map (#653)

## 1.0.4

- Also catch `ClassCastException` to support react-native versions < 0.60 (#651)

## 1.0.3

- Expose `BrowserIntegrations` to change browser integrations (#639)

## 1.0.2

- Fixes `breadcrumb.data` cast if it's not a hashmap (#651)

## 1.0.1

- Fixed typo in `RNSentry.m` (#658)

## 1.0.0

This is a new major release of the Sentry's React Native SDK rewritten in TypeScript.
This SDK is now unified with the rest of our JavaScript SDKs and published under a new name `@sentry/react-native`.
It uses `@sentry/browser` and both `sentry-cocoa` and `sentry-android` for native handling.

This release is a breaking change an code changes are necessary.

New way to import and init the SDK:

```js
import * as Sentry from "@sentry/react-native";

Sentry.init({
  dsn: "DSN",
});
```

## 0.43.2

- Add a check for an empty stacktrace on Android (#594)

## 0.43.1

- Bump `raven-js` `3.27.1`

## 0.43.0

- Bump `sentry-wizard` `0.13.0`

## 0.42.0

- Bump `sentry-cocoa` `4.2.1`
- Fix a bug where environment was correctly set
- Only upload source maps in gradle if non debug build

## 0.41.1

- Fix bump version script

## 0.41.0

- Update android build tools and gradle scripts to be compatible with latest version
- Fix support to build on windows

## 0.40.3

- Bump `sentry-cocoa` `4.1.3`

## 0.40.2

- Fix import for ArrayList and ReadableArray on Android, Fixes #511

## 0.40.1

- Use `buildToolsVersion` in build.gradle

## 0.40.0

- Add fingerprint support for iOS/Android, Fixes #407
- Add support for tvOS

## v0.39.1

- Bump `@sentry/wizard` `0.12.1`
- Add constructor for `RNSentryPackage.java`, Fixes #490

## v0.39.0

- `react-native-sentry >= 0.39.0` requires `react-native >= 0.56.0`
- [Android] Bumping of gradle deps

```
compileSdkVersion 26
buildToolsVersion '26.0.3'
...
targetSdkVersion 26
```

- [Android] Use `sentry-android` `1.7.5`
- Bump `@sentry/wizard` `0.11.0`
- Bump `sentry-cocoa` `4.1.0`
- Use new SDK identifier `sentry.javascript.react-native`

## v0.38.3

- Bump `@sentry/wizard` `0.10.2`

## v0.38.2

- [Android] Use `sentry-android` `1.7.4`

## v0.38.1

- [Android] set empty message to prevent breadcrumb exception

## v0.38.0

- [Android] Remove requirement to pass in `MainApplication` `new RNSentryPackage(MainApplication.this)`

## v0.37.1

- [Android] Call event callbacks even on failure to trigger crashes when device is offline

## v0.37.0

- Revert change to podspec file
- Add support for transaction instead of culprit
- Add equalsIgnoreCase to gradle release name compare
- Bump sentry-java to 1.7.3

## v0.36.0

- Bump raven-js to 3.24.2
- Fixed #391

## v0.35.4

- Bump sentry-cocoa to 3.12.4

## v0.35.3

- Fix wizard command

## v0.35.2

- Fixed #374

## v0.35.1

- Bump sentry-cocoa to 3.12.0

## v0.35.0

- Fixes an issue where error will not be reported to Sentry.

## v0.34.1

- Fixed #354

## v0.34.0

- Fixed #353
- Fixed #347
- Fixed #346
- Fixed #342

## v0.33.0

- Add pro guard default rule @kazy1991
- Exposed crashedLastLaunch for iOS @monotkate
- Fixed #337
- Fixed #333
- Fixed #331
- Fixed #322

## v0.32.1

- Update sentry-wizard

## v0.32.0

### Breaking changes

### Migration guide upgrading from < 0.32.0

Since we now use `@sentry/wizard` for linking with out new `@sentry/cli` package, the old
`sentry-cli-bin` package has been deprecated.
You have to search your codebase for `sentry-cli-binary` and replace it with `@sentry/cli`.
There are few places where we put it during the link process:

- In both `sentry.properties` files in `ios`/`android` folder
- In your Xcode build scripts once in `Bundle React Native code and images` and once in `Upload Debug Symbols to Sentry`

So e.g.:

The `Upload Debug Symbols to Sentry` build script looks like this:

```
export SENTRY_PROPERTIES=sentry.properties
../node_modules/sentry-cli-binary/bin/sentry-cli upload-dsym
```

should be changed to this:

```
export SENTRY_PROPERTIES=sentry.properties
../node_modules/@sentry/cli/bin/sentry-cli upload-dsym
```

### General

- Bump `@sentry/wizard` to `0.7.3`
- Bump `sentry-cocoa` to `3.10.0`
- Fixed #169

## v0.31.0

- Use <https://github.com/getsentry/sentry-wizard> for setup process

## v0.30.3

- Fix podspec file
- Fix gradle regex to allow number in projectname

## v0.30.2

Updated npm dependencies

## v0.30.1

Deploy and release over Probot

## v0.30.0

Refactored iOS to use shared component from sentry-cocoa.
Also squashed many little bugs on iOS.

- Fixed #281
- Fixed #280

## v0.29.0

- Fixed #275
- Fixed #274
- Fixed #272
- Fixed #253

## v0.28.0

We had to rename `project.ext.sentry` to `project.ext.sentryCli` because our own proguard gradle plugin was conflicting with the name.
The docs already reflect this change.

- #257

We now use the `mainThread` to report errors to `RNSentry`. This change is necessary in order for react-native to export constants.
This change shouldn't impact anyone using `react-native-sentry` since most of the "heavy" load was handled by `sentry-cocoa` in its own background queue anyway.

- #259
- #244

Bump `sentry-cocoa` to `3.8.3`

## v0.27.0

We decided to deactivate stack trace merging by default on iOS since it seems to unstable right now.
To activate it set:

```js
Sentry.config("___DSN___", {
  deactivateStacktraceMerging: false,
});
```

We are looking into ways making this more stable and plan to re-enable it again in the future.

## v0.26.0

- Added `setShouldSendCallback` #250

## v0.25.0

- Fix a bug in gradle script that trigged the sourcemap upload twice
- Fixed #245
- Fixed #234

## v0.24.2

- Fixed <https://github.com/getsentry/react-native-sentry/issues/241>

## v0.24.1

- Bump `sentry-cli` version to `1.20.0`

## v0.24.0

- Fix frame urls when only using `raven-js`
- Upgrade `sentry-java` to `1.5.3`
- Upgrade `sentry-cocoa` to `3.8.1`
- Added support for `sampleRate` option

## v0.23.2

- Fixed #228 again ¯\\_(ツ)_/¯

## v0.23.1

- Fixed #228

## v0.23.0

- Add more event properties for `setEventSentSuccessfully` callback on Android

## v0.22.0

- Fixed #158
- Add

```groovy
project.ext.sentry = [
    logLevel: "debug",
    flavorAware: true
]
```

should be before:
`apply from: "../../node_modules/react-native-sentry/sentry.gradle"`
This enables `sentry-cli` debug output on android builds, also adds flavor aware `sentry.properties` files.

## v0.21.2

- Fixing device farm tests

## v0.21.1

- Store event on release and send on next startup.

## v0.21.0

- Fixed an issue where javascript error wasn't sent everytime

## v0.20.0

- Bump `sentry-cocoa` to `3.6.0`

## v0.19.0

- Make `userId` optional for user context
- Bump `sentry-cocoa` to `3.5.0`

## v0.18.0

- Bump `sentry-java` to `1.5.1`
- Fix linking step
- Bump `raven-js` to `3.17.0`

## v0.17.1

- Fixed #190

## v0.17.0

- Fix `disableNativeIntegration` proptery to use right transport

## v0.16.2

- Remove send callback when native integration isn't available.

## v0.16.1

- Removed strange submodule

## v0.16.0

- Bump `sentry-java` to `1.4.0`
- Bump `sentry-cocoa` to `3.4.2`
- Fixed #182
- Fixed path detection of sentry-cli

## v0.15.1

- Fixed last release

## v0.15.0

- Added compatiblity for react-native `0.47.0`
- Fixed #169
- Fixed #106
- Bumped `sentry-cocoa` to `3.3.3`

Also added integration tests running on AWS Device Farm.

## v0.14.16

- Fixed #124

## v0.14.12

- Updated to `sentry-cocoa` `3.1.2`
- Fixed #156

## v0.14.11

- Fixed #166

## v0.14.10

- Fixed #161

## v0.14.9

Fixed #163

## v0.14.8

- Fixed #159
- Fixes breadcrumb tracking on android

## v0.14.7

- Improve performance for `react-native >= 0.46`

## v0.14.6

- Bump `sentry-cocoa` and `KSCrash`

## v0.14.5

- Push Podspec to `sentry-cocoa` `3.1.2`

## v0.14.4

- Removed example project from repo
- Make sure native client is only initialized once

## v0.14.3

- Revert to `23.0.1` android build tools

## v0.14.2

- Fixes #131

## v0.14.1

- Bump `raven-js` `3.16.1`
- Fixes #136

## v0.14.0

- Allowing calls to Sentry without calling `install()`
- Add internal logging if `logLevel >= SentryLog.Debug`
- Use `sentry-cocoa` `3.1.2`

## v0.13.3

- Fixes #67

## v0.13.2

- Fixes #116
- Fixes #51

## v0.13.1

- Fixed Android version dependency

## v0.13.0

- Overhauled internal handling of exceptions
- Updated iOS and Android native dependencies

## v0.12.12

- Fixes #105
- Added option `disableNativeIntegration`

## v0.12.11

- Use sentry-cocoa `3.0.9`
- Fixes #100

## v0.12.10

- Update `raven-js` to `3.16.0`
- Update `sentry-cocoa` to `3.0.8`
- Fixes #64
- Fixes #57

## v0.12.8

- Fix typo

## v0.12.9

- Add support on iOS for stacktrace merging and `react-native 0.45`

## v0.12.7

- Fixes #92

## v0.12.6

- Fixes #95

## v0.12.5

- Fixes #91 #87 #82 #63 #54 #48

## v0.12.3

- Fixed #90

## v0.12.2

- Fixed #90

## v0.12.4

- Fixed #94

## v0.12.1

- Use `3.0.7` `sentry-cocoa` in Podspec

## v0.12.0

- Removed `RSSwizzle` use `SentrySwizzle` instead

## v0.11.8

Update Podspec to use `Sentry/KSCrash`

## v0.11.7

- Fix `duplicate symbol` `RSSwizzle` when using CocoaPods

## v0.11.6

- Use `sentry-cocoa` `3.0.1`

## v0.11.5

- Fix <https://github.com/getsentry/react-native-sentry/issues/77>

## v0.11.4

- Use android buildToolsVersion 23.0.1

## v0.11.3

- Fix Xcode archive to not build generic archive

## v0.11.2

- Fix Xcode archiving

## v0.11.1

- Using latest version of `sentry-cocoa`

## v0.11.0

This is a big release because we switched our internal iOS client from swift to objc which drastically improve the setup experience and compatibility.

We also added support for codepush, please check the docs <https://docs.sentry.io/clients/react-native/codepush/> for more information.

After updating run `react-native unlink react-native-sentry` and `react-native link react-native-sentry` again in order to setup everything correctly.

## v0.10.0

- Greatly improved the linking process. Check out our docs for more information <https://docs.sentry.io/clients/react-native/>

## v0.9.1

- Update to sentry 2.1.11 which fixes a critical bug regarding sending requests on iOS

## v0.9.0

- Improve link and unlink scripts

## v0.8.5

- Fixed: bad operand types for binary operator

## v0.8.4

- Put execution on iOS into a background thread
- Add parameter checks on android

## v0.8.3

- Bump sentry version to 2.1.10 to fix releases

## v0.8.2

- Updated podspec thx @alloy

## v0.8.1

- Added command to package json to inject MainApplication.java into RNSentryPackage

## v0.8.0

- Added native android support
- raven-js is always used we use the native clients for sending events and add more context to them

## v0.7.0

- Bump KSCrash and Sentry version

## v0.6.0

Use `raven-js` internally instead switching between native and raven-js.

Native client will be used when available.

Alot of API changes to more like `raven-js`

## v0.5.3

- Fix import for

```objc
#if __has_include(<React/RNSentry.h>)
#import <React/RNSentry.h> // This is used for versions of react >= 0.40
#else
#import "RNSentry.h" // This is used for versions of react < 0.40
#endif
```

## v0.5.2

- Prefix filepath with `app://` if RavenClient is used

## v0.5.1

- Fix `npm test`
- Added `forceRavenClient` option which forces to use RavenClient instead of the NativeClient

## v0.5.0

- Added support for installation with cocoapods see <https://docs.sentry.io/clients/react-native/#setup-with-cocoapods>
- Lowered minimum version requirement for `react-native` to `0.38.0`

## v0.4.0

- Added `ignoreModulesExclude` to exclude modules that are ignored by default for stacktrace merging
- Added `ignoreModulesInclude` to add additional modules that should be ignored for stacktrace merging<|MERGE_RESOLUTION|>--- conflicted
+++ resolved
@@ -4,11 +4,8 @@
 
 ### Fixes
 
-<<<<<<< HEAD
-- Exit gracefully if source map file for collecting modules doesn't exist ([#2606](https://github.com/getsentry/sentry-react-native/pull/2606))
-=======
 - Android builds without ext config, auto create assets dir for modules ([#2652](https://github.com/getsentry/sentry-react-native/pull/2652))
->>>>>>> 5add8d1e
+- Exit gracefully if source map file for collecting modules doesn't exist ([#2653](https://github.com/getsentry/sentry-react-native/pull/2653))
 
 ## 4.10.0
 
