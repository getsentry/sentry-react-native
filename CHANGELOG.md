# Changelog

## Unreleased

<<<<<<< HEAD
### Fixes

- Fix crash when passing array as data to `Sentry.addBreadcrumb({ data: [] })` ([#4021](https://github.com/getsentry/sentry-react-native/pull/4021))
  - The expected `data` type is plain JS object, otherwise the data might be lost.
=======
### Features

- `TimeToInitialDisplay` and `TimeToFullDisplay` start the time to display spans on mount ([#4020](https://github.com/getsentry/sentry-react-native/pull/4020))

### Fixed

- fix(ttid): End and measure TTID regardless current active span ([#4019](https://github.com/getsentry/sentry-react-native/pull/4019))
  - Fixes possible missing TTID measurements and spans

### Dependencies

- Bump JavaScript SDK from v7.117.0 to v7.118.0 ([#4018](https://github.com/getsentry/sentry-react-native/pull/4018))
  - [changelog](https://github.com/getsentry/sentry-javascript/blob/v7/CHANGELOG.md#71180)
  - [diff](https://github.com/getsentry/sentry-javascript/compare/7.117.0...7.118.0)
>>>>>>> 79930f17

## 5.28.0

### Fixes

- Support `metro@0.80.10` new `sourceMapString` export ([#4004](https://github.com/getsentry/sentry-react-native/pull/4004))
- `Sentry.captureMessage` stack trace is in `event.exception` (moved from `event.threads`) ([#3635](https://github.com/getsentry/sentry-react-native/pull/3635), [#3988](https://github.com/getsentry/sentry-react-native/pull/3988))
  - To revert to the old behavior (causing the stack to be unsymbolicated) use `useThreadsForMessageStack` option

### Dependencies

- Bump Cocoa SDK from v8.32.0 to v8.33.0 ([#4007](https://github.com/getsentry/sentry-react-native/pull/4007))
  - [changelog](https://github.com/getsentry/sentry-cocoa/blob/main/CHANGELOG.md#8330)
  - [diff](https://github.com/getsentry/sentry-cocoa/compare/8.32.0...8.33.0)

## 5.27.0

### Fixes

- Pass `sampleRate` option to the Android SDK ([#3979](https://github.com/getsentry/sentry-react-native/pull/3979))
- Drop app start data older than one minute ([#3974](https://github.com/getsentry/sentry-react-native/pull/3974))
- Use `Platform.constants.reactNativeVersion` instead of `react-native` internal export ([#3949](https://github.com/getsentry/sentry-react-native/pull/3949))

### Dependencies

- Bump Android SDK from v7.12.0 to v7.13.0 ([#3970](https://github.com/getsentry/sentry-react-native/pull/3970), [#3984](https://github.com/getsentry/sentry-react-native/pull/3984))
  - [changelog](https://github.com/getsentry/sentry-java/blob/main/CHANGELOG.md#7130)
  - [diff](https://github.com/getsentry/sentry-java/compare/7.12.0...7.13.0)
- Bump Cocoa SDK from v8.31.1 to v8.32.0 ([#3969](https://github.com/getsentry/sentry-react-native/pull/3969))
  - [changelog](https://github.com/getsentry/sentry-cocoa/blob/main/CHANGELOG.md#8320)
  - [diff](https://github.com/getsentry/sentry-cocoa/compare/8.31.1...8.32.0)

## 5.26.0

### Features

- Session Replay Public Beta ([#3830](https://github.com/getsentry/sentry-react-native/pull/3830))

  To enable Replay use the `replaysSessionSampleRate` or `replaysOnErrorSampleRate` options.

  ```js
  import * as Sentry from '@sentry/react-native';

  Sentry.init({
    _experiments: {
      replaysSessionSampleRate: 1.0,
      replaysOnErrorSampleRate: 1.0,
    },
  });
  ```

  To add React Component Names use `annotateReactComponents` in `metro.config.js`.

  ```js
  // For Expo
  const { getSentryExpoConfig } = require("@sentry/react-native/metro");
  const config = getSentryExpoConfig(__dirname, { annotateReactComponents: true });

  // For RN
  const { getDefaultConfig } = require('@react-native/metro-config');
  const { withSentryConfig } = require('@sentry/react-native/metro');
  module.exports = withSentryConfig(getDefaultConfig(__dirname), { annotateReactComponents: true });
  ```

  To change default redaction behavior add the `mobileReplayIntegration`.

  ```js
  import * as Sentry from '@sentry/react-native';

  Sentry.init({
    _experiments: {
      replaysSessionSampleRate: 1.0,
      replaysOnErrorSampleRate: 1.0,
    },
    integrations: [
      Sentry.mobileReplayIntegration({
        maskAllImages: true,
        maskAllVectors: true,
        maskAllText: true,
      }),
    ],
  });
  ```

  To learn more visit [Sentry's Mobile Session Replay](https://docs.sentry.io/product/explore/session-replay/mobile/) documentation page.

### Dependencies

- Bump Cocoa SDK from v8.30.0 to v8.31.1 ([#3954](https://github.com/getsentry/sentry-react-native/pull/3954))
  - [changelog](https://github.com/getsentry/sentry-cocoa/blob/main/CHANGELOG.md#8311)
  - [diff](https://github.com/getsentry/sentry-cocoa/compare/8.30.0...8.31.1)
- Bump Android SDK from v7.11.0 to v7.12.0 ([#3950](https://github.com/getsentry/sentry-react-native/pull/3949))
  - [changelog](https://github.com/getsentry/sentry-java/blob/main/CHANGELOG.md#7120)
  - [diff](https://github.com/getsentry/sentry-java/compare/7.11.0...7.12.0)

## 5.25.0

### Features

- Improved Touch Event Breadcrumb components structure ([#3899](https://github.com/getsentry/sentry-react-native/pull/3899))
- Set `currentScreen` on native scope ([#3927](https://github.com/getsentry/sentry-react-native/pull/3927))

### Fixes

- `error.cause` chain is locally symbolicated in development builds ([#3920](https://github.com/getsentry/sentry-react-native/pull/3920))
- `sentry-expo-upload-sourcemaps` no longer requires Sentry url when uploading sourcemaps to `sentry.io` ([#3915](https://github.com/getsentry/sentry-react-native/pull/3915))
- Flavor aware Android builds use `SENTRY_AUTH_TOKEN` env as fallback when token not found in `sentry-flavor-type.properties`. ([#3917](https://github.com/getsentry/sentry-react-native/pull/3917))
- `mechanism.handled:false` should crash current session ([#3900](https://github.com/getsentry/sentry-react-native/pull/3900))

### Dependencies

- Bump Cocoa SDK from v8.29.1 to v8.30.0 ([#3914](https://github.com/getsentry/sentry-react-native/pull/3914))
  - [changelog](https://github.com/getsentry/sentry-cocoa/blob/main/CHANGELOG.md#8300)
  - [diff](https://github.com/getsentry/sentry-cocoa/compare/8.29.1...8.30.0)
- Bump Android SDK from v7.10.0 to v7.11.0 ([#3926](https://github.com/getsentry/sentry-react-native/pull/3926))
  - [changelog](https://github.com/getsentry/sentry-java/blob/main/CHANGELOG.md#7110)
  - [diff](https://github.com/getsentry/sentry-java/compare/7.10.0...7.11.0)

## 5.25.0-alpha.2

### Features

- Improve touch event component info if annotated with [`@sentry/babel-plugin-component-annotate`](https://www.npmjs.com/package/@sentry/babel-plugin-component-annotate) ([#3899](https://github.com/getsentry/sentry-react-native/pull/3899))
- Add replay breadcrumbs for touch & navigation events ([#3846](https://github.com/getsentry/sentry-react-native/pull/3846))
- Add network data to Session Replays ([#3912](https://github.com/getsentry/sentry-react-native/pull/3912))
- Filter Sentry Event Breadcrumbs from Mobile Replays ([#3925](https://github.com/getsentry/sentry-react-native/pull/3925))

### Fixes

- `sentry-expo-upload-sourcemaps` no longer requires Sentry url when uploading sourcemaps to `sentry.io` ([#3915](https://github.com/getsentry/sentry-react-native/pull/3915))

### Dependencies

- Bump Cocoa SDK from v8.25.0-alpha.0 to v8.30.0 ([#3914](https://github.com/getsentry/sentry-react-native/pull/3914))
  - [changelog](https://github.com/getsentry/sentry-cocoa/blob/main/CHANGELOG.md#8300)
  - [diff](https://github.com/getsentry/sentry-cocoa/compare/8.25.0-alpha.0...8.30.0)
- Bump Android SDK from v7.9.0-alpha.1 to v7.11.0-alpha.2 ([#3830](https://github.com/getsentry/sentry-react-native/pull/3830))
  - [changelog](https://github.com/getsentry/sentry-java/blob/7.11.0-alpha.2/CHANGELOG.md#7110-alpha2)
  - [diff](https://github.com/getsentry/sentry-java/compare/7.9.0-alpha.1...7.11.0-alpha.2)

Access to Mobile Replay is limited to early access orgs on Sentry. If you're interested, [sign up for the waitlist](https://sentry.io/lp/mobile-replay-beta/)

## 5.24.1

### Fixes

- App Start Native Frames can start with zeroed values ([#3881](https://github.com/getsentry/sentry-react-native/pull/3881))

### Dependencies

- Bump Cocoa SDK from v8.28.0 to v8.29.1 ([#3890](https://github.com/getsentry/sentry-react-native/pull/3890))
  - [changelog](https://github.com/getsentry/sentry-cocoa/blob/main/CHANGELOG.md#8291)
  - [diff](https://github.com/getsentry/sentry-cocoa/compare/8.28.0...8.29.1)

## 5.24.0

### Features

- Add native application start spans ([#3855](https://github.com/getsentry/sentry-react-native/pull/3855), [#3884](https://github.com/getsentry/sentry-react-native/pull/3884))
  - This doesn't change the app start measurement length, but add child spans (more detail) into the existing app start span
- Added JS Bundle Execution start information to the application start measurements ([#3857](https://github.com/getsentry/sentry-react-native/pull/3857))

### Fixes

- Add more expressive debug logs to Native Frames Integration ([#3880](https://github.com/getsentry/sentry-react-native/pull/3880))
- Add missing tracing integrations when using `client.init()` ([#3882](https://github.com/getsentry/sentry-react-native/pull/3882))
- Ensure `sentry-cli` doesn't trigger Xcode `error:` prefix ([#3887](https://github.com/getsentry/sentry-react-native/pull/3887))
  - Fixes `--allow-failure` failing Xcode builds

### Dependencies

- Bump Cocoa SDK from v8.27.0 to v8.28.0 ([#3866](https://github.com/getsentry/sentry-react-native/pull/3866))
  - [changelog](https://github.com/getsentry/sentry-cocoa/blob/main/CHANGELOG.md#8280)
  - [diff](https://github.com/getsentry/sentry-cocoa/compare/8.27.0...8.28.0)
- Bump Android SDK from v7.8.0 to v7.10.0 ([#3805](https://github.com/getsentry/sentry-react-native/pull/3805))
  - [changelog](https://github.com/getsentry/sentry-java/blob/main/CHANGELOG.md#7100)
  - [diff](https://github.com/getsentry/sentry-java/compare/7.8.0...7.10.0)
- Bump JavaScript SDK from v7.113.0 to v7.117.0 ([#3806](https://github.com/getsentry/sentry-react-native/pull/3806))
  - [changelog](https://github.com/getsentry/sentry-javascript/blob/v7/CHANGELOG.md#71170)
  - [diff](https://github.com/getsentry/sentry-javascript/compare/7.113.0...7.117.0)

## 5.23.1

### Fixes

- Fix failing iOS builds due to missing SentryLevel ([#3854](https://github.com/getsentry/sentry-react-native/pull/3854))
- Add missing logs to dropped App Start spans ([#3861](https://github.com/getsentry/sentry-react-native/pull/3861))
- Make all options of `startTimeToInitialDisplaySpan` optional ([#3867](https://github.com/getsentry/sentry-react-native/pull/3867))
- Add Span IDs to Time to Display debug logs ([#3868](https://github.com/getsentry/sentry-react-native/pull/3868))
- Use TTID end timestamp when TTFD should be updated with an earlier timestamp ([#3869](https://github.com/getsentry/sentry-react-native/pull/3869))

## 5.23.0

This release does *not* build on iOS. Please use `5.23.1` or newer.

### Features

- Functional integrations ([#3814](https://github.com/getsentry/sentry-react-native/pull/3814))

  Instead of installing `@sentry/integrations` and creating integrations using the `new` keyword, you can use direct imports of the functional integrations.

  ```js
  // Before
  import * as Sentry from '@sentry/react-native';
  import { HttpClient } from '@sentry/integrations';

  Sentry.init({
    integrations: [
      new Sentry.BrowserIntegrations.Dedupe(),
      new Sentry.Integration.Screenshot(),
      new HttpClient(),
    ],
  });

  // After
  import * as Sentry from '@sentry/react-native';

  Sentry.init({
    integrations: [
      Sentry.dedupeIntegration(),
      Sentry.screenshotIntegration(),
      Sentry.httpClientIntegration(),
    ],
  });
  ```

  Note that the `Sentry.BrowserIntegrations`, `Sentry.Integration` and the Class style integrations will be removed in the next major version of the SDK.

### Fixes

- Remove unused `rnpm` config ([#3811](https://github.com/getsentry/sentry-react-native/pull/3811))

### Dependencies

- Bump CLI from v2.30.4 to v2.31.2 ([#3719](https://github.com/getsentry/sentry-react-native/pull/3719))
  - [changelog](https://github.com/getsentry/sentry-cli/blob/master/CHANGELOG.md#2312)
  - [diff](https://github.com/getsentry/sentry-cli/compare/2.30.4...2.31.2)
- Bump Cocoa SDK from v8.26.0 to v8.27.0 ([#3858](https://github.com/getsentry/sentry-react-native/pull/3858))
  - [changelog](https://github.com/getsentry/sentry-cocoa/blob/main/CHANGELOG.md#8270)
  - [diff](https://github.com/getsentry/sentry-cocoa/compare/8.26.0...8.27.0)

## 5.23.0-alpha.1

### Fixes

- Pass `replaysSessionSampleRate` option to Android ([#3714](https://github.com/getsentry/sentry-react-native/pull/3714))

Access to Mobile Replay is limited to early access orgs on Sentry. If you're interested, [sign up for the waitlist](https://sentry.io/lp/mobile-replay-beta/)

## 5.22.3

### Fixes

- Missing `RNSentryOnDrawReporterView` on iOS ([#3832](https://github.com/getsentry/sentry-react-native/pull/3832))

### Dependencies

- Bump Cocoa SDK from v8.25.0 to v8.26.0 ([#3802](https://github.com/getsentry/sentry-react-native/pull/3802), [#3815](https://github.com/getsentry/sentry-react-native/pull/3815))
  - [changelog](https://github.com/getsentry/sentry-cocoa/blob/main/CHANGELOG.md#8260)
  - [diff](https://github.com/getsentry/sentry-cocoa/compare/8.25.0...8.26.0)

## 5.22.2

### Fixes

- Remove `tunnel` from SDK Options ([#3787](https://github.com/getsentry/sentry-react-native/pull/3787))
- Fix Apple non UIKit builds ([#3784](https://github.com/getsentry/sentry-react-native/pull/3784))

### Dependencies

- Bump JavaScript SDK from v7.110.1 to v7.113.0 ([#3768](https://github.com/getsentry/sentry-react-native/pull/3768))
  - [changelog](https://github.com/getsentry/sentry-javascript/blob/develop/CHANGELOG.md#71130)
  - [diff](https://github.com/getsentry/sentry-javascript/compare/7.110.1...7.113.0)

## 5.22.1

### Dependencies

- Bump Cocoa SDK from v8.24.0 to v8.25.0 ([#3790](https://github.com/getsentry/sentry-react-native/pull/3790))
  - [changelog](https://github.com/getsentry/sentry-cocoa/blob/main/CHANGELOG.md#8250)
  - [diff](https://github.com/getsentry/sentry-cocoa/compare/8.24.0...8.25.0)

## 5.23.0-alpha.0

### Features

- Mobile Session Replay Alpha ([#3714](https://github.com/getsentry/sentry-react-native/pull/3714))

  To enable Replay for React Native on mobile and web add the following options.

  ```js
  Sentry.init({
    _experiments: {
      replaysSessionSampleRate: 1.0,
      replaysOnErrorSampleRate: 1.0,
    },
  });
  ```

  To change the default Mobile Replay options add the `mobileReplayIntegration`.

  ```js
  Sentry.init({
    _experiments: {
      replaysSessionSampleRate: 1.0,
      replaysOnErrorSampleRate: 1.0,
    },
    integrations: [
      Sentry.mobileReplayIntegration({
        maskAllText: true,
        maskAllImages: true,
      }),
    ],
  });
  ```

  Access is limited to early access orgs on Sentry. If you're interested, [sign up for the waitlist](https://sentry.io/lp/mobile-replay-beta/)

### Dependencies

- Bump Cocoa SDK to [8.25.0-alpha.0](https://github.com/getsentry/sentry-cocoa/releases/tag/8.25.0-alpha.0)
- Bump Android SDK to [7.9.0-alpha.1](https://github.com/getsentry/sentry-java/releases/tag/7.9.0-alpha.1)

## 5.22.0

### Features

- Updated metric normalization from `@sentry/core` ([#11519](https://github.com/getsentry/sentry-javascript/pull/11519))
- Metric rate limiting from `sentry-cocoa` and `sentry-android`

### Dependencies

- Bump Cocoa SDK from v8.21.0 to v8.24.0 ([#3686](https://github.com/getsentry/sentry-react-native/pull/3694), [#3696](https://github.com/getsentry/sentry-react-native/pull/3696))
  - [changelog](https://github.com/getsentry/sentry-cocoa/blob/main/CHANGELOG.md#8240)
  - [diff](https://github.com/getsentry/sentry-cocoa/compare/8.21.0...8.24.0)
- Bump Android SDK from v7.6.0 to v7.8.0 ([#3750](https://github.com/getsentry/sentry-react-native/pull/3750))
  - [changelog](https://github.com/getsentry/sentry-java/blob/main/CHANGELOG.md#780)
  - [diff](https://github.com/getsentry/sentry-java/compare/7.6.0...7.8.0)
- Bump JavaScript SDK from v7.100.1 to v7.110.1 ([#3601](https://github.com/getsentry/sentry-react-native/pull/3601), [#3758](https://github.com/getsentry/sentry-react-native/pull/3758))
  - [changelog](https://github.com/getsentry/sentry-javascript/blob/v7/CHANGELOG.md#71101)
  - [diff](https://github.com/getsentry/sentry-javascript/compare/7.100.1...7.110.1)

## 5.21.0

### Features

- Add `getDefaultConfig` option to `getSentryExpoConfig` ([#3690](https://github.com/getsentry/sentry-react-native/pull/3690))
- Add `beforeScreenshot` option to `ReactNativeOptions` ([#3715](https://github.com/getsentry/sentry-react-native/pull/3715))

### Fixes

- Do not enable NativeFramesTracking when native is not available ([#3705](https://github.com/getsentry/sentry-react-native/pull/3705))
- Do not initialize the SDK during `expo-router` static routes generation ([#3730](https://github.com/getsentry/sentry-react-native/pull/3730))
- Cancel spans in background doesn't crash in environments without AppState ([#3727](https://github.com/getsentry/sentry-react-native/pull/3727))
- Fix missing Stall measurements when using new `.end()` span API ([#3737](https://github.com/getsentry/sentry-react-native/pull/3737))
- Change TimeToDisplay unsupported log from error to warning level. ([#3699](https://github.com/getsentry/sentry-react-native/pull/3699))

### Dependencies

- Bump CLI from v2.30.0 to v2.30.4 ([#3678](https://github.com/getsentry/sentry-react-native/pull/3678), [#3704](https://github.com/getsentry/sentry-react-native/pull/3704))
  - [changelog](https://github.com/getsentry/sentry-cli/blob/master/CHANGELOG.md#2304)
  - [diff](https://github.com/getsentry/sentry-cli/compare/2.30.0...2.30.4)
- Bump Android SDK from v7.5.0 to v7.6.0 ([#3675](https://github.com/getsentry/sentry-react-native/pull/3675))
  - [changelog](https://github.com/getsentry/sentry-java/blob/main/CHANGELOG.md#760)
  - [diff](https://github.com/getsentry/sentry-java/compare/7.5.0...7.6.0)

## 5.20.0

### Features

- Automatic tracing of time to initial display for `react-navigation` ([#3588](https://github.com/getsentry/sentry-react-native/pull/3588))

  When enabled the instrumentation will create TTID spans and measurements.
  The TTID timestamp represent moment when the `react-navigation` screen
  was rendered by the native code.

  ```javascript
  const routingInstrumentation = new Sentry.ReactNavigationInstrumentation({
    enableTimeToInitialDisplay: true,
  });

  Sentry.init({
    integrations: [new Sentry.ReactNativeTracing({routingInstrumentation})],
  });
  ```

- Tracing of full display using manual API ([#3654](https://github.com/getsentry/sentry-react-native/pull/3654))

  In combination with the `react-navigation` automatic instrumentation you can record when
  the application screen is fully rendered.

  For more examples and manual time to initial display see [the documentation](https://docs.sentry.io/platforms/react-native/performance/instrumentation/time-to-display).

  ```javascript
  function Example() {
    const [loaded] = React.useState(false);

    return <View>
      <Sentry.TimeToFullDisplay record={loaded}>
        <Text>Example content</Text>
      </Sentry.TimeToFullDisplay>
    </View>;
  }
  ```

### Fixes

- Allow custom `sentryUrl` for Expo updates source maps uploads ([#3664](https://github.com/getsentry/sentry-react-native/pull/3664))
- Missing Mobile Vitals (slow, frozen frames) when ActiveSpan (Transaction) is trimmed at the end ([#3684](https://github.com/getsentry/sentry-react-native/pull/3684))

## 5.19.3

### Fixes

- Multiple Debug IDs can be loaded into the global polyfill ([#3660](https://github.com/getsentry/sentry-react-native/pull/3660))
  - This fixes a symbolication issue with Expo on the web with enabled bundle splitting.

### Dependencies

- Bump CLI from v2.25.2 to v2.30.0 ([#3534](https://github.com/getsentry/sentry-react-native/pull/3534), [#3666](https://github.com/getsentry/sentry-react-native/pull/3666))
  - [changelog](https://github.com/getsentry/sentry-cli/blob/master/CHANGELOG.md#2300)
  - [diff](https://github.com/getsentry/sentry-cli/compare/2.25.2...2.30.0)
- Bump Cocoa SDK from v8.20.0 to v8.21.0 ([#3651](https://github.com/getsentry/sentry-react-native/pull/3651))
  - [changelog](https://github.com/getsentry/sentry-cocoa/blob/main/CHANGELOG.md#8210)
  - [diff](https://github.com/getsentry/sentry-cocoa/compare/8.20.0...8.21.0)
- Bump Android SDK from v7.3.0 to v7.5.0 ([#3615](https://github.com/getsentry/sentry-react-native/pull/3615))
  - [changelog](https://github.com/getsentry/sentry-java/blob/main/CHANGELOG.md#750)
  - [diff](https://github.com/getsentry/sentry-java/compare/7.3.0...7.5.0)

## 5.19.2

### Fixes

- expo-upload-sourcemaps now works on Windows ([#3643](https://github.com/getsentry/sentry-react-native/pull/3643))
- Option `enabled: false` ensures no events are sent ([#3606](https://github.com/getsentry/sentry-react-native/pull/3606))
- Ignore JSON response when retrieving source context from local Expo Dev Server ([#3611](https://github.com/getsentry/sentry-react-native/pull/3611))
- Upload native debug files only for non-debug builds ([#3649](https://github.com/getsentry/sentry-react-native/pull/3649))
- `TurboModuleRegistry` should not be imported in web applications ([#3610](https://github.com/getsentry/sentry-react-native/pull/3610))

### Dependencies

- Bump Cocoa SDK from v8.17.1 to v8.20.0 ([#3476](https://github.com/getsentry/sentry-react-native/pull/3476))
  - [changelog](https://github.com/getsentry/sentry-cocoa/blob/main/CHANGELOG.md#8200)
  - [diff](https://github.com/getsentry/sentry-cocoa/compare/8.17.1...8.20.0)

## 5.19.1

### Fixes

- Don't add Expo Plugin option `authToken` to application bundle ([#3630](https://github.com/getsentry/sentry-react-native/pull/3630))
  - Expo plugin configurations are generelly stored in plain text, and are also automatically added to built app bundles, and are therefore considered insecure.
  - You should not set the auth token in the plugin config except for local testing. Instead, use the `SENTRY_AUTH_TOKEN` env variable, as pointed out in our [docs](https://docs.sentry.io/platforms/react-native/manual-setup/expo/).
  - In addition to showing a warning, we are now actively removing an `authToken` from the plugin config if it was set.
  - If you had set the auth token in the plugin config previously, **and** built and published an app with that config, you should [rotate your token](https://docs.sentry.io/product/accounts/auth-tokens/).
- Reduce waning messages spam when a property in Expo plugin configuration is missing ([#3631](https://github.com/getsentry/sentry-react-native/pull/3631))
- Add concrete error messages for RN bundle build phase patch ([#3626](https://github.com/getsentry/sentry-react-native/pull/3626))

## 5.19.0

This release contains upgrade of `sentry-android` dependency to major version 7. There are no breaking changes in the JS API. If you are using the Android API please check [the migration guide](https://docs.sentry.io/platforms/android/migration/#migrating-from-iosentrysentry-android-6x-to-iosentrysentry-android-700).

### Features

- Add Android profiles to React Native Profiling ([#3397](https://github.com/getsentry/sentry-react-native/pull/3397))
- Add `Sentry.metrics` ([#3590](https://github.com/getsentry/sentry-react-native/pull/3590))

  To learn more, see the [Set Up Metrics](https://docs.sentry.io/platforms/react-native/metrics/) guide.

  ```javascript
  import * as Sentry from '@sentry/react-native';

  Sentry.init({
    dsn: '___DSN___',
    integrations: [
      Sentry.metrics.metricsAggregatorIntegration(),
    ],
  });

  Sentry.metrics.increment("button_click", 1, {
    tags: { system: "iOS", app_version: "1.0.0" },
  });
  ```

### Fixes

- Upload Debug Symbols Build Phase continues when `node` not found in `WITH_ENVIRONMENT` ([#3573](https://github.com/getsentry/sentry-react-native/pull/3573))
- Fix `proguardUuid` loading on Android ([#3591](https://github.com/getsentry/sentry-react-native/pull/3591))

### Dependencies

- Bump Android SDK from v6.34.0 to v7.3.0 ([#3434](https://github.com/getsentry/sentry-react-native/pull/3434))
  - [changelog](https://github.com/getsentry/sentry-java/blob/main/CHANGELOG.md#730)
  - [diff](https://github.com/getsentry/sentry-java/compare/6.34.0...7.3.0)
- Bump JavaScript SDK from v7.81.1 to v7.100.1 ([#3426](https://github.com/getsentry/sentry-react-native/pull/3426), [#3589](https://github.com/getsentry/sentry-react-native/pull/3589))
  - [changelog](https://github.com/getsentry/sentry-javascript/blob/develop/CHANGELOG.md#7990)
  - [diff](https://github.com/getsentry/sentry-javascript/compare/7.81.1...7.100.1)

## 5.18.0

### Features

- Add [`@spotlightjs/spotlight`](https://spotlightjs.com/) support ([#3550](https://github.com/getsentry/sentry-react-native/pull/3550))

  Download the `Spotlight` desktop application and add the integration to your `Sentry.init`.

  ```javascript
  import * as Sentry from '@sentry/react-native';

  Sentry.init({
    dsn: '___DSN___',
    enableSpotlight: __DEV__,
  });
  ```

- Only upload Expo artifact if source map exists ([#3568](https://github.com/getsentry/sentry-react-native/pull/3568))
- Read `.env` file in `sentry-expo-upload-sourcemaps` ([#3571](https://github.com/getsentry/sentry-react-native/pull/3571))

### Fixes

- Prevent pod install crash when visionos is not present ([#3548](https://github.com/getsentry/sentry-react-native/pull/3548))
- Fetch Organization slug from `@sentry/react-native/expo` config when uploading artifacts ([#3557](https://github.com/getsentry/sentry-react-native/pull/3557))
- Remove 404 Http Client Errors reports for Metro Dev Server Requests ([#3553](https://github.com/getsentry/sentry-react-native/pull/3553))
- Stop tracing Spotlight Sidecar network request in JS ([#3559](https://github.com/getsentry/sentry-react-native/pull/3559))

## 5.17.0

### Features

- New Sentry Metro configuration function `withSentryConfig` ([#3478](https://github.com/getsentry/sentry-react-native/pull/3478))
  - Ensures all Sentry configuration is added to your Metro config
  - Includes `createSentryMetroSerializer`
  - Collapses Sentry internal frames from the stack trace view in LogBox

  ```javascript
  const { getDefaultConfig } = require('@react-native/metro-config');
  const { withSentryConfig } = require('@sentry/react-native/metro');

  const config = getDefaultConfig(__dirname);
  module.exports = withSentryConfig(config);
  ```

- Add experimental visionOS support ([#3467](https://github.com/getsentry/sentry-react-native/pull/3467))
  - To set up [`react-native-visionos`](https://github.com/callstack/react-native-visionos) with the Sentry React Native SDK follow [the standard `iOS` guides](https://docs.sentry.io/platforms/react-native/manual-setup/manual-setup/#ios).
  - Xcode project is located in `visionos` folder instead of `ios`.

### Fixes

- Fix `WITH_ENVIRONMENT` overwrite in `sentry-xcode-debug-files.sh` ([#3525](https://github.com/getsentry/sentry-react-native/pull/3525))
- Sentry CLI 2.25.1 fixes background debug files uploads during Xcode builds ([#3486](https://github.com/getsentry/sentry-react-native/pull/3486))
- Performance Tracing should be disabled by default ([#3533](https://github.com/getsentry/sentry-react-native/pull/3533))
- Use `$NODE_BINARY` to execute Sentry CLI in Xcode scripts ([#3493](https://github.com/getsentry/sentry-react-native/pull/3493))
- Return auto Release and Dist to source maps auto upload ([#3540](https://github.com/getsentry/sentry-react-native/pull/3540))
- Linked errors processed before other integrations ([#3535](https://github.com/getsentry/sentry-react-native/pull/3535))
  - This ensure their frames are correctly symbolicated

### Dependencies

- Bump CLI from v2.23.0 to v2.25.2 ([#3486](https://github.com/getsentry/sentry-react-native/pull/3486))
  - [changelog](https://github.com/getsentry/sentry-cli/blob/master/CHANGELOG.md#2252)
  - [diff](https://github.com/getsentry/sentry-cli/compare/2.23.0...2.25.2)

## 5.16.0

This release ships with a beta version of our new built-in Expo SDK 50 support,
which replaces the deprecated `sentry-expo` package. To learn more,
see [the Expo guide](https://docs.sentry.io/platforms/react-native/manual-setup/expo/).

### Features

- New `@sentry/react-native/expo` Expo config plugin ([#3429](https://github.com/getsentry/sentry-react-native/pull/3429))

  ```js
  const { withSentry } = require('@sentry/react-native/expo');

  const config = {...};

  module.exports = withSentry(config, {
    url: 'https://www.sentry.io/',
    project: 'project-slug', // Or use SENTRY_PROJECT env
    organization: 'org-slug', // Or use SENTRY_ORG env
  });
  ```

  - And `Sentry.init` in `App.js`

  ```js
  import * as Sentry from '@sentry/react-native';

  Sentry.init({
    dsn: '__DSN__',
  });
  ```

- New `getSentryExpoConfig` for simple Metro configuration ([#3454](https://github.com/getsentry/sentry-react-native/pull/3454), [#3501](https://github.com/getsentry/sentry-react-native/pull/3501), [#3514](https://github.com/getsentry/sentry-react-native/pull/3514))
  - This function is a drop in replacement for `getDefaultConfig` from `expo/metro-config`

  ```js
  // const { getDefaultConfig } = require("expo/metro-config");
  const { getSentryExpoConfig } = require("@sentry/react-native/metro");

  // const config = getDefaultConfig(__dirname);
  const config = getSentryExpoConfig(__dirname);
  ```

- New `npx sentry-expo-upload-sourcemaps` for simple EAS Update (`npx expo export`) source maps upload ([#3491](https://github.com/getsentry/sentry-react-native/pull/3491), [#3510](https://github.com/getsentry/sentry-react-native/pull/3510), [#3515](https://github.com/getsentry/sentry-react-native/pull/3515), [#3507](https://github.com/getsentry/sentry-react-native/pull/3507))

  ```bash
  SENTRY_PROJECT=project-slug \
  SENTRY_ORG=org-slug \
  SENTRY_AUTH_TOKEN=super-secret-token \
  npx sentry-expo-upload-sourcemaps dist
  ```

### Others

- Update `sentry-xcode.sh` scripts with Node modules resolution ([#3450](https://github.com/getsentry/sentry-react-native/pull/3450))
  - RN SDK and Sentry CLI are dynamically resolved if override is not supplied
- Resolve Default Integrations based on current platform ([#3465](https://github.com/getsentry/sentry-react-native/pull/3465))
  - Native Integrations are only added if Native Module is available
  - Web Integrations only for React Native Web builds
- Remove Native Modules warning from platform where the absence is expected ([#3466](https://github.com/getsentry/sentry-react-native/pull/3466))
- Add Expo Context information using Expo Native Modules ([#3466](https://github.com/getsentry/sentry-react-native/pull/3466))
- Errors from InternalBytecode.js are no longer marked as in_app ([#3518](https://github.com/getsentry/sentry-react-native/pull/3518))
- Fix system node can't be overwritten in `sentry-xcode-debug-files.sh` ([#3523](https://github.com/getsentry/sentry-react-native/pull/3523))

## 5.16.0-alpha.4

### Fixes

- Make `getSentryExpoConfig` options parameter optional ([#3514](https://github.com/getsentry/sentry-react-native/pull/3514))
- Use `@sentry/react-native/expo` as plugin name in `expo-upload-sourcemaps.js` ([#3515](https://github.com/getsentry/sentry-react-native/pull/3515))

## 5.16.0-alpha.3

This release is compatible with `expo@50.0.0-preview.6` and newer.

### Features

- `withSentryExpoSerializers` changes to `getSentryExpoConfig` ([#3501](https://github.com/getsentry/sentry-react-native/pull/3501))
  - `getSentryExpoConfig` accepts the same parameters as `getDefaultConfig` from `expo/metro-config` and returns Metro configuration
  - This also works for EAS Updates (and expo export). Debug ID is generated by `expo/metro-config` and used by Sentry.

  ```js
  const { getSentryExpoConfig } = require("@sentry/react-native/metro");
  const config = getSentryExpoConfig(config, {});
  ```

- Add `npx sentry-expo-upload-sourcemaps` for simple EAS Update (expo export) source maps upload to Sentry ([#3491](https://github.com/getsentry/sentry-react-native/pull/3491), [#3510](https://github.com/getsentry/sentry-react-native/pull/3510))

  ```bash
  SENTRY_PROJECT=project-slug \
  SENTRY_ORG=org-slug \
  SENTRY_AUTH_TOKEN=super-secret-token \
  npx sentry-expo-upload-sourcemaps dist
  ```

- Sentry CLI binary path in `scripts/expo-upload-sourcemaps.js` is resolved dynamically ([#3507](https://github.com/getsentry/sentry-react-native/pull/3507))
  - Or can be overwritten by `SENTRY_CLI_EXECUTABLE` env

- Resolve Default Integrations based on current platform ([#3465](https://github.com/getsentry/sentry-react-native/pull/3465))
  - Native Integrations are only added if Native Module is available
  - Web Integrations only for React Native Web builds
- Remove Native Modules warning from platform where the absence is expected ([#3466](https://github.com/getsentry/sentry-react-native/pull/3466))
- Add Expo Context information using Expo Native Modules ([#3466](https://github.com/getsentry/sentry-react-native/pull/3466))

### Fixes

- Includes fixes from version 5.15.2

## 5.15.2

### Fixes

- Stop sending navigation route params for auto-generated transactions, as they may contain PII or other sensitive data ([#3487](https://github.com/getsentry/sentry-react-native/pull/3487))
  - Further details and other strategies to mitigate this issue can be found on our [trouble shooting guide page](https://docs.sentry.io/platforms/react-native/troubleshooting/#routing-transaction-data-contains-sensitive-information)

## 5.16.0-alpha.2

### Features

- Add `withSentryExpoSerializers` for easy configurable `metro.config.js` ([#3454](https://github.com/getsentry/sentry-react-native/pull/3454))

  This Serializer doesn't support EAS Updates (and expo export) commands yet. Debug IDs needed for source maps resolution in Sentry
  are generated only during native builds.

  ```js
  const { getDefaultConfig } = require('expo/metro-config');
  const { withSentryExpoSerializers } = require("@sentry/react-native/metro");

  const config = getDefaultConfig(__dirname);
  module.exports = withSentryExpoSerializers(config);
  ```

  Note that this will remove any existing `customSerializer`. Guide for advanced setups [can be found here](https://docs.sentry.io/platforms/react-native/manual-setup/metro).

### Fixes

- Expo SDK minimum version is 49 ([#3453](https://github.com/getsentry/sentry-react-native/pull/3453))
- Remove RN Internal imports for RN Web builds ([#3462](https://github.com/getsentry/sentry-react-native/pull/3462))
- Remove circular dependencies inside of the SDK ([#3464](https://github.com/getsentry/sentry-react-native/pull/3464))
- Includes fixes from version 5.15.1

## 5.15.1

### Fixes

- Sentry CLI upgrade resolves Xcode Could timeout during source maps upload [#3390](https://github.com/getsentry/sentry-react-native/pull/3390)

### Dependencies

- Bump CLI from v2.21.3 to v2.23.0 ([#3390](https://github.com/getsentry/sentry-react-native/pull/3390))
  - [changelog](https://github.com/getsentry/sentry-cli/blob/master/CHANGELOG.md#2230)
  - [diff](https://github.com/getsentry/sentry-cli/compare/2.21.3...2.23.0)

## 5.16.0-alpha.1

### Features

- Add `@sentry/react-native/expo` Expo config plugin ([#3429](https://github.com/getsentry/sentry-react-native/pull/3429))

  This Release introduces the first alpha version of our new SDK for Expo.
  At this time, the SDK is considered experimental and things might break and change in future versions.

  The core of the SDK is Expo plugin which you can easily add to your App config:

  ```js
  const { withSentry } = require('@sentry/react-native/expo');

  const config = {...};

  module.exports = withSentry(config, {
    url: 'https://www.sentry.io/',
    authToken: 'example-token', // Or use SENTRY_AUTH_TOKEN env
    project: 'project-slug', // Or use SENTRY_PROJECT env
    organization: 'org-slug', // Or use SENTRY_ORG env
  });
  ```

  - And `Sentry.init` in `App.js`

  ```js
  import * as Sentry from '@sentry/react-native';

  Sentry.init({
    dsn: '__DSN__',
  });
  ```

- Update `sentry-xcode.sh` scripts with Node modules resolution ([#3450](https://github.com/getsentry/sentry-react-native/pull/3450))
  - RN SDK and Sentry CLI are dynamically resolved if override is not supplied

### Fixes

- Transform shipped JSX for both react-native and web ([#3428](https://github.com/getsentry/sentry-react-native/pull/3428))
  - Removes builds errors when using react-native-web with Webpack

## 5.15.0

### Features

- New simplified Sentry Metro Serializer export ([#3450](https://github.com/getsentry/sentry-react-native/pull/3450))

  ```js
  const { createSentryMetroSerializer } = require('@sentry/react-native/metro');
  ```

### Fixes

- Encode envelopes using Base64, fix array length limit when transferring over Bridge. ([#2852](https://github.com/getsentry/sentry-react-native/pull/2852))
  - This fix requires a rebuild of the native app
- Symbolicate message and non-Error stacktraces locally in debug mode ([#3420](https://github.com/getsentry/sentry-react-native/pull/3420))
- Remove Sentry SDK frames from rejected promise SyntheticError stack ([#3423](https://github.com/getsentry/sentry-react-native/pull/3423))
- Fix path from Xcode scripts to Collect Modules ([#3451](https://github.com/getsentry/sentry-react-native/pull/3451))

### Dependencies

- Bump Cocoa SDK from v8.15.2 to v8.17.1 ([#3412](https://github.com/getsentry/sentry-react-native/pull/3412))
  - [changelog](https://github.com/getsentry/sentry-cocoa/blob/main/CHANGELOG.md#8171)
  - [diff](https://github.com/getsentry/sentry-cocoa/compare/8.15.2...8.17.1)

## 5.14.1

### Fixes

- Add hermes to Pod dependencies to fix profiling with `use_frameworks` ([#3416](https://github.com/getsentry/sentry-react-native/pull/3416))
- Define SentryCurrentDateProvider in RNSentry ([#3418](https://github.com/getsentry/sentry-react-native/pull/3418))

## 5.14.0

### Features

- Add iOS profiles to React Native Profiling ([#3349](https://github.com/getsentry/sentry-react-native/pull/3349))

### Fixes

- Conditionally use Set or CountingSet in Sentry Metro plugin ([#3409](https://github.com/getsentry/sentry-react-native/pull/3409))
  - This makes sentryMetroSerializer compatible with Metro 0.66.2 and newer
- Fix SIGSEV, SIGABRT and SIGBUS crashes happening after/around the August Google Play System update, see [#2955](https://github.com/getsentry/sentry-java/issues/2955) for more details

### Dependencies

- Bump Android SDK from v6.33.1 to v6.34.0 ([#3408](https://github.com/getsentry/sentry-react-native/pull/3408))
  - [changelog](https://github.com/getsentry/sentry-java/blob/main/CHANGELOG.md#6340)
  - [diff](https://github.com/getsentry/sentry-java/compare/6.33.1...6.34.0)
- Bump JavaScript SDK from v7.80.0 to v7.81.1 ([#3396](https://github.com/getsentry/sentry-react-native/pull/3396))
  - [changelog](https://github.com/getsentry/sentry-javascript/blob/develop/CHANGELOG.md#7811)
  - [diff](https://github.com/getsentry/sentry-javascript/compare/7.80.0...7.81.1)

## 5.13.1-beta.1

### Fixes

- Fix SIGSEV, SIGABRT and SIGBUS crashes happening after/around the August Google Play System update, see [#2955](https://github.com/getsentry/sentry-java/issues/2955) for more details

### Dependencies

- Bump Android SDK from v6.33.1 to v6.33.2-beta.1 ([#3385](https://github.com/getsentry/sentry-react-native/pull/3385))
  - [changelog](https://github.com/getsentry/sentry-java/blob/6.33.2-beta.1/CHANGELOG.md#6332-beta1)
  - [diff](https://github.com/getsentry/sentry-java/compare/6.33.1...6.33.2-beta.1)

## 5.13.0

### Features

- Export New JS Performance API ([#3371](https://github.com/getsentry/sentry-react-native/pull/3371))

  ```js
  // Start a span that tracks the duration of expensiveFunction
  const result = Sentry.startSpan({ name: 'important function' }, () => {
    return expensiveFunction();
  });
  ```

  Read more at <https://github.com/getsentry/sentry-javascript/blob/develop/CHANGELOG.md#7690>

- Report current screen in `contexts.app.view_names` ([#3339](https://github.com/getsentry/sentry-react-native/pull/3339))

### Fixes

- Remove `platform: node` from Debug Builds Events ([#3377](https://github.com/getsentry/sentry-react-native/pull/3377))

### Dependencies

- Bump Android SDK from v6.32.0 to v6.33.1 ([#3374](https://github.com/getsentry/sentry-react-native/pull/3374))
  - [changelog](https://github.com/getsentry/sentry-java/blob/main/CHANGELOG.md#6331)
  - [diff](https://github.com/getsentry/sentry-java/compare/6.32.0...6.33.1)
- Bump Cocoa SDK from v8.14.2 to v8.15.2 ([#3376](https://github.com/getsentry/sentry-react-native/pull/3376))
  - [changelog](https://github.com/getsentry/sentry-cocoa/blob/main/CHANGELOG.md#8152)
  - [diff](https://github.com/getsentry/sentry-cocoa/compare/8.14.2...8.15.2)
- Bump CLI from v2.21.2 to v2.21.3 ([#3381](https://github.com/getsentry/sentry-react-native/pull/3381))
  - [changelog](https://github.com/getsentry/sentry-cli/blob/master/CHANGELOG.md#2213)
  - [diff](https://github.com/getsentry/sentry-cli/compare/2.21.2...2.21.3)
- Bump JavaScript SDK from v7.76.0 to v7.80.0 ([#3372](https://github.com/getsentry/sentry-react-native/pull/3372))
  - [changelog](https://github.com/getsentry/sentry-javascript/blob/develop/CHANGELOG.md#7800)
  - [diff](https://github.com/getsentry/sentry-javascript/compare/7.76.0...7.80.0)

## 5.12.0

### Features

- Automatically detect environment if not set ([#3362](https://github.com/getsentry/sentry-react-native/pull/3362))
- Send Source Maps Debug ID for symbolicated Profiles ([#3343](https://github.com/getsentry/sentry-react-native/pull/3343))

### Fixes

- Add actual `activeThreadId` to Profiles ([#3338](https://github.com/getsentry/sentry-react-native/pull/3338))
- Parse Hermes Profiling Bytecode Frames ([#3342](https://github.com/getsentry/sentry-react-native/pull/3342))

### Dependencies

- Bump JavaScript SDK from v7.73.0 to v7.76.0 ([#3344](https://github.com/getsentry/sentry-react-native/pull/3344), [#3365](https://github.com/getsentry/sentry-react-native/pull/3365))
  - [changelog](https://github.com/getsentry/sentry-javascript/blob/develop/CHANGELOG.md#7760)
  - [diff](https://github.com/getsentry/sentry-javascript/compare/7.73.0...7.76.0)
- Bump Cocoa SDK from v8.13.0 to v8.14.2 ([#3340](https://github.com/getsentry/sentry-react-native/pull/3340))
  - [changelog](https://github.com/getsentry/sentry-cocoa/blob/main/CHANGELOG.md#8142)
  - [diff](https://github.com/getsentry/sentry-cocoa/compare/8.13.0...8.14.2)
- Bump Android SDK from v6.30.0 to v6.32.0 ([#3341](https://github.com/getsentry/sentry-react-native/pull/3341))
  - [changelog](https://github.com/getsentry/sentry-java/blob/main/CHANGELOG.md#6320)
  - [diff](https://github.com/getsentry/sentry-java/compare/6.30.0...6.32.0)

## 5.11.1

### Fixes

- Waif for `has-sourcemap-debugid` process to exit ([#3336](https://github.com/getsentry/sentry-react-native/pull/3336))

## 5.11.0

### Features

- Add `buildFeatures.buildConfig=true` to support AGP 8 ([#3298](https://github.com/getsentry/sentry-react-native/pull/3298))
- Add Debug ID support ([#3164](https://github.com/getsentry/sentry-react-native/pull/3164))

  This is optional to use Debug IDs. Your current setup will keep working as is.

  Add Sentry Metro Serializer to `metro.config.js` to generate Debug ID for the application bundle and source map.

  ```javascript
    const {createSentryMetroSerializer} = require('@sentry/react-native/dist/js/tools/sentryMetroSerializer');
    const config = {serializer: createSentryMetroSerializer()};
  ```

  On iOS update `Bundle React Native Code and Images` and `Upload Debug Symbols to Sentry` build phases.

  ```bash
    set -e
    WITH_ENVIRONMENT="../node_modules/react-native/scripts/xcode/with-environment.sh"
    REACT_NATIVE_XCODE="../node_modules/react-native/scripts/react-native-xcode.sh"

    /bin/sh -c "$WITH_ENVIRONMENT \"/bin/sh ../scripts/sentry-xcode.sh $REACT_NATIVE_XCODE\""
  ```

  ```bash
    /bin/sh ../../scripts/sentry-xcode-debug-files.sh
  ```

  More information about the new setup [can be found here](https://docs.sentry.io/platforms/react-native/manual-setup/manual-setup/).
- Add `SENTRY_DISABLE_AUTO_UPLOAD` flag ([#3323](https://github.com/getsentry/sentry-react-native/pull/3323))

  How to use in Android project? It works by default, just set `export SENTRY_DISABLE_AUTO_UPLOAD=true` in your build environment. For Sentry Android Gradle Plugin add the following to your `android/app/build.gradle`.

  ```gradle
  apply from: "../../../sentry.gradle"

  sentry {
      autoUploadProguardMapping = shouldSentryAutoUpload()
      uploadNativeSymbols = shouldSentryAutoUpload()
  }
  ```

  How to use in Xcode? Make sure you are using `scripts/sentry-xcode.sh` and `scripts/sentry-xcode-debug-files.sh` in your
  build phases. And add the following to your `ios/.xcode.env.local` file.

  ```bash
  export SENTRY_DISABLE_AUTO_UPLOAD=true
  ```

### Fixes

- App start time span no longer created if too long ([#3299](https://github.com/getsentry/sentry-react-native/pull/3299))
- Change log output to show what paths are considered when collecting modules ([#3316](https://github.com/getsentry/sentry-react-native/pull/3316))
- `Sentry.wrap` doesn't enforce any keys on the wrapped component props ([#3332](https://github.com/getsentry/sentry-react-native/pull/3332))
- Ignore defaults when warning about duplicate definition of trace propagation targets ([#3327](https://github.com/getsentry/sentry-react-native/pull/3327))
- Screenshots are not taken when the SDK is disabled ([#3333](https://github.com/getsentry/sentry-react-native/pull/3333))
- Use deprecated `ReactNativeTracingOptions.tracingOrigins` if set in the options ([#3331](https://github.com/getsentry/sentry-react-native/pull/3331))
- Cancel auto instrumentation transaction when app goes to background ([#3307](https://github.com/getsentry/sentry-react-native/pull/3307))

### Dependencies

- Bump CLI from v2.20.7 to v2.21.2 ([#3301](https://github.com/getsentry/sentry-react-native/pull/3301))
  - [changelog](https://github.com/getsentry/sentry-cli/blob/master/CHANGELOG.md#2212)
  - [diff](https://github.com/getsentry/sentry-cli/compare/2.20.7...2.21.2)
- Bump Android SDK from v6.29.0 to v6.30.0 ([#3309](https://github.com/getsentry/sentry-react-native/pull/3309))
  - [changelog](https://github.com/getsentry/sentry-java/blob/main/CHANGELOG.md#6300)
  - [diff](https://github.com/getsentry/sentry-java/compare/6.29.0...6.30.0)
- Bump JavaScript SDK from v7.69.0 to v7.73.0 ([#3297](https://github.com/getsentry/sentry-react-native/pull/3297))
  - [changelog](https://github.com/getsentry/sentry-javascript/blob/develop/CHANGELOG.md#7730)
  - [diff](https://github.com/getsentry/sentry-javascript/compare/7.69.0...7.73.0)
- Bump Cocoa SDK from v8.11.0 to v8.13.0 ([#3292](https://github.com/getsentry/sentry-react-native/pull/3292))
  - [changelog](https://github.com/getsentry/sentry-cocoa/blob/main/CHANGELOG.md#8130)
  - [diff](https://github.com/getsentry/sentry-cocoa/compare/8.11.0...8.13.0)

## 5.10.0

### Features

- Add Hermes Debug Info flag to React Native Context ([#3290](https://github.com/getsentry/sentry-react-native/pull/3290))
  - This flag equals `true` when Hermes Bundle contains Debug Info (Hermes Source Map was not emitted)
- Add `enableNdk` property to ReactNativeOptions for Android. ([#3304](https://github.com/getsentry/sentry-react-native/pull/3304))

## 5.9.2

### Fixes

- Create profiles for start up transactions ([#3281](https://github.com/getsentry/sentry-react-native/pull/3281))
- Fix Hermes Bytecode Symbolication one line off ([#3283](https://github.com/getsentry/sentry-react-native/pull/3283))

### Dependencies

- Bump CLI from v2.20.5 to v2.20.7 ([#3265](https://github.com/getsentry/sentry-react-native/pull/3265), [#3273](https://github.com/getsentry/sentry-react-native/pull/3273))
  - [changelog](https://github.com/getsentry/sentry-cli/blob/master/CHANGELOG.md#2207)
  - [diff](https://github.com/getsentry/sentry-cli/compare/2.20.5...2.20.7)
- Bump Cocoa SDK from v8.10.0 to v8.11.0 ([#3245](https://github.com/getsentry/sentry-react-native/pull/3245))
  - [changelog](https://github.com/getsentry/sentry-cocoa/blob/main/CHANGELOG.md#8110)
  - [diff](https://github.com/getsentry/sentry-cocoa/compare/8.10.0...8.11.0)
- Bump JavaScript SDK from v7.63.0 to v7.69.0 ([#3277](https://github.com/getsentry/sentry-react-native/pull/3277), [#3247](https://github.com/getsentry/sentry-react-native/pull/3247))
  - [changelog](https://github.com/getsentry/sentry-javascript/blob/develop/CHANGELOG.md#7690)
  - [diff](https://github.com/getsentry/sentry-javascript/compare/7.63.0...7.69.0)
- Bump Android SDK from v6.28.0 to v6.29.0 ([#3271](https://github.com/getsentry/sentry-react-native/pull/3271))
  - [changelog](https://github.com/getsentry/sentry-java/blob/main/CHANGELOG.md#6290)
  - [diff](https://github.com/getsentry/sentry-java/compare/6.28.0...6.29.0)

## 5.9.1

- Bump Cocoa SDK from v8.9.4 to v8.10.0 ([#3250](https://github.com/getsentry/sentry-react-native/pull/3250))
  - This fixes a compile error for projects that use CocoaPods with `use_frameworks!` option.
  - [changelog](https://github.com/getsentry/sentry-cocoa/blob/main/CHANGELOG.md#8100)
  - [diff](https://github.com/getsentry/sentry-cocoa/compare/8.9.4...8.10.0)

## 5.9.0

## Important Note

**Do not use this version** if you use CocoaPods with `use_frameworks!` option. It introduces a bug where the project won't compile.
This has been fixed in [version `5.9.1`](https://github.com/getsentry/sentry-react-native/releases/tag/5.9.1).

### Features

- Add support for React Native mixed stacktraces ([#3201](https://github.com/getsentry/sentry-react-native/pull/3201))

  In the current `react-native@nightly` (`0.73.0-nightly-20230809-cb60e5c67`) JS errors from native modules can
  contain native JVM or Objective-C exception stack trace. Both JS and native stack trace
  are processed by default no configuration needed.

- Add `tracePropagationTargets` option ([#3230](https://github.com/getsentry/sentry-react-native/pull/3230))

  This release adds support for [distributed tracing](https://docs.sentry.io/platforms/react-native/usage/distributed-tracing/)
  without requiring performance monitoring to be active on the React Native SDK.
  This means even if there is no sampled transaction/span, the SDK will still propagate traces to downstream services.
  Distributed Tracing can be configured with the `tracePropagationTargets` option,
  which controls what requests to attach the `sentry-trace` and `baggage` HTTP headers to (which is what propagates tracing information).

  ```javascript
    Sentry.init({
      tracePropagationTargets: ["third-party-site.com", /^https:\/\/yourserver\.io\/api/],
    });
  ```

### Fixes

- `Sentry.init` must be called before `Sentry.wrap`([#3227](https://github.com/getsentry/sentry-react-native/pull/3227))
  - The SDK now shows warning if incorrect order is detected
- Stall Time is no longer counted when App is in Background. ([#3211](https://github.com/getsentry/sentry-react-native/pull/3211))
- Use application variant instead of variant output to hook to correct package task for modules cleanup ([#3161](https://github.com/getsentry/sentry-react-native/pull/3161))
- Fix `isNativeAvailable` after SDK reinitialization ([#3200](https://github.com/getsentry/sentry-react-native/pull/3200))

### Dependencies

- Bump Android SDK from v6.27.0 to v6.28.0 ([#3192](https://github.com/getsentry/sentry-react-native/pull/3192))
  - [changelog](https://github.com/getsentry/sentry-java/blob/main/CHANGELOG.md#6280)
  - [diff](https://github.com/getsentry/sentry-java/compare/6.27.0...6.28.0)
- Bump Cocoa SDK from v8.9.3 to v8.9.4 ([#3225](https://github.com/getsentry/sentry-react-native/pull/3225))
  - [changelog](https://github.com/getsentry/sentry-cocoa/blob/main/CHANGELOG.md#894)
  - [diff](https://github.com/getsentry/sentry-cocoa/compare/8.9.3...8.9.4)
- Bump JavaScript SDK from v7.61.0 to v7.63.0 ([#3226](https://github.com/getsentry/sentry-react-native/pull/3226), [#3235](https://github.com/getsentry/sentry-react-native/pull/3235))
  - [changelog](https://github.com/getsentry/sentry-javascript/blob/develop/CHANGELOG.md#7630)
  - [diff](https://github.com/getsentry/sentry-javascript/compare/7.61.0...7.63.0)
- Bump CLI from v2.19.4 to v2.20.5 ([#3212](https://github.com/getsentry/sentry-react-native/pull/3212), [#3233](https://github.com/getsentry/sentry-react-native/pull/3233))
  - [changelog](https://github.com/getsentry/sentry-cli/blob/master/CHANGELOG.md#2205)
  - [diff](https://github.com/getsentry/sentry-cli/compare/2.19.4...2.20.5)

## 5.8.1

### Dependencies

- Bump JavaScript SDK from v7.60.1 to v7.61.0 ([#3222](https://github.com/getsentry/sentry-react-native/pull/3222))
  - [changelog](https://github.com/getsentry/sentry-javascript/blob/develop/CHANGELOG.md#7610)
  - [diff](https://github.com/getsentry/sentry-javascript/compare/7.60.1...7.61.0)

## 5.8.0

### Features

- Alpha support for Hermes JavaScript Profiling ([#3057](https://github.com/getsentry/sentry-react-native/pull/3057))

  Profiling is disabled by default. To enable it, configure both
  `tracesSampleRate` and `profilesSampleRate` when initializing the SDK:

  ```javascript
    Sentry.init({
      dsn: '__DSN__',
      tracesSampleRate: 1.0,
      _experiments: {
        // The sampling rate for profiling is relative to TracesSampleRate.
        // In this case, we'll capture profiles for 100% of transactions.
        profilesSampleRate: 1.0,
      },
    });
  ```

  More documentation on profiling and current limitations [can be found here](https://docs.sentry.io/platforms/react-native/profiling/).

### Fixes

- Warn users about multiple versions of `promise` package which can cause unexpected behavior like undefined `Promise.allSettled` ([#3162](https://github.com/getsentry/sentry-react-native/pull/3162))
- Event is enriched with all the Android context on the JS layer and you can filter/modify all the data in the `beforeSend` callback similarly to iOS. ([#3170](https://github.com/getsentry/sentry-react-native/pull/3170))

### Dependencies

- Bump JavaScript SDK from v7.57.0 to v7.60.1 ([#3184](https://github.com/getsentry/sentry-react-native/pull/3184), [#3199](https://github.com/getsentry/sentry-react-native/pull/3199))
  - [changelog](https://github.com/getsentry/sentry-javascript/blob/develop/CHANGELOG.md#7601)
  - [diff](https://github.com/getsentry/sentry-javascript/compare/7.57.0...7.60.1)
- Bump Cocoa SDK from v8.8.0 to v8.9.3 ([#3188](https://github.com/getsentry/sentry-react-native/pull/3188), [#3206](https://github.com/getsentry/sentry-react-native/pull/3206))
  - [changelog](https://github.com/getsentry/sentry-cocoa/blob/main/CHANGELOG.md#893)
  - [diff](https://github.com/getsentry/sentry-cocoa/compare/8.8.0...8.9.3)
- Bump Android SDK from v6.25.1 to v6.27.0 ([#3170](https://github.com/getsentry/sentry-react-native/pull/3170))
  - [changelog](https://github.com/getsentry/sentry-java/blob/main/CHANGELOG.md#6270)
  - [diff](https://github.com/getsentry/sentry-java/compare/6.25.1...6.27.0)

## 5.7.1

### Dependencies

- Bump Android SDK from v6.25.0 to v6.25.1 ([#3179](https://github.com/getsentry/sentry-react-native/pull/3179))
  - [changelog](https://github.com/getsentry/sentry-java/blob/main/CHANGELOG.md#6251)
  - [diff](https://github.com/getsentry/sentry-java/compare/6.25.0...6.25.1)

## 5.7.0

### Fixes

- Filter beforeSendTransaction from the Native SDK ([#3140](https://github.com/getsentry/sentry-react-native/pull/3140))

### Features

- Use `android.namespace` for AGP 8 and RN 0.73 ([#3133](https://github.com/getsentry/sentry-react-native/pull/3133))

### Dependencies

- Bump JavaScript SDK from v7.54.0 to v7.57.0 ([#3119](https://github.com/getsentry/sentry-react-native/pull/3119), [#3153](https://github.com/getsentry/sentry-react-native/pull/3153))
  - [changelog](https://github.com/getsentry/sentry-javascript/blob/develop/CHANGELOG.md#7570)
  - [diff](https://github.com/getsentry/sentry-javascript/compare/7.54.0...7.57.0)
- Bump CLI from v2.18.1 to v2.19.4 ([#3124](https://github.com/getsentry/sentry-react-native/pull/3124), [#3151](https://github.com/getsentry/sentry-react-native/pull/3151))
  - [changelog](https://github.com/getsentry/sentry-cli/blob/master/CHANGELOG.md#2194)
  - [diff](https://github.com/getsentry/sentry-cli/compare/2.18.1...2.19.4)
- Bump Android SDK from v6.22.0 to v6.25.0 ([#3127](https://github.com/getsentry/sentry-react-native/pull/3127), [#3163](https://github.com/getsentry/sentry-react-native/pull/3163))
  - [changelog](https://github.com/getsentry/sentry-java/blob/main/CHANGELOG.md#6250)
  - [diff](https://github.com/getsentry/sentry-java/compare/6.22.0...6.25.0)
- Bump Cocoa SDK from v8.7.3 to v8.8.0 ([#3123](https://github.com/getsentry/sentry-react-native/pull/3123))
  - [changelog](https://github.com/getsentry/sentry-cocoa/blob/main/CHANGELOG.md#880)
  - [diff](https://github.com/getsentry/sentry-cocoa/compare/8.7.3...8.8.0)

## 5.6.0

### Features

- Overwrite Expo bundle names in stack frames ([#3115](https://github.com/getsentry/sentry-react-native/pull/3115))
  - This enables source maps to resolve correctly without using `sentry-expo` package

### Fixes

- Disable `enableNative` if Native SDK is not available ([#3099](https://github.com/getsentry/sentry-react-native/pull/3099))
- Dynamically resolve `collectModulesScript` path to support monorepos ([#3092](https://github.com/getsentry/sentry-react-native/pull/3092))
- Native wrapper methods don't throw disabled error after re-initializing ([#3093](https://github.com/getsentry/sentry-react-native/pull/3093))

### Dependencies

- Bump JavaScript SDK from v7.52.0 to v7.54.0 ([#3071](https://github.com/getsentry/sentry-react-native/pull/3071), [#3088](https://github.com/getsentry/sentry-react-native/pull/3088), [#3094](https://github.com/getsentry/sentry-react-native/pull/3094))
  - [changelog](https://github.com/getsentry/sentry-javascript/blob/develop/CHANGELOG.md#7540)
  - [diff](https://github.com/getsentry/sentry-javascript/compare/7.52.0...7.54.0)
- Bump Android SDK from v6.18.1 to v6.22.0 ([#3086](https://github.com/getsentry/sentry-react-native/pull/3086), [#3075](https://github.com/getsentry/sentry-react-native/pull/3075))
  - [changelog](https://github.com/getsentry/sentry-java/blob/main/CHANGELOG.md#6220)
  - [diff](https://github.com/getsentry/sentry-java/compare/6.18.1...6.22.0)
- Bump Cocoa SDK from v8.7.1 to v8.7.3 ([#3076](https://github.com/getsentry/sentry-react-native/pull/3076))
  - [changelog](https://github.com/getsentry/sentry-cocoa/blob/main/CHANGELOG.md#873)
  - [diff](https://github.com/getsentry/sentry-cocoa/compare/8.7.1...8.7.3)
- Bump CLI from v2.17.5 to v2.18.1 ([#3082](https://github.com/getsentry/sentry-react-native/pull/3082))
  - [changelog](https://github.com/getsentry/sentry-cli/blob/master/CHANGELOG.md#2181)
  - [diff](https://github.com/getsentry/sentry-cli/compare/2.17.5...2.18.1)

## 5.5.0

### Features

- Add `expo`, `react_native_version` and `hermes_version` to React Native Context ([#3050](https://github.com/getsentry/sentry-react-native/pull/3050))

### Dependencies

- Bump JavaScript SDK from v7.51.1 to v7.52.0 ([#3054](https://github.com/getsentry/sentry-react-native/pull/3054), [#3068](https://github.com/getsentry/sentry-react-native/pull/3068))
  - [changelog](https://github.com/getsentry/sentry-javascript/blob/develop/CHANGELOG.md#7520)
  - [diff](https://github.com/getsentry/sentry-javascript/compare/7.51.1...7.52.0)
- Bump Cocoa SDK from v8.6.0 to v8.7.1 ([#3056](https://github.com/getsentry/sentry-react-native/pull/3056), [#3067](https://github.com/getsentry/sentry-react-native/pull/3067))
  - [changelog](https://github.com/getsentry/sentry-cocoa/blob/main/CHANGELOG.md#871)
  - [diff](https://github.com/getsentry/sentry-cocoa/compare/8.6.0...8.7.1)

## 5.4.2

### Fixes

- Fix `event.origin` and `event.environment` on unhandled exception ([#3041](https://github.com/getsentry/sentry-react-native/pull/3041))
- Don't pass `enableTracing` from RN to `sentry-cocoa` options ([#3042](https://github.com/getsentry/sentry-react-native/pull/3042))
- Only store envelopes of fatal crashes on iOS ([#3051](https://github.com/getsentry/sentry-react-native/pull/3051))

### Dependencies

- Bump JavaScript SDK from v7.50.0 to v7.51.1 ([#3043](https://github.com/getsentry/sentry-react-native/pull/3043), [#3053](https://github.com/getsentry/sentry-react-native/pull/3053))
  - [changelog](https://github.com/getsentry/sentry-javascript/blob/develop/CHANGELOG.md#7511)
  - [diff](https://github.com/getsentry/sentry-javascript/compare/7.50.0...7.51.1)

## 4.15.2

- Only store envelopes of fatal crashes on iOS ([#3051](https://github.com/getsentry/sentry-react-native/pull/3051))

## 5.4.1

### Fixes

- Store envelopes immediately during a fatal crash on iOS ([#3031](https://github.com/getsentry/sentry-react-native/pull/3031))
- Do not overwrite `_metadata` option by default `sdkInfo` ([#3036](https://github.com/getsentry/sentry-react-native/pull/3036))

### Dependencies

- Bump JavaScript SDK from v7.49.0 to v7.50.0 ([#3035](https://github.com/getsentry/sentry-react-native/pull/3035))
  - [changelog](https://github.com/getsentry/sentry-javascript/blob/develop/CHANGELOG.md#7500)
  - [diff](https://github.com/getsentry/sentry-javascript/compare/7.49.0...7.50.0)
- Bump Cocoa SDK from v8.5.0 to v8.6.0 ([#3023](https://github.com/getsentry/sentry-react-native/pull/3023))
  - [changelog](https://github.com/getsentry/sentry-cocoa/blob/main/CHANGELOG.md#860)
  - [diff](https://github.com/getsentry/sentry-cocoa/compare/8.5.0...8.6.0)
- Bump Android SDK from v6.17.0 to v6.18.1 ([#3017](https://github.com/getsentry/sentry-react-native/pull/3017))
  - [changelog](https://github.com/getsentry/sentry-java/blob/main/CHANGELOG.md#6181)
  - [diff](https://github.com/getsentry/sentry-java/compare/6.17.0...6.18.1)
- Bump CLI from v2.17.4 to v2.17.5 ([#3024](https://github.com/getsentry/sentry-react-native/pull/3024))
  - [changelog](https://github.com/getsentry/sentry-cli/blob/master/CHANGELOG.md#2175)
  - [diff](https://github.com/getsentry/sentry-cli/compare/2.17.4...2.17.5)

## 4.15.1

### Fixes

- Store envelopes immediately during a fatal crash on iOS ([#3030](https://github.com/getsentry/sentry-react-native/pull/3030))

## 5.4.0

### Features

- Add TS 4.1 typings ([#2995](https://github.com/getsentry/sentry-react-native/pull/2995))
  - TS 3.8 are present and work automatically with older projects
- Add CPU Info to Device Context ([#2984](https://github.com/getsentry/sentry-react-native/pull/2984))

### Fixes

- Allow disabling native on RNNA ([#2978](https://github.com/getsentry/sentry-react-native/pull/2978))
- iOS Autolinking for RN 0.68 and older ([#2980](https://github.com/getsentry/sentry-react-native/pull/2980))
- Clean up `modules.json` when building bundles ([#3008](https://github.com/getsentry/sentry-react-native/pull/3008))
- Only include Screenshots and View Hierarchy for iOS and Mac Catalyst builds ([#3007](https://github.com/getsentry/sentry-react-native/pull/3007))
- Breadcrumbs from Native SDKs are created with timestamps in seconds ([#2997](https://github.com/getsentry/sentry-react-native/pull/2997))
- `addBreadcrumb` converts converts non object data to `{ value: data }` ([#2997](https://github.com/getsentry/sentry-react-native/pull/2997))

### Dependencies

- Bump JavaScript SDK from v7.47.0 to v7.49.0 ([#2975](https://github.com/getsentry/sentry-react-native/pull/2975), [#2988](https://github.com/getsentry/sentry-react-native/pull/2988))
  - [changelog](https://github.com/getsentry/sentry-javascript/blob/develop/CHANGELOG.md#7490)
  - [diff](https://github.com/getsentry/sentry-javascript/compare/7.47.0...7.49.0)
- Bump Cocoa SDK from v8.4.0 to v8.5.0 ([#2977](https://github.com/getsentry/sentry-react-native/pull/2977))
  - [changelog](https://github.com/getsentry/sentry-cocoa/blob/main/CHANGELOG.md#850)
  - [diff](https://github.com/getsentry/sentry-cocoa/compare/8.4.0...8.5.0)
- Bump CLI from v2.17.1 to v2.17.4 ([#2966](https://github.com/getsentry/sentry-react-native/pull/2966), [#2982](https://github.com/getsentry/sentry-react-native/pull/2982), [#2987](https://github.com/getsentry/sentry-react-native/pull/2987))
  - [changelog](https://github.com/getsentry/sentry-cli/blob/master/CHANGELOG.md#2174)
  - [diff](https://github.com/getsentry/sentry-cli/compare/2.17.1...2.17.4)

## 5.3.1

### Fixes

- Disable `enableNativeCrashHandling` and `enableAutoPerformanceTracing` on Apple ([#2936](https://github.com/getsentry/sentry-react-native/pull/))
  - Mac Catalyst builds successfully
- `sentry.gradle` Gracefully skip modules collecting if the script doesn't exist ([#2952](https://github.com/getsentry/sentry-react-native/pull/2952))

### Dependencies

- Bump JavaScript SDK from v7.45.0 to v7.47.0 ([#2946](https://github.com/getsentry/sentry-react-native/pull/2946), [#2958](https://github.com/getsentry/sentry-react-native/pull/2958))
  - [changelog](https://github.com/getsentry/sentry-javascript/blob/develop/CHANGELOG.md#7470)
  - [diff](https://github.com/getsentry/sentry-javascript/compare/7.45.0...7.47.0)
- Bump Android SDK from v6.16.0 to v6.17.0 ([#2948](https://github.com/getsentry/sentry-react-native/pull/2948))
  - [changelog](https://github.com/getsentry/sentry-java/blob/main/CHANGELOG.md#6170)
  - [diff](https://github.com/getsentry/sentry-java/compare/6.16.0...6.17.0)
- Bump Cocoa SDK from v8.3.3 to v8.4.0 ([#2954](https://github.com/getsentry/sentry-react-native/pull/2954))
  - [changelog](https://github.com/getsentry/sentry-cocoa/blob/main/CHANGELOG.md#840)
  - [diff](https://github.com/getsentry/sentry-cocoa/compare/8.3.3...8.4.0)
- Bump CLI from v2.16.1 to v2.17.1 ([#2957](https://github.com/getsentry/sentry-react-native/pull/2957), [#2964](https://github.com/getsentry/sentry-react-native/pull/2964))
  - [changelog](https://github.com/getsentry/sentry-cli/blob/master/CHANGELOG.md#2171)
  - [diff](https://github.com/getsentry/sentry-cli/compare/2.16.1...2.17.1)

## 5.3.0

### Features

- Add `enableTracing` option ([#2933](https://github.com/getsentry/sentry-react-native/pull/2933))
- Add Tabs auto instrumentation for React Native Navigation ([#2932](https://github.com/getsentry/sentry-react-native/pull/2932))
  - This is enabled by default, if you want to disable tabs instrumentation see the example below.

```js
const routingInstrumentation = new Sentry.ReactNativeNavigationInstrumentation(Navigation, { enableTabsInstrumentation: false })
```

### Fixes

- Disable HTTP Client Errors by default on all platform ([#2931](https://github.com/getsentry/sentry-react-native/pull/2931))
  - See [HttpClient](https://docs.sentry.io/platforms/javascript/configuration/integrations/plugin/#httpclient) for configuration details.
  - Use `enableCaptureFailedRequests` to enable the feature.

```js
Sentry.init({ enableCaptureFailedRequests: true })
```

### Dependencies

- Bump JavaScript SDK from v7.44.2 to v7.45.0 ([#2927](https://github.com/getsentry/sentry-react-native/pull/2927))
  - [changelog](https://github.com/getsentry/sentry-javascript/blob/develop/CHANGELOG.md#7450)
  - [diff](https://github.com/getsentry/sentry-javascript/compare/7.44.2...7.45.0)
- Bump CLI from v2.15.2 to v2.16.1 ([#2926](https://github.com/getsentry/sentry-react-native/pull/2926))
  - [changelog](https://github.com/getsentry/sentry-cli/blob/master/CHANGELOG.md#2161)
  - [diff](https://github.com/getsentry/sentry-cli/compare/2.15.2...2.16.1)
- Bump Cocoa SDK from v8.3.2 to v8.3.3 ([#2925](https://github.com/getsentry/sentry-react-native/pull/2925))
  - [changelog](https://github.com/getsentry/sentry-cocoa/blob/main/CHANGELOG.md#833)
  - [diff](https://github.com/getsentry/sentry-cocoa/compare/8.3.2...8.3.3)

## 5.2.0

### Features

- Add User Interaction Tracing for Touch events ([#2835](https://github.com/getsentry/sentry-react-native/pull/2835))
- Add Gesture Tracing for React Native Gesture Handler API v2 ([#2865](https://github.com/getsentry/sentry-react-native/pull/2865))

### Fixes

- Fix use Fetch transport when option `enableNative` is `false` ([#2897](https://github.com/getsentry/sentry-react-native/pull/2897))
- Improve logs when `enableNative` is `false` ([#2897](https://github.com/getsentry/sentry-react-native/pull/2897))

### Dependencies

- Bump JavaScript SDK from v7.40.0 to v7.44.2 ([#2874](https://github.com/getsentry/sentry-react-native/pull/2874), [#2908](https://github.com/getsentry/sentry-react-native/pull/2908), [#2909](https://github.com/getsentry/sentry-react-native/pull/2909))
  - [changelog](https://github.com/getsentry/sentry-javascript/blob/develop/CHANGELOG.md#7442)
  - [diff](https://github.com/getsentry/sentry-javascript/compare/7.40.0...7.44.2)
- Bump Android SDK from v6.15.0 to v6.16.0 ([#2903](https://github.com/getsentry/sentry-react-native/pull/2903))
  - [changelog](https://github.com/getsentry/sentry-java/blob/main/CHANGELOG.md#6160)
  - [diff](https://github.com/getsentry/sentry-java/compare/6.15.0...6.16.0)
- Bump Cocoa SDK from v8.3.0 to v8.3.2 ([#2895](https://github.com/getsentry/sentry-react-native/pull/2895))
  - [changelog](https://github.com/getsentry/sentry-cocoa/blob/main/CHANGELOG.md#832)
  - [diff](https://github.com/getsentry/sentry-cocoa/compare/8.3.0...8.3.2)
- Bump CLI from v2.14.4 to v2.15.2 ([#2898](https://github.com/getsentry/sentry-react-native/pull/2898))
  - [changelog](https://github.com/getsentry/sentry-cli/blob/master/CHANGELOG.md#2152)
  - [diff](https://github.com/getsentry/sentry-cli/compare/2.14.4...2.15.2)

## 5.1.1

### Fixes

- Remove non URL `frame.abs_path` which was causing source maps to fail ([#2891](https://github.com/getsentry/sentry-react-native/pull/2891))

### Dependencies

- Bump Cocoa SDK from v8.2.0 to v8.3.0 ([#2876](https://github.com/getsentry/sentry-react-native/pull/2876))
  - [changelog](https://github.com/getsentry/sentry-cocoa/blob/main/CHANGELOG.md#830)
  - [diff](https://github.com/getsentry/sentry-cocoa/compare/8.2.0...8.3.0)
- Bump CLI from v2.14.3 to v2.14.4 ([#2873](https://github.com/getsentry/sentry-react-native/pull/2873))
  - [changelog](https://github.com/getsentry/sentry-cli/blob/master/CHANGELOG.md#2144)
  - [diff](https://github.com/getsentry/sentry-cli/compare/2.14.3...2.14.4)

## 5.1.0

### Features

- Add App Context `in_foreground` ([#2826](https://github.com/getsentry/sentry-react-native/pull/2826))

### Fixes

- Match app start measurements naming with other SDKs ([#2855](https://github.com/getsentry/sentry-react-native/pull/2855))
  - `app.start.cold` to `app_start_cold`
  - `app.start.warm` to `app_start_warm`

### Dependencies

- Bump Cocoa SDK from v8.0.0 to v8.2.0 ([#2776](https://github.com/getsentry/sentry-react-native/pull/2776))
  - [changelog](https://github.com/getsentry/sentry-cocoa/blob/main/CHANGELOG.md#820)
  - [diff](https://github.com/getsentry/sentry-cocoa/compare/8.0.0...8.2.0)
- Bump JavaScript SDK from v7.37.2 to v7.40.0 ([#2836](https://github.com/getsentry/sentry-react-native/pull/2836), [#2864](https://github.com/getsentry/sentry-react-native/pull/2864))
  - [changelog](https://github.com/getsentry/sentry-javascript/blob/develop/CHANGELOG.md#7400)
  - [diff](https://github.com/getsentry/sentry-javascript/compare/7.37.2...7.40.0)
- Bump CLI from v2.10.0 to v2.14.3 ([#2848](https://github.com/getsentry/sentry-react-native/pull/2848), [#2869](https://github.com/getsentry/sentry-react-native/pull/2869))
  - [changelog](https://github.com/getsentry/sentry-cli/blob/master/CHANGELOG.md#2143)
  - [diff](https://github.com/getsentry/sentry-cli/compare/2.10.0...2.14.3)
- Bump Android SDK from v6.14.0 to v6.15.0 ([#2868](https://github.com/getsentry/sentry-react-native/pull/2868))
  - [changelog](https://github.com/getsentry/sentry-java/blob/main/CHANGELOG.md#6150)
  - [diff](https://github.com/getsentry/sentry-java/compare/6.14.0...6.15.0)

## 5.0.0

The React Native SDK version 5 supports both Legacy (from RN 0.65 and above) and New Architecture (from RN 0.69 and above) as well as the new React Native Gradle Plugin (introduced in RN 0.71). For detailed [migration guide visit our docs](https://docs.sentry.io/platforms/react-native/migration/#from-4x-to-5x).

### Features

- Add support for the RN New Architecture, backwards compatible RNSentry Turbo Module ([#2522](https://github.com/getsentry/sentry-react-native/pull/2522))
- Add View Hierarchy to the crashed/errored events ([#2708](https://github.com/getsentry/sentry-react-native/pull/2708))
- Send react native js engine, turbo module, fabric flags and component stack in Event contexts ([#2552](https://github.com/getsentry/sentry-react-native/pull/2552))
- Sync `tags`, `extra`, `fingerprint`, `level`, `environment` and `breadcrumbs` from `sentry-cocoa` during event processing. ([#2713](https://github.com/getsentry/sentry-react-native/pull/2713))
  - `breadcrumb.level` value `log` is transformed to `debug` when syncing with native layers.
  - Remove `breadcrumb.level` value `critical` transformation to `fatal`.
  - Default `breadcrumb.level` is `info`

### Breaking changes

- Option `enableAutoPerformanceTracking` renamed to `enableAutoPerformanceTracing`
- Option `enableOutOfMemoryTracking` renamed to `enableWatchdogTerminationTracking`
- Remove link hooks (RN 0.68 and older) ([#2332](https://github.com/getsentry/sentry-react-native/pull/2332))
- iOS min target 11, Android API min 21, min React Native version 0.65 ([#2522](https://github.com/getsentry/sentry-react-native/pull/2522), [#2687](https://github.com/getsentry/sentry-react-native/pull/2687))
- New ReactNativeTracingOptions ([#2481](https://github.com/getsentry/sentry-react-native/pull/2481))
  - `idleTimeout` renamed to `idleTimeoutMs`
  - `maxTransactionDuration` renamed to `finalTimeoutMs`
- `touchEventBoundaryProps.labelName` property instead of default `accessibilityLabel` fallback ([#2712](https://github.com/getsentry/sentry-react-native/pull/2712))
- Message event current stack trace moved from `exception` to `threads` ([#2694](https://github.com/getsentry/sentry-react-native/pull/2694))

### Fixes

- Unreachable fallback to fetch transport if native is not available ([#2695](https://github.com/getsentry/sentry-react-native/pull/2695))

### Dependencies

- Bump Cocoa SDK from v7.31.5 to v8.0.0 ([#2756](https://github.com/getsentry/sentry-react-native/pull/2756))
  - [changelog](https://github.com/getsentry/sentry-cocoa/blob/main/CHANGELOG.md#800)
  - [diff](https://github.com/getsentry/sentry-cocoa/compare/7.31.5...8.0.0)
- Bump CLI from v1.74.4 to v2.10.0 ([#2669](https://github.com/getsentry/sentry-react-native/pull/2669))
  - [changelog](https://github.com/getsentry/sentry-cli/blob/master/CHANGELOG.md#2100)
  - [diff](https://github.com/getsentry/sentry-cli/compare/1.74.4...2.10.0)

## 4.15.0

### Features

- Collect modules script for XCode builds supports NODE_BINARY to set path to node executable ([#2805](https://github.com/getsentry/sentry-react-native/pull/2805))

### Fixes

- React Native Error Handlers Integration doesn't crash if ErrorUtils are not available ([#2808](https://github.com/getsentry/sentry-react-native/pull/2808))

### Dependencies

- Bump Android SDK from v6.12.1 to v6.14.0 ([#2790](https://github.com/getsentry/sentry-react-native/pull/2790), [#2809](https://github.com/getsentry/sentry-react-native/pull/2809), [#2828](https://github.com/getsentry/sentry-react-native/pull/2828))
  - [changelog](https://github.com/getsentry/sentry-java/blob/main/CHANGELOG.md#6140)
  - [diff](https://github.com/getsentry/sentry-java/compare/6.12.1...6.14.0)
- Bump Sample React Native from v0.71.0 to v0.71.1 ([#2767](https://github.com/getsentry/sentry-react-native/pull/2767))
  - [changelog](https://github.com/facebook/react-native/blob/main/CHANGELOG.md#v0711)
  - [diff](https://github.com/facebook/react-native/compare/v0.71.0...v0.71.1)
- Bump JavaScript SDK from v7.32.1 to v7.37.2 ([#2785](https://github.com/getsentry/sentry-react-native/pull/2785), [#2799](https://github.com/getsentry/sentry-react-native/pull/2799), [#2818](https://github.com/getsentry/sentry-react-native/pull/2818))
  - [changelog](https://github.com/getsentry/sentry-javascript/blob/master/CHANGELOG.md#7372)
  - [diff](https://github.com/getsentry/sentry-javascript/compare/7.32.1...7.37.2)

## 5.0.0-rc.1

### Fixes

- React Native Error Handlers Integration doesn't crash if ErrorUtils are not available ([#2808](https://github.com/getsentry/sentry-react-native/pull/2808))

## 5.0.0-beta.2

### Features

- Add View Hierarchy to the crashed/errored events ([#2708](https://github.com/getsentry/sentry-react-native/pull/2708))
- Collect modules script for XCode builds supports NODE_BINARY to set path to node executable ([#2805](https://github.com/getsentry/sentry-react-native/pull/2805))

### Dependencies

- Bump Android SDK from v6.12.1 to v6.14.0 ([#2790](https://github.com/getsentry/sentry-react-native/pull/2790), [#2809](https://github.com/getsentry/sentry-react-native/pull/2809), [#2828](https://github.com/getsentry/sentry-react-native/pull/2828))
  - [changelog](https://github.com/getsentry/sentry-java/blob/main/CHANGELOG.md#6140)
  - [diff](https://github.com/getsentry/sentry-java/compare/6.12.1...6.14.0)
- Bump Sample React Native from v0.71.0 to v0.71.1 ([#2767](https://github.com/getsentry/sentry-react-native/pull/2767))
  - [changelog](https://github.com/facebook/react-native/blob/main/CHANGELOG.md#v0711)
  - [diff](https://github.com/facebook/react-native/compare/v0.71.0...v0.71.1)
- Bump JavaScript SDK from v7.32.1 to v7.37.2 ([#2785](https://github.com/getsentry/sentry-react-native/pull/2785), [#2799](https://github.com/getsentry/sentry-react-native/pull/2799), [#2818](https://github.com/getsentry/sentry-react-native/pull/2818))
  - [changelog](https://github.com/getsentry/sentry-javascript/blob/master/CHANGELOG.md#7372)
  - [diff](https://github.com/getsentry/sentry-javascript/compare/7.32.1...7.37.2)

## 5.0.0-beta.1

- Latest changes from 4.14.0

### Breaking changes

- Option `enableAutoPerformanceTracking` renamed to `enableAutoPerformanceTracing`
- Option `enableOutOfMemoryTracking` renamed to `enableWatchdogTerminationTracking`

### Features

- Sync `tags`, `extra`, `fingerprint`, `level`, `environment` and `breadcrumbs` from `sentry-cocoa` during event processing. ([#2713](https://github.com/getsentry/sentry-react-native/pull/2713))
  - `breadcrumb.level` value `log` is transformed to `debug` when syncing with native layers.
  - Remove `breadcrumb.level` value `critical` transformation to `fatal`.
  - Default `breadcrumb.level` is `info`

### Dependencies

- Bump Cocoa SDK from v7.31.5 to v8.0.0 ([#2756](https://github.com/getsentry/sentry-react-native/pull/2756))
  - [changelog](https://github.com/getsentry/sentry-cocoa/blob/main/CHANGELOG.md#800)
  - [diff](https://github.com/getsentry/sentry-cocoa/compare/7.31.5...8.0.0)
- Bump Android SDK from v6.12.1 to v6.13.0 ([#2790](https://github.com/getsentry/sentry-react-native/pull/2790))
  - [changelog](https://github.com/getsentry/sentry-java/blob/main/CHANGELOG.md#6130)
  - [diff](https://github.com/getsentry/sentry-java/compare/6.12.1...6.13.0)

## 4.14.0

### Features

- Add support for RNGP introduced in React Native 0.71.0 ([#2759](https://github.com/getsentry/sentry-react-native/pull/2759))

### Fixes

- Take screenshot runs on UI thread on Android ([#2743](https://github.com/getsentry/sentry-react-native/pull/2743))

### Dependencies

- Bump Android SDK from v6.11.0 to v6.12.1 ([#2755](https://github.com/getsentry/sentry-react-native/pull/2755))
  - [changelog](https://github.com/getsentry/sentry-java/blob/main/CHANGELOG.md#6121)
  - [diff](https://github.com/getsentry/sentry-java/compare/6.11.0...6.12.1)
- Bump JavaScript SDK from v7.29.0 to v7.32.1 ([#2738](https://github.com/getsentry/sentry-react-native/pull/2738), [#2777](https://github.com/getsentry/sentry-react-native/pull/2777))
  - [changelog](https://github.com/getsentry/sentry-javascript/blob/master/CHANGELOG.md#7321)
  - [diff](https://github.com/getsentry/sentry-javascript/compare/7.29.0...7.32.1)

## 5.0.0-alpha.11

- Latest changes from 4.13.0

### Breaking changes

- Message event current stack trace moved from exception to threads ([#2694](https://github.com/getsentry/sentry-react-native/pull/2694))
- `touchEventBoundaryProps.labelName` property instead of default `accessibilityLabel` fallback ([#2712](https://github.com/getsentry/sentry-react-native/pull/2712))

### Fixes

- Unreachable fallback to fetch transport if native is not available ([#2695](https://github.com/getsentry/sentry-react-native/pull/2695))

## 4.13.0

### Fixes

- Missing `originalException` in `beforeSend` for events from react native error handler ([#2706](https://github.com/getsentry/sentry-react-native/pull/2706))
- ModulesLoader integration returns original event if native is not available and event modules overwrite native modules ([#2730](https://github.com/getsentry/sentry-react-native/pull/2730))

### Dependencies

- Bump Cocoa SDK from v7.31.3 to v7.31.5 ([#2699](https://github.com/getsentry/sentry-react-native/pull/2699), [#2714](https://github.com/getsentry/sentry-react-native/pull/2714))
  - [changelog](https://github.com/getsentry/sentry-cocoa/blob/8.0.0/CHANGELOG.md#7315)
  - [diff](https://github.com/getsentry/sentry-cocoa/compare/7.31.3...7.31.5)
- Bump JavaScript SDK from v7.26.0 to v7.29.0 ([#2705](https://github.com/getsentry/sentry-react-native/pull/2705), [#2709](https://github.com/getsentry/sentry-react-native/pull/2709), [#2715](https://github.com/getsentry/sentry-react-native/pull/2715), [#2736](https://github.com/getsentry/sentry-react-native/pull/2736))
  - [changelog](https://github.com/getsentry/sentry-javascript/blob/master/CHANGELOG.md#7290)
  - [diff](https://github.com/getsentry/sentry-javascript/compare/7.26.0...7.29.0)
- Bump Android SDK from v6.9.2 to v6.11.0 ([#2704](https://github.com/getsentry/sentry-react-native/pull/2704), [#2724](https://github.com/getsentry/sentry-react-native/pull/2724))
  - [changelog](https://github.com/getsentry/sentry-java/blob/main/CHANGELOG.md#6110)
  - [diff](https://github.com/getsentry/sentry-java/compare/6.9.2...6.11.0)

## 4.12.0

### Features

- Add `lastEventId` method to the API ([#2675](https://github.com/getsentry/sentry-react-native/pull/2675))

### Fix

- `Sentry.startTransaction` doesn't require `op` ([#2691](https://github.com/getsentry/sentry-react-native/pull/2691))

### Dependencies

- Bump Cocoa SDK from v7.31.2 to v7.31.3 ([#2647](https://github.com/getsentry/sentry-react-native/pull/2647))
  - [changelog](https://github.com/getsentry/sentry-cocoa/blob/8.0.0/CHANGELOG.md#7313)
  - [diff](https://github.com/getsentry/sentry-cocoa/compare/7.31.2...7.31.3)
- Bump JavaScript SDK from v7.21.1 to v7.26.0 ([#2672](https://github.com/getsentry/sentry-react-native/pull/2672), [#2648](https://github.com/getsentry/sentry-react-native/pull/2648), [#2692](https://github.com/getsentry/sentry-react-native/pull/2692))
  - [changelog](https://github.com/getsentry/sentry-javascript/blob/master/CHANGELOG.md#7260)
  - [diff](https://github.com/getsentry/sentry-javascript/compare/7.21.1...7.26.0)
- Bump Android SDK from v6.9.1 to v6.9.2 ([#2677](https://github.com/getsentry/sentry-react-native/pull/2677))
  - [changelog](https://github.com/getsentry/sentry-java/blob/main/CHANGELOG.md#692)
  - [diff](https://github.com/getsentry/sentry-java/compare/6.9.1...6.9.2)

## 5.0.0-alpha.10

- Latest changes from 4.11.0

### Dependencies

- Bump CLI from v1.74.4 to v2.10.0 ([#2669](https://github.com/getsentry/sentry-react-native/pull/2669))
  - [changelog](https://github.com/getsentry/sentry-cli/blob/master/CHANGELOG.md#2100)
  - [diff](https://github.com/getsentry/sentry-cli/compare/1.74.4...2.10.0)

## 4.11.0

### Features

- Screenshots ([#2610](https://github.com/getsentry/sentry-react-native/pull/2610))

## 4.10.1

### Fixes

- Bump Wizard from v1.2.17 to v1.4.0 ([#2645](https://github.com/getsentry/sentry-react-native/pull/2645))
  - [changelog](https://github.com/getsentry/sentry-wizard/blob/master/CHANGELOG.md#140)
  - [diff](https://github.com/getsentry/sentry-wizard/compare/v1.2.17...v1.4.0)
- Android builds without ext config, auto create assets dir for modules ([#2652](https://github.com/getsentry/sentry-react-native/pull/2652))
- Exit gracefully if source map file for collecting modules doesn't exist ([#2655](https://github.com/getsentry/sentry-react-native/pull/2655))
- Create only one clean-up tasks for modules collection ([#2657](https://github.com/getsentry/sentry-react-native/pull/2657))

### Dependencies

- Bump Android SDK from v6.8.0 to v6.9.1 ([#2653](https://github.com/getsentry/sentry-react-native/pull/2653))
  - [changelog](https://github.com/getsentry/sentry-java/blob/main/CHANGELOG.md#691)
  - [diff](https://github.com/getsentry/sentry-java/compare/6.8.0...6.9.1)

## 5.0.0-alpha.9

- Latest changes from 4.10.0

### Fixes

- Add missing source Spec for RNSentry Codegen. ([#2639](https://github.com/getsentry/sentry-react-native/pull/2639))

## 4.10.0

### Features

- JS Runtime dependencies are sent in Events ([#2606](https://github.com/getsentry/sentry-react-native/pull/2606))
  - To collect JS dependencies on iOS add `../node_modules/@sentry/react-native/scripts/collect-modules.sh` at the end of the `Bundle React Native code and images` build phase. The collection only works on Release builds. Android builds have a new step in `sentry.gradle` plugin. More in [the migration documentation](https://docs.sentry.io/platforms/react-native/migration#from-48x-to-49x).

### Dependencies

- Bump JavaScript SDK from v7.20.1 to v7.21.1 ([#2636](https://github.com/getsentry/sentry-react-native/pull/2636))
  - [changelog](https://github.com/getsentry/sentry-javascript/blob/master/CHANGELOG.md#7211)
  - [diff](https://github.com/getsentry/sentry-javascript/compare/7.20.1...7.21.1)

## 5.0.0-alpha.8

- Latest changes from 4.9.0

## 4.9.0

### Features

- Add `maxQueueSize` option ([#2578](https://github.com/getsentry/sentry-react-native/pull/2578))

### Fixes

- Use `Scope` class rather than `Scope` type for top-level functions ([#2627](https://github.com/getsentry/sentry-react-native/pull/2627))

### Dependencies

- Bump JavaScript SDK from v7.16.0 to v7.20.1 ([#2582](https://github.com/getsentry/sentry-react-native/pull/2582), [#2598](https://github.com/getsentry/sentry-react-native/pull/2598), [#2632](https://github.com/getsentry/sentry-react-native/pull/2632), [#2607](https://github.com/getsentry/sentry-react-native/pull/2607))
  - [changelog](https://github.com/getsentry/sentry-javascript/blob/master/CHANGELOG.md#7201)
  - [diff](https://github.com/getsentry/sentry-javascript/compare/7.16.0...7.20.1)
- Bump Cocoa SDK from v7.29.0 to v7.31.2 ([#2592](https://github.com/getsentry/sentry-react-native/pull/2592), [#2601](https://github.com/getsentry/sentry-react-native/pull/2601), [#2629](https://github.com/getsentry/sentry-react-native/pull/2629))
  - [changelog](https://github.com/getsentry/sentry-cocoa/blob/master/CHANGELOG.md#7312)
  - [diff](https://github.com/getsentry/sentry-cocoa/compare/7.29.0...7.31.2)
- Bump Android SDK from v6.6.0 to v6.8.0 ([#2600](https://github.com/getsentry/sentry-react-native/pull/2600), [#2628](https://github.com/getsentry/sentry-react-native/pull/2628))
  - [changelog](https://github.com/getsentry/sentry-java/blob/main/CHANGELOG.md#680)
  - [diff](https://github.com/getsentry/sentry-java/compare/6.6.0...6.8.0)

## 4.8.0

### Fixes

- Message event can have attached stacktrace ([#2577](https://github.com/getsentry/sentry-react-native/pull/2577))
- Fixed maximum call stack exceeded error resulting from large payloads ([#2579](https://github.com/getsentry/sentry-react-native/pull/2579))

### Dependencies

- Bump Android SDK from v6.5.0 to v6.6.0 ([#2572](https://github.com/getsentry/sentry-react-native/pull/2572))
  - [changelog](https://github.com/getsentry/sentry-java/blob/main/CHANGELOG.md#660)
  - [diff](https://github.com/getsentry/sentry-java/compare/6.5.0...6.6.0)
- Bump Cocoa SDK from v7.28.0 to v7.29.0 ([#2571](https://github.com/getsentry/sentry-react-native/pull/2571))
  - [changelog](https://github.com/getsentry/sentry-cocoa/blob/master/CHANGELOG.md#7290)
  - [diff](https://github.com/getsentry/sentry-cocoa/compare/7.28.0...7.29.0)

## 5.0.0-alpha.7

- Latest changes from 4.7.1

### Fixes

- Remove hardcoded Folly version ([#2558](https://github.com/getsentry/sentry-react-native/pull/2558))

### Features

- Send react native js engine, turbo module, fabric flags and component stack in Event contexts ([#2552](https://github.com/getsentry/sentry-react-native/pull/2552))

### Dependencies

- Bump CLI from v1.74.4 to v2.7.0 ([#2457](https://github.com/getsentry/sentry-react-native/pull/2457))
  - [changelog](https://github.com/getsentry/sentry-cli/blob/master/CHANGELOG.md#270)
  - [diff](https://github.com/getsentry/sentry-cli/compare/1.74.4...2.7.0)
- Bump Android SDK from v6.5.0 to v6.6.0 ([#2572](https://github.com/getsentry/sentry-react-native/pull/2572))
  - [changelog](https://github.com/getsentry/sentry-java/blob/main/CHANGELOG.md#660)
  - [diff](https://github.com/getsentry/sentry-java/compare/6.5.0...6.6.0)
- Bump Cocoa SDK from v7.28.0 to v7.29.0 ([#2571](https://github.com/getsentry/sentry-react-native/pull/2571))
  - [changelog](https://github.com/getsentry/sentry-cocoa/blob/master/CHANGELOG.md#7290)
  - [diff](https://github.com/getsentry/sentry-cocoa/compare/7.28.0...7.29.0)

## 4.7.1

### Fixes

- Remove duplicate sdk package record from envelope ([#2570](https://github.com/getsentry/sentry-react-native/pull/2570))
- Fix `appHangsTimeoutInterval` -> `appHangTimeoutInterval` option name ([#2574](https://github.com/getsentry/sentry-react-native/pull/2574))

## 4.7.0

### Dependencies

- Bump Android SDK from v6.4.3 to v6.5.0 ([#2535](https://github.com/getsentry/sentry-react-native/pull/2535))
  - [changelog](https://github.com/getsentry/sentry-java/blob/main/CHANGELOG.md#650)
  - [diff](https://github.com/getsentry/sentry-java/compare/6.4.3...6.5.0)
- Bump JavaScript SDK from v7.14.2 to v7.16.0 ([#2536](https://github.com/getsentry/sentry-react-native/pull/2536), [#2561](https://github.com/getsentry/sentry-react-native/pull/2561))
  - [changelog](https://github.com/getsentry/sentry-javascript/blob/master/CHANGELOG.md#7160)
  - [diff](https://github.com/getsentry/sentry-javascript/compare/7.14.2...7.16.0)
- Bump Cocoa SDK from v7.27.1 to v7.28.0 ([#2548](https://github.com/getsentry/sentry-react-native/pull/2548))
  - [changelog](https://github.com/getsentry/sentry-cocoa/blob/master/CHANGELOG.md#7280)
  - [diff](https://github.com/getsentry/sentry-cocoa/compare/7.27.1...7.28.0)

## 5.0.0-alpha.6

- Latest changes from 4.6.1

### Features

- Add initial support for the RN New Architecture, backwards compatible RNSentry Turbo Module ([#2522](https://github.com/getsentry/sentry-react-native/pull/2522))

### Breaking changes

- New ReactNativeTracingOptions idleTimeoutMs and finalTimeoutMs replacing idleTimeout and maxTransactionDuration respectively ([#2481](https://github.com/getsentry/sentry-react-native/pull/2481))
- iOS min target 12.4, Android API min 21, min React Native version 0.70 ([#2522](https://github.com/getsentry/sentry-react-native/pull/2522))

### Dependencies

- Bump Android SDK from v6.4.3 to v6.5.0 ([#2535](https://github.com/getsentry/sentry-react-native/pull/2535))
  - [changelog](https://github.com/getsentry/sentry-java/blob/main/CHANGELOG.md#650)
  - [diff](https://github.com/getsentry/sentry-java/compare/6.4.3...6.5.0)
- Bump JavaScript SDK from v7.14.2 to v7.15.0 ([#2536](https://github.com/getsentry/sentry-react-native/pull/2536))
  - [changelog](https://github.com/getsentry/sentry-javascript/blob/master/CHANGELOG.md#7150)
  - [diff](https://github.com/getsentry/sentry-javascript/compare/7.14.2...7.15.0)

## 4.6.1

### Fixes

- Make `configureScope` callback safe [#2510](https://github.com/getsentry/sentry-react-native/pull/2510)
- Allows collecting app start and slow/frozen frames if Native SDK is inited manually [#2517](https://github.com/getsentry/sentry-react-native/pull/2517)
- Nested breadcrumb data on android was not treated correctly [#2519](https://github.com/getsentry/sentry-react-native/pull/2519)

### Dependencies

- Bump JavaScript SDK from v7.14.0 to v7.14.2 ([#2511](https://github.com/getsentry/sentry-react-native/pull/2511), [#2526](https://github.com/getsentry/sentry-react-native/pull/2526))
  - [changelog](https://github.com/getsentry/sentry-javascript/blob/master/CHANGELOG.md#7142)
  - [diff](https://github.com/getsentry/sentry-javascript/compare/7.14.0...7.14.2)
- Bump Cocoa SDK from v7.27.0 to v7.27.1 ([#2521](https://github.com/getsentry/sentry-react-native/pull/2521))
  - [changelog](https://github.com/getsentry/sentry-cocoa/blob/master/CHANGELOG.md#7271)
  - [diff](https://github.com/getsentry/sentry-cocoa/compare/7.27.0...7.27.1)
- Bump Android SDK from v6.4.2 to v6.4.3 ([#2520](https://github.com/getsentry/sentry-react-native/pull/2520))
  - [changelog](https://github.com/getsentry/sentry-java/blob/main/CHANGELOG.md#643)
  - [diff](https://github.com/getsentry/sentry-java/compare/6.4.2...6.4.3)

## 5.0.0-alpha.5

### Fixes

- Make `configureScope` callback safe [#2510](https://github.com/getsentry/sentry-react-native/pull/2510)

### Dependencies

- Bump JavaScript SDK from v7.14.0 to v7.14.1 ([#2511](https://github.com/getsentry/sentry-react-native/pull/2511))
  - [changelog](https://github.com/getsentry/sentry-javascript/blob/master/CHANGELOG.md#7141)
  - [diff](https://github.com/getsentry/sentry-javascript/compare/7.14.0...7.14.1)
- Bump Cocoa SDK from v7.27.0 to v7.27.1 ([#2521](https://github.com/getsentry/sentry-react-native/pull/2521))
  - [changelog](https://github.com/getsentry/sentry-cocoa/blob/master/CHANGELOG.md#7271)
  - [diff](https://github.com/getsentry/sentry-cocoa/compare/7.27.0...7.27.1)
- Bump Android SDK from v6.4.2 to v6.4.3 ([#2520](https://github.com/getsentry/sentry-react-native/pull/2520))
  - [changelog](https://github.com/getsentry/sentry-java/blob/main/CHANGELOG.md#643)
  - [diff](https://github.com/getsentry/sentry-java/compare/6.4.2...6.4.3)

## 4.6.0

### Fixes

- SDK Gracefully downgrades when callback throws an error ([#2502](https://github.com/getsentry/sentry-react-native/pull/2502))
- React Navigation v5 ignores when current route is undefined after state changed. ([#2484](https://github.com/getsentry/sentry-react-native/pull/2484))

### Features

- Add ClientReports ([#2496](https://github.com/getsentry/sentry-react-native/pull/2496))

### Sentry Self-hosted Compatibility

- Starting with version `4.6.0` of the `@sentry/react-native` package, [Sentry's self hosted version >= v21.9.0](https://github.com/getsentry/self-hosted/releases) is required or you have to manually disable sending client reports via the `sendClientReports` option. This only applies to self-hosted Sentry. If you are using [sentry.io](https://sentry.io), no action is needed.

### Dependencies

- Bump Cocoa SDK from v7.25.1 to v7.27.0 ([#2500](https://github.com/getsentry/sentry-react-native/pull/2500), [#2506](https://github.com/getsentry/sentry-react-native/pull/2506))
  - [changelog](https://github.com/getsentry/sentry-cocoa/blob/master/CHANGELOG.md#7270)
  - [diff](https://github.com/getsentry/sentry-cocoa/compare/7.25.1...7.27.0)
- Bump JavaScript SDK from v7.13.0 to v7.14.0 ([#2504](https://github.com/getsentry/sentry-react-native/pull/2504))
  - [changelog](https://github.com/getsentry/sentry-javascript/blob/master/CHANGELOG.md#7140)
  - [diff](https://github.com/getsentry/sentry-javascript/compare/7.13.0...7.14.0)

## 5.0.0-alpha.4

- Latest changes from 4.5.0

### Breaking changes

- New ReactNativeTracingOptions idleTimeoutMs and finalTimeoutMs replacing idleTimeout and maxTransactionDuration respectively ([#2481](https://github.com/getsentry/sentry-react-native/pull/2481))

## 4.5.0

### Features

- Add user feedback ([#2486](https://github.com/getsentry/sentry-react-native/pull/2486))
- Add typings for app hang functionality ([#2479](https://github.com/getsentry/sentry-react-native/pull/2479))

### Fixes

- Update warm/cold start span ops ([#2487](https://github.com/getsentry/sentry-react-native/pull/2487))
- Detect hard crash the same as native sdks ([#2480](https://github.com/getsentry/sentry-react-native/pull/2480))
- Integrations factory receives default integrations ([#2494](https://github.com/getsentry/sentry-react-native/pull/2494))

### Dependencies

- Bump Android SDK from v6.4.1 to v6.4.2 ([#2485](https://github.com/getsentry/sentry-react-native/pull/2485))
  - [changelog](https://github.com/getsentry/sentry-java/blob/main/CHANGELOG.md#642)
  - [diff](https://github.com/getsentry/sentry-java/compare/6.4.1...6.4.2)
- Bump JavaScript SDK from v7.12.1 to v7.13.0 ([#2478](https://github.com/getsentry/sentry-react-native/pull/2478))
  - [changelog](https://github.com/getsentry/sentry-javascript/blob/master/CHANGELOG.md#7130)
  - [diff](https://github.com/getsentry/sentry-javascript/compare/7.12.1...7.13.0)

## 4.4.0

### Features

- Add attachments support ([#2463](https://github.com/getsentry/sentry-react-native/pull/2463))

## 4.3.1

### Fixes

- ReactNativeTracingOptions maxTransactionDuration is in seconds ([#2469](https://github.com/getsentry/sentry-react-native/pull/2469))

### Dependencies

- Bump Cocoa SDK from v7.24.1 to v7.25.1 ([#2465](https://github.com/getsentry/sentry-react-native/pull/2465))
  - [changelog](https://github.com/getsentry/sentry-cocoa/blob/master/CHANGELOG.md#7251)
  - [diff](https://github.com/getsentry/sentry-cocoa/compare/7.24.1...7.25.1)

## 5.0.0-alpha.3

- Latest changes from 4.3.x

### Dependencies

- Bump Wizard from v2.0.0 to v2.2.0 ([#2460](https://github.com/getsentry/sentry-react-native/pull/2460))
  - [changelog](https://github.com/getsentry/sentry-wizard/blob/master/CHANGELOG.md#v220)
  - [diff](https://github.com/getsentry/sentry-wizard/compare/v2.0.0...v2.2.0)

## 4.3.0

### Features

- Add Transaction Source for Dynamic Sampling Context ([#2454](https://github.com/getsentry/sentry-react-native/pull/2454))

### Dependencies

- Bump Cocoa SDK from v7.23.0 to v7.24.1 ([#2456](https://github.com/getsentry/sentry-react-native/pull/2456))
  - [changelog](https://github.com/getsentry/sentry-cocoa/blob/master/CHANGELOG.md#7241)
  - [diff](https://github.com/getsentry/sentry-cocoa/compare/7.23.0...7.24.1)
- Bump Android SDK from v6.3.1 to v6.4.1 ([#2437](https://github.com/getsentry/sentry-react-native/pull/2437))
  - [changelog](https://github.com/getsentry/sentry-java/blob/main/CHANGELOG.md#641)
  - [diff](https://github.com/getsentry/sentry-java/compare/6.3.1...6.4.1)
- Bump JavaScript SDK from v7.9.0 to v7.12.1 ([#2451](https://github.com/getsentry/sentry-react-native/pull/2451))
  - [changelog](https://github.com/getsentry/sentry-javascript/blob/master/CHANGELOG.md#7121)
  - [diff](https://github.com/getsentry/sentry-javascript/compare/7.9.0...7.12.1)

## 4.2.4

### Fixes

- ReactNativeTracing wrongly marks transactions as deadline_exceeded when it reaches the idleTimeout ([#2427](https://github.com/getsentry/sentry-react-native/pull/2427))

## 5.0.0-alpha.2

- Latest changes from 4.2.x

## 5.0.0-alpha.1

### Fixes

- Auto linking for RN >= 0.69 ([#2332](https://github.com/getsentry/sentry-react-native/pull/2332))

## 4.2.3

### Fixes

- Bump Cocoa SDK to v7.23.0 ([#2401](https://github.com/getsentry/sentry-react-native/pull/2401))
  - [changelog](https://github.com/getsentry/sentry-cocoa/blob/master/CHANGELOG.md#7230)
  - [diff](https://github.com/getsentry/sentry-cocoa/compare/7.22.0...7.23.0)
- Bump Android SDK to v6.3.1 ([#2410](https://github.com/getsentry/sentry-react-native/pull/2410))
  - [changelog](https://github.com/getsentry/sentry-java/blob/main/CHANGELOG.md#631)
  - [diff](https://github.com/getsentry/sentry-java/compare/6.3.0...6.3.1)
- Bump JavaScript SDK to v7.9.0 ([#2412](https://github.com/getsentry/sentry-react-native/pull/2412))
  - [changelog](https://github.com/getsentry/sentry-javascript/blob/master/CHANGELOG.md#790)
  - [diff](https://github.com/getsentry/sentry-javascript/compare/7.7.0...7.9.0)

## 4.2.2

### Fixes

- Should not ignore `options.transport` function provided in `Sentry.init(...)` ([#2398](https://github.com/getsentry/sentry-react-native/pull/2398))

## 4.2.1

### Fixes

- SENTRY_DIST accepts non-number values on Android ([#2395](https://github.com/getsentry/sentry-react-native/pull/2395))

### Features

- Bump Cocoa SDK to v7.22.0 ([#2392](https://github.com/getsentry/sentry-react-native/pull/2392))
  - [changelog](https://github.com/getsentry/sentry-cocoa/blob/master/CHANGELOG.md#7220)
  - [diff](https://github.com/getsentry/sentry-cocoa/compare/7.21.0...7.22.0)

## 4.2.0

### Features

- Bump Cocoa SDK to v7.21.0 ([#2374](https://github.com/getsentry/sentry-react-native/pull/2374))
  - [changelog](https://github.com/getsentry/sentry-cocoa/blob/master/CHANGELOG.md#7210)
  - [diff](https://github.com/getsentry/sentry-cocoa/compare/7.20.0...7.21.0)
- Bump Android SDK to v6.3.0 ([#2380](https://github.com/getsentry/sentry-react-native/pull/2380))
  - [changelog](https://github.com/getsentry/sentry-java/blob/main/CHANGELOG.md#630)
  - [diff](https://github.com/getsentry/sentry-java/compare/6.1.4...6.3.0)
- Bump JavaScript SDK to v7.7.0 ([#2375](https://github.com/getsentry/sentry-react-native/pull/2375))
  - [changelog](https://github.com/getsentry/sentry-javascript/blob/master/CHANGELOG.md#770)
  - [diff](https://github.com/getsentry/sentry-javascript/compare/7.6.0...7.7.0)

## 4.1.3

### Fixes

- Solve reference to private cocoa SDK class ([#2369](https://github.com/getsentry/sentry-react-native/pull/2369))

## 4.1.2

### Fixes

- Set default unit for measurements ([#2360](https://github.com/getsentry/sentry-react-native/pull/2360))
- When using SENTRY_DIST env. var. on Android, SDK fails to convert to an Integer ([#2365](https://github.com/getsentry/sentry-react-native/pull/2365))

### Features

- Bump JavaScript SDK to v7.6.0 ([#2361](https://github.com/getsentry/sentry-react-native/pull/2361))
  - [changelog](https://github.com/getsentry/sentry-javascript/blob/master/CHANGELOG.md#760)
  - [diff](https://github.com/getsentry/sentry-javascript/compare/7.5.1...7.6.0)

## 4.1.1

### Features

- Bump Cocoa SDK to v7.20.0 ([#2341](https://github.com/getsentry/sentry-react-native/pull/2341), [#2356](https://github.com/getsentry/sentry-react-native/pull/2356))
  - [changelog](https://github.com/getsentry/sentry-cocoa/blob/master/CHANGELOG.md#7200)
  - [diff](https://github.com/getsentry/sentry-cocoa/compare/7.18.1...7.20.0)
- Bump JavaScript SDK to v7.5.1 ([#2342](https://github.com/getsentry/sentry-react-native/pull/2342), [#2350](https://github.com/getsentry/sentry-react-native/pull/2350))
  - [changelog](https://github.com/getsentry/sentry-javascript/blob/master/CHANGELOG.md#751)
  - [diff](https://github.com/getsentry/sentry-javascript/compare/7.3.1...7.5.1)

## 4.1.0

- Fix: Send DidBecomeActiveNotification when OOM enabled ([#2326](https://github.com/getsentry/sentry-react-native/pull/2326))
- Fix: SDK overwrites the user defined ReactNativeTracing ([#2319](https://github.com/getsentry/sentry-react-native/pull/2319))
- Bump Sentry JavaScript 7.3.1 ([#2306](https://github.com/getsentry/sentry-react-native/pull/2306))
  - [changelog](https://github.com/getsentry/sentry-javascript/blob/7.3.1/CHANGELOG.md)
  - [diff](https://github.com/getsentry/sentry-javascript/compare/7.1.1...7.3.1)
- Bump Sentry Cocoa 7.18.1 ([#2320](https://github.com/getsentry/sentry-react-native/pull/2320))
  - [changelog](https://github.com/getsentry/sentry-cocoa/blob/7.18.1/CHANGELOG.md)
  - [diff](https://github.com/getsentry/sentry-cocoa/compare/7.18.0...7.18.1)
- Bump Sentry Android 6.1.4 ([#2320](https://github.com/getsentry/sentry-react-native/pull/2320))
  - [changelog](https://github.com/getsentry/sentry-java/blob/6.1.4/CHANGELOG.md)
  - [diff](https://github.com/getsentry/sentry-java/compare/6.1.2...6.1.4)

## 4.0.2

- Fix Calculate the absolute number of Android versionCode ([#2313](https://github.com/getsentry/sentry-react-native/pull/2313))

## 4.0.1

- Filter out app start with more than 60s ([#2303](https://github.com/getsentry/sentry-react-native/pull/2303))

## 4.0.0

- Bump Sentry JavaScript 7.1.1 ([#2279](https://github.com/getsentry/sentry-react-native/pull/2279))
  - [changelog](https://github.com/getsentry/sentry-javascript/blob/7.1.1/CHANGELOG.md)
  - [diff](https://github.com/getsentry/sentry-javascript/compare/6.19.2...7.1.1)
- Bump Sentry Cocoa 7.18.0 ([#2303](https://github.com/getsentry/sentry-react-native/pull/2303))
  - [changelog](https://github.com/getsentry/sentry-cocoa/blob/7.18.0/CHANGELOG.md)
  - [diff](https://github.com/getsentry/sentry-cocoa/compare/7.11.0...7.18.0)
- Bump Sentry Android 6.1.2 ([#2303](https://github.com/getsentry/sentry-react-native/pull/2303))
  - [changelog](https://github.com/getsentry/sentry-java/blob/6.1.2/CHANGELOG.md)
  - [diff](https://github.com/getsentry/sentry-java/compare/5.7.0...6.1.2)

## Breaking changes

By bumping Sentry Javascript, new breaking changes were introduced, to know more what was changed, check the [breaking changes changelog](https://github.com/getsentry/sentry-javascript/blob/7.0.0/CHANGELOG.md#breaking-changes) from Sentry Javascript.

## 4.0.0-beta.5

- Fix warning missing DSN on BrowserClient. ([#2294](https://github.com/getsentry/sentry-react-native/pull/2294))

## 4.0.0-beta.4

- Bump Sentry Cocoa 7.17.0 ([#2300](https://github.com/getsentry/sentry-react-native/pull/2300))
  - [changelog](https://github.com/getsentry/sentry-cocoa/blob/7.17.0/CHANGELOG.md)
  - [diff](https://github.com/getsentry/sentry-cocoa/compare/7.16.1...7.17.0)
- Bump Sentry Android 6.1.1 ([#2300](https://github.com/getsentry/sentry-react-native/pull/2300))
  - [changelog](https://github.com/getsentry/sentry-java/blob/6.1.1/CHANGELOG.md)
  - [diff](https://github.com/getsentry/sentry-java/compare/6.0.0...6.1.1)

## 4.0.0-beta.3

- Bump Sentry Cocoa 7.16.1 ([#2279](https://github.com/getsentry/sentry-react-native/pull/2283))
  - [changelog](https://github.com/getsentry/sentry-cocoa/blob/7.16.1/CHANGELOG.md)
  - [diff](https://github.com/getsentry/sentry-cocoa/compare/7.11.0...7.16.1)

## 4.0.0-beta.2

- Bump Sentry JavaScript 7.1.1 ([#2279](https://github.com/getsentry/sentry-react-native/pull/2279))
  - [changelog](https://github.com/getsentry/sentry-javascript/blob/7.1.1/CHANGELOG.md)
  - [diff](https://github.com/getsentry/sentry-javascript/compare/7.0.0...7.1.1)
- Bump Sentry Android 6.0.0 ([#2281](https://github.com/getsentry/sentry-react-native/pull/2281))
  - [changelog](https://github.com/getsentry/sentry-java/blob/6.0.0/CHANGELOG.md)
  - [diff](https://github.com/getsentry/sentry-java/compare/5.7.0...6.0.0)

## 4.0.0-beta.1

- Bump Sentry JavaScript 7.0.0 ([#2250](https://github.com/getsentry/sentry-react-native/pull/2250))
  - [changelog](https://github.com/getsentry/sentry-javascript/blob/7.0.0/CHANGELOG.md)
  - [diff](https://github.com/getsentry/sentry-javascript/compare/6.19.2...7.0.0)

## Breaking changes

By bumping Sentry Javascript, new breaking changes were introduced, to know more what was changed, check the [breaking changes changelog](https://github.com/getsentry/sentry-javascript/blob/7.0.0/CHANGELOG.md#breaking-changes) from Sentry Javascript.

## 3.4.3

- feat: Support macOS (#2240) by @ospfranco

## 3.4.2

- fix: Fix cold start appearing again after js bundle reload on Android. #2229

## 3.4.1

- fix: Make withTouchEventBoundary options optional #2196

## 3.4.0

### Various fixes & improvements

- Bump: @sentry/javascript dependencies to 6.19.2 (#2175) by @marandaneto

## 3.3.6

- fix: Respect given release if no dist is given during SDK init (#2163)
- Bump: @sentry/javascript dependencies to 6.19.2 (#2175)

## 3.3.5

- Bump: Sentry Cocoa to 7.11.0 and Sentry Android to 5.7.0 (#2160)

## 3.3.4

- fix(android): setContext serializes as context for Android instead of extra (#2155)
- fix(android): Duplicate Breadcrumbs when captuing messages #2153

## 3.3.3

- Bump: Sentry Cocoa to 7.10.2 and Sentry Android to 5.6.3 (#2145)
- fix(android): Upload source maps correctly regardless of version codes #2144

## 3.3.2

- fix: Do not report empty measurements #1983
- fix(iOS): Bump Sentry Cocoa to 7.10.1 and report slow and frozen measurements (#2132)
- fix(iOS): Missing userId on iOS when the user is not set in the Scope (#2133)

## 3.3.1

- feat: Support setting maxCacheItems #2102
- fix: Clear transaction on route change for React Native Navigation #2119

## 3.3.0

- feat: Support enableNativeCrashHandling for iOS #2101
- Bump: Sentry Cocoa 7.10.0 #2100
- feat: Touch events now track components with `sentry-label` prop, falls back to `accessibilityLabel` and then finally `displayName`. #2068
- fix: Respect sentryOption.debug setting instead of #DEBUG build flag for outputting logs #2039
- fix: Passing correct mutableOptions to iOS SDK (#2037)
- Bump: Bump @sentry/javascript dependencies to 6.17.9 #2082
- fix: Discard prior transactions on react navigation dispatch #2053

## 3.2.14-beta.2

- feat: Touch events now track components with `sentry-label` prop, falls back to `accessibilityLabel` and then finally `displayName`. #2068
- fix: Respect sentryOption.debug setting instead of #DEBUG build flag for outputting logs #2039
- fix: Passing correct mutableOptions to iOS SDK (#2037)
- Bump: Bump @sentry/javascript dependencies to 6.17.9 #2082

## 3.2.14-beta.1

- fix: Discard prior transactions on react navigation dispatch #2053

## 3.2.13

- fix(deps): Add `@sentry/wizard` back in as a dependency to avoid missing dependency when running react-native link. #2015
- Bump: sentry-cli to 1.72.0 #2016

## 3.2.12

- fix: fetchNativeDeviceContexts returns an empty Array if no Device Context available #2002
- Bump: Sentry Cocoa 7.9.0 #2011

## 3.2.11

- fix: Polyfill the promise library to permanently fix unhandled rejections #1984

## 3.2.10

- fix: Do not crash if androidx.core isn't available on Android #1981
- fix: App start measurement on Android #1985
- Bump: Sentry Android to 5.5.2 #1985

## 3.2.9

- Deprecate initialScope in favor of configureScope #1963
- Bump: Sentry Android to 5.5.1 and Sentry Cocoa to 7.7.0 #1965

## 3.2.8

### Various fixes & improvements

- replace usage of master to main (30b44232) by @marandaneto

## 3.2.7

- fix: ReactNavigationV4Instrumentation null when evaluating 'state.routes' #1940
- fix: ConcurrentModification exception for frameMetricsAggregator #1939

## 3.2.6

- feat(android): Support monorepo in gradle plugin #1917
- fix: Remove dependency on promiseRejectionTrackingOptions #1928

## 3.2.5

- fix: Fix dynamic require for promise options bypassing try catch block and crashing apps #1923

## 3.2.4

- fix: Warn when promise rejections won't be caught #1886
- Bump: Sentry Android to 5.4.3 and Sentry Cocoa to 7.5.4 #1920

## 3.2.3

### Various fixes & improvements

- fix(ios): tracesSampler becomes NSNull in iOS and the app cannot be started (#1872) by @marandaneto

## 3.2.2

- Bump Sentry Android SDK to 5.3.0 #1860

## 3.2.1

### Various fixes & improvements

- feat(ios): Missing config `enableOutOfMemoryTracking` on iOS/Mac (#1858) by @marandaneto

## 3.2.0

- feat: Routing instrumentation will emit breadcrumbs on route change and set route tag #1837
- Bump Sentry Android SDK to 5.2.4 ([#1844](https://github.com/getsentry/sentry-react-native/pull/1844))

  - [changelog](https://github.com/getsentry/sentry-java/blob/5.2.4/CHANGELOG.md)
  - [diff](https://github.com/getsentry/sentry-java/compare/5.2.0...5.2.4)

- Bump Sentry Cocoa SDK to 7.4.8 ([#1856](https://github.com/getsentry/sentry-react-native/pull/1856))
  - [changelog](https://github.com/getsentry/sentry-cocoa/blob/7.4.8/CHANGELOG.md)
  - [diff](https://github.com/getsentry/sentry-cocoa/compare/7.3.0...7.4.8)

## 3.2.0-beta.2

- fix: Type React Native Navigation instrumentation constructor argument as unknown to avoid typescript errors #1817

## 3.2.0-beta.1

- feat: Routing instrumentation for React Native Navigation #1774

## 3.1.1

- Bump Sentry Android SDK to 5.2.0 ([#1785](https://github.com/getsentry/sentry-react-native/pull/1785))

  - [changelog](https://github.com/getsentry/sentry-java/blob/5.2.0/CHANGELOG.md)
  - [diff](https://github.com/getsentry/sentry-java/compare/5.1.2...5.2.0)

- Bump Sentry Cocoa SDK to 7.3.0 ([#1785](https://github.com/getsentry/sentry-react-native/pull/1785))
  - [changelog](https://github.com/getsentry/sentry-cocoa/blob/7.3.0/CHANGELOG.md)
  - [diff](https://github.com/getsentry/sentry-cocoa/compare/7.2.6...7.3.0)

## 3.1.0

- Feat: Allow custom release for source map upload scripts #1548
- ref: Remove v5 prefix from react navigation instrumentation to support v6 #1768

## 3.0.3

- Fix: Set Java 8 for source and target compatibility if not using AGP >= 4.2.x (#1763)

## 3.0.2

- Bump: Android tooling API 30 (#1761)

## 3.0.1

- fix: Add sentry-cli as a dependency #1755

## 3.0.0

- feat: Align `event.origin`, `event.environment` with other hybrid sdks #1749
- feat: Add native sdk package info onto events #1749
- build(js): Bump sentry-javascript dependencies to 6.12.0 #1750
- fix: Fix native frames not being added to transactions #1752
- build(android): Bump sentry-android to 5.1.2 #1753
- build(ios): Bump sentry-cocoa to 7.2.6 #1753
- fix: Move @sentry/wizard dependency to devDependencies #1751

## 3.0.0-beta.3

- feat: Add `wrap` wrapper method with profiler and touch event boundary #1728
- feat: App-start measurements, if using the `wrap` wrapper, will now finish on the root component mount #1728

## 3.0.0-beta.2

- feat: Native slow/frozen frames measurements #1711

## 3.0.0-beta.1

- build(ios): Bump sentry-cocoa to 7.2.0-beta.9 #1704
- build(android): Bump sentry-android to 5.1.0-beta.9 #1704
- feat: Add app start measurements to the first transaction #1704
- feat: Create an initial initial ui.load transaction by default #1704
- feat: Add `enableAutoPerformanceTracking` flag that enables auto performance when tracing is enabled #1704

## 2.7.0-beta.1

- feat: Track stalls in the JavaScript event loop as measurements #1542

## 2.6.2

- fix: Fix the error handler (error dialog) not called in dev #1712

## 2.6.1

- build(ios): Bump sentry-cocoa to 7.1.4 #1700

## 2.6.0

- feat: Support the `sendDefaultPii` option. #1634
- build(android): Bump sentry-android to 5.1.0-beta.2 #1645
- fix: Fix transactions on Android having clock drift and missing span data #1645

## 2.5.2

- fix: Fix `Sentry.close()` not correctly resolving the promise on iOS. #1617
- build(js): Bump sentry-javascript dependencies to 6.7.1 #1618

## 2.5.1

- fix: Fatal uncaught events should be tagged handled:false #1597
- fix: Fix duplicate breadcrumbs on Android #1598

## 2.5.0

### Dependencies

- build(js): Bump sentry-javascript dependencies to 6.5.1 #1588
- build(ios): Bump sentry-cocoa to 7.0.0 and remove setLogLevel #1459
- build(android): Bump sentry-android to 5.0.1 #1576

### Features

- feat: `Sentry.flush()` to flush events to disk and returns a promise #1547
- feat: `Sentry.close()` method to fully disable the SDK on all layers and returns a promise #1457

### Fixes

- fix: Process "log" levels in breadcrumbs before sending to native #1565

## 2.5.0-beta.1

- build(ios): Bump sentry-cocoa to 7.0.0 and remove setLogLevel #1459
- feat: Close method to fully disable the SDK on all layers #1457
- build(android): Bump Android SDK to 5.0.0-beta.1 #1476

## 2.4.3

- fix: Use the latest outbox path from hub options instead of private options #1529

## 2.4.2

- fix: enableNative: false should take precedence over autoInitializeNativeSdk: false #1462

## 2.4.1

- fix: Type navigation container ref arguments as any to avoid TypeScript errors #1453

## 2.4.0

- fix: Don't call `NATIVE.fetchRelease` if release and dist already exists on the event #1388
- feat: Add onReady callback that gets called after Native SDK init is called #1406

## 2.3.0

- feat: Re-export Profiler and useProfiler from @sentry/react #1372
- fix(performance): Handle edge cases in React Navigation routing instrumentation. #1365
- build(android): Bump sentry-android to 4.3.0 #1373
- build(devtools): Bump @sentry/wizard to 1.2.2 #1383
- build(js): Bump sentry-javascript dependencies to 6.2.1 #1384
- feat(performance): Option to set route change timeout in routing instrumentation #1370

## 2.2.2

- fix: Fix unhandled promise rejections not being tracked #1367

## 2.2.1

- build(js): Bump @sentry/\* dependencies on javascript to 6.2.0 #1354
- fix: Fix react-dom dependency issue. #1354
- build(android): Bump sentry-android to 4.1.0 #1334

## 2.2.0

- Bump: sentry-android to v4.0.0 #1309
- build(ios): Bump sentry-cocoa to 6.1.4 #1308
- fix: Handle auto session tracking start on iOS #1308
- feat: Use beforeNavigate in routing instrumentation to match behavior on JS #1313
- fix: React Navigation Instrumentation starts initial transaction before navigator mount #1315

## 2.2.0-beta.0

- build(ios): Bump sentry-cocoa to 6.1.3 #1293
- fix: pass maxBreadcrumbs to Android init
- feat: Allow disabling native SDK initialization but still use it #1259
- ref: Rename shouldInitializeNativeSdk to autoInitializeNativeSdk #1275
- fix: Fix parseErrorStack that only takes string in DebugSymbolicator event processor #1274
- fix: Only set "event" type in envelope item and not the payload #1271
- build: Bump JS dependencies to 5.30.0 #1282
- fix: Add fallback envelope item type to iOS. #1283
- feat: Auto performance tracing with XHR/fetch, and routing instrumentation #1230

## 2.1.1

- build(android): Bump `sentry-android` to 3.2.1 #1296

## 2.1.0

- feat: Include @sentry/tracing and expose startTransaction #1167
- feat: A better sample app to showcase the SDK and especially tracing #1168
- build(js): Bump @sentry/javascript dependencies to 5.28.0. #1228
- build(android): Bump `sentry-android` to 3.2.0 #1208

## 2.0.2

- build(ios): Bump `sentry-cocoa` to 6.0.9 #1200

## 2.0.1

- build(ios): Bump `sentry-cocoa` to 6.0.8. #1188
- fix(ios): Remove private imports and call `storeEnvelope` on the client. #1188
- fix(ios): Lock specific version in podspec. #1188
- build(android): Bump `sentry-android` to 3.1.3. #1177
- build(deps): Bump @sentry/javascript deps to version-locked 5.27.4 #1199

## 2.0.0

- build(android): Changes android package name from `io.sentry.RNSentryPackage` to `io.sentry.react.RNSentryPackage` (Breaking). #1131
- fix: As auto session tracking is now on by default, allow user to pass `false` to disable it. #1131
- build: Bump `sentry-android` to 3.1.0. #1131
- build: Bump `sentry-cocoa` to 6.0.3. #1131
- feat(ios): Use `captureEnvelope` on iOS/Mac. #1131
- feat: Support envelopes with type other than `event`. #1131
- feat(android): Add enableNdkScopeSync property to ReactNativeOptions. #1131
- feat(android): Pass attachStacktrace option property down to android SDK. #1131
- build(js): Bump @sentry/javascript dependencies to 5.27.1. #1156

## 1.9.0

- fix: Only show the "Native Sentry SDK is disabled" warning when `enableNative` is false and `enableNativeNagger` is true. #1084
- build: Bump @sentry/javascript dependencies to 5.25.0. #1118

## 1.8.2

- build: Bump @sentry/javascript dependencies to 5.24.2 #1091
- fix: Add a check that `performance` exists before using it. #1091

## 1.8.1

- build: Bump @sentry/javascript dependencies to 5.24.1 #1088
- fix: Fix timestamp offset issues due to issues with `performance.now()` introduced in React Native 0.63. #1088

## 1.8.0

- feat: Support MacOS #1068
- build: Bump @sentry/javascript dependencies to 5.23.0 #1079
- fix: Only call native deviceContexts on iOS #1061
- fix: Don't send over Log and Critical levels over native bridge #1063

## 1.7.2

- meta: Move from Travis CI to Github Actions #1019
- ref: Drop TSLint in favor of ESLint #1023
- test: Add basic end-to-end tests workflow #945
- Bump: sentry-android to v2.3.1

## 1.7.1

- build: Bump sentry-cocoa to 5.2 #1011
- fix: App Store submission for Mac apps getsentry/sentry-cocoa#635
- fix: Use the release and dist set in init options over native release #1009
- fix: assign default options before enableNative check #1007

## 1.7.0

- fix: Use `LogBox` instead of `YellowBox` if possible. #989
- fix: Don't add `DeviceContext` default integration if `enableNative` is set to `false`. #993
- fix: Don't log "Native Sentry SDK is disabled" if `enableNativeNagger` is set to `false`. #993
- feat: Migrate to `@sentry/react` from `@sentry/browser` and expose `ErrorBoundary` & the redux enhancer. #1005

## 1.6.3

- feat: Touch events take Regex for ignoreNames & add tests #973

## 1.6.2

- fix: Don't prefix app:/// to "native" filename as well #957
- feat: Add sdk_info to envelope header on Android. #958

## 1.6.1

- Bump `sentry-cocoa` `5.1.8`

## 1.6.0

- feat: Log component tree with all touch events #952
- fix: Fix appending app:/// prefix to [native code] #946
- Bump `@sentry/*` to `^5.19.0`
- Bump `sentry-cocoa` `5.1.6`

## 1.5.0

- feat: Track touch events as breadcrumbs #939
- fix: Serialize the default user keys in setUser #926
- Bump android 2.2.0 #942
- fix(android): Fix unmapped context keys being overwritten on Android.

## 1.4.5

- fix: Fix Native Wrapper not checking enableNative setting #919

## 1.4.4

- Bump cocoa 5.1.4
- fix(ios): We only store the event in release mode #917

## 1.4.3

- Extend Scope methods to set native scope too. #902
- Bump android 2.1.6
- Bump `@sentry/*` to `^5.16.1`
- Bump cocoa 5.1.3

## 1.4.2

- Bump android 2.1.4 #891
- Expose session timeout. #887
- Added `event.origin` and `event.environment` tags to determine where events originate from. #890

## 1.4.1

- Filtered out `options` keys passed to `init` that would crash native. #885

## 1.4.0

- Remove usages of RNSentry to a native wrapper (#857)
- Bump android 2.1.3 (#858)
- Bump cocoa 5.1.0 (#870)
- Accept enableAutoSessionTracking (#870)
- Don't attach Android Threads (#866)
- Refactored startWithDsnString to be startWithOptions. (#860)

## 1.3.9

- Bump `@sentry/wizard` to `1.1.4`

## 1.3.8

- Fixes a bug in `DebugSymbolicator`

## 1.3.7

- Bump `@sentry/wizard` to `1.1.2`

## 1.3.6

- Bump `@sentry/*` to `^5.15.4`

## 1.3.5

- Bump `@sentry/*` to `^5.15.2`

## 1.3.4

- Bump `@sentry/*` to `^5.15.1`
- Fix a bug in DebugSymbolicator to fetch the correct file
- Bump to `io.sentry:sentry-android:2.0.2`

## 1.3.3

- Fix sourcemap path for Android and `react-native` version `< 0.61`
- Expose Android SDK in Java

## 1.3.2

- Bump `io.sentry:sentry-android:2.0.0`
- Fixes a bug on Android when sending events with wrong envelope size

## 1.3.1

- Bump `@sentry/wizard` to `1.1.1` fixing iOS release identifiers
- console.warn und unhandled rejections in DEV

## 1.3.0

- Bump `io.sentry:sentry-android:2.0.0-rc04`
- Added support for Hermes runtime!!
- Fixed a lot of issues on Android
- NDK support

## 1.2.2

- fix(android): Crash if stacktrace.frames is empty (#742)

## 1.2.1

- Bump `io.sentry:sentry-android:1.7.29`

## 1.2.0

- Bump `@sentry/*` to `^5.10.0`
- Allow overriding sentry.properties location (#722)

## 1.1.0

- Bump `@sentry/*` to `^5.9.0`
- fix(android): Feedback not working (#706)
- fix(types): Fix type mismatch when copying breadcrumb `type` (#693)

## 1.0.9

- Fixed an issue where breadcrumbs failed to be copied correctly

## 1.0.8

- Fix missing `type`, miscast `status_code` entries in Android breadcrumbs

## 1.0.7

- Store `environment`, `release` & `dist` on native iOS and Android clients in case of an native crash

## 1.0.6

- Fix error message to guide towards correct docs page

## 1.0.5

- Convert `message` in Java to string if it's a map (#653)

## 1.0.4

- Also catch `ClassCastException` to support react-native versions < 0.60 (#651)

## 1.0.3

- Expose `BrowserIntegrations` to change browser integrations (#639)

## 1.0.2

- Fixes `breadcrumb.data` cast if it's not a hashmap (#651)

## 1.0.1

- Fixed typo in `RNSentry.m` (#658)

## 1.0.0

This is a new major release of the Sentry's React Native SDK rewritten in TypeScript.
This SDK is now unified with the rest of our JavaScript SDKs and published under a new name `@sentry/react-native`.
It uses `@sentry/browser` and both `sentry-cocoa` and `sentry-android` for native handling.

This release is a breaking change an code changes are necessary.

New way to import and init the SDK:

```js
import * as Sentry from '@sentry/react-native';

Sentry.init({
  dsn: 'DSN',
});
```

## 0.43.2

- Add a check for an empty stacktrace on Android (#594)

## 0.43.1

- Bump `raven-js` `3.27.1`

## 0.43.0

- Bump `sentry-wizard` `0.13.0`

## 0.42.0

- Bump `sentry-cocoa` `4.2.1`
- Fix a bug where environment was correctly set
- Only upload source maps in gradle if non debug build

## 0.41.1

- Fix bump version script

## 0.41.0

- Update android build tools and gradle scripts to be compatible with latest version
- Fix support to build on windows

## 0.40.3

- Bump `sentry-cocoa` `4.1.3`

## 0.40.2

- Fix import for ArrayList and ReadableArray on Android, Fixes #511

## 0.40.1

- Use `buildToolsVersion` in build.gradle

## 0.40.0

- Add fingerprint support for iOS/Android, Fixes #407
- Add support for tvOS

## v0.39.1

- Bump `@sentry/wizard` `0.12.1`
- Add constructor for `RNSentryPackage.java`, Fixes #490

## v0.39.0

- `react-native-sentry >= 0.39.0` requires `react-native >= 0.56.0`
- [Android] Bumping of gradle deps

```
compileSdkVersion 26
buildToolsVersion '26.0.3'
...
targetSdkVersion 26
```

- [Android] Use `sentry-android` `1.7.5`
- Bump `@sentry/wizard` `0.11.0`
- Bump `sentry-cocoa` `4.1.0`
- Use new SDK identifier `sentry.javascript.react-native`

## v0.38.3

- Bump `@sentry/wizard` `0.10.2`

## v0.38.2

- [Android] Use `sentry-android` `1.7.4`

## v0.38.1

- [Android] set empty message to prevent breadcrumb exception

## v0.38.0

- [Android] Remove requirement to pass in `MainApplication` `new RNSentryPackage(MainApplication.this)`

## v0.37.1

- [Android] Call event callbacks even on failure to trigger crashes when device is offline

## v0.37.0

- Revert change to podspec file
- Add support for transaction instead of culprit
- Add equalsIgnoreCase to gradle release name compare
- Bump sentry-java to 1.7.3

## v0.36.0

- Bump raven-js to 3.24.2
- Fixed #391

## v0.35.4

- Bump sentry-cocoa to 3.12.4

## v0.35.3

- Fix wizard command

## v0.35.2

- Fixed #374

## v0.35.1

- Bump sentry-cocoa to 3.12.0

## v0.35.0

- Fixes an issue where error will not be reported to Sentry.

## v0.34.1

- Fixed #354

## v0.34.0

- Fixed #353
- Fixed #347
- Fixed #346
- Fixed #342

## v0.33.0

- Add pro guard default rule @kazy1991
- Exposed crashedLastLaunch for iOS @monotkate
- Fixed #337
- Fixed #333
- Fixed #331
- Fixed #322

## v0.32.1

- Update sentry-wizard

## v0.32.0

### Breaking changes

### Migration guide upgrading from < 0.32.0

Since we now use `@sentry/wizard` for linking with out new `@sentry/cli` package, the old
`sentry-cli-bin` package has been deprecated.
You have to search your codebase for `sentry-cli-binary` and replace it with `@sentry/cli`.
There are few places where we put it during the link process:

- In both `sentry.properties` files in `ios`/`android` folder
- In your Xcode build scripts once in `Bundle React Native code and images` and once in `Upload Debug Symbols to Sentry`

So e.g.:

The `Upload Debug Symbols to Sentry` build script looks like this:

```
export SENTRY_PROPERTIES=sentry.properties
../node_modules/sentry-cli-binary/bin/sentry-cli upload-dsym
```

should be changed to this:

```
export SENTRY_PROPERTIES=sentry.properties
../node_modules/@sentry/cli/bin/sentry-cli upload-dsym
```

### General

- Bump `@sentry/wizard` to `0.7.3`
- Bump `sentry-cocoa` to `3.10.0`
- Fixed #169

## v0.31.0

- Use <https://github.com/getsentry/sentry-wizard> for setup process

## v0.30.3

- Fix podspec file
- Fix gradle regex to allow number in projectname

## v0.30.2

Updated npm dependencies

## v0.30.1

Deploy and release over Probot

## v0.30.0

Refactored iOS to use shared component from sentry-cocoa.
Also squashed many little bugs on iOS.

- Fixed #281
- Fixed #280

## v0.29.0

- Fixed #275
- Fixed #274
- Fixed #272
- Fixed #253

## v0.28.0

We had to rename `project.ext.sentry` to `project.ext.sentryCli` because our own proguard gradle plugin was conflicting with the name.
The docs already reflect this change.

- #257

We now use the `mainThread` to report errors to `RNSentry`. This change is necessary in order for react-native to export constants.
This change shouldn't impact anyone using `react-native-sentry` since most of the "heavy" load was handled by `sentry-cocoa` in its own background queue anyway.

- #259
- #244

Bump `sentry-cocoa` to `3.8.3`

## v0.27.0

We decided to deactivate stack trace merging by default on iOS since it seems to unstable right now.
To activate it set:

```js
Sentry.config('___DSN___', {
  deactivateStacktraceMerging: false,
});
```

We are looking into ways making this more stable and plan to re-enable it again in the future.

## v0.26.0

- Added `setShouldSendCallback` #250

## v0.25.0

- Fix a bug in gradle script that trigged the sourcemap upload twice
- Fixed #245
- Fixed #234

## v0.24.2

- Fixed <https://github.com/getsentry/react-native-sentry/issues/241>

## v0.24.1

- Bump `sentry-cli` version to `1.20.0`

## v0.24.0

- Fix frame urls when only using `raven-js`
- Upgrade `sentry-java` to `1.5.3`
- Upgrade `sentry-cocoa` to `3.8.1`
- Added support for `sampleRate` option

## v0.23.2

- Fixed #228 again ¯\\*(ツ)*/¯

## v0.23.1

- Fixed #228

## v0.23.0

- Add more event properties for `setEventSentSuccessfully` callback on Android

## v0.22.0

- Fixed #158
- Add

```groovy
project.ext.sentry = [
    logLevel: "debug",
    flavorAware: true
]
```

should be before:
`apply from: "../../node_modules/react-native-sentry/sentry.gradle"`
This enables `sentry-cli` debug output on android builds, also adds flavor aware `sentry.properties` files.

## v0.21.2

- Fixing device farm tests

## v0.21.1

- Store event on release and send on next startup.

## v0.21.0

- Fixed an issue where javascript error wasn't sent everytime

## v0.20.0

- Bump `sentry-cocoa` to `3.6.0`

## v0.19.0

- Make `userId` optional for user context
- Bump `sentry-cocoa` to `3.5.0`

## v0.18.0

- Bump `sentry-java` to `1.5.1`
- Fix linking step
- Bump `raven-js` to `3.17.0`

## v0.17.1

- Fixed #190

## v0.17.0

- Fix `disableNativeIntegration` proptery to use right transport

## v0.16.2

- Remove send callback when native integration isn't available.

## v0.16.1

- Removed strange submodule

## v0.16.0

- Bump `sentry-java` to `1.4.0`
- Bump `sentry-cocoa` to `3.4.2`
- Fixed #182
- Fixed path detection of sentry-cli

## v0.15.1

- Fixed last release

## v0.15.0

- Added compatiblity for react-native `0.47.0`
- Fixed #169
- Fixed #106
- Bumped `sentry-cocoa` to `3.3.3`

Also added integration tests running on AWS Device Farm.

## v0.14.16

- Fixed #124

## v0.14.12

- Updated to `sentry-cocoa` `3.1.2`
- Fixed #156

## v0.14.11

- Fixed #166

## v0.14.10

- Fixed #161

## v0.14.9

Fixed #163

## v0.14.8

- Fixed #159
- Fixes breadcrumb tracking on android

## v0.14.7

- Improve performance for `react-native >= 0.46`

## v0.14.6

- Bump `sentry-cocoa` and `KSCrash`

## v0.14.5

- Push Podspec to `sentry-cocoa` `3.1.2`

## v0.14.4

- Removed example project from repo
- Make sure native client is only initialized once

## v0.14.3

- Revert to `23.0.1` android build tools

## v0.14.2

- Fixes #131

## v0.14.1

- Bump `raven-js` `3.16.1`
- Fixes #136

## v0.14.0

- Allowing calls to Sentry without calling `install()`
- Add internal logging if `logLevel >= SentryLog.Debug`
- Use `sentry-cocoa` `3.1.2`

## v0.13.3

- Fixes #67

## v0.13.2

- Fixes #116
- Fixes #51

## v0.13.1

- Fixed Android version dependency

## v0.13.0

- Overhauled internal handling of exceptions
- Updated iOS and Android native dependencies

## v0.12.12

- Fixes #105
- Added option `disableNativeIntegration`

## v0.12.11

- Use sentry-cocoa `3.0.9`
- Fixes #100

## v0.12.10

- Update `raven-js` to `3.16.0`
- Update `sentry-cocoa` to `3.0.8`
- Fixes #64
- Fixes #57

## v0.12.8

- Fix typo

## v0.12.9

- Add support on iOS for stacktrace merging and `react-native 0.45`

## v0.12.7

- Fixes #92

## v0.12.6

- Fixes #95

## v0.12.5

- Fixes #91 #87 #82 #63 #54 #48

## v0.12.3

- Fixed #90

## v0.12.2

- Fixed #90

## v0.12.4

- Fixed #94

## v0.12.1

- Use `3.0.7` `sentry-cocoa` in Podspec

## v0.12.0

- Removed `RSSwizzle` use `SentrySwizzle` instead

## v0.11.8

Update Podspec to use `Sentry/KSCrash`

## v0.11.7

- Fix `duplicate symbol` `RSSwizzle` when using CocoaPods

## v0.11.6

- Use `sentry-cocoa` `3.0.1`

## v0.11.5

- Fix <https://github.com/getsentry/react-native-sentry/issues/77>

## v0.11.4

- Use android buildToolsVersion 23.0.1

## v0.11.3

- Fix Xcode archive to not build generic archive

## v0.11.2

- Fix Xcode archiving

## v0.11.1

- Using latest version of `sentry-cocoa`

## v0.11.0

This is a big release because we switched our internal iOS client from swift to objc which drastically improve the setup experience and compatibility.

We also added support for codepush, please check the docs <https://docs.sentry.io/clients/react-native/codepush/> for more information.

After updating run `react-native unlink react-native-sentry` and `react-native link react-native-sentry` again in order to setup everything correctly.

## v0.10.0

- Greatly improved the linking process. Check out our docs for more information <https://docs.sentry.io/clients/react-native/>

## v0.9.1

- Update to sentry 2.1.11 which fixes a critical bug regarding sending requests on iOS

## v0.9.0

- Improve link and unlink scripts

## v0.8.5

- Fixed: bad operand types for binary operator

## v0.8.4

- Put execution on iOS into a background thread
- Add parameter checks on android

## v0.8.3

- Bump sentry version to 2.1.10 to fix releases

## v0.8.2

- Updated podspec thx @alloy

## v0.8.1

- Added command to package json to inject MainApplication.java into RNSentryPackage

## v0.8.0

- Added native android support
- raven-js is always used we use the native clients for sending events and add more context to them

## v0.7.0

- Bump KSCrash and Sentry version

## v0.6.0

Use `raven-js` internally instead switching between native and raven-js.

Native client will be used when available.

Alot of API changes to more like `raven-js`

## v0.5.3

- Fix import for

```objc
#if __has_include(<React/RNSentry.h>)
#import <React/RNSentry.h> // This is used for versions of react >= 0.40
#else
#import "RNSentry.h" // This is used for versions of react < 0.40
#endif
```

## v0.5.2

- Prefix filepath with `app://` if RavenClient is used

## v0.5.1

- Fix `npm test`
- Added `forceRavenClient` option which forces to use RavenClient instead of the NativeClient

## v0.5.0

- Added support for installation with cocoapods see <https://docs.sentry.io/clients/react-native/#setup-with-cocoapods>
- Lowered minimum version requirement for `react-native` to `0.38.0`

## v0.4.0

- Added `ignoreModulesExclude` to exclude modules that are ignored by default for stacktrace merging
- Added `ignoreModulesInclude` to add additional modules that should be ignored for stacktrace merging<|MERGE_RESOLUTION|>--- conflicted
+++ resolved
@@ -2,27 +2,22 @@
 
 ## Unreleased
 
-<<<<<<< HEAD
-### Fixes
-
+### Features
+
+- `TimeToInitialDisplay` and `TimeToFullDisplay` start the time to display spans on mount ([#4020](https://github.com/getsentry/sentry-react-native/pull/4020))
+
+### Fixed
+
+- fix(ttid): End and measure TTID regardless current active span ([#4019](https://github.com/getsentry/sentry-react-native/pull/4019))
+  - Fixes possible missing TTID measurements and spans
 - Fix crash when passing array as data to `Sentry.addBreadcrumb({ data: [] })` ([#4021](https://github.com/getsentry/sentry-react-native/pull/4021))
   - The expected `data` type is plain JS object, otherwise the data might be lost.
-=======
-### Features
-
-- `TimeToInitialDisplay` and `TimeToFullDisplay` start the time to display spans on mount ([#4020](https://github.com/getsentry/sentry-react-native/pull/4020))
-
-### Fixed
-
-- fix(ttid): End and measure TTID regardless current active span ([#4019](https://github.com/getsentry/sentry-react-native/pull/4019))
-  - Fixes possible missing TTID measurements and spans
 
 ### Dependencies
 
 - Bump JavaScript SDK from v7.117.0 to v7.118.0 ([#4018](https://github.com/getsentry/sentry-react-native/pull/4018))
   - [changelog](https://github.com/getsentry/sentry-javascript/blob/v7/CHANGELOG.md#71180)
   - [diff](https://github.com/getsentry/sentry-javascript/compare/7.117.0...7.118.0)
->>>>>>> 79930f17
 
 ## 5.28.0
 
