# Changelog

<!-- prettier-ignore-start -->
> [!IMPORTANT]
> If you are upgrading to the `7.x` versions of the Sentry React Native SDK from `6.x` or below,
> make sure you follow our [migration guide](https://docs.sentry.io/platforms/react-native/migration/) first.
<!-- prettier-ignore-end -->

## Unreleased

<<<<<<< HEAD
### Breaking changes

- Tags formatting logic updated ([#4965](https://github.com/getsentry/sentry-react-native/pull/4965))
Here are the altered/unaltered types, make sure to update your UI filters and alerts.

    Unaltered: string, null, number, and undefined values remain unchanged.

    Altered: Boolean values are now capitalized: true -> True, false -> False.
=======
### Features

- Automatically detect Release name and version for Expo Web ([#4967](https://github.com/getsentry/sentry-react-native/pull/4967))
>>>>>>> e1d45775

### Fixes

- tags with symbol are now logged ([#4965](https://github.com/getsentry/sentry-react-native/pull/4965))
- ignoreError now filters Native errors ([#4948](https://github.com/getsentry/sentry-react-native/pull/4948))

You can use strings to filter errors or RegEx for filtering with a pattern.

example:

```typescript
  ignoreErrors: [
    '1234', // Will filter any error message that contains 1234.
    '.*1234', // Will not filter as regex, instead will filter messages that contains '.*1234"
    /.*1234/, // Regex will filter any error message that ends with 1234
    /.*1234.*/ // Regex will filter any error message that contains 1234.
  ]
```

### Dependencies

- Bump Android SDK from v8.14.0 to v8.16.0 ([#4953](https://github.com/getsentry/sentry-react-native/pull/4953), [#4955](https://github.com/getsentry/sentry-react-native/pull/4955))
  - [changelog](https://github.com/getsentry/sentry-java/blob/main/CHANGELOG.md#8160)
  - [diff](https://github.com/getsentry/sentry-java/compare/8.14.0...8.16.0)

## 7.0.0-beta.1

### Upgrading from 6.x to 7.0

Version 7 of the Sentry React Native SDK primarily introduces API cleanup and version support changes based on the Sentry Javascript SDK version 9. This update contains behavioral changes that will not be caught by type checkers, linters, or tests, so we recommend carefully reading through the entire migration guide instead of relying on automatic tooling.

Version 7 of the SDK is compatible with Sentry self-hosted versions 24.4.2 or higher (unchanged from v6). Lower versions may continue to work, but may not support all features.

### Major Changes

- Set `{{auto}}` if `user.ip_address` is `undefined` and `sendDefaultPii: true` ([#4466](https://github.com/getsentry/sentry-react-native/pull/4466))
- `Sentry.captureUserFeedback` removed, use `Sentry.captureFeedback` instead ([#4855](https://github.com/getsentry/sentry-react-native/pull/4855))

### Major Changes from Sentry JS SDK v9

- Exceptions from `captureConsoleIntegration` are now marked as handled: true by default
- `shutdownTimeout` moved from `core` to `@sentry/react-native`
- `hasTracingEnabled` was renamed to `hasSpansEnabled`
- You can no longer drop spans or return null on `beforeSendSpan` hook
- Fork `scope` if custom scope is passed to `startSpanManual` or `startSpan`

#### Removed types

- TransactionNamingScheme
- Request
- Scope (prefer using the Scope class)

#### Other removed items.

- `autoSessionTracking` from options.
  To enable session tracking, ensure that `enableAutoSessionTracking` is enabled.
- `enableTracing`. Instead, set `tracesSampleRate` to a value greater than `zero` to `enable tracing`, `0` to keep tracing integrations active without sampling, or `undefined` to disable the performance integration.
- `getCurrentHub()`, `Hub`, and `getCurrentHubShim()`
- `spanId` from propagation `context`
- metrics API
- `transactionContext` from `samplingContext`
- `@sentry/utils` package, the exports were moved to `@sentry/core`
- Standalone `Client` interface & deprecate `BaseClient`

### Features

- Add experimental support for Log tracing ([#4827](https://github.com/getsentry/sentry-react-native/pull/4827))

To enable it add the following code to your Sentry Options:

```typescript
Sentry.init({
  // other options...
  _experiments: {
    enableLogs: true,
  },
});
```

You can also filter the logs being collected by adding beforeSendLogs into `_experiments`

```typescript
Sentry.init({
  // other options...
  _experiments: {
    enableLogs: true,
    beforeSendLog: (log) => {
      return log;
    },
  }
});
```

### Changes

- Expose `logger` and `consoleLoggingIntegration` ([#4930](https://github.com/getsentry/sentry-react-native/pull/4930))
- Remove deprecated `appOwnership` constant use in Expo Go detection ([#4893](https://github.com/getsentry/sentry-react-native/pull/4893))
- Disable AppStart and NativeFrames in unsupported environments (web, Expo Go) ([#4897](https://github.com/getsentry/sentry-react-native/pull/4897))

### Self Hosted

- It is recommended to use Sentry Self Hosted version `25.2.0` or new for React Native V7 or newer

### Dependencies

- Bump Android SDK from v8.13.2 to v8.14.0 ([#4929](https://github.com/getsentry/sentry-react-native/pull/4929), [#4934](https://github.com/getsentry/sentry-react-native/pull/4934))
  - [changelog](https://github.com/getsentry/sentry-java/blob/main/CHANGELOG.md#8140)
  - [diff](https://github.com/getsentry/sentry-java/compare/8.13.2...8.14.0)

## 7.0.0-beta.0

### Upgrading from 6.x to 7.0

Version 7 of the Sentry React Native SDK primarily introduces API cleanup and version support changes based on the Sentry Javascript SDK version 9. This update contains behavioral changes that will not be caught by type checkers, linters, or tests, so we recommend carefully reading through the entire migration guide instead of relying on automatic tooling.

Version 7 of the SDK is compatible with Sentry self-hosted versions 24.4.2 or higher (unchanged from v6). Lower versions may continue to work, but may not support all features.

### Major Changes

- Set `{{auto}}` if `user.ip_address` is `undefined` and `sendDefaultPii: true` ([#4466](https://github.com/getsentry/sentry-react-native/pull/4466))
- `Sentry.captureUserFeedback` removed, use `Sentry.captureFeedback` instead ([#4855](https://github.com/getsentry/sentry-react-native/pull/4855))

### Major Changes from Sentry JS SDK v9

- Exceptions from `captureConsoleIntegration` are now marked as handled: true by default
- `shutdownTimeout` moved from `core` to `@sentry/react-native`
- `hasTracingEnabled` was renamed to `hasSpansEnabled`
- You can no longer drop spans or return null on `beforeSendSpan` hook
- Fork `scope` if custom scope is passed to `startSpanManual` or `startSpan`

#### Removed types

- TransactionNamingScheme
- Request
- Scope (prefer using the Scope class)

#### Other removed items.

- `autoSessionTracking` from options.
  To enable session tracking, ensure that `enableAutoSessionTracking` is enabled.
- `enableTracing`. Instead, set `tracesSampleRate` to a value greater than `zero` to `enable tracing`, `0` to keep tracing integrations active without sampling, or `undefined` to disable the performance integration.
- `getCurrentHub()`, `Hub`, and `getCurrentHubShim()`
- `spanId` from propagation `context`
- metrics API
- `transactionContext` from `samplingContext`
- `@sentry/utils` package, the exports were moved to `@sentry/core`
- Standalone `Client` interface & deprecate `BaseClient`

### Changes

- Use `Replay` interface for `browserReplayIntegration` return type ([#4858](https://github.com/getsentry/sentry-react-native/pull/4858))
- Allow using `browserReplayIntegration` without `isWeb` guard ([#4858](https://github.com/getsentry/sentry-react-native/pull/4858))
  - The integration returns noop in non-browser environments
- Use single `encodeUTF8` implementation through the SDK ([#4885](https://github.com/getsentry/sentry-react-native/pull/4885))
- Use global `TextEncoder` (available with Hermes in React Native 0.74 or higher) to improve envelope encoding performance. ([#4874](https://github.com/getsentry/sentry-react-native/pull/4874))
- `breadcrumbsIntegration` disables React Native incompatible options automatically ([#4886](https://github.com/getsentry/sentry-react-native/pull/4886))
- On React Native Web, `browserSessionIntegration` is added when `enableAutoSessionTracking` is set to `True` ([#4732](https://github.com/getsentry/sentry-react-native/pull/4732))
- Change `Cold/Warm App Start` span description to `Cold/Warm Start` ([#4636](https://github.com/getsentry/sentry-react-native/pull/4636))

### Dependencies

- Bump JavaScript SDK from v8.54.0 to v9.22.0 ([#4568](https://github.com/getsentry/sentry-react-native/pull/4568), [#4752](https://github.com/getsentry/sentry-react-native/pull/4752), [#4860](https://github.com/getsentry/sentry-react-native/pull/4860))
  - [changelog](https://github.com/getsentry/sentry-javascript/blob/9.22.0/CHANGELOG.md)
  - [diff](https://github.com/getsentry/sentry-javascript/compare/8.54.0...9.22.0)
- Bump Android SDK from v7.20.1 to v8.13.2 ([#4490](https://github.com/getsentry/sentry-react-native/pull/4490), [#4847](https://github.com/getsentry/sentry-react-native/pull/4847))
  - [changelog](https://github.com/getsentry/sentry-java/blob/main/CHANGELOG.md#8132)
  - [diff](https://github.com/getsentry/sentry-java/compare/7.20.1...8.13.2)

## 6.16.1

### Fixes

- Fixes Replay Custom Masking issue on Android ([#4957](https://github.com/getsentry/sentry-react-native/pull/4957))

### Dependencies

- Bump Cocoa SDK from v8.52.1 to v8.53.1 ([#4950](https://github.com/getsentry/sentry-react-native/pull/4950))
  - [changelog](https://github.com/getsentry/sentry-cocoa/blob/main/CHANGELOG.md#8531)
  - [diff](https://github.com/getsentry/sentry-cocoa/compare/8.52.1...8.53.1)

## 6.16.0

### Features

- Introducing `@sentry/react-native/playground` ([#4916](https://github.com/getsentry/sentry-react-native/pull/4916))

  The new `withSentryPlayground` component allows developers to verify
  that the SDK is properly configured and reports errors as expected.

  ```jsx
  import * as Sentry from '@sentry/react-native';
  import { withSentryPlayground } from '@sentry/react-native/playground';

  function App() {
    return <View>...</View>;
  }

  export default withSentryPlayground(
    Sentry.wrap(App)
  );
  ```

### Fixes

- Adds support for React Native 0.80 ([#4938](https://github.com/getsentry/sentry-react-native/pull/4938))
- Report slow and frozen frames as app start span data ([#4865](https://github.com/getsentry/sentry-react-native/pull/4865))
- User set by `Sentry.setUser` is prefilled in Feedback Widget ([#4901](https://github.com/getsentry/sentry-react-native/pull/4901))
  - User data are considered from all scopes in the following order current, isolation and global.

## 6.15.1

### Dependencies

- Bump Cocoa SDK from v8.52.0 to v8.52.1 ([#4899](https://github.com/getsentry/sentry-react-native/pull/4899))
  - [changelog](https://github.com/getsentry/sentry-cocoa/blob/main/CHANGELOG.md#8521)
  - [diff](https://github.com/getsentry/sentry-cocoa/compare/8.52.0...8.52.1)

## 6.15.0

### Features

- User Feedback Widget Updates
  - `FeedbackButton` for easy access to the widget ([#4378](https://github.com/getsentry/sentry-react-native/pull/4378))
  - `ScreenshotButton` for capturing the application visuals ([#4714](https://github.com/getsentry/sentry-react-native/issues/4714))
  - Theming support to better align with the application styles ([#4677](https://github.com/getsentry/sentry-react-native/pull/4677))

  ```js
  Sentry.init({
    integrations: [
      Sentry.feedbackIntegration({
        enableTakeScreenshot: true, // Enables `ScreenshotButton`
        themeDark: {
          // Add dark theme styles here
        },
        themeLight: {
          // Add light theme styles here
        },
      }),
    ],
  });

  Sentry.showFeedbackButton();
  Sentry.hideFeedbackButton();
  ```

  To learn more visit [the documentation](https://docs.sentry.io/platforms/react-native/user-feedback).

- Re-export `ErrorEvent` and `TransactionEvent` types ([#4859](https://github.com/getsentry/sentry-react-native/pull/4859))

### Fixes

- crashedLastRun now returns the correct value ([#4829](https://github.com/getsentry/sentry-react-native/pull/4829))
- Use engine-specific promise rejection tracking ([#4826](https://github.com/getsentry/sentry-react-native/pull/4826))
- Fixes Feedback Widget accessibility issue on iOS ([#4739](https://github.com/getsentry/sentry-react-native/pull/4739))
- Measuring TTID or TTFD could cause a crash when `parentSpanId` was removed ([#4881](https://github.com/getsentry/sentry-react-native/pull/4881))

### Dependencies

- Bump Bundler Plugins from v3.4.0 to v3.5.0 ([#4850](https://github.com/getsentry/sentry-react-native/pull/4850))
  - [changelog](https://github.com/getsentry/sentry-javascript-bundler-plugins/blob/main/CHANGELOG.md#350)
  - [diff](https://github.com/getsentry/sentry-javascript-bundler-plugins/compare/3.4.0...3.5.0)
- Bump Cocoa SDK from v8.50.2 to v8.52.0 ([#4839](https://github.com/getsentry/sentry-react-native/pull/4839), [#4887](https://github.com/getsentry/sentry-react-native/pull/4887))
  - [changelog](https://github.com/getsentry/sentry-cocoa/blob/main/CHANGELOG.md#8520)
  - [diff](https://github.com/getsentry/sentry-cocoa/compare/8.50.2...8.52.0)
- Bump CLI from v2.45.0 to v2.46.0 ([#4866](https://github.com/getsentry/sentry-react-native/pull/4866))
  - [changelog](https://github.com/getsentry/sentry-cli/blob/master/CHANGELOG.md#2460)
  - [diff](https://github.com/getsentry/sentry-cli/compare/2.45.0...2.46.0)

## 7.0.0-alpha.0

### Upgrading from 6.x to 7.0

Version 7 of the Sentry React Native SDK primarily introduces API cleanup and version support changes based on the Sentry Javascript SDK version 9. This update contains behavioral changes that will not be caught by type checkers, linters, or tests, so we recommend carefully reading through the entire migration guide instead of relying on automatic tooling.

Version 7 of the SDK is compatible with Sentry self-hosted versions 24.4.2 or higher (unchanged from v6). Lower versions may continue to work, but may not support all features.

### Fixes

- Expo Updates Context is passed to native after native init to be available for crashes ([#4808](https://github.com/getsentry/sentry-react-native/pull/4808))
- Expo Updates Context values should all be lowercase ([#4809](https://github.com/getsentry/sentry-react-native/pull/4809))
- Avoid duplicate network requests (fetch, xhr) by default ([#4816](https://github.com/getsentry/sentry-react-native/pull/4816))
  - `traceFetch` is disabled by default on mobile as RN uses a polyfill which will be traced by `traceXHR`

### Major Changes

- Set `{{auto}}` if `user.ip_address` is `undefined` and `sendDefaultPii: true` ([#4466](https://github.com/getsentry/sentry-react-native/pull/4466))
- Exceptions from `captureConsoleIntegration` are now marked as handled: true by default
- `shutdownTimeout` moved from `core` to `@sentry/react-native`
- `hasTracingEnabled` was renamed to `hasSpansEnabled`
- You can no longer drop spans or return null on `beforeSendSpan` hook

### Removed types

- TransactionNamingScheme
- Request
- Scope (prefer using the Scope class)

### Other removed items.

- `autoSessionTracking` from options.
  To enable session tracking, ensure that `enableAutoSessionTracking` is enabled.
- `enableTracing`. Instead, set `tracesSampleRate` to a value greater than `zero` to `enable tracing`, `0` to keep tracing integrations active without sampling, or `undefined` to disable the performance integration.
- `getCurrentHub()`, `Hub`, and `getCurrentHubShim()`
- `spanId` from propagation `context`
- metrics API
- `transactionContext` from `samplingContext`
- `@sentry/utils` package, the exports were moved to `@sentry/core`
- Standalone `Client` interface & deprecate `BaseClient`

### Other Changes

- Fork `scope` if custom scope is passed to `startSpanManual` or `startSpan`
- On React Native Web, `browserSessionIntegration` is added when `enableAutoSessionTracking` is set to `True` ([#4732](https://github.com/getsentry/sentry-react-native/pull/4732))
- Change `Cold/Warm App Start` span description to `Cold/Warm Start` ([#4636](https://github.com/getsentry/sentry-react-native/pull/4636))

### Dependencies

- Bump JavaScript SDK from v8.54.0 to v9.12.0 ([#4568](https://github.com/getsentry/sentry-react-native/pull/4568), [#4752](https://github.com/getsentry/sentry-react-native/pull/4752))
  - [changelog](https://github.com/getsentry/sentry-javascript/blob/9.12.0/CHANGELOG.md)
  - [diff](https://github.com/getsentry/sentry-javascript/compare/8.54.0...9.12.0)
- Bump Android SDK from v7.20.1 to v8.11.1 ([#4490](https://github.com/getsentry/sentry-react-native/pull/4490))
  - [changelog](https://github.com/getsentry/sentry-java/blob/main/CHANGELOG.md#8111)
  - [diff](https://github.com/getsentry/sentry-java/compare/7.20.1...8.11.1)
- Bump CLI from v2.43.1 to v2.45.0 ([#4804](https://github.com/getsentry/sentry-react-native/pull/4804), [#4818](https://github.com/getsentry/sentry-react-native/pull/4818))
  - [changelog](https://github.com/getsentry/sentry-cli/blob/master/CHANGELOG.md#2450)
  - [diff](https://github.com/getsentry/sentry-cli/compare/2.43.1...2.45.0)
- Bump Bundler Plugins from v3.3.1 to v3.4.0 ([#4805](https://github.com/getsentry/sentry-react-native/pull/4805))
  - [changelog](https://github.com/getsentry/sentry-javascript-bundler-plugins/blob/main/CHANGELOG.md#340)
  - [diff](https://github.com/getsentry/sentry-javascript-bundler-plugins/compare/3.3.1...3.4.0)
- Bump Cocoa SDK from v8.49.2 to v8.50.0 ([#4807](https://github.com/getsentry/sentry-react-native/pull/4807))
  - [changelog](https://github.com/getsentry/sentry-cocoa/blob/main/CHANGELOG.md#8500)
  - [diff](https://github.com/getsentry/sentry-cocoa/compare/8.49.2...8.50.0)

## 6.14.0

### Fixes

- Expo Updates Context is passed to native after native init to be available for crashes ([#4808](https://github.com/getsentry/sentry-react-native/pull/4808))
- Expo Updates Context values should all be lowercase ([#4809](https://github.com/getsentry/sentry-react-native/pull/4809))
- Avoid duplicate network requests (fetch, xhr) by default ([#4816](https://github.com/getsentry/sentry-react-native/pull/4816))
  - `traceFetch` is disabled by default on mobile as RN uses a polyfill which will be traced by `traceXHR`

### Changes

- Renames `enableExperimentalViewRenderer` to `enableViewRendererV2` which is enabled by default for up to 5x times more performance in Session Replay on iOS ([#4815](https://github.com/getsentry/sentry-react-native/pull/4815))

### Dependencies

- Bump CLI from v2.43.1 to v2.45.0 ([#4804](https://github.com/getsentry/sentry-react-native/pull/4804), [#4818](https://github.com/getsentry/sentry-react-native/pull/4818))
  - [changelog](https://github.com/getsentry/sentry-cli/blob/master/CHANGELOG.md#2450)
  - [diff](https://github.com/getsentry/sentry-cli/compare/2.43.1...2.45.0)
- Bump Bundler Plugins from v3.3.1 to v3.4.0 ([#4805](https://github.com/getsentry/sentry-react-native/pull/4805))
  - [changelog](https://github.com/getsentry/sentry-javascript-bundler-plugins/blob/main/CHANGELOG.md#340)
  - [diff](https://github.com/getsentry/sentry-javascript-bundler-plugins/compare/3.3.1...3.4.0)
- Bump Cocoa SDK from v8.49.2 to v8.50.2 ([#4807](https://github.com/getsentry/sentry-react-native/pull/4807), [#4821](https://github.com/getsentry/sentry-react-native/pull/4821), [#4830](https://github.com/getsentry/sentry-react-native/pull/4830))
  - [changelog](https://github.com/getsentry/sentry-cocoa/blob/main/CHANGELOG.md#8502)
  - [diff](https://github.com/getsentry/sentry-cocoa/compare/8.49.2...8.50.2)

## 6.13.1

### Fixes

- Disable native driver for Feedback Widget `backgroundColor` animation in unsupported React Native versions ([#4794](https://github.com/getsentry/sentry-react-native/pull/4794))
- Fix Debug Symbolicator for local development builds (use RN 0.79 default exports) ([#4801](https://github.com/getsentry/sentry-react-native/pull/4801))

## 6.13.0

### Changes

- Fallback to Current Activity Holder when React Context Activity is not present ([#4779](https://github.com/getsentry/sentry-react-native/pull/4779))
- Support `REACT_NATIVE_PATH` env in Xcode Debug Files upload scripts ([#4789](https://github.com/getsentry/sentry-react-native/pull/4789))

### Fixes

- Initialize Sentry Android with ApplicationContext if available ([#4780](https://github.com/getsentry/sentry-react-native/pull/4780))

### Dependencies

- Bump Cocoa SDK from v8.49.1 to v8.49.2 ([#4792](https://github.com/getsentry/sentry-react-native/pull/4792))
  - [changelog](https://github.com/getsentry/sentry-cocoa/blob/main/CHANGELOG.md#8492)
  - [diff](https://github.com/getsentry/sentry-cocoa/compare/8.49.1...8.49.2)

## 6.12.0

### Features

- Add Expo Updates Event Context ([#4767](https://github.com/getsentry/sentry-react-native/pull/4767), [#4786](https://github.com/getsentry/sentry-react-native/pull/4786))
  - Automatically collects `updateId`, `channel`, Emergency Launch Reason and other Expo Updates constants

### Fixes

- Export `extraErrorDataIntegration` from `@sentry/core` ([#4762](https://github.com/getsentry/sentry-react-native/pull/4762))
- Remove `@sentry-internal/replay` when `includeWebReplay: false` ([#4774](https://github.com/getsentry/sentry-react-native/pull/4774))

### Dependencies

- Bump Cocoa SDK from v8.49.0 to v8.49.1 ([#4771](https://github.com/getsentry/sentry-react-native/pull/4771))
  - [changelog](https://github.com/getsentry/sentry-cocoa/blob/main/CHANGELOG.md#8491)
  - [diff](https://github.com/getsentry/sentry-cocoa/compare/8.49.0...8.49.1)
- Bump CLI from v2.43.0 to v2.43.1 ([#4787](https://github.com/getsentry/sentry-react-native/pull/4787))
  - [changelog](https://github.com/getsentry/sentry-cli/blob/master/CHANGELOG.md#2431)
  - [diff](https://github.com/getsentry/sentry-cli/compare/2.43.0...2.43.1)

## 6.11.0

### Features

- Improve Warm App Start reporting on Android ([#4641](https://github.com/getsentry/sentry-react-native/pull/4641), [#4695](https://github.com/getsentry/sentry-react-native/pull/4695))
- Add `createTimeToInitialDisplay({useFocusEffect})` and `createTimeToFullDisplay({useFocusEffect})` to allow record full display on screen focus ([#4665](https://github.com/getsentry/sentry-react-native/pull/4665))
- Add support for measuring Time to Initial Display for already seen routes ([#4661](https://github.com/getsentry/sentry-react-native/pull/4661))
  - Introduce `enableTimeToInitialDisplayForPreloadedRoutes` option to the React Navigation integration.

  ```js
  Sentry.reactNavigationIntegration({
    enableTimeToInitialDisplayForPreloadedRoutes: true,
  });
  ```

- Add `useDispatchedActionData` option to the React Navigation integration to filter out navigation actions that should not create spans ([#4684](https://github.com/getsentry/sentry-react-native/pull/4684))
  - For example `PRELOAD`, `SET_PARAMS`, `TOGGLE_DRAWER` and others.

  ```js
  Sentry.reactNavigationIntegration({
    useDispatchedActionData: true,
  });
  ```

### Fixes

- Equalize TTID and TTFD duration when TTFD manual API is called and resolved before auto TTID ([#4680](https://github.com/getsentry/sentry-react-native/pull/4680))
- Avoid loading Sentry native components in Expo Go ([#4696](https://github.com/getsentry/sentry-react-native/pull/4696))
- Avoid silent failure when JS bundle was not created due to Sentry Xcode scripts failure ([#4690](https://github.com/getsentry/sentry-react-native/pull/4690))
- Prevent crash on iOS during profiling stop when debug images are missing ([#4738](https://github.com/getsentry/sentry-react-native/pull/4738))
- Attach only App Starts within the 60s threshold (fixed comparison units, use ms) ([#4746](https://github.com/getsentry/sentry-react-native/pull/4746))
- Add missing `popTimeToDisplayFor` in to the Android Old Arch Native interface([#4751](https://github.com/getsentry/sentry-react-native/pull/4751))

### Changes

- Change `gradle.projectsEvaluated` to `project.afterEvaluate` in the Sentry Gradle Plugin to fix tasks not being created when using `--configure-on-demand` ([#4687](https://github.com/getsentry/sentry-react-native/pull/4687))
- Remove `SENTRY_FORCE_FOREGROUND` from Xcode Scripts as the underlying `--force-foreground` Sentry CLI is no-op since v2.37.0 ([#4689](https://github.com/getsentry/sentry-react-native/pull/4689))
- TTID and TTFD use native getters instead od events to pass timestamps to the JS layer ([#4669](https://github.com/getsentry/sentry-react-native/pull/4669), [#4681](https://github.com/getsentry/sentry-react-native/pull/4681))

### Dependencies

- Bump Bundler Plugins from v3.2.2 to v3.3.1 ([#4693](https://github.com/getsentry/sentry-react-native/pull/4693), [#4707](https://github.com/getsentry/sentry-react-native/pull/4707), [#4720](https://github.com/getsentry/sentry-react-native/pull/4720), [#4721](https://github.com/getsentry/sentry-react-native/pull/4721))
  - [changelog](https://github.com/getsentry/sentry-javascript-bundler-plugins/blob/main/CHANGELOG.md#331)
  - [diff](https://github.com/getsentry/sentry-javascript-bundler-plugins/compare/3.2.2...3.3.1)
- Bump CLI from v2.42.4 to v2.43.0 ([#4692](https://github.com/getsentry/sentry-react-native/pull/4692))
  - [changelog](https://github.com/getsentry/sentry-cli/blob/master/CHANGELOG.md#2430)
  - [diff](https://github.com/getsentry/sentry-cli/compare/2.42.4...2.43.0)
- Bump Cocoa SDK from v8.48.0 to v8.49.0 ([#4742](https://github.com/getsentry/sentry-react-native/pull/4742))
  - [changelog](https://github.com/getsentry/sentry-cocoa/blob/main/CHANGELOG.md#8490)
  - [diff](https://github.com/getsentry/sentry-cocoa/compare/8.48.0...8.49.0)

## 6.11.0-beta.0

### Features

- Improve Warm App Start reporting on Android ([#4641](https://github.com/getsentry/sentry-react-native/pull/4641), [#4695](https://github.com/getsentry/sentry-react-native/pull/4695))
- Add `createTimeToInitialDisplay({useFocusEffect})` and `createTimeToFullDisplay({useFocusEffect})` to allow record full display on screen focus ([#4665](https://github.com/getsentry/sentry-react-native/pull/4665))
- Add support for measuring Time to Initial Display for already seen routes ([#4661](https://github.com/getsentry/sentry-react-native/pull/4661))
  - Introduce `enableTimeToInitialDisplayForPreloadedRoutes` option to the React Navigation integration.

  ```js
  Sentry.reactNavigationIntegration({
    enableTimeToInitialDisplayForPreloadedRoutes: true,
  });
  ```

- Add `useDispatchedActionData` option to the React Navigation integration to filter out navigation actions that should not create spans ([#4684](https://github.com/getsentry/sentry-react-native/pull/4684))
  - For example `PRELOAD`, `SET_PARAMS`, `TOGGLE_DRAWER` and others.

  ```js
  Sentry.reactNavigationIntegration({
    useDispatchedActionData: true,
  });
  ```

### Fixes

- Equalize TTID and TTFD duration when TTFD manual API is called and resolved before auto TTID ([#4680](https://github.com/getsentry/sentry-react-native/pull/4680))
- Avoid loading Sentry native components in Expo Go ([#4696](https://github.com/getsentry/sentry-react-native/pull/4696))

### Changes

- Change `gradle.projectsEvaluated` to `project.afterEvaluate` in the Sentry Gradle Plugin to fix tasks not being created when using `--configure-on-demand` ([#4687](https://github.com/getsentry/sentry-react-native/pull/4687))
- Remove `SENTRY_FORCE_FOREGROUND` from Xcode Scripts as the underlying `--force-foreground` Sentry CLI is no-op since v2.37.0 ([#4689](https://github.com/getsentry/sentry-react-native/pull/4689))
- TTID and TTFD use native getters instead od events to pass timestamps to the JS layer ([#4669](https://github.com/getsentry/sentry-react-native/pull/4669), [#4681](https://github.com/getsentry/sentry-react-native/pull/4681))

## 6.10.0

### Features

- Add thread information to spans ([#4579](https://github.com/getsentry/sentry-react-native/pull/4579))
- Exposed `getDataFromUri` as a public API to retrieve data from a URI ([#4638](https://github.com/getsentry/sentry-react-native/pull/4638))
- Add `enableExperimentalViewRenderer` to enable up to 5x times more performance in Session Replay on iOS ([#4660](https://github.com/getsentry/sentry-react-native/pull/4660))

  ```js
  import * as Sentry from '@sentry/react-native';

  Sentry.init({
    integrations: [
      Sentry.mobileReplayIntegration({
        enableExperimentalViewRenderer: true,
      }),
    ],
  });
  ```

### Fixes

- Considers the `SENTRY_DISABLE_AUTO_UPLOAD` and `SENTRY_DISABLE_NATIVE_DEBUG_UPLOAD` environment variables in the configuration of the Sentry Android Gradle Plugin for Expo plugin ([#4583](https://github.com/getsentry/sentry-react-native/pull/4583))
- Handle non-string category in getCurrentScreen on iOS ([#4629](https://github.com/getsentry/sentry-react-native/pull/4629))
- Use route name instead of route key for current route tracking ([#4650](https://github.com/getsentry/sentry-react-native/pull/4650))
  - Using key caused user interaction transaction names to contain route hash in the name.

### Dependencies

- Bump Bundler Plugins from v3.2.0 to v3.2.2 ([#4585](https://github.com/getsentry/sentry-react-native/pull/4585), [#4620](https://github.com/getsentry/sentry-react-native/pull/4620))
  - [changelog](https://github.com/getsentry/sentry-javascript-bundler-plugins/blob/main/CHANGELOG.md#322)
  - [diff](https://github.com/getsentry/sentry-javascript-bundler-plugins/compare/3.2.0...3.2.2)
- Bump CLI from v2.42.1 to v2.42.4 ([#4586](https://github.com/getsentry/sentry-react-native/pull/4586), [#4655](https://github.com/getsentry/sentry-react-native/pull/4655), [#4671](https://github.com/getsentry/sentry-react-native/pull/4671))
  - [changelog](https://github.com/getsentry/sentry-cli/blob/master/CHANGELOG.md#2424)
  - [diff](https://github.com/getsentry/sentry-cli/compare/2.42.1...2.42.4)
- Bump Cocoa SDK from v8.45.0 to v8.48.0 ([#4621](https://github.com/getsentry/sentry-react-native/pull/4621), [#4651](https://github.com/getsentry/sentry-react-native/pull/4651), [#4662](https://github.com/getsentry/sentry-react-native/pull/4662))
  - [changelog](https://github.com/getsentry/sentry-cocoa/blob/main/CHANGELOG.md#8480)
  - [diff](https://github.com/getsentry/sentry-cocoa/compare/8.45.0...8.48.0)
- Bump Android SDK from v7.22.1 to v7.22.5 ([#4675](https://github.com/getsentry/sentry-react-native/pull/4675), [#4683](https://github.com/getsentry/sentry-react-native/pull/4683))
  - [changelog](https://github.com/getsentry/sentry-java/blob/main/CHANGELOG.md#7225)
  - [diff](https://github.com/getsentry/sentry-java/compare/7.22.1...7.22.5)

## 6.9.1

### Fixes

- Fixes missing Cold Start measurements by bumping the Android SDK version to v7.22.1 ([#4643](https://github.com/getsentry/sentry-react-native/pull/4643))
- Attach App Start spans to the first created not the first processed root span ([#4618](https://github.com/getsentry/sentry-react-native/pull/4618), [#4644](https://github.com/getsentry/sentry-react-native/pull/4644))

### Dependencies

- Bump Android SDK from v7.22.0 to v7.22.1 ([#4643](https://github.com/getsentry/sentry-react-native/pull/4643))
  - [changelog](https://github.com/getsentry/sentry-java/blob/7.x.x/CHANGELOG.md#7221)
  - [diff](https://github.com/getsentry/sentry-java/compare/7.22.0...7.22.1)

## 6.9.0

> [!WARNING]
> This release contains an issue where Cold starts can be incorrectly reported as Warm starts on Android. We recommend staying on version 6.4.0 if you use this feature on Android.
> See issue [#4598](https://github.com/getsentry/sentry-react-native/issues/4598) for more details.

### Features

- User Feedback Widget Beta ([#4435](https://github.com/getsentry/sentry-react-native/pull/4435))

  To collect user feedback from inside your application call `Sentry.showFeedbackWidget()`.

  ```js
  import Sentry from "@sentry/react-native";

  Sentry.showFeedbackWidget();

  Sentry.wrap(RootComponent);
  ```

  To change the default options add `Sentry.feedbackIntegration()`.

  ```js
  import Sentry from "@sentry/react-native";
  import * as ImagePicker from 'expo-image-picker';

  Sentry.init({
    integrations: [
      Sentry.feedbackIntegration({
        imagePicker: ImagePicker,
        showName: true,
        showEmail: true,
      }),
    ],
  });
  ```

  To learn more about the available configuration options visit [the documentation](https://docs.sentry.io/platforms/react-native/user-feedback/configuration).

## 6.8.0

> [!WARNING]
> This release contains an issue where Cold starts can be incorrectly reported as Warm starts on Android. We recommend staying on version 6.4.0 if you use this feature on Android.
> See issue [#4598](https://github.com/getsentry/sentry-react-native/issues/4598) for more details.

### Features

- Adds Sentry Android Gradle Plugin as an experimental Expo plugin feature ([#4440](https://github.com/getsentry/sentry-react-native/pull/4440))

  To enable the plugin add the `enableAndroidGradlePlugin` in the `@sentry/react-native/expo` of the Expo application configuration.

  ```js
  "plugins": [
    [
      "@sentry/react-native/expo",
      {
        "experimental_android": {
          "enableAndroidGradlePlugin": true,
        }
      }
    ],
  ```

  To learn more about the available configuration options visit [the documentation](https://docs.sentry.io/platforms/react-native/manual-setup/expo/gradle).

### Fixes

- Remove `error:` prefix from `collect-modules.sh` to avoid failing iOS builds ([#4570](https://github.com/getsentry/sentry-react-native/pull/4570))
- Sentry Module Collection Script Fails with Spaces in Node Path on iOS ([#4559](https://github.com/getsentry/sentry-react-native/pull/4559))
- Various crashes and issues of Session Replay on Android. See the Android SDK version bump for more details. ([#4529](https://github.com/getsentry/sentry-react-native/pull/4529))
- `Sentry.setUser(null)` doesn't crash on iOS with RN 0.77.1 ([#4567](https://github.com/getsentry/sentry-react-native/pull/4567))
- Avoid importing `tslib` in Sentry Metro Plugin ([#4573](https://github.com/getsentry/sentry-react-native/pull/4573))

### Dependencies

- Bump Android SDK from v7.20.1 to v7.22.0 ([#4529](https://github.com/getsentry/sentry-react-native/pull/4529))
  - [changelog](https://github.com/getsentry/sentry-java/blob/7.x.x/CHANGELOG.md#7220)
  - [diff](https://github.com/getsentry/sentry-java/compare/7.20.1...7.22.0)
- Bump Cocoa SDK from v8.44.0 to v8.45.0 ([#4537](https://github.com/getsentry/sentry-react-native/pull/4537))
  - [changelog](https://github.com/getsentry/sentry-cocoa/blob/main/CHANGELOG.md#8450)
  - [diff](https://github.com/getsentry/sentry-cocoa/compare/8.44.0...8.45.0)
- Bump CLI from v2.41.1 to v2.42.1 ([#4563](https://github.com/getsentry/sentry-react-native/pull/4563))
  - [changelog](https://github.com/getsentry/sentry-cli/blob/master/CHANGELOG.md#2421)
  - [diff](https://github.com/getsentry/sentry-cli/compare/2.41.1...2.42.1)
- Bump Bundler Plugins from v3.1.2 to v3.2.0 ([#4565](https://github.com/getsentry/sentry-react-native/pull/4565))
  - [changelog](https://github.com/getsentry/sentry-javascript-bundler-plugins/blob/main/CHANGELOG.md#320)
  - [diff](https://github.com/getsentry/sentry-javascript-bundler-plugins/compare/3.1.2...3.2.0)

## 6.7.0

> [!WARNING]
> This release contains an issue where Cold starts can be incorrectly reported as Warm starts on Android. We recommend staying on version 6.4.0 if you use this feature on Android.
> See issue [#4598](https://github.com/getsentry/sentry-react-native/issues/4598) for more details.

### Features

- Add `ignoredComponents` option to `annotateReactComponents` to exclude specific components from React component annotations ([#4517](https://github.com/getsentry/sentry-react-native/pull/4517))

  ```js
  // metro.config.js
  // for React Native
  const config = withSentryConfig(mergedConfig, {
    annotateReactComponents: {
      ignoredComponents: ['MyCustomComponent']
    }
  });

  // for Expo
  const config = getSentryExpoConfig(__dirname, {
    annotateReactComponents: {
      ignoredComponents: ['MyCustomComponent'],
    },
  });
  ```

### Dependencies

- Bump JavaScript SDK from v8.53.0 to v8.54.0 ([#4503](https://github.com/getsentry/sentry-react-native/pull/4503))
  - [changelog](https://github.com/getsentry/sentry-javascript/blob/develop/CHANGELOG.md#8540)
  - [diff](https://github.com/getsentry/sentry-javascript/compare/8.53.0...8.54.0)
- Bump `@sentry/babel-plugin-component-annotate` from v2.20.1 to v3.1.2 ([#4516](https://github.com/getsentry/sentry-react-native/pull/4516))
  - [changelog](https://github.com/getsentry/sentry-javascript-bundler-plugins/blob/main/CHANGELOG.md#312)
  - [diff](https://github.com/getsentry/sentry-javascript-bundler-plugins/compare/2.20.1...3.1.2)

## 6.6.0

> [!WARNING]
> This release contains an issue where Cold starts can be incorrectly reported as Warm starts on Android. We recommend staying on version 6.4.0 if you use this feature on Android.
> See issue [#4598](https://github.com/getsentry/sentry-react-native/issues/4598) for more details.

### Features

- Send Sentry React Native SDK version in the Session Replay Events on iOS ([#4450](https://github.com/getsentry/sentry-react-native/pull/4450))

### Fixes

- Add mechanism field to unhandled rejection errors ([#4457](https://github.com/getsentry/sentry-react-native/pull/4457))
- Use proper SDK name for Session Replay tags ([#4428](https://github.com/getsentry/sentry-react-native/pull/4428))
- Use `makeDsn` from `core` to extract the URL from DSN avoiding unimplemented `URL.protocol` errors ([#4395](https://github.com/getsentry/sentry-react-native/pull/4395))

### Changes

- Rename `navigation.processing` span to more expressive `Navigation dispatch to screen A mounted/navigation cancelled` ([#4423](https://github.com/getsentry/sentry-react-native/pull/4423))
- Add RN SDK package to `sdk.packages` for Cocoa ([#4381](https://github.com/getsentry/sentry-react-native/pull/4381))

### Internal

- Initialize `RNSentryTimeToDisplay` during native module `init` on iOS ([#4443](https://github.com/getsentry/sentry-react-native/pull/4443))

### Dependencies

- Bump CLI from v2.39.1 to v2.41.1 ([#4412](https://github.com/getsentry/sentry-react-native/pull/4412), [#4468](https://github.com/getsentry/sentry-react-native/pull/4468), [#4473](https://github.com/getsentry/sentry-react-native/pull/4473))
  - [changelog](https://github.com/getsentry/sentry-cli/blob/master/CHANGELOG.md#2411)
  - [diff](https://github.com/getsentry/sentry-cli/compare/2.39.1...2.41.1)
- Bump JavaScript SDK from v8.47.0 to v8.53.0 ([#4421](https://github.com/getsentry/sentry-react-native/pull/4421), [#4449](https://github.com/getsentry/sentry-react-native/pull/4449), [#4453](https://github.com/getsentry/sentry-react-native/pull/4453), [#4480](https://github.com/getsentry/sentry-react-native/pull/4480), [#4491](https://github.com/getsentry/sentry-react-native/pull/4491), [#4496](https://github.com/getsentry/sentry-react-native/pull/4496), [#4497](https://github.com/getsentry/sentry-react-native/pull/4497))
  - [changelog](https://github.com/getsentry/sentry-javascript/blob/develop/CHANGELOG.md#8530)
  - [diff](https://github.com/getsentry/sentry-javascript/compare/8.47.0...8.53.0)
- Bump Android SDK from v7.20.0 to v7.20.1 ([#4467](https://github.com/getsentry/sentry-react-native/pull/4467))
  - [changelog](https://github.com/getsentry/sentry-java/blob/main/CHANGELOG.md#7201)
  - [diff](https://github.com/getsentry/sentry-java/compare/7.20.0...7.20.1)
- Bump Cocoa SDK from v8.43.0 to v8.44.0 ([#4495](https://github.com/getsentry/sentry-react-native/pull/4495))
  - [changelog](https://github.com/getsentry/sentry-cocoa/blob/main/CHANGELOG.md#8440)
  - [diff](https://github.com/getsentry/sentry-cocoa/compare/8.43.0...8.44.0)

## 6.5.0

> [!WARNING]
> This release contains an issue where Cold starts can be incorrectly reported as Warm starts on Android. We recommend staying on version 6.4.0 if you use this feature on Android.
> See issue [#4598](https://github.com/getsentry/sentry-react-native/issues/4598) for more details.

### Features

- Mobile Session Replay is now generally available and ready for production use ([#4384](https://github.com/getsentry/sentry-react-native/pull/4384))

  To learn about privacy, custom masking or performance overhead visit [the documentation](https://docs.sentry.io/platforms/react-native/session-replay/).

  ```js
  import * as Sentry from '@sentry/react-native';

  Sentry.init({
    replaysSessionSampleRate: 1.0,
    replaysOnErrorSampleRate: 1.0,
    integrations: [
      Sentry.mobileReplayIntegration({
        maskAllImages: true,
        maskAllVectors: true,
        maskAllText: true,
      }),
    ],
  });
  ```

- Adds new `captureFeedback` and deprecates the `captureUserFeedback` API ([#4320](https://github.com/getsentry/sentry-react-native/pull/4320))

  ```jsx
  import * as Sentry from "@sentry/react-native";

  const eventId = Sentry.lastEventId();

  Sentry.captureFeedback({
    name: "John Doe",
    email: "john@doe.com",
    message: "Hello World!",
    associatedEventId: eventId, // optional
  });
  ```

  To learn how to attach context data to the feedback visit [the documentation](https://docs.sentry.io/platforms/react-native/user-feedback/).

- Export `Span` type from `@sentry/types` ([#4345](https://github.com/getsentry/sentry-react-native/pull/4345))
- Add RN SDK package to `sdk.packages` on Android ([#4380](https://github.com/getsentry/sentry-react-native/pull/4380))

### Fixes

- Return `lastEventId` export from `@sentry/core` ([#4315](https://github.com/getsentry/sentry-react-native/pull/4315))
- Don't log file not found errors when loading envs in `sentry-expo-upload-sourcemaps` ([#4332](https://github.com/getsentry/sentry-react-native/pull/4332))
- Navigation Span should have no parent by default ([#4326](https://github.com/getsentry/sentry-react-native/pull/4326))
- Disable HTTP Client Errors on iOS ([#4347](https://github.com/getsentry/sentry-react-native/pull/4347))

### Changes

- Falsy values of `options.environment` (empty string, undefined...) default to `production`
- Deprecated `_experiments.replaysSessionSampleRate` and `_experiments.replaysOnErrorSampleRate` use `replaysSessionSampleRate` and `replaysOnErrorSampleRate` ([#4384](https://github.com/getsentry/sentry-react-native/pull/4384))

### Dependencies

- Bump CLI from v2.38.2 to v2.39.1 ([#4305](https://github.com/getsentry/sentry-react-native/pull/4305), [#4316](https://github.com/getsentry/sentry-react-native/pull/4316))
  - [changelog](https://github.com/getsentry/sentry-cli/blob/master/CHANGELOG.md#2391)
  - [diff](https://github.com/getsentry/sentry-cli/compare/2.38.2...2.39.1)
- Bump Android SDK from v7.18.0 to v7.20.0 ([#4329](https://github.com/getsentry/sentry-react-native/pull/4329), [#4365](https://github.com/getsentry/sentry-react-native/pull/4365), [#4405](https://github.com/getsentry/sentry-react-native/pull/4405), [#4411](https://github.com/getsentry/sentry-react-native/pull/4411))
  - [changelog](https://github.com/getsentry/sentry-java/blob/main/CHANGELOG.md#7200)
  - [diff](https://github.com/getsentry/sentry-java/compare/7.18.0...7.20.0)
- Bump JavaScript SDK from v8.40.0 to v8.47.0 ([#4351](https://github.com/getsentry/sentry-react-native/pull/4351), [#4325](https://github.com/getsentry/sentry-react-native/pull/4325), [#4371](https://github.com/getsentry/sentry-react-native/pull/4371), [#4382](https://github.com/getsentry/sentry-react-native/pull/4382), [#4388](https://github.com/getsentry/sentry-react-native/pull/4388), [#4393](https://github.com/getsentry/sentry-react-native/pull/4393))
  - [changelog](https://github.com/getsentry/sentry-javascript/blob/develop/CHANGELOG.md#8470)
  - [diff](https://github.com/getsentry/sentry-javascript/compare/8.40.0...8.47.0)
- Bump Cocoa SDK from v8.41.0 to v8.43.0 ([#4387](https://github.com/getsentry/sentry-react-native/pull/4387), [#4399](https://github.com/getsentry/sentry-react-native/pull/4399), [#4410](https://github.com/getsentry/sentry-react-native/pull/4410))
  - [changelog](https://github.com/getsentry/sentry-cocoa/blob/main/CHANGELOG.md#8430)
  - [diff](https://github.com/getsentry/sentry-cocoa/compare/8.41.0...8.43.0)

## 6.4.0

### Features

- Add Replay Custom Masking for iOS, Android and Web ([#4224](https://github.com/getsentry/sentry-react-native/pull/4224), [#4265](https://github.com/getsentry/sentry-react-native/pull/4265), [#4272](https://github.com/getsentry/sentry-react-native/pull/4272), [#4314](https://github.com/getsentry/sentry-react-native/pull/4314))

  ```jsx
  import * as Sentry from '@sentry/react-native';

  const Example = () => {
    return (
      <View>
        <Sentry.Mask>
          <Text>${"All children of Sentry.Mask will be masked."}</Text>
        </Sentry.Mask>
        <Sentry.Unmask>
          <Text>${"Only direct children of Sentry.Unmask will be unmasked."}</Text>
        </Sentry.Unmask>
      </View>
    );
  };
  ```

## 6.4.0-beta.1

### Features

- Add Replay Custom Masking for iOS, Android and Web ([#4224](https://github.com/getsentry/sentry-react-native/pull/4224), [#4265](https://github.com/getsentry/sentry-react-native/pull/4265), [#4272](https://github.com/getsentry/sentry-react-native/pull/4272), [#4314](https://github.com/getsentry/sentry-react-native/pull/4314))

  ```jsx
  import * as Sentry from '@sentry/react-native';

  const Example = () => {
    return (
      <View>
        <Sentry.Mask>
          <Text>${"All children of Sentry.Mask will be masked."}</Text>
        </Sentry.Mask>
        <Sentry.Unmask>
          <Text>${"Only direct children of Sentry.Unmask will be unmasked."}</Text>
        </Sentry.Unmask>
      </View>
    );
  };
  ```

## 6.3.0

### Features

- Add support for `.env.sentry-build-plugin` ([#4281](https://github.com/getsentry/sentry-react-native/pull/4281))

  Don't commit the file to your repository. Use it to set your Sentry Auth Token.

  ```
  SENTRY_AUTH_TOKEN=your_token_here
  ```

- Add Sentry Metro Server Source Context middleware ([#4287](https://github.com/getsentry/sentry-react-native/pull/4287))

  This enables the SDK to add source context to locally symbolicated events using the Metro Development Server.
  The middleware can be disabled in `metro.config.js` using the `enableSourceContextInDevelopment` option.

  ```js
  // Expo
  const { getSentryExpoConfig } = require('@sentry/react-native/metro');
  const config = getSentryExpoConfig(__dirname, {
    enableSourceContextInDevelopment: false,
  });

  // React Native
  const { withSentryConfig } = require('@sentry/react-native/metro');
  module.exports = withSentryConfig(config, {
    enableSourceContextInDevelopment: false,
  });
  ```

### Fixes

- Prevents exception capture context from being overwritten by native scope sync ([#4124](https://github.com/getsentry/sentry-react-native/pull/4124))
- Excludes Dev Server and Sentry Dsn requests from Breadcrumbs ([#4240](https://github.com/getsentry/sentry-react-native/pull/4240))
- Skips development server spans ([#4271](https://github.com/getsentry/sentry-react-native/pull/4271))
- Execute `DebugSymbolicator` after `RewriteFrames` to avoid overwrites by default ([#4285](https://github.com/getsentry/sentry-react-native/pull/4285))
  - If custom `RewriteFrames` is provided the order changes
- `browserReplayIntegration` is no longer included by default on React Native Web ([#4270](https://github.com/getsentry/sentry-react-native/pull/4270))
- Remove `.sentry` tmp directory and use environmental variables instead to save default Babel transformer path ([#4298](https://github.com/getsentry/sentry-react-native/pull/4298))
  - This resolves concurrency issues when running multiple bundle processes

### Dependencies

- Bump JavaScript SDK from v8.37.1 to v8.40.0 ([#4267](https://github.com/getsentry/sentry-react-native/pull/4267), [#4293](https://github.com/getsentry/sentry-react-native/pull/4293), [#4304](https://github.com/getsentry/sentry-react-native/pull/4304))
  - [changelog](https://github.com/getsentry/sentry-javascript/blob/develop/CHANGELOG.md#8400)
  - [diff](https://github.com/getsentry/sentry-javascript/compare/8.37.1...8.40.0)
- Bump Android SDK from v7.17.0 to v7.18.0 ([#4289](https://github.com/getsentry/sentry-react-native/pull/4289))
  - [changelog](https://github.com/getsentry/sentry-java/blob/main/CHANGELOG.md#7180)
  - [diff](https://github.com/getsentry/sentry-java/compare/7.17.0...7.18.0)
- Bump Cocoa SDK from v8.40.1 to v8.41.0 ([#4301](https://github.com/getsentry/sentry-react-native/pull/4301))
  - [changelog](https://github.com/getsentry/sentry-cocoa/blob/main/CHANGELOG.md#8410)
  - [diff](https://github.com/getsentry/sentry-cocoa/compare/8.40.1...8.41.0)

## 6.3.0-beta.2

### Dependencies

- Bump Cocoa SDK from v8.40.1 to v8.41.0-beta.1 ([#4295](https://github.com/getsentry/sentry-react-native/pull/4295))
  - [changelog](https://github.com/getsentry/sentry-cocoa/blob/main/CHANGELOG.md#8410-beta1)
  - [diff](https://github.com/getsentry/sentry-cocoa/compare/8.40.1...8.41.0-beta.1)

## 6.3.0-beta.1

### Features

- Add support for `.env.sentry-build-plugin` ([#4281](https://github.com/getsentry/sentry-react-native/pull/4281))

  Don't commit the file to your repository. Use it to set your Sentry Auth Token.

  ```
  SENTRY_AUTH_TOKEN=your_token_here
  ```

- Add Sentry Metro Server Source Context middleware ([#4287](https://github.com/getsentry/sentry-react-native/pull/4287))

  This enables the SDK to add source context to locally symbolicated events using the Metro Development Server.
  The middleware can be disabled in `metro.config.js` using the `enableSourceContextInDevelopment` option.

  ```js
  // Expo
  const { getSentryExpoConfig } = require('@sentry/react-native/metro');
  const config = getSentryExpoConfig(__dirname, {
    enableSourceContextInDevelopment: false,
  });

  // React Native
  const { withSentryConfig } = require('@sentry/react-native/metro');
  module.exports = withSentryConfig(config, {
    enableSourceContextInDevelopment: false,
  });
  ```

### Fixes

- Prevents exception capture context from being overwritten by native scope sync ([#4124](https://github.com/getsentry/sentry-react-native/pull/4124))
- Excludes Dev Server and Sentry Dsn requests from Breadcrumbs ([#4240](https://github.com/getsentry/sentry-react-native/pull/4240))
- Skips development server spans ([#4271](https://github.com/getsentry/sentry-react-native/pull/4271))
- Execute `DebugSymbolicator` after `RewriteFrames` to avoid overwrites by default ([#4285](https://github.com/getsentry/sentry-react-native/pull/4285))
  - If custom `RewriteFrames` is provided the order changes
- `browserReplayIntegration` is no longer included by default on React Native Web ([#4270](https://github.com/getsentry/sentry-react-native/pull/4270))

### Dependencies

- Bump JavaScript SDK from v8.37.1 to v8.38.0 ([#4267](https://github.com/getsentry/sentry-react-native/pull/4267))
  - [changelog](https://github.com/getsentry/sentry-javascript/blob/develop/CHANGELOG.md#8380)
  - [diff](https://github.com/getsentry/sentry-javascript/compare/8.37.1...8.38.0)
- Bump Android SDK from v7.17.0 to v7.18.0 ([#4289](https://github.com/getsentry/sentry-react-native/pull/4289))
  - [changelog](https://github.com/getsentry/sentry-java/blob/main/CHANGELOG.md#7180)
  - [diff](https://github.com/getsentry/sentry-java/compare/7.17.0...7.18.0)

## 6.2.0

### Features

- Enables Spotlight in Android and iOS SDKs ([#4211](https://github.com/getsentry/sentry-react-native/pull/4211))
- Add env flag `SENTRY_DISABLE_NATIVE_DEBUG_UPLOAD` to allow disabling the debug file upload ([#4223](https://github.com/getsentry/sentry-react-native/pull/4223))

  How to use in Android project? It works by default, just set `export SENTRY_DISABLE_NATIVE_DEBUG_UPLOAD=true` in your build environment. For Sentry Android Gradle Plugin add the following to your `android/app/build.gradle`.

  ```gradle
  apply from: "../../../sentry.gradle"

  sentry {
      autoUploadProguardMapping = shouldSentryAutoUpload()
      uploadNativeSymbols = shouldSentryAutoUpload()
  }
  ```

  How to use in Xcode? Make sure you are using `scripts/sentry-xcode.sh` and `scripts/sentry-xcode-debug-files.sh` in your
  build phases. And add the following to your `ios/.xcode.env.local` file.

  ```bash
  export SENTRY_DISABLE_NATIVE_DEBUG_UPLOAD=true
  ```

### Fixes

- Ignore JavascriptException to filter out obfuscated duplicate JS Errors on Android ([#4232](https://github.com/getsentry/sentry-react-native/pull/4232))
- Skips ignoring require cycle logs for RN 0.70 or newer ([#4214](https://github.com/getsentry/sentry-react-native/pull/4214))
- Enhanced accuracy of time-to-display spans. ([#4189](https://github.com/getsentry/sentry-react-native/pull/4189))
- Fix Replay redacting of RN Classes on iOS ([#4243](https://github.com/getsentry/sentry-react-native/pull/4243))
- Speed up getBinaryImages for finishing transactions and capturing events ([#4194](https://github.com/getsentry/sentry-react-native/pull/4194))
- Remove duplicate HTTP Client Errors on iOS ([#4250](https://github.com/getsentry/sentry-react-native/pull/4250))
- Replay `maskAll*` set to `false` on iOS kept all masked ([#4257](https://github.com/getsentry/sentry-react-native/pull/4257))
- Add missing `getRootSpan`, `withActiveSpan` and `suppressTracing` exports from `@sentry/core`, and `SeverityLevel` export from `@sentry/types` ([#4254](https://github.com/getsentry/sentry-react-native/pull/4254), [#4260](https://github.com/getsentry/sentry-react-native/pull/4260))

### Dependencies

- Bump JavaScript SDK from v8.34.0 to v8.37.1 ([#4196](https://github.com/getsentry/sentry-react-native/pull/4196), [#4222](https://github.com/getsentry/sentry-react-native/pull/4222), [#4236](https://github.com/getsentry/sentry-react-native/pull/4236))
  - [changelog](https://github.com/getsentry/sentry-javascript/blob/develop/CHANGELOG.md#8371)
  - [diff](https://github.com/getsentry/sentry-javascript/compare/8.34.0...8.37.1)
- Bump CLI from v2.37.0 to v2.38.2 ([#4200](https://github.com/getsentry/sentry-react-native/pull/4200), [#4220](https://github.com/getsentry/sentry-react-native/pull/4220), [#4231](https://github.com/getsentry/sentry-react-native/pull/4231))
  - [changelog](https://github.com/getsentry/sentry-cli/blob/master/CHANGELOG.md#2382)
  - [diff](https://github.com/getsentry/sentry-cli/compare/2.37.0...2.38.2)
- Bump Android SDK from v7.15.0 to v7.17.0 ([#4202](https://github.com/getsentry/sentry-react-native/pull/4202), [#4266](https://github.com/getsentry/sentry-react-native/pull/4266))
  - [changelog](https://github.com/getsentry/sentry-java/blob/main/CHANGELOG.md#7170)
  - [diff](https://github.com/getsentry/sentry-java/compare/7.15.0...7.17.0)
- Bump Cocoa SDK from v8.38.0 to v8.40.1 ([#4212](https://github.com/getsentry/sentry-react-native/pull/4212), [#4239](https://github.com/getsentry/sentry-react-native/pull/4239), [#4248](https://github.com/getsentry/sentry-react-native/pull/4248))
  - [changelog](https://github.com/getsentry/sentry-cocoa/blob/main/CHANGELOG.md#8401)
  - [diff](https://github.com/getsentry/sentry-cocoa/compare/8.38.0...8.40.1)

## 6.1.0

### Dependencies

- Bump JavaScript SDK from v8.33.1 to v8.34.0 ([#3895](https://github.com/getsentry/sentry-react-native/pull/3895))
  - [changelog](https://github.com/getsentry/sentry-javascript/blob/develop/CHANGELOG.md#8340)
  - [diff](https://github.com/getsentry/sentry-javascript/compare/8.33.1...8.34.0)

## 6.0.0

This is a new major version 6.0.0 of the Sentry React Native SDK.
To upgrade from the SDK version 5, please follow our [migration guide](https://docs.sentry.io/platforms/react-native/migration/v5-to-v6/).

### Major Changes

- React Native Tracing options were moved to the root options

  ```js
  import * as Sentry from '@sentry/react-native';

  Sentry.init({
    tracesSampleRate: 1.0,
    enableAppStartTracking: true, // default true
    enableNativeFramesTracking: true, // default true
    enableStallTracking: true, // default true
    enableUserInteractionTracing: true, // default false
    integrations: [
      Sentry.reactNativeTracingIntegration({
        beforeStartSpan: (startSpanOptions) => {
          startSpanOptions.name = 'New Name';
          return startSpanOptions;
        },
      }),
      Sentry.appStartIntegration({
        standalone: false, // default false
      }),
    ],
  });
  ```

- New React Navigation Integration interface ([#4003](https://github.com/getsentry/sentry-react-native/pull/4003))

  ```js
  import * as Sentry from '@sentry/react-native';
  import { NavigationContainer } from '@react-navigation/native';

  const reactNavigationIntegration = Sentry.reactNavigationIntegration();

  Sentry.init({
    tracesSampleRate: 1.0,
    integrations: [reactNavigationIntegration],
  });

  function RootComponent() {
    const navigation = React.useRef(null);

    return <NavigationContainer ref={navigation}
      onReady={() => {
        reactNavigationIntegration.registerNavigationContainer(navigation);
      }}>
    </NavigationContainer>;
  }
  ```

- Removed `beforeNavigate` use `beforeStartSpan` instead ([#3998](https://github.com/getsentry/sentry-react-native/pull/3998))
  - `beforeStartSpan` is executed before the span start, compared to `beforeNavigate` which was executed before the navigation ended (after the span was created)

### Other Changes

- Add `sentry.origin` to SDK spans to indicated if spans are created by a part of the SDK or manually ([#4066](https://github.com/getsentry/sentry-react-native/pull/4066))
- Xcode Debug Files upload completes in foreground by default ([#4090](https://github.com/getsentry/sentry-react-native/pull/4090))
- Set `parentSpanIsAlwaysRootSpan` to `true` to make parent of network requests predictable ([#4084](https://github.com/getsentry/sentry-react-native/pull/4084))
- Remove deprecated `enableSpotlight` and `spotlightSidecarUrl` ([#4086](https://github.com/getsentry/sentry-react-native/pull/4086))
- `tracePropagationTargets` defaults to all targets on mobile and same origin on the web ([#4083](https://github.com/getsentry/sentry-react-native/pull/4083))
- Move `_experiments.profilesSampleRate` to `profilesSampleRate` root options object [#3851](https://github.com/getsentry/sentry-react-native/pull/3851))
- Native Frames uses `spanId` to attach frames replacing `traceId` ([#4030](https://github.com/getsentry/sentry-react-native/pull/4030))
- Removed deprecated ReactNativeTracing option `idleTimeout` use `idleTimeoutMs` instead ([#3998](https://github.com/getsentry/sentry-react-native/pull/3998))
- Removed deprecated ReactNativeTracing option `maxTransactionDuration` use `finalTimeoutMs` instead ([#3998](https://github.com/getsentry/sentry-react-native/pull/3998))
- New Native Frames Integration ([#3996](https://github.com/getsentry/sentry-react-native/pull/3996))
- New Stall Tracking Integration ([#3997](https://github.com/getsentry/sentry-react-native/pull/3997))
- New User Interaction Tracing Integration ([#3999](https://github.com/getsentry/sentry-react-native/pull/3999))
- New App Start Integration ([#3852](https://github.com/getsentry/sentry-react-native/pull/3852))
  - By default app start spans are attached to the first created transaction.
  - Standalone mode creates single root span (transaction) including only app start data.
- New React Native Navigation Integration interface ([#4003](https://github.com/getsentry/sentry-react-native/pull/4003))

  ```js
  import * as Sentry from '@sentry/react-native';
  import { Navigation } from 'react-native-navigation';

  Sentry.init({
    tracesSampleRate: 1.0,
    integrations: [
      Sentry.reactNativeNavigationIntegration({ navigation: Navigation })
    ],
  });
  ```

### Fixes

- TimeToDisplay correctly warns about not supporting the new React Native architecture ([#4160](https://github.com/getsentry/sentry-react-native/pull/4160))
- Native Wrapper method `setContext` ensures only values convertible to NativeMap are passed ([#4168](https://github.com/getsentry/sentry-react-native/pull/4168))
- Native Wrapper method `setExtra` ensures only stringified values are passed ([#4168](https://github.com/getsentry/sentry-react-native/pull/4168))
- `setContext('key', null)` removes the key value also from platform context ([#4168](https://github.com/getsentry/sentry-react-native/pull/4168))
- Upload source maps for all splits on Android (not only the last found) ([#4125](https://github.com/getsentry/sentry-react-native/pull/4125))

### Dependencies

- Bump JavaScript SDK from v7.119.1 to v8.33.1 ([#3910](https://github.com/getsentry/sentry-react-native/pull/3910), [#3851](https://github.com/getsentry/sentry-react-native/pull/3851), [#4078](https://github.com/getsentry/sentry-react-native/pull/4078), [#4154](https://github.com/getsentry/sentry-react-native/pull/4154))
  - [changelog](https://github.com/getsentry/sentry-javascript/blob/master/CHANGELOG.md#8331)
  - [diff](https://github.com/getsentry/sentry-javascript/compare/7.119.1...8.33.1)

### Dependencies

- Bump Cocoa SDK from v8.37.0 to v8.38.0 ([#4180](https://github.com/getsentry/sentry-react-native/pull/4180))
  - [changelog](https://github.com/getsentry/sentry-cocoa/blob/main/CHANGELOG.md#8380)
  - [diff](https://github.com/getsentry/sentry-cocoa/compare/8.37.0...8.38.0)

## 5.34.0

### Fixes

- Handles error with string cause ([#4163](https://github.com/getsentry/sentry-react-native/pull/4163))
- Use `appLaunchedInForeground` to determine invalid app start data on Android ([#4146](https://github.com/getsentry/sentry-react-native/pull/4146))

- Bump Cocoa SDK from v8.36.0 to v8.37.0 ([#4156](https://github.com/getsentry/sentry-react-native/pull/4156))
  - [changelog](https://github.com/getsentry/sentry-cocoa/blob/main/CHANGELOG.md#8370)
  - [diff](https://github.com/getsentry/sentry-cocoa/compare/8.36.0...8.37.0)
- Bump Android SDK from v7.14.0 to v7.15.0 ([#4161](https://github.com/getsentry/sentry-react-native/pull/4161))
  - [changelog](https://github.com/getsentry/sentry-java/blob/main/CHANGELOG.md#7150)
  - [diff](https://github.com/getsentry/sentry-java/compare/7.14.0...7.15.0)

## 6.0.0-rc.1

### Fixes

- Upload source maps for all splits on Android (not only the last found) ([#4125](https://github.com/getsentry/sentry-react-native/pull/4125))

### Dependencies

- Bump CLI from v2.36.6 to v2.37.0 ([#4153](https://github.com/getsentry/sentry-react-native/pull/4153))
  - [changelog](https://github.com/getsentry/sentry-cli/blob/master/CHANGELOG.md#2370)
  - [diff](https://github.com/getsentry/sentry-cli/compare/2.36.6...2.37.0)
- Bump JavaScript SDK from v8.30.0 to v8.33.1 ([#4154](https://github.com/getsentry/sentry-react-native/pull/4154))
  - [changelog](https://github.com/getsentry/sentry-javascript/blob/master/CHANGELOG.md#8331)
  - [diff](https://github.com/getsentry/sentry-javascript/compare/v8.30.0...8.33.1)

## 5.33.2

### Fixes

- Emits Bridge log only in debug mode ([#4145](https://github.com/getsentry/sentry-react-native/pull/4145))
- Remove unused `spanName` from `TimeToDisplayProps` ([#4150](https://github.com/getsentry/sentry-react-native/pull/4150))

### Dependencies

- Bump JavaScript SDK from v7.119.0 to v7.119.1 ([#4149](https://github.com/getsentry/sentry-react-native/pull/4149))
  - [changelog](https://github.com/getsentry/sentry-javascript/blob/v7/CHANGELOG.md#71191)
  - [diff](https://github.com/getsentry/sentry-javascript/compare/7.119.0...7.119.1)
- Bump CLI from v2.36.1 to v2.36.6 ([#4116](https://github.com/getsentry/sentry-react-native/pull/4116), [#4131](https://github.com/getsentry/sentry-react-native/pull/4131), [#4137](https://github.com/getsentry/sentry-react-native/pull/4137), [#4144](https://github.com/getsentry/sentry-react-native/pull/4144))
  - [changelog](https://github.com/getsentry/sentry-cli/blob/master/CHANGELOG.md#2366)
  - [diff](https://github.com/getsentry/sentry-cli/compare/2.36.1...2.36.6)

## 6.0.0-rc.0

This is a release candidate version of the next major version of the Sentry React Native SDK 6.0.0.
This version includes all the changes from the previous 6.0.0-beta.0 and the latest 5.33.1 version.

### Changes

- Xcode Debug Files upload completes in foreground by default ([#4090](https://github.com/getsentry/sentry-react-native/pull/4090))
  - Use `SENTRY_FORCE_FOREGROUND=false` for background upload

### Dependencies

- Bump CLI from v2.36.1 to v2.36.4 ([#4116](https://github.com/getsentry/sentry-react-native/pull/4116), [#4131](https://github.com/getsentry/sentry-react-native/pull/4131))
  - [changelog](https://github.com/getsentry/sentry-cli/blob/master/CHANGELOG.md#2364)
  - [diff](https://github.com/getsentry/sentry-cli/compare/2.36.1...2.36.4)

## 5.33.1

### Internal

This is re-release of 5.33.0 with no changes to ensure that 5.33.1 is tagged as latest release on npmjs.com

## 5.33.0

### Features

- Add an option to disable native (iOS and Android) profiling for the `HermesProfiling` integration ([#4094](https://github.com/getsentry/sentry-react-native/pull/4094))

  To disable native profilers add the `hermesProfilingIntegration`.

  ```js
  import * as Sentry from '@sentry/react-native';

  Sentry.init({
    integrations: [
      Sentry.hermesProfilingIntegration({ platformProfilers: false }),
    ],
  });
  ```

## 6.0.0-beta.1

### Features

- Add `sentry.origin` to SDK spans to indicated if spans are created by a part of the SDK or manually ([#4066](https://github.com/getsentry/sentry-react-native/pull/4066))

### Changes

- Set `parentSpanIsAlwaysRootSpan` to `true` to make parent of network requests predictable ([#4084](https://github.com/getsentry/sentry-react-native/pull/4084))
- Remove deprecated `enableSpotlight` and `spotlightSidecarUrl` ([#4086](https://github.com/getsentry/sentry-react-native/pull/4086))
- `tracePropagationTargets` defaults to all targets on mobile and same origin on the web ([#4083](https://github.com/getsentry/sentry-react-native/pull/4083))
- Move `_experiments.profilesSampleRate` to `profilesSampleRate` root options object [#3851](https://github.com/getsentry/sentry-react-native/pull/3851))

### Dependencies

- Bump JavaScript SDK from v8.27.0 to v8.30.0 ([#4078](https://github.com/getsentry/sentry-react-native/pull/4078))
  - [changelog](https://github.com/getsentry/sentry-javascript/blob/master/CHANGELOG.md#8280)
  - [diff](https://github.com/getsentry/sentry-javascript/compare/v8.27.0...8.30.0)

## 5.32.0

### Features

- Exclude Sentry Web Replay, reducing the code in 130KB. ([#4006](https://github.com/getsentry/sentry-react-native/pull/4006))
  - You can keep Sentry Web Replay by setting `includeWebReplay` to `true` in your metro config as shown in the snippet:

  ```js
  // For Expo
  const { getSentryExpoConfig } = require("@sentry/react-native/metro");
  const config = getSentryExpoConfig(__dirname, { includeWebReplay: true });

  // For RN
  const { getDefaultConfig } = require('@react-native/metro-config');
  const { withSentryConfig } = require('@sentry/react-native/metro');
  module.exports = withSentryConfig(getDefaultConfig(__dirname), { includeWebReplay: true });
  ```

### Changes

- Add Android Logger when new frame event is not emitted ([#4081](https://github.com/getsentry/sentry-react-native/pull/4081))
- React Native Tracing Deprecations ([#4073](https://github.com/getsentry/sentry-react-native/pull/4073))
  - `new ReactNativeTracing` to `reactNativeTracingIntegration()`
  - `new ReactNavigationInstrumentation` to `reactNativeTracingIntegration()`.
  - `new ReactNativeNavigationInstrumentation` to `reactNativeTracingIntegration()`.
  - `ReactNavigationV4Instrumentation` won't be supported in the next major SDK version, upgrade to `react-navigation@5` or newer.
  - `RoutingInstrumentation` and `RoutingInstrumentationInstance` replace by `Integration` interface from `@sentry/types`.
  - `enableAppStartTracking`, `enableNativeFramesTracking`, `enableStallTracking`, `enableUserInteractionTracing` moved to `Sentry.init({})` root options.

### Dependencies

- Bump CLI from v2.34.0 to v2.36.1 ([#4055](https://github.com/getsentry/sentry-react-native/pull/4055))
  - [changelog](https://github.com/getsentry/sentry-cli/blob/master/CHANGELOG.md#2361)
  - [diff](https://github.com/getsentry/sentry-cli/compare/2.34.0...2.36.1)

## 6.0.0-beta.0

This is a beta version of the next major version of the Sentry React Native SDK 6.0.0.
Please, read the changes listed below as well as the changes made in the underlying
Sentry Javascript SDK 8.0.0 ([JS Docs](https://docs.sentry.io/platforms/javascript/guides/react/migration/v7-to-v8/)).

### Major Changes

- React Native Tracing options were moved to the root options

  ```js
  import * as Sentry from '@sentry/react-native';

  Sentry.init({
    tracesSampleRate: 1.0,
    enableAppStartTracking: true, // default true
    enableNativeFramesTracking: true, // default true
    enableStallTracking: true, // default true
    enableUserInteractionTracing: true, // default false
    integrations: [
      Sentry.reactNativeTracingIntegration({
        beforeStartSpan: (startSpanOptions) => {
          startSpanOptions.name = 'New Name';
          return startSpanOptions;
        },
      }),
      Sentry.appStartIntegration({
        standalone: false, // default false
      }),
    ],
  });
  ```

- New React Navigation Integration interface ([#4003](https://github.com/getsentry/sentry-react-native/pull/4003))

  ```js
  import * as Sentry from '@sentry/react-native';
  import { NavigationContainer } from '@react-navigation/native';

  const reactNavigationIntegration = Sentry.reactNavigationIntegration();

  Sentry.init({
    tracesSampleRate: 1.0,
    integrations: [reactNavigationIntegration],
  });

  function RootComponent() {
    const navigation = React.useRef(null);

    return <NavigationContainer ref={navigation}
      onReady={() => {
        reactNavigationIntegration.registerNavigationContainer(navigation);
      }}>
    </NavigationContainer>;
  }
  ```

- Removed `beforeNavigate` use `beforeStartSpan` instead ([#3998](https://github.com/getsentry/sentry-react-native/pull/3998))
  - `beforeStartSpan` is executed before the span start, compared to `beforeNavigate` which was executed before the navigation ended (after the span was created)

### Dependencies

- Bump JavaScript SDK from v7.119.0 to v8.27.0 ([#3910](https://github.com/getsentry/sentry-react-native/pull/3910), [#3851](https://github.com/getsentry/sentry-react-native/pull/3851))
  - [changelog](https://github.com/getsentry/sentry-javascript/blob/master/CHANGELOG.md#8270)
  - [diff](https://github.com/getsentry/sentry-javascript/compare/7.119.0...8.27.0)

### Other Changes

- Native Frames uses `spanId` to attach frames replacing `traceId` ([#4030](https://github.com/getsentry/sentry-react-native/pull/4030))
- Removed deprecated ReactNativeTracing option `idleTimeout` use `idleTimeoutMs` instead ([#3998](https://github.com/getsentry/sentry-react-native/pull/3998))
- Removed deprecated ReactNativeTracing option `maxTransactionDuration` use `finalTimeoutMs` instead ([#3998](https://github.com/getsentry/sentry-react-native/pull/3998))
- New Native Frames Integration ([#3996](https://github.com/getsentry/sentry-react-native/pull/3996))
- New Stall Tracking Integration ([#3997](https://github.com/getsentry/sentry-react-native/pull/3997))
- New User Interaction Tracing Integration ([#3999](https://github.com/getsentry/sentry-react-native/pull/3999))
- New App Start Integration ([#3852](https://github.com/getsentry/sentry-react-native/pull/3852))
  - By default app start spans are attached to the first created transaction.
  - Standalone mode creates single root span (transaction) including only app start data.
- New React Native Navigation Integration interface ([#4003](https://github.com/getsentry/sentry-react-native/pull/4003))

  ```js
  import * as Sentry from '@sentry/react-native';
  import { Navigation } from 'react-native-navigation';

  Sentry.init({
    tracesSampleRate: 1.0,
    integrations: [
      Sentry.reactNativeNavigationIntegration({ navigation: Navigation })
    ],
  });
  ```

## 6.0.0-alpha.2

- Only internal changes. No SDK changes.

## 6.0.0-alpha.1

### Changes

- Native Frames uses `spanId` to attach frames replacing `traceId` ([#4030](https://github.com/getsentry/sentry-react-native/pull/4030))

### Dependencies

- Bump JavaScript SDK from v8.11.0 to v8.27.0 ([#3851](https://github.com/getsentry/sentry-react-native/pull/3851))
  - [changelog](https://github.com/getsentry/sentry-javascript/blob/develop/CHANGELOG.md#8270)
  - [diff](https://github.com/getsentry/sentry-javascript/compare/8.11.0...8.27.0)

## 5.31.1

### Fixes

- Sentry CLI passes thru recursive node calls during source maps auto upload from Xcode (([#3843](https://github.com/getsentry/sentry-react-native/pull/3843)))
  - This fixes React Native 0.75 Xcode auto upload failures

### Dependencies

- Bump CLI from v2.31.2 to v2.34.0 ([#3843](https://github.com/getsentry/sentry-react-native/pull/3843))
  - [changelog](https://github.com/getsentry/sentry-cli/blob/master/CHANGELOG.md#2340)
  - [diff](https://github.com/getsentry/sentry-cli/compare/2.31.2...2.34.0)

## 5.31.0

### Features

- Add `Sentry.crashedLastRun()` ([#4014](https://github.com/getsentry/sentry-react-native/pull/4014))

### Fixes

- Use `install_modules_dependencies` for React iOS dependencies ([#4040](https://github.com/getsentry/sentry-react-native/pull/4040))
- `Replay.maskAllText` masks `RCTParagraphComponentView` ([#4048](https://github.com/getsentry/sentry-react-native/pull/4048))

### Dependencies

- Bump Cocoa SDK from v8.34.0 to v8.36.0 ([#4037](https://github.com/getsentry/sentry-react-native/pull/4037), [#4046](https://github.com/getsentry/sentry-react-native/pull/4046), [#4049](https://github.com/getsentry/sentry-react-native/pull/4049))
  - [changelog](https://github.com/getsentry/sentry-cocoa/blob/main/CHANGELOG.md#8360)
  - [diff](https://github.com/getsentry/sentry-cocoa/compare/8.34.0...8.36.0)

## 6.0.0-alpha.0

This is an alpha version of the next major version of the Sentry React Native SDK 6.0.0.
Please read the changes listed below as well as the changes made in the underlying
Sentry Javascript SDK 8.0.0 ([JS Docs](https://docs.sentry.io/platforms/javascript/guides/react/migration/v7-to-v8/)).

### Changes

- Removed deprecated ReactNativeTracing option `idleTimeout` use `idleTimeoutMs` instead ([#3998](https://github.com/getsentry/sentry-react-native/pull/3998))
- Removed deprecated ReactNativeTracing option `maxTransactionDuration` use `finalTimeoutMs` instead ([#3998](https://github.com/getsentry/sentry-react-native/pull/3998))
- Removed `beforeNavigate` use `beforeStartSpan` instead ([#3998](https://github.com/getsentry/sentry-react-native/pull/3998))
  - `beforeStartSpan` is executed before the span start, compared to `beforeNavigate` which was executed before the navigation ended (after the span was created)
- New Native Frames Integration ([#3996](https://github.com/getsentry/sentry-react-native/pull/3996))
- New Stall Tracking Integration ([#3997](https://github.com/getsentry/sentry-react-native/pull/3997))
- New User Interaction Tracing Integration ([#3999](https://github.com/getsentry/sentry-react-native/pull/3999))
- New App Start Integration ([#3852](https://github.com/getsentry/sentry-react-native/pull/3852))

  By default app start spans are attached to the first created transaction.
  Standalone mode creates single root span (transaction) including only app start data.

  ```js
  import * as Sentry from '@sentry/react-native';

  Sentry.init({
    tracesSampleRate: 1.0,
    enableAppStartTracking: true, // default true
    enableNativeFramesTracking: true, // default true
    enableStallTracking: true, // default true
    enableUserInteractionTracing: true, // default false
    integrations: [
      Sentry.reactNativeTracingIntegration({
        beforeStartSpan: (startSpanOptions) => {
          startSpanOptions.name = 'New Name';
          return startSpanOptions;
        },
      }),
      Sentry.appStartIntegration({
        standalone: false, // default false
      }),
    ],
  });
  ```

- New React Navigation Integration interface ([#4003](https://github.com/getsentry/sentry-react-native/pull/4003))

  ```js
  import * as Sentry from '@sentry/react-native';
  import { NavigationContainer } from '@react-navigation/native';

  const reactNavigationIntegration = Sentry.reactNavigationIntegration();

  Sentry.init({
    tracesSampleRate: 1.0,
    integrations: [reactNavigationIntegration],
  });

  function RootComponent() {
    const navigation = React.useRef(null);

    return <NavigationContainer ref={navigation}
      onReady={() => {
        reactNavigationIntegration.registerNavigationContainer(navigation);
      }}>
    </NavigationContainer>;
  }
  ```

- New React Native Navigation Integration interface ([#4003](https://github.com/getsentry/sentry-react-native/pull/4003))

  ```js
  import * as Sentry from '@sentry/react-native';
  import { Navigation } from 'react-native-navigation';

  Sentry.init({
    tracesSampleRate: 1.0,
    integrations: [
      Sentry.reactNativeNavigationIntegration({ navigation: Navigation })
    ],
  });
  ```

- Add `spotlight` option ([#4023](https://github.com/getsentry/sentry-react-native/pull/4023))
  - Deprecating `enableSpotlight` and `spotlightSidecarUrl`

### Dependencies

- Bump JavaScript SDK from v7.118.0 to v8.11.0 ([#3910](https://github.com/getsentry/sentry-react-native/pull/3910))
  - [changelog](https://github.com/getsentry/sentry-javascript/blob/master/CHANGELOG.md#8110)
  - [diff](https://github.com/getsentry/sentry-javascript/compare/7.118.0...8.11.0)

## 5.30.0

### Features

- Add `spotlight` option ([#4023](https://github.com/getsentry/sentry-react-native/pull/4023))
  - Deprecating `enableSpotlight` and `spotlightSidecarUrl`

### Dependencies

- Bump JavaScript SDK from v7.118.0 to v7.119.0 ([#4031](https://github.com/getsentry/sentry-react-native/pull/4031))
  - [changelog](https://github.com/getsentry/sentry-javascript/blob/v7/CHANGELOG.md#71190)
  - [diff](https://github.com/getsentry/sentry-javascript/compare/7.118.0...7.119.0)
- Bump Cocoa SDK from v8.33.0 to v8.34.0 ([#4026](https://github.com/getsentry/sentry-react-native/pull/4026))
  - [changelog](https://github.com/getsentry/sentry-cocoa/blob/main/CHANGELOG.md#8340)
  - [diff](https://github.com/getsentry/sentry-cocoa/compare/8.33.0...8.34.0)

## 5.29.0

### Features

- `TimeToInitialDisplay` and `TimeToFullDisplay` start the time to display spans on mount ([#4020](https://github.com/getsentry/sentry-react-native/pull/4020))

### Fixes

- fix(ttid): End and measure TTID regardless current active span ([#4019](https://github.com/getsentry/sentry-react-native/pull/4019))
  - Fixes possible missing TTID measurements and spans
- Fix crash when passing array as data to `Sentry.addBreadcrumb({ data: [] })` ([#4021](https://github.com/getsentry/sentry-react-native/pull/4021))
  - The expected `data` type is plain JS object, otherwise the data might be lost.
- Fix `requireNativeComponent` missing in `react-native-web` ([#3958](https://github.com/getsentry/sentry-react-native/pull/3958))

### Dependencies

- Bump JavaScript SDK from v7.117.0 to v7.118.0 ([#4018](https://github.com/getsentry/sentry-react-native/pull/4018))
  - [changelog](https://github.com/getsentry/sentry-javascript/blob/v7/CHANGELOG.md#71180)
  - [diff](https://github.com/getsentry/sentry-javascript/compare/7.117.0...7.118.0)
- Bump Android SDK from v7.13.0 to v7.14.0 ([#4022](https://github.com/getsentry/sentry-react-native/pull/4022))
  - [changelog](https://github.com/getsentry/sentry-java/blob/main/CHANGELOG.md#7140)
  - [diff](https://github.com/getsentry/sentry-java/compare/7.13.0...7.14.0)

## 5.28.0

### Fixes

- Support `metro@0.80.10` new `sourceMapString` export ([#4004](https://github.com/getsentry/sentry-react-native/pull/4004))
- `Sentry.captureMessage` stack trace is in `event.exception` (moved from `event.threads`) ([#3635](https://github.com/getsentry/sentry-react-native/pull/3635), [#3988](https://github.com/getsentry/sentry-react-native/pull/3988))
  - To revert to the old behavior (causing the stack to be unsymbolicated) use `useThreadsForMessageStack` option

### Dependencies

- Bump Cocoa SDK from v8.32.0 to v8.33.0 ([#4007](https://github.com/getsentry/sentry-react-native/pull/4007))
  - [changelog](https://github.com/getsentry/sentry-cocoa/blob/main/CHANGELOG.md#8330)
  - [diff](https://github.com/getsentry/sentry-cocoa/compare/8.32.0...8.33.0)

## 5.27.0

### Fixes

- Pass `sampleRate` option to the Android SDK ([#3979](https://github.com/getsentry/sentry-react-native/pull/3979))
- Drop app start data older than one minute ([#3974](https://github.com/getsentry/sentry-react-native/pull/3974))
- Use `Platform.constants.reactNativeVersion` instead of `react-native` internal export ([#3949](https://github.com/getsentry/sentry-react-native/pull/3949))

### Dependencies

- Bump Android SDK from v7.12.0 to v7.13.0 ([#3970](https://github.com/getsentry/sentry-react-native/pull/3970), [#3984](https://github.com/getsentry/sentry-react-native/pull/3984))
  - [changelog](https://github.com/getsentry/sentry-java/blob/main/CHANGELOG.md#7130)
  - [diff](https://github.com/getsentry/sentry-java/compare/7.12.0...7.13.0)
- Bump Cocoa SDK from v8.31.1 to v8.32.0 ([#3969](https://github.com/getsentry/sentry-react-native/pull/3969))
  - [changelog](https://github.com/getsentry/sentry-cocoa/blob/main/CHANGELOG.md#8320)
  - [diff](https://github.com/getsentry/sentry-cocoa/compare/8.31.1...8.32.0)

## 5.26.0

### Features

- Session Replay Public Beta ([#3830](https://github.com/getsentry/sentry-react-native/pull/3830))

  To enable Replay use the `replaysSessionSampleRate` or `replaysOnErrorSampleRate` options.

  ```js
  import * as Sentry from '@sentry/react-native';

  Sentry.init({
    _experiments: {
      replaysSessionSampleRate: 1.0,
      replaysOnErrorSampleRate: 1.0,
    },
  });
  ```

  To add React Component Names use `annotateReactComponents` in `metro.config.js`.

  ```js
  // For Expo
  const { getSentryExpoConfig } = require("@sentry/react-native/metro");
  const config = getSentryExpoConfig(__dirname, { annotateReactComponents: true });

  // For RN
  const { getDefaultConfig } = require('@react-native/metro-config');
  const { withSentryConfig } = require('@sentry/react-native/metro');
  module.exports = withSentryConfig(getDefaultConfig(__dirname), { annotateReactComponents: true });
  ```

  To change default redaction behavior add the `mobileReplayIntegration`.

  ```js
  import * as Sentry from '@sentry/react-native';

  Sentry.init({
    _experiments: {
      replaysSessionSampleRate: 1.0,
      replaysOnErrorSampleRate: 1.0,
    },
    integrations: [
      Sentry.mobileReplayIntegration({
        maskAllImages: true,
        maskAllVectors: true,
        maskAllText: true,
      }),
    ],
  });
  ```

  To learn more visit [Sentry's Mobile Session Replay](https://docs.sentry.io/product/explore/session-replay/mobile/) documentation page.

### Dependencies

- Bump Cocoa SDK from v8.30.0 to v8.31.1 ([#3954](https://github.com/getsentry/sentry-react-native/pull/3954))
  - [changelog](https://github.com/getsentry/sentry-cocoa/blob/main/CHANGELOG.md#8311)
  - [diff](https://github.com/getsentry/sentry-cocoa/compare/8.30.0...8.31.1)
- Bump Android SDK from v7.11.0 to v7.12.0 ([#3950](https://github.com/getsentry/sentry-react-native/pull/3949))
  - [changelog](https://github.com/getsentry/sentry-java/blob/main/CHANGELOG.md#7120)
  - [diff](https://github.com/getsentry/sentry-java/compare/7.11.0...7.12.0)

## 5.25.0

### Features

- Improved Touch Event Breadcrumb components structure ([#3899](https://github.com/getsentry/sentry-react-native/pull/3899))
- Set `currentScreen` on native scope ([#3927](https://github.com/getsentry/sentry-react-native/pull/3927))

### Fixes

- `error.cause` chain is locally symbolicated in development builds ([#3920](https://github.com/getsentry/sentry-react-native/pull/3920))
- `sentry-expo-upload-sourcemaps` no longer requires Sentry url when uploading sourcemaps to `sentry.io` ([#3915](https://github.com/getsentry/sentry-react-native/pull/3915))
- Flavor aware Android builds use `SENTRY_AUTH_TOKEN` env as fallback when token not found in `sentry-flavor-type.properties`. ([#3917](https://github.com/getsentry/sentry-react-native/pull/3917))
- `mechanism.handled:false` should crash current session ([#3900](https://github.com/getsentry/sentry-react-native/pull/3900))

### Dependencies

- Bump Cocoa SDK from v8.29.1 to v8.30.0 ([#3914](https://github.com/getsentry/sentry-react-native/pull/3914))
  - [changelog](https://github.com/getsentry/sentry-cocoa/blob/main/CHANGELOG.md#8300)
  - [diff](https://github.com/getsentry/sentry-cocoa/compare/8.29.1...8.30.0)
- Bump Android SDK from v7.10.0 to v7.11.0 ([#3926](https://github.com/getsentry/sentry-react-native/pull/3926))
  - [changelog](https://github.com/getsentry/sentry-java/blob/main/CHANGELOG.md#7110)
  - [diff](https://github.com/getsentry/sentry-java/compare/7.10.0...7.11.0)

## 5.25.0-alpha.2

### Features

- Improve touch event component info if annotated with [`@sentry/babel-plugin-component-annotate`](https://www.npmjs.com/package/@sentry/babel-plugin-component-annotate) ([#3899](https://github.com/getsentry/sentry-react-native/pull/3899))
- Add replay breadcrumbs for touch & navigation events ([#3846](https://github.com/getsentry/sentry-react-native/pull/3846))
- Add network data to Session Replays ([#3912](https://github.com/getsentry/sentry-react-native/pull/3912))
- Filter Sentry Event Breadcrumbs from Mobile Replays ([#3925](https://github.com/getsentry/sentry-react-native/pull/3925))

### Fixes

- `sentry-expo-upload-sourcemaps` no longer requires Sentry url when uploading sourcemaps to `sentry.io` ([#3915](https://github.com/getsentry/sentry-react-native/pull/3915))

### Dependencies

- Bump Cocoa SDK from v8.25.0-alpha.0 to v8.30.0 ([#3914](https://github.com/getsentry/sentry-react-native/pull/3914))
  - [changelog](https://github.com/getsentry/sentry-cocoa/blob/main/CHANGELOG.md#8300)
  - [diff](https://github.com/getsentry/sentry-cocoa/compare/8.25.0-alpha.0...8.30.0)
- Bump Android SDK from v7.9.0-alpha.1 to v7.11.0-alpha.2 ([#3830](https://github.com/getsentry/sentry-react-native/pull/3830))
  - [changelog](https://github.com/getsentry/sentry-java/blob/7.11.0-alpha.2/CHANGELOG.md#7110-alpha2)
  - [diff](https://github.com/getsentry/sentry-java/compare/7.9.0-alpha.1...7.11.0-alpha.2)

Access to Mobile Replay is limited to early access orgs on Sentry. If you're interested, [sign up for the waitlist](https://sentry.io/lp/mobile-replay-beta/)

## 5.24.2

### Features

- Add an option to disable native (iOS and Android) profiling for the `HermesProfiling` integration ([#4094](https://github.com/getsentry/sentry-react-native/pull/4094))

  To disable native profilers add the `hermesProfilingIntegration`.

  ```js
  import * as Sentry from '@sentry/react-native';

  Sentry.init({
    integrations: [
      Sentry.hermesProfilingIntegration({ platformProfilers: false }),
    ],
  });
  ```

## 5.24.1

### Fixes

- App Start Native Frames can start with zeroed values ([#3881](https://github.com/getsentry/sentry-react-native/pull/3881))

### Dependencies

- Bump Cocoa SDK from v8.28.0 to v8.29.1 ([#3890](https://github.com/getsentry/sentry-react-native/pull/3890))
  - [changelog](https://github.com/getsentry/sentry-cocoa/blob/main/CHANGELOG.md#8291)
  - [diff](https://github.com/getsentry/sentry-cocoa/compare/8.28.0...8.29.1)

## 5.24.0

### Features

- Add native application start spans ([#3855](https://github.com/getsentry/sentry-react-native/pull/3855), [#3884](https://github.com/getsentry/sentry-react-native/pull/3884))
  - This doesn't change the app start measurement length, but add child spans (more detail) into the existing app start span
- Added JS Bundle Execution start information to the application start measurements ([#3857](https://github.com/getsentry/sentry-react-native/pull/3857))

### Fixes

- Add more expressive debug logs to Native Frames Integration ([#3880](https://github.com/getsentry/sentry-react-native/pull/3880))
- Add missing tracing integrations when using `client.init()` ([#3882](https://github.com/getsentry/sentry-react-native/pull/3882))
- Ensure `sentry-cli` doesn't trigger Xcode `error:` prefix ([#3887](https://github.com/getsentry/sentry-react-native/pull/3887))
  - Fixes `--allow-failure` failing Xcode builds

### Dependencies

- Bump Cocoa SDK from v8.27.0 to v8.28.0 ([#3866](https://github.com/getsentry/sentry-react-native/pull/3866))
  - [changelog](https://github.com/getsentry/sentry-cocoa/blob/main/CHANGELOG.md#8280)
  - [diff](https://github.com/getsentry/sentry-cocoa/compare/8.27.0...8.28.0)
- Bump Android SDK from v7.8.0 to v7.10.0 ([#3805](https://github.com/getsentry/sentry-react-native/pull/3805))
  - [changelog](https://github.com/getsentry/sentry-java/blob/main/CHANGELOG.md#7100)
  - [diff](https://github.com/getsentry/sentry-java/compare/7.8.0...7.10.0)
- Bump JavaScript SDK from v7.113.0 to v7.117.0 ([#3806](https://github.com/getsentry/sentry-react-native/pull/3806))
  - [changelog](https://github.com/getsentry/sentry-javascript/blob/v7/CHANGELOG.md#71170)
  - [diff](https://github.com/getsentry/sentry-javascript/compare/7.113.0...7.117.0)

## 5.23.1

### Fixes

- Fix failing iOS builds due to missing SentryLevel ([#3854](https://github.com/getsentry/sentry-react-native/pull/3854))
- Add missing logs to dropped App Start spans ([#3861](https://github.com/getsentry/sentry-react-native/pull/3861))
- Make all options of `startTimeToInitialDisplaySpan` optional ([#3867](https://github.com/getsentry/sentry-react-native/pull/3867))
- Add Span IDs to Time to Display debug logs ([#3868](https://github.com/getsentry/sentry-react-native/pull/3868))
- Use TTID end timestamp when TTFD should be updated with an earlier timestamp ([#3869](https://github.com/getsentry/sentry-react-native/pull/3869))

## 5.23.0

This release does *not* build on iOS. Please use `5.23.1` or newer.

### Features

- Functional integrations ([#3814](https://github.com/getsentry/sentry-react-native/pull/3814))

  Instead of installing `@sentry/integrations` and creating integrations using the `new` keyword, you can use direct imports of the functional integrations.

  ```js
  // Before
  import * as Sentry from '@sentry/react-native';
  import { HttpClient } from '@sentry/integrations';

  Sentry.init({
    integrations: [
      new Sentry.BrowserIntegrations.Dedupe(),
      new Sentry.Integration.Screenshot(),
      new HttpClient(),
    ],
  });

  // After
  import * as Sentry from '@sentry/react-native';

  Sentry.init({
    integrations: [
      Sentry.dedupeIntegration(),
      Sentry.screenshotIntegration(),
      Sentry.httpClientIntegration(),
    ],
  });
  ```

  Note that the `Sentry.BrowserIntegrations`, `Sentry.Integration` and the Class style integrations will be removed in the next major version of the SDK.

### Fixes

- Remove unused `rnpm` config ([#3811](https://github.com/getsentry/sentry-react-native/pull/3811))

### Dependencies

- Bump CLI from v2.30.4 to v2.31.2 ([#3719](https://github.com/getsentry/sentry-react-native/pull/3719))
  - [changelog](https://github.com/getsentry/sentry-cli/blob/master/CHANGELOG.md#2312)
  - [diff](https://github.com/getsentry/sentry-cli/compare/2.30.4...2.31.2)
- Bump Cocoa SDK from v8.26.0 to v8.27.0 ([#3858](https://github.com/getsentry/sentry-react-native/pull/3858))
  - [changelog](https://github.com/getsentry/sentry-cocoa/blob/main/CHANGELOG.md#8270)
  - [diff](https://github.com/getsentry/sentry-cocoa/compare/8.26.0...8.27.0)

## 5.23.0-alpha.1

### Fixes

- Pass `replaysSessionSampleRate` option to Android ([#3714](https://github.com/getsentry/sentry-react-native/pull/3714))

Access to Mobile Replay is limited to early access orgs on Sentry. If you're interested, [sign up for the waitlist](https://sentry.io/lp/mobile-replay-beta/)

## 5.22.3

### Fixes

- Missing `RNSentryOnDrawReporterView` on iOS ([#3832](https://github.com/getsentry/sentry-react-native/pull/3832))

### Dependencies

- Bump Cocoa SDK from v8.25.0 to v8.26.0 ([#3802](https://github.com/getsentry/sentry-react-native/pull/3802), [#3815](https://github.com/getsentry/sentry-react-native/pull/3815))
  - [changelog](https://github.com/getsentry/sentry-cocoa/blob/main/CHANGELOG.md#8260)
  - [diff](https://github.com/getsentry/sentry-cocoa/compare/8.25.0...8.26.0)

## 5.22.2

### Fixes

- Remove `tunnel` from SDK Options ([#3787](https://github.com/getsentry/sentry-react-native/pull/3787))
- Fix Apple non UIKit builds ([#3784](https://github.com/getsentry/sentry-react-native/pull/3784))

### Dependencies

- Bump JavaScript SDK from v7.110.1 to v7.113.0 ([#3768](https://github.com/getsentry/sentry-react-native/pull/3768))
  - [changelog](https://github.com/getsentry/sentry-javascript/blob/develop/CHANGELOG.md#71130)
  - [diff](https://github.com/getsentry/sentry-javascript/compare/7.110.1...7.113.0)

## 5.22.1

### Dependencies

- Bump Cocoa SDK from v8.24.0 to v8.25.0 ([#3790](https://github.com/getsentry/sentry-react-native/pull/3790))
  - [changelog](https://github.com/getsentry/sentry-cocoa/blob/main/CHANGELOG.md#8250)
  - [diff](https://github.com/getsentry/sentry-cocoa/compare/8.24.0...8.25.0)

## 5.23.0-alpha.0

### Features

- Mobile Session Replay Alpha ([#3714](https://github.com/getsentry/sentry-react-native/pull/3714))

  To enable Replay for React Native on mobile and web add the following options.

  ```js
  Sentry.init({
    _experiments: {
      replaysSessionSampleRate: 1.0,
      replaysOnErrorSampleRate: 1.0,
    },
  });
  ```

  To change the default Mobile Replay options add the `mobileReplayIntegration`.

  ```js
  Sentry.init({
    _experiments: {
      replaysSessionSampleRate: 1.0,
      replaysOnErrorSampleRate: 1.0,
    },
    integrations: [
      Sentry.mobileReplayIntegration({
        maskAllText: true,
        maskAllImages: true,
      }),
    ],
  });
  ```

  Access is limited to early access orgs on Sentry. If you're interested, [sign up for the waitlist](https://sentry.io/lp/mobile-replay-beta/)

### Dependencies

- Bump Cocoa SDK to [8.25.0-alpha.0](https://github.com/getsentry/sentry-cocoa/releases/tag/8.25.0-alpha.0)
- Bump Android SDK to [7.9.0-alpha.1](https://github.com/getsentry/sentry-java/releases/tag/7.9.0-alpha.1)

## 5.22.0

### Features

- Updated metric normalization from `@sentry/core` ([#11519](https://github.com/getsentry/sentry-javascript/pull/11519))
- Metric rate limiting from `sentry-cocoa` and `sentry-android`

### Dependencies

- Bump Cocoa SDK from v8.21.0 to v8.24.0 ([#3686](https://github.com/getsentry/sentry-react-native/pull/3694), [#3696](https://github.com/getsentry/sentry-react-native/pull/3696))
  - [changelog](https://github.com/getsentry/sentry-cocoa/blob/main/CHANGELOG.md#8240)
  - [diff](https://github.com/getsentry/sentry-cocoa/compare/8.21.0...8.24.0)
- Bump Android SDK from v7.6.0 to v7.8.0 ([#3750](https://github.com/getsentry/sentry-react-native/pull/3750))
  - [changelog](https://github.com/getsentry/sentry-java/blob/main/CHANGELOG.md#780)
  - [diff](https://github.com/getsentry/sentry-java/compare/7.6.0...7.8.0)
- Bump JavaScript SDK from v7.100.1 to v7.110.1 ([#3601](https://github.com/getsentry/sentry-react-native/pull/3601), [#3758](https://github.com/getsentry/sentry-react-native/pull/3758))
  - [changelog](https://github.com/getsentry/sentry-javascript/blob/v7/CHANGELOG.md#71101)
  - [diff](https://github.com/getsentry/sentry-javascript/compare/7.100.1...7.110.1)

## 5.21.0

### Features

- Add `getDefaultConfig` option to `getSentryExpoConfig` ([#3690](https://github.com/getsentry/sentry-react-native/pull/3690))
- Add `beforeScreenshot` option to `ReactNativeOptions` ([#3715](https://github.com/getsentry/sentry-react-native/pull/3715))

### Fixes

- Do not enable NativeFramesTracking when native is not available ([#3705](https://github.com/getsentry/sentry-react-native/pull/3705))
- Do not initialize the SDK during `expo-router` static routes generation ([#3730](https://github.com/getsentry/sentry-react-native/pull/3730))
- Cancel spans in background doesn't crash in environments without AppState ([#3727](https://github.com/getsentry/sentry-react-native/pull/3727))
- Fix missing Stall measurements when using new `.end()` span API ([#3737](https://github.com/getsentry/sentry-react-native/pull/3737))
- Change TimeToDisplay unsupported log from error to warning level. ([#3699](https://github.com/getsentry/sentry-react-native/pull/3699))

### Dependencies

- Bump CLI from v2.30.0 to v2.30.4 ([#3678](https://github.com/getsentry/sentry-react-native/pull/3678), [#3704](https://github.com/getsentry/sentry-react-native/pull/3704))
  - [changelog](https://github.com/getsentry/sentry-cli/blob/master/CHANGELOG.md#2304)
  - [diff](https://github.com/getsentry/sentry-cli/compare/2.30.0...2.30.4)
- Bump Android SDK from v7.5.0 to v7.6.0 ([#3675](https://github.com/getsentry/sentry-react-native/pull/3675))
  - [changelog](https://github.com/getsentry/sentry-java/blob/main/CHANGELOG.md#760)
  - [diff](https://github.com/getsentry/sentry-java/compare/7.5.0...7.6.0)

## 5.20.0

### Features

- Automatic tracing of time to initial display for `react-navigation` ([#3588](https://github.com/getsentry/sentry-react-native/pull/3588))

  When enabled the instrumentation will create TTID spans and measurements.
  The TTID timestamp represent moment when the `react-navigation` screen
  was rendered by the native code.

  ```javascript
  const routingInstrumentation = new Sentry.ReactNavigationInstrumentation({
    enableTimeToInitialDisplay: true,
  });

  Sentry.init({
    integrations: [new Sentry.ReactNativeTracing({routingInstrumentation})],
  });
  ```

- Tracing of full display using manual API ([#3654](https://github.com/getsentry/sentry-react-native/pull/3654))

  In combination with the `react-navigation` automatic instrumentation you can record when
  the application screen is fully rendered.

  For more examples and manual time to initial display see [the documentation](https://docs.sentry.io/platforms/react-native/performance/instrumentation/time-to-display).

  ```javascript
  function Example() {
    const [loaded] = React.useState(false);

    return <View>
      <Sentry.TimeToFullDisplay record={loaded}>
        <Text>Example content</Text>
      </Sentry.TimeToFullDisplay>
    </View>;
  }
  ```

### Fixes

- Allow custom `sentryUrl` for Expo updates source maps uploads ([#3664](https://github.com/getsentry/sentry-react-native/pull/3664))
- Missing Mobile Vitals (slow, frozen frames) when ActiveSpan (Transaction) is trimmed at the end ([#3684](https://github.com/getsentry/sentry-react-native/pull/3684))

## 5.19.3

### Fixes

- Multiple Debug IDs can be loaded into the global polyfill ([#3660](https://github.com/getsentry/sentry-react-native/pull/3660))
  - This fixes a symbolication issue with Expo on the web with enabled bundle splitting.

### Dependencies

- Bump CLI from v2.25.2 to v2.30.0 ([#3534](https://github.com/getsentry/sentry-react-native/pull/3534), [#3666](https://github.com/getsentry/sentry-react-native/pull/3666))
  - [changelog](https://github.com/getsentry/sentry-cli/blob/master/CHANGELOG.md#2300)
  - [diff](https://github.com/getsentry/sentry-cli/compare/2.25.2...2.30.0)
- Bump Cocoa SDK from v8.20.0 to v8.21.0 ([#3651](https://github.com/getsentry/sentry-react-native/pull/3651))
  - [changelog](https://github.com/getsentry/sentry-cocoa/blob/main/CHANGELOG.md#8210)
  - [diff](https://github.com/getsentry/sentry-cocoa/compare/8.20.0...8.21.0)
- Bump Android SDK from v7.3.0 to v7.5.0 ([#3615](https://github.com/getsentry/sentry-react-native/pull/3615))
  - [changelog](https://github.com/getsentry/sentry-java/blob/main/CHANGELOG.md#750)
  - [diff](https://github.com/getsentry/sentry-java/compare/7.3.0...7.5.0)

## 5.19.2

### Fixes

- expo-upload-sourcemaps now works on Windows ([#3643](https://github.com/getsentry/sentry-react-native/pull/3643))
- Option `enabled: false` ensures no events are sent ([#3606](https://github.com/getsentry/sentry-react-native/pull/3606))
- Ignore JSON response when retrieving source context from local Expo Dev Server ([#3611](https://github.com/getsentry/sentry-react-native/pull/3611))
- Upload native debug files only for non-debug builds ([#3649](https://github.com/getsentry/sentry-react-native/pull/3649))
- `TurboModuleRegistry` should not be imported in web applications ([#3610](https://github.com/getsentry/sentry-react-native/pull/3610))

### Dependencies

- Bump Cocoa SDK from v8.17.1 to v8.20.0 ([#3476](https://github.com/getsentry/sentry-react-native/pull/3476))
  - [changelog](https://github.com/getsentry/sentry-cocoa/blob/main/CHANGELOG.md#8200)
  - [diff](https://github.com/getsentry/sentry-cocoa/compare/8.17.1...8.20.0)

## 5.19.1

### Fixes

- Don't add Expo Plugin option `authToken` to application bundle ([#3630](https://github.com/getsentry/sentry-react-native/pull/3630))
  - Expo plugin configurations are generelly stored in plain text, and are also automatically added to built app bundles, and are therefore considered insecure.
  - You should not set the auth token in the plugin config except for local testing. Instead, use the `SENTRY_AUTH_TOKEN` env variable, as pointed out in our [docs](https://docs.sentry.io/platforms/react-native/manual-setup/expo/).
  - In addition to showing a warning, we are now actively removing an `authToken` from the plugin config if it was set.
  - If you had set the auth token in the plugin config previously, **and** built and published an app with that config, you should [rotate your token](https://docs.sentry.io/product/accounts/auth-tokens/).
- Reduce waning messages spam when a property in Expo plugin configuration is missing ([#3631](https://github.com/getsentry/sentry-react-native/pull/3631))
- Add concrete error messages for RN bundle build phase patch ([#3626](https://github.com/getsentry/sentry-react-native/pull/3626))

## 5.19.0

This release contains upgrade of `sentry-android` dependency to major version 7. There are no breaking changes in the JS API. If you are using the Android API please check [the migration guide](https://docs.sentry.io/platforms/android/migration/#migrating-from-iosentrysentry-android-6x-to-iosentrysentry-android-700).

### Features

- Add Android profiles to React Native Profiling ([#3397](https://github.com/getsentry/sentry-react-native/pull/3397))
- Add `Sentry.metrics` ([#3590](https://github.com/getsentry/sentry-react-native/pull/3590))

  To learn more, see the [Set Up Metrics](https://docs.sentry.io/platforms/react-native/metrics/) guide.

  ```javascript
  import * as Sentry from '@sentry/react-native';

  Sentry.init({
    dsn: '___DSN___',
    integrations: [
      Sentry.metrics.metricsAggregatorIntegration(),
    ],
  });

  Sentry.metrics.increment("button_click", 1, {
    tags: { system: "iOS", app_version: "1.0.0" },
  });
  ```

### Fixes

- Upload Debug Symbols Build Phase continues when `node` not found in `WITH_ENVIRONMENT` ([#3573](https://github.com/getsentry/sentry-react-native/pull/3573))
- Fix `proguardUuid` loading on Android ([#3591](https://github.com/getsentry/sentry-react-native/pull/3591))

### Dependencies

- Bump Android SDK from v6.34.0 to v7.3.0 ([#3434](https://github.com/getsentry/sentry-react-native/pull/3434))
  - [changelog](https://github.com/getsentry/sentry-java/blob/main/CHANGELOG.md#730)
  - [diff](https://github.com/getsentry/sentry-java/compare/6.34.0...7.3.0)
- Bump JavaScript SDK from v7.81.1 to v7.100.1 ([#3426](https://github.com/getsentry/sentry-react-native/pull/3426), [#3589](https://github.com/getsentry/sentry-react-native/pull/3589))
  - [changelog](https://github.com/getsentry/sentry-javascript/blob/develop/CHANGELOG.md#7990)
  - [diff](https://github.com/getsentry/sentry-javascript/compare/7.81.1...7.100.1)

## 5.18.0

### Features

- Add [`@spotlightjs/spotlight`](https://spotlightjs.com/) support ([#3550](https://github.com/getsentry/sentry-react-native/pull/3550))

  Download the `Spotlight` desktop application and add the integration to your `Sentry.init`.

  ```javascript
  import * as Sentry from '@sentry/react-native';

  Sentry.init({
    dsn: '___DSN___',
    enableSpotlight: __DEV__,
  });
  ```

- Only upload Expo artifact if source map exists ([#3568](https://github.com/getsentry/sentry-react-native/pull/3568))
- Read `.env` file in `sentry-expo-upload-sourcemaps` ([#3571](https://github.com/getsentry/sentry-react-native/pull/3571))

### Fixes

- Prevent pod install crash when visionos is not present ([#3548](https://github.com/getsentry/sentry-react-native/pull/3548))
- Fetch Organization slug from `@sentry/react-native/expo` config when uploading artifacts ([#3557](https://github.com/getsentry/sentry-react-native/pull/3557))
- Remove 404 Http Client Errors reports for Metro Dev Server Requests ([#3553](https://github.com/getsentry/sentry-react-native/pull/3553))
- Stop tracing Spotlight Sidecar network request in JS ([#3559](https://github.com/getsentry/sentry-react-native/pull/3559))

## 5.17.0

### Features

- New Sentry Metro configuration function `withSentryConfig` ([#3478](https://github.com/getsentry/sentry-react-native/pull/3478))
  - Ensures all Sentry configuration is added to your Metro config
  - Includes `createSentryMetroSerializer`
  - Collapses Sentry internal frames from the stack trace view in LogBox

  ```javascript
  const { getDefaultConfig } = require('@react-native/metro-config');
  const { withSentryConfig } = require('@sentry/react-native/metro');

  const config = getDefaultConfig(__dirname);
  module.exports = withSentryConfig(config);
  ```

- Add experimental visionOS support ([#3467](https://github.com/getsentry/sentry-react-native/pull/3467))
  - To set up [`react-native-visionos`](https://github.com/callstack/react-native-visionos) with the Sentry React Native SDK follow [the standard `iOS` guides](https://docs.sentry.io/platforms/react-native/manual-setup/manual-setup/#ios).
  - Xcode project is located in `visionos` folder instead of `ios`.

### Fixes

- Fix `WITH_ENVIRONMENT` overwrite in `sentry-xcode-debug-files.sh` ([#3525](https://github.com/getsentry/sentry-react-native/pull/3525))
- Sentry CLI 2.25.1 fixes background debug files uploads during Xcode builds ([#3486](https://github.com/getsentry/sentry-react-native/pull/3486))
- Performance Tracing should be disabled by default ([#3533](https://github.com/getsentry/sentry-react-native/pull/3533))
- Use `$NODE_BINARY` to execute Sentry CLI in Xcode scripts ([#3493](https://github.com/getsentry/sentry-react-native/pull/3493))
- Return auto Release and Dist to source maps auto upload ([#3540](https://github.com/getsentry/sentry-react-native/pull/3540))
- Linked errors processed before other integrations ([#3535](https://github.com/getsentry/sentry-react-native/pull/3535))
  - This ensure their frames are correctly symbolicated

### Dependencies

- Bump CLI from v2.23.0 to v2.25.2 ([#3486](https://github.com/getsentry/sentry-react-native/pull/3486))
  - [changelog](https://github.com/getsentry/sentry-cli/blob/master/CHANGELOG.md#2252)
  - [diff](https://github.com/getsentry/sentry-cli/compare/2.23.0...2.25.2)

## 5.16.0

This release ships with a beta version of our new built-in Expo SDK 50 support,
which replaces the deprecated `sentry-expo` package. To learn more,
see [the Expo guide](https://docs.sentry.io/platforms/react-native/manual-setup/expo/).

### Features

- New `@sentry/react-native/expo` Expo config plugin ([#3429](https://github.com/getsentry/sentry-react-native/pull/3429))

  ```js
  const { withSentry } = require('@sentry/react-native/expo');

  const config = {...};

  module.exports = withSentry(config, {
    url: 'https://www.sentry.io/',
    project: 'project-slug', // Or use SENTRY_PROJECT env
    organization: 'org-slug', // Or use SENTRY_ORG env
  });
  ```

  - And `Sentry.init` in `App.js`

  ```js
  import * as Sentry from '@sentry/react-native';

  Sentry.init({
    dsn: '__DSN__',
  });
  ```

- New `getSentryExpoConfig` for simple Metro configuration ([#3454](https://github.com/getsentry/sentry-react-native/pull/3454), [#3501](https://github.com/getsentry/sentry-react-native/pull/3501), [#3514](https://github.com/getsentry/sentry-react-native/pull/3514))
  - This function is a drop in replacement for `getDefaultConfig` from `expo/metro-config`

  ```js
  // const { getDefaultConfig } = require("expo/metro-config");
  const { getSentryExpoConfig } = require("@sentry/react-native/metro");

  // const config = getDefaultConfig(__dirname);
  const config = getSentryExpoConfig(__dirname);
  ```

- New `npx sentry-expo-upload-sourcemaps` for simple EAS Update (`npx expo export`) source maps upload ([#3491](https://github.com/getsentry/sentry-react-native/pull/3491), [#3510](https://github.com/getsentry/sentry-react-native/pull/3510), [#3515](https://github.com/getsentry/sentry-react-native/pull/3515), [#3507](https://github.com/getsentry/sentry-react-native/pull/3507))

  ```bash
  SENTRY_PROJECT=project-slug \
  SENTRY_ORG=org-slug \
  SENTRY_AUTH_TOKEN=super-secret-token \
  npx sentry-expo-upload-sourcemaps dist
  ```

### Others

- Update `sentry-xcode.sh` scripts with Node modules resolution ([#3450](https://github.com/getsentry/sentry-react-native/pull/3450))
  - RN SDK and Sentry CLI are dynamically resolved if override is not supplied
- Resolve Default Integrations based on current platform ([#3465](https://github.com/getsentry/sentry-react-native/pull/3465))
  - Native Integrations are only added if Native Module is available
  - Web Integrations only for React Native Web builds
- Remove Native Modules warning from platform where the absence is expected ([#3466](https://github.com/getsentry/sentry-react-native/pull/3466))
- Add Expo Context information using Expo Native Modules ([#3466](https://github.com/getsentry/sentry-react-native/pull/3466))
- Errors from InternalBytecode.js are no longer marked as in_app ([#3518](https://github.com/getsentry/sentry-react-native/pull/3518))
- Fix system node can't be overwritten in `sentry-xcode-debug-files.sh` ([#3523](https://github.com/getsentry/sentry-react-native/pull/3523))

## 5.16.0-alpha.4

### Fixes

- Make `getSentryExpoConfig` options parameter optional ([#3514](https://github.com/getsentry/sentry-react-native/pull/3514))
- Use `@sentry/react-native/expo` as plugin name in `expo-upload-sourcemaps.js` ([#3515](https://github.com/getsentry/sentry-react-native/pull/3515))

## 5.16.0-alpha.3

This release is compatible with `expo@50.0.0-preview.6` and newer.

### Features

- `withSentryExpoSerializers` changes to `getSentryExpoConfig` ([#3501](https://github.com/getsentry/sentry-react-native/pull/3501))
  - `getSentryExpoConfig` accepts the same parameters as `getDefaultConfig` from `expo/metro-config` and returns Metro configuration
  - This also works for EAS Updates (and expo export). Debug ID is generated by `expo/metro-config` and used by Sentry.

  ```js
  const { getSentryExpoConfig } = require("@sentry/react-native/metro");
  const config = getSentryExpoConfig(config, {});
  ```

- Add `npx sentry-expo-upload-sourcemaps` for simple EAS Update (expo export) source maps upload to Sentry ([#3491](https://github.com/getsentry/sentry-react-native/pull/3491), [#3510](https://github.com/getsentry/sentry-react-native/pull/3510))

  ```bash
  SENTRY_PROJECT=project-slug \
  SENTRY_ORG=org-slug \
  SENTRY_AUTH_TOKEN=super-secret-token \
  npx sentry-expo-upload-sourcemaps dist
  ```

- Sentry CLI binary path in `scripts/expo-upload-sourcemaps.js` is resolved dynamically ([#3507](https://github.com/getsentry/sentry-react-native/pull/3507))
  - Or can be overwritten by `SENTRY_CLI_EXECUTABLE` env

- Resolve Default Integrations based on current platform ([#3465](https://github.com/getsentry/sentry-react-native/pull/3465))
  - Native Integrations are only added if Native Module is available
  - Web Integrations only for React Native Web builds
- Remove Native Modules warning from platform where the absence is expected ([#3466](https://github.com/getsentry/sentry-react-native/pull/3466))
- Add Expo Context information using Expo Native Modules ([#3466](https://github.com/getsentry/sentry-react-native/pull/3466))

### Fixes

- Includes fixes from version 5.15.2

## 5.15.2

### Fixes

- Stop sending navigation route params for auto-generated transactions, as they may contain PII or other sensitive data ([#3487](https://github.com/getsentry/sentry-react-native/pull/3487))
  - Further details and other strategies to mitigate this issue can be found on our [trouble shooting guide page](https://docs.sentry.io/platforms/react-native/troubleshooting/#routing-transaction-data-contains-sensitive-information)

## 5.16.0-alpha.2

### Features

- Add `withSentryExpoSerializers` for easy configurable `metro.config.js` ([#3454](https://github.com/getsentry/sentry-react-native/pull/3454))

  This Serializer doesn't support EAS Updates (and expo export) commands yet. Debug IDs needed for source maps resolution in Sentry
  are generated only during native builds.

  ```js
  const { getDefaultConfig } = require('expo/metro-config');
  const { withSentryExpoSerializers } = require("@sentry/react-native/metro");

  const config = getDefaultConfig(__dirname);
  module.exports = withSentryExpoSerializers(config);
  ```

  Note that this will remove any existing `customSerializer`. Guide for advanced setups [can be found here](https://docs.sentry.io/platforms/react-native/manual-setup/metro).

### Fixes

- Expo SDK minimum version is 49 ([#3453](https://github.com/getsentry/sentry-react-native/pull/3453))
- Remove RN Internal imports for RN Web builds ([#3462](https://github.com/getsentry/sentry-react-native/pull/3462))
- Remove circular dependencies inside of the SDK ([#3464](https://github.com/getsentry/sentry-react-native/pull/3464))
- Includes fixes from version 5.15.1

## 5.15.1

### Fixes

- Sentry CLI upgrade resolves Xcode Could timeout during source maps upload [#3390](https://github.com/getsentry/sentry-react-native/pull/3390)

### Dependencies

- Bump CLI from v2.21.3 to v2.23.0 ([#3390](https://github.com/getsentry/sentry-react-native/pull/3390))
  - [changelog](https://github.com/getsentry/sentry-cli/blob/master/CHANGELOG.md#2230)
  - [diff](https://github.com/getsentry/sentry-cli/compare/2.21.3...2.23.0)

## 5.16.0-alpha.1

### Features

- Add `@sentry/react-native/expo` Expo config plugin ([#3429](https://github.com/getsentry/sentry-react-native/pull/3429))

  This Release introduces the first alpha version of our new SDK for Expo.
  At this time, the SDK is considered experimental and things might break and change in future versions.

  The core of the SDK is Expo plugin which you can easily add to your App config:

  ```js
  const { withSentry } = require('@sentry/react-native/expo');

  const config = {...};

  module.exports = withSentry(config, {
    url: 'https://www.sentry.io/',
    authToken: 'example-token', // Or use SENTRY_AUTH_TOKEN env
    project: 'project-slug', // Or use SENTRY_PROJECT env
    organization: 'org-slug', // Or use SENTRY_ORG env
  });
  ```

  - And `Sentry.init` in `App.js`

  ```js
  import * as Sentry from '@sentry/react-native';

  Sentry.init({
    dsn: '__DSN__',
  });
  ```

- Update `sentry-xcode.sh` scripts with Node modules resolution ([#3450](https://github.com/getsentry/sentry-react-native/pull/3450))
  - RN SDK and Sentry CLI are dynamically resolved if override is not supplied

### Fixes

- Transform shipped JSX for both react-native and web ([#3428](https://github.com/getsentry/sentry-react-native/pull/3428))
  - Removes builds errors when using react-native-web with Webpack

## 5.15.0

### Features

- New simplified Sentry Metro Serializer export ([#3450](https://github.com/getsentry/sentry-react-native/pull/3450))

  ```js
  const { createSentryMetroSerializer } = require('@sentry/react-native/metro');
  ```

### Fixes

- Encode envelopes using Base64, fix array length limit when transferring over Bridge. ([#2852](https://github.com/getsentry/sentry-react-native/pull/2852))
  - This fix requires a rebuild of the native app
- Symbolicate message and non-Error stacktraces locally in debug mode ([#3420](https://github.com/getsentry/sentry-react-native/pull/3420))
- Remove Sentry SDK frames from rejected promise SyntheticError stack ([#3423](https://github.com/getsentry/sentry-react-native/pull/3423))
- Fix path from Xcode scripts to Collect Modules ([#3451](https://github.com/getsentry/sentry-react-native/pull/3451))

### Dependencies

- Bump Cocoa SDK from v8.15.2 to v8.17.1 ([#3412](https://github.com/getsentry/sentry-react-native/pull/3412))
  - [changelog](https://github.com/getsentry/sentry-cocoa/blob/main/CHANGELOG.md#8171)
  - [diff](https://github.com/getsentry/sentry-cocoa/compare/8.15.2...8.17.1)

## 5.14.1

### Fixes

- Add hermes to Pod dependencies to fix profiling with `use_frameworks` ([#3416](https://github.com/getsentry/sentry-react-native/pull/3416))
- Define SentryCurrentDateProvider in RNSentry ([#3418](https://github.com/getsentry/sentry-react-native/pull/3418))

## 5.14.0

### Features

- Add iOS profiles to React Native Profiling ([#3349](https://github.com/getsentry/sentry-react-native/pull/3349))

### Fixes

- Conditionally use Set or CountingSet in Sentry Metro plugin ([#3409](https://github.com/getsentry/sentry-react-native/pull/3409))
  - This makes sentryMetroSerializer compatible with Metro 0.66.2 and newer
- Fix SIGSEV, SIGABRT and SIGBUS crashes happening after/around the August Google Play System update, see [#2955](https://github.com/getsentry/sentry-java/issues/2955) for more details

### Dependencies

- Bump Android SDK from v6.33.1 to v6.34.0 ([#3408](https://github.com/getsentry/sentry-react-native/pull/3408))
  - [changelog](https://github.com/getsentry/sentry-java/blob/main/CHANGELOG.md#6340)
  - [diff](https://github.com/getsentry/sentry-java/compare/6.33.1...6.34.0)
- Bump JavaScript SDK from v7.80.0 to v7.81.1 ([#3396](https://github.com/getsentry/sentry-react-native/pull/3396))
  - [changelog](https://github.com/getsentry/sentry-javascript/blob/develop/CHANGELOG.md#7811)
  - [diff](https://github.com/getsentry/sentry-javascript/compare/7.80.0...7.81.1)

## 5.13.1-beta.1

### Fixes

- Fix SIGSEV, SIGABRT and SIGBUS crashes happening after/around the August Google Play System update, see [#2955](https://github.com/getsentry/sentry-java/issues/2955) for more details

### Dependencies

- Bump Android SDK from v6.33.1 to v6.33.2-beta.1 ([#3385](https://github.com/getsentry/sentry-react-native/pull/3385))
  - [changelog](https://github.com/getsentry/sentry-java/blob/6.33.2-beta.1/CHANGELOG.md#6332-beta1)
  - [diff](https://github.com/getsentry/sentry-java/compare/6.33.1...6.33.2-beta.1)

## 5.13.0

### Features

- Export New JS Performance API ([#3371](https://github.com/getsentry/sentry-react-native/pull/3371))

  ```js
  // Start a span that tracks the duration of expensiveFunction
  const result = Sentry.startSpan({ name: 'important function' }, () => {
    return expensiveFunction();
  });
  ```

  Read more at <https://github.com/getsentry/sentry-javascript/blob/develop/CHANGELOG.md#7690>

- Report current screen in `contexts.app.view_names` ([#3339](https://github.com/getsentry/sentry-react-native/pull/3339))

### Fixes

- Remove `platform: node` from Debug Builds Events ([#3377](https://github.com/getsentry/sentry-react-native/pull/3377))

### Dependencies

- Bump Android SDK from v6.32.0 to v6.33.1 ([#3374](https://github.com/getsentry/sentry-react-native/pull/3374))
  - [changelog](https://github.com/getsentry/sentry-java/blob/main/CHANGELOG.md#6331)
  - [diff](https://github.com/getsentry/sentry-java/compare/6.32.0...6.33.1)
- Bump Cocoa SDK from v8.14.2 to v8.15.2 ([#3376](https://github.com/getsentry/sentry-react-native/pull/3376))
  - [changelog](https://github.com/getsentry/sentry-cocoa/blob/main/CHANGELOG.md#8152)
  - [diff](https://github.com/getsentry/sentry-cocoa/compare/8.14.2...8.15.2)
- Bump CLI from v2.21.2 to v2.21.3 ([#3381](https://github.com/getsentry/sentry-react-native/pull/3381))
  - [changelog](https://github.com/getsentry/sentry-cli/blob/master/CHANGELOG.md#2213)
  - [diff](https://github.com/getsentry/sentry-cli/compare/2.21.2...2.21.3)
- Bump JavaScript SDK from v7.76.0 to v7.80.0 ([#3372](https://github.com/getsentry/sentry-react-native/pull/3372))
  - [changelog](https://github.com/getsentry/sentry-javascript/blob/develop/CHANGELOG.md#7800)
  - [diff](https://github.com/getsentry/sentry-javascript/compare/7.76.0...7.80.0)

## 5.12.0

### Features

- Automatically detect environment if not set ([#3362](https://github.com/getsentry/sentry-react-native/pull/3362))
- Send Source Maps Debug ID for symbolicated Profiles ([#3343](https://github.com/getsentry/sentry-react-native/pull/3343))

### Fixes

- Add actual `activeThreadId` to Profiles ([#3338](https://github.com/getsentry/sentry-react-native/pull/3338))
- Parse Hermes Profiling Bytecode Frames ([#3342](https://github.com/getsentry/sentry-react-native/pull/3342))

### Dependencies

- Bump JavaScript SDK from v7.73.0 to v7.76.0 ([#3344](https://github.com/getsentry/sentry-react-native/pull/3344), [#3365](https://github.com/getsentry/sentry-react-native/pull/3365))
  - [changelog](https://github.com/getsentry/sentry-javascript/blob/develop/CHANGELOG.md#7760)
  - [diff](https://github.com/getsentry/sentry-javascript/compare/7.73.0...7.76.0)
- Bump Cocoa SDK from v8.13.0 to v8.14.2 ([#3340](https://github.com/getsentry/sentry-react-native/pull/3340))
  - [changelog](https://github.com/getsentry/sentry-cocoa/blob/main/CHANGELOG.md#8142)
  - [diff](https://github.com/getsentry/sentry-cocoa/compare/8.13.0...8.14.2)
- Bump Android SDK from v6.30.0 to v6.32.0 ([#3341](https://github.com/getsentry/sentry-react-native/pull/3341))
  - [changelog](https://github.com/getsentry/sentry-java/blob/main/CHANGELOG.md#6320)
  - [diff](https://github.com/getsentry/sentry-java/compare/6.30.0...6.32.0)

## 5.11.1

### Fixes

- Waif for `has-sourcemap-debugid` process to exit ([#3336](https://github.com/getsentry/sentry-react-native/pull/3336))

## 5.11.0

### Features

- Add `buildFeatures.buildConfig=true` to support AGP 8 ([#3298](https://github.com/getsentry/sentry-react-native/pull/3298))
- Add Debug ID support ([#3164](https://github.com/getsentry/sentry-react-native/pull/3164))

  This is optional to use Debug IDs. Your current setup will keep working as is.

  Add Sentry Metro Serializer to `metro.config.js` to generate Debug ID for the application bundle and source map.

  ```javascript
    const {createSentryMetroSerializer} = require('@sentry/react-native/dist/js/tools/sentryMetroSerializer');
    const config = {serializer: createSentryMetroSerializer()};
  ```

  On iOS update `Bundle React Native Code and Images` and `Upload Debug Symbols to Sentry` build phases.

  ```bash
    set -e
    WITH_ENVIRONMENT="../node_modules/react-native/scripts/xcode/with-environment.sh"
    REACT_NATIVE_XCODE="../node_modules/react-native/scripts/react-native-xcode.sh"

    /bin/sh -c "$WITH_ENVIRONMENT \"/bin/sh ../scripts/sentry-xcode.sh $REACT_NATIVE_XCODE\""
  ```

  ```bash
    /bin/sh ../../scripts/sentry-xcode-debug-files.sh
  ```

  More information about the new setup [can be found here](https://docs.sentry.io/platforms/react-native/manual-setup/manual-setup/).
- Add `SENTRY_DISABLE_AUTO_UPLOAD` flag ([#3323](https://github.com/getsentry/sentry-react-native/pull/3323))

  How to use in Android project? It works by default, just set `export SENTRY_DISABLE_AUTO_UPLOAD=true` in your build environment. For Sentry Android Gradle Plugin add the following to your `android/app/build.gradle`.

  ```gradle
  apply from: "../../../sentry.gradle"

  sentry {
      autoUploadProguardMapping = shouldSentryAutoUpload()
      uploadNativeSymbols = shouldSentryAutoUpload()
  }
  ```

  How to use in Xcode? Make sure you are using `scripts/sentry-xcode.sh` and `scripts/sentry-xcode-debug-files.sh` in your
  build phases. And add the following to your `ios/.xcode.env.local` file.

  ```bash
  export SENTRY_DISABLE_AUTO_UPLOAD=true
  ```

### Fixes

- App start time span no longer created if too long ([#3299](https://github.com/getsentry/sentry-react-native/pull/3299))
- Change log output to show what paths are considered when collecting modules ([#3316](https://github.com/getsentry/sentry-react-native/pull/3316))
- `Sentry.wrap` doesn't enforce any keys on the wrapped component props ([#3332](https://github.com/getsentry/sentry-react-native/pull/3332))
- Ignore defaults when warning about duplicate definition of trace propagation targets ([#3327](https://github.com/getsentry/sentry-react-native/pull/3327))
- Screenshots are not taken when the SDK is disabled ([#3333](https://github.com/getsentry/sentry-react-native/pull/3333))
- Use deprecated `ReactNativeTracingOptions.tracingOrigins` if set in the options ([#3331](https://github.com/getsentry/sentry-react-native/pull/3331))
- Cancel auto instrumentation transaction when app goes to background ([#3307](https://github.com/getsentry/sentry-react-native/pull/3307))

### Dependencies

- Bump CLI from v2.20.7 to v2.21.2 ([#3301](https://github.com/getsentry/sentry-react-native/pull/3301))
  - [changelog](https://github.com/getsentry/sentry-cli/blob/master/CHANGELOG.md#2212)
  - [diff](https://github.com/getsentry/sentry-cli/compare/2.20.7...2.21.2)
- Bump Android SDK from v6.29.0 to v6.30.0 ([#3309](https://github.com/getsentry/sentry-react-native/pull/3309))
  - [changelog](https://github.com/getsentry/sentry-java/blob/main/CHANGELOG.md#6300)
  - [diff](https://github.com/getsentry/sentry-java/compare/6.29.0...6.30.0)
- Bump JavaScript SDK from v7.69.0 to v7.73.0 ([#3297](https://github.com/getsentry/sentry-react-native/pull/3297))
  - [changelog](https://github.com/getsentry/sentry-javascript/blob/develop/CHANGELOG.md#7730)
  - [diff](https://github.com/getsentry/sentry-javascript/compare/7.69.0...7.73.0)
- Bump Cocoa SDK from v8.11.0 to v8.13.0 ([#3292](https://github.com/getsentry/sentry-react-native/pull/3292))
  - [changelog](https://github.com/getsentry/sentry-cocoa/blob/main/CHANGELOG.md#8130)
  - [diff](https://github.com/getsentry/sentry-cocoa/compare/8.11.0...8.13.0)

## 5.10.0

### Features

- Add Hermes Debug Info flag to React Native Context ([#3290](https://github.com/getsentry/sentry-react-native/pull/3290))
  - This flag equals `true` when Hermes Bundle contains Debug Info (Hermes Source Map was not emitted)
- Add `enableNdk` property to ReactNativeOptions for Android. ([#3304](https://github.com/getsentry/sentry-react-native/pull/3304))

## 5.9.2

### Fixes

- Create profiles for start up transactions ([#3281](https://github.com/getsentry/sentry-react-native/pull/3281))
- Fix Hermes Bytecode Symbolication one line off ([#3283](https://github.com/getsentry/sentry-react-native/pull/3283))

### Dependencies

- Bump CLI from v2.20.5 to v2.20.7 ([#3265](https://github.com/getsentry/sentry-react-native/pull/3265), [#3273](https://github.com/getsentry/sentry-react-native/pull/3273))
  - [changelog](https://github.com/getsentry/sentry-cli/blob/master/CHANGELOG.md#2207)
  - [diff](https://github.com/getsentry/sentry-cli/compare/2.20.5...2.20.7)
- Bump Cocoa SDK from v8.10.0 to v8.11.0 ([#3245](https://github.com/getsentry/sentry-react-native/pull/3245))
  - [changelog](https://github.com/getsentry/sentry-cocoa/blob/main/CHANGELOG.md#8110)
  - [diff](https://github.com/getsentry/sentry-cocoa/compare/8.10.0...8.11.0)
- Bump JavaScript SDK from v7.63.0 to v7.69.0 ([#3277](https://github.com/getsentry/sentry-react-native/pull/3277), [#3247](https://github.com/getsentry/sentry-react-native/pull/3247))
  - [changelog](https://github.com/getsentry/sentry-javascript/blob/develop/CHANGELOG.md#7690)
  - [diff](https://github.com/getsentry/sentry-javascript/compare/7.63.0...7.69.0)
- Bump Android SDK from v6.28.0 to v6.29.0 ([#3271](https://github.com/getsentry/sentry-react-native/pull/3271))
  - [changelog](https://github.com/getsentry/sentry-java/blob/main/CHANGELOG.md#6290)
  - [diff](https://github.com/getsentry/sentry-java/compare/6.28.0...6.29.0)

## 5.9.1

- Bump Cocoa SDK from v8.9.4 to v8.10.0 ([#3250](https://github.com/getsentry/sentry-react-native/pull/3250))
  - This fixes a compile error for projects that use CocoaPods with `use_frameworks!` option.
  - [changelog](https://github.com/getsentry/sentry-cocoa/blob/main/CHANGELOG.md#8100)
  - [diff](https://github.com/getsentry/sentry-cocoa/compare/8.9.4...8.10.0)

## 5.9.0

## Important Note

**Do not use this version** if you use CocoaPods with `use_frameworks!` option. It introduces a bug where the project won't compile.
This has been fixed in [version `5.9.1`](https://github.com/getsentry/sentry-react-native/releases/tag/5.9.1).

### Features

- Add support for React Native mixed stacktraces ([#3201](https://github.com/getsentry/sentry-react-native/pull/3201))

  In the current `react-native@nightly` (`0.73.0-nightly-20230809-cb60e5c67`) JS errors from native modules can
  contain native JVM or Objective-C exception stack trace. Both JS and native stack trace
  are processed by default no configuration needed.

- Add `tracePropagationTargets` option ([#3230](https://github.com/getsentry/sentry-react-native/pull/3230))

  This release adds support for [distributed tracing](https://docs.sentry.io/platforms/react-native/usage/distributed-tracing/)
  without requiring performance monitoring to be active on the React Native SDK.
  This means even if there is no sampled transaction/span, the SDK will still propagate traces to downstream services.
  Distributed Tracing can be configured with the `tracePropagationTargets` option,
  which controls what requests to attach the `sentry-trace` and `baggage` HTTP headers to (which is what propagates tracing information).

  ```javascript
    Sentry.init({
      tracePropagationTargets: ["third-party-site.com", /^https:\/\/yourserver\.io\/api/],
    });
  ```

### Fixes

- `Sentry.init` must be called before `Sentry.wrap`([#3227](https://github.com/getsentry/sentry-react-native/pull/3227))
  - The SDK now shows warning if incorrect order is detected
- Stall Time is no longer counted when App is in Background. ([#3211](https://github.com/getsentry/sentry-react-native/pull/3211))
- Use application variant instead of variant output to hook to correct package task for modules cleanup ([#3161](https://github.com/getsentry/sentry-react-native/pull/3161))
- Fix `isNativeAvailable` after SDK reinitialization ([#3200](https://github.com/getsentry/sentry-react-native/pull/3200))

### Dependencies

- Bump Android SDK from v6.27.0 to v6.28.0 ([#3192](https://github.com/getsentry/sentry-react-native/pull/3192))
  - [changelog](https://github.com/getsentry/sentry-java/blob/main/CHANGELOG.md#6280)
  - [diff](https://github.com/getsentry/sentry-java/compare/6.27.0...6.28.0)
- Bump Cocoa SDK from v8.9.3 to v8.9.4 ([#3225](https://github.com/getsentry/sentry-react-native/pull/3225))
  - [changelog](https://github.com/getsentry/sentry-cocoa/blob/main/CHANGELOG.md#894)
  - [diff](https://github.com/getsentry/sentry-cocoa/compare/8.9.3...8.9.4)
- Bump JavaScript SDK from v7.61.0 to v7.63.0 ([#3226](https://github.com/getsentry/sentry-react-native/pull/3226), [#3235](https://github.com/getsentry/sentry-react-native/pull/3235))
  - [changelog](https://github.com/getsentry/sentry-javascript/blob/develop/CHANGELOG.md#7630)
  - [diff](https://github.com/getsentry/sentry-javascript/compare/7.61.0...7.63.0)
- Bump CLI from v2.19.4 to v2.20.5 ([#3212](https://github.com/getsentry/sentry-react-native/pull/3212), [#3233](https://github.com/getsentry/sentry-react-native/pull/3233))
  - [changelog](https://github.com/getsentry/sentry-cli/blob/master/CHANGELOG.md#2205)
  - [diff](https://github.com/getsentry/sentry-cli/compare/2.19.4...2.20.5)

## 5.8.1

### Dependencies

- Bump JavaScript SDK from v7.60.1 to v7.61.0 ([#3222](https://github.com/getsentry/sentry-react-native/pull/3222))
  - [changelog](https://github.com/getsentry/sentry-javascript/blob/develop/CHANGELOG.md#7610)
  - [diff](https://github.com/getsentry/sentry-javascript/compare/7.60.1...7.61.0)

## 5.8.0

### Features

- Alpha support for Hermes JavaScript Profiling ([#3057](https://github.com/getsentry/sentry-react-native/pull/3057))

  Profiling is disabled by default. To enable it, configure both
  `tracesSampleRate` and `profilesSampleRate` when initializing the SDK:

  ```javascript
    Sentry.init({
      dsn: '__DSN__',
      tracesSampleRate: 1.0,
      _experiments: {
        // The sampling rate for profiling is relative to TracesSampleRate.
        // In this case, we'll capture profiles for 100% of transactions.
        profilesSampleRate: 1.0,
      },
    });
  ```

  More documentation on profiling and current limitations [can be found here](https://docs.sentry.io/platforms/react-native/profiling/).

### Fixes

- Warn users about multiple versions of `promise` package which can cause unexpected behavior like undefined `Promise.allSettled` ([#3162](https://github.com/getsentry/sentry-react-native/pull/3162))
- Event is enriched with all the Android context on the JS layer and you can filter/modify all the data in the `beforeSend` callback similarly to iOS. ([#3170](https://github.com/getsentry/sentry-react-native/pull/3170))

### Dependencies

- Bump JavaScript SDK from v7.57.0 to v7.60.1 ([#3184](https://github.com/getsentry/sentry-react-native/pull/3184), [#3199](https://github.com/getsentry/sentry-react-native/pull/3199))
  - [changelog](https://github.com/getsentry/sentry-javascript/blob/develop/CHANGELOG.md#7601)
  - [diff](https://github.com/getsentry/sentry-javascript/compare/7.57.0...7.60.1)
- Bump Cocoa SDK from v8.8.0 to v8.9.3 ([#3188](https://github.com/getsentry/sentry-react-native/pull/3188), [#3206](https://github.com/getsentry/sentry-react-native/pull/3206))
  - [changelog](https://github.com/getsentry/sentry-cocoa/blob/main/CHANGELOG.md#893)
  - [diff](https://github.com/getsentry/sentry-cocoa/compare/8.8.0...8.9.3)
- Bump Android SDK from v6.25.1 to v6.27.0 ([#3170](https://github.com/getsentry/sentry-react-native/pull/3170))
  - [changelog](https://github.com/getsentry/sentry-java/blob/main/CHANGELOG.md#6270)
  - [diff](https://github.com/getsentry/sentry-java/compare/6.25.1...6.27.0)

## 5.7.1

### Dependencies

- Bump Android SDK from v6.25.0 to v6.25.1 ([#3179](https://github.com/getsentry/sentry-react-native/pull/3179))
  - [changelog](https://github.com/getsentry/sentry-java/blob/main/CHANGELOG.md#6251)
  - [diff](https://github.com/getsentry/sentry-java/compare/6.25.0...6.25.1)

## 5.7.0

### Fixes

- Filter beforeSendTransaction from the Native SDK ([#3140](https://github.com/getsentry/sentry-react-native/pull/3140))

### Features

- Use `android.namespace` for AGP 8 and RN 0.73 ([#3133](https://github.com/getsentry/sentry-react-native/pull/3133))

### Dependencies

- Bump JavaScript SDK from v7.54.0 to v7.57.0 ([#3119](https://github.com/getsentry/sentry-react-native/pull/3119), [#3153](https://github.com/getsentry/sentry-react-native/pull/3153))
  - [changelog](https://github.com/getsentry/sentry-javascript/blob/develop/CHANGELOG.md#7570)
  - [diff](https://github.com/getsentry/sentry-javascript/compare/7.54.0...7.57.0)
- Bump CLI from v2.18.1 to v2.19.4 ([#3124](https://github.com/getsentry/sentry-react-native/pull/3124), [#3151](https://github.com/getsentry/sentry-react-native/pull/3151))
  - [changelog](https://github.com/getsentry/sentry-cli/blob/master/CHANGELOG.md#2194)
  - [diff](https://github.com/getsentry/sentry-cli/compare/2.18.1...2.19.4)
- Bump Android SDK from v6.22.0 to v6.25.0 ([#3127](https://github.com/getsentry/sentry-react-native/pull/3127), [#3163](https://github.com/getsentry/sentry-react-native/pull/3163))
  - [changelog](https://github.com/getsentry/sentry-java/blob/main/CHANGELOG.md#6250)
  - [diff](https://github.com/getsentry/sentry-java/compare/6.22.0...6.25.0)
- Bump Cocoa SDK from v8.7.3 to v8.8.0 ([#3123](https://github.com/getsentry/sentry-react-native/pull/3123))
  - [changelog](https://github.com/getsentry/sentry-cocoa/blob/main/CHANGELOG.md#880)
  - [diff](https://github.com/getsentry/sentry-cocoa/compare/8.7.3...8.8.0)

## 5.6.0

### Features

- Overwrite Expo bundle names in stack frames ([#3115](https://github.com/getsentry/sentry-react-native/pull/3115))
  - This enables source maps to resolve correctly without using `sentry-expo` package

### Fixes

- Disable `enableNative` if Native SDK is not available ([#3099](https://github.com/getsentry/sentry-react-native/pull/3099))
- Dynamically resolve `collectModulesScript` path to support monorepos ([#3092](https://github.com/getsentry/sentry-react-native/pull/3092))
- Native wrapper methods don't throw disabled error after re-initializing ([#3093](https://github.com/getsentry/sentry-react-native/pull/3093))

### Dependencies

- Bump JavaScript SDK from v7.52.0 to v7.54.0 ([#3071](https://github.com/getsentry/sentry-react-native/pull/3071), [#3088](https://github.com/getsentry/sentry-react-native/pull/3088), [#3094](https://github.com/getsentry/sentry-react-native/pull/3094))
  - [changelog](https://github.com/getsentry/sentry-javascript/blob/develop/CHANGELOG.md#7540)
  - [diff](https://github.com/getsentry/sentry-javascript/compare/7.52.0...7.54.0)
- Bump Android SDK from v6.18.1 to v6.22.0 ([#3086](https://github.com/getsentry/sentry-react-native/pull/3086), [#3075](https://github.com/getsentry/sentry-react-native/pull/3075))
  - [changelog](https://github.com/getsentry/sentry-java/blob/main/CHANGELOG.md#6220)
  - [diff](https://github.com/getsentry/sentry-java/compare/6.18.1...6.22.0)
- Bump Cocoa SDK from v8.7.1 to v8.7.3 ([#3076](https://github.com/getsentry/sentry-react-native/pull/3076))
  - [changelog](https://github.com/getsentry/sentry-cocoa/blob/main/CHANGELOG.md#873)
  - [diff](https://github.com/getsentry/sentry-cocoa/compare/8.7.1...8.7.3)
- Bump CLI from v2.17.5 to v2.18.1 ([#3082](https://github.com/getsentry/sentry-react-native/pull/3082))
  - [changelog](https://github.com/getsentry/sentry-cli/blob/master/CHANGELOG.md#2181)
  - [diff](https://github.com/getsentry/sentry-cli/compare/2.17.5...2.18.1)

## 5.5.0

### Features

- Add `expo`, `react_native_version` and `hermes_version` to React Native Context ([#3050](https://github.com/getsentry/sentry-react-native/pull/3050))

### Dependencies

- Bump JavaScript SDK from v7.51.1 to v7.52.0 ([#3054](https://github.com/getsentry/sentry-react-native/pull/3054), [#3068](https://github.com/getsentry/sentry-react-native/pull/3068))
  - [changelog](https://github.com/getsentry/sentry-javascript/blob/develop/CHANGELOG.md#7520)
  - [diff](https://github.com/getsentry/sentry-javascript/compare/7.51.1...7.52.0)
- Bump Cocoa SDK from v8.6.0 to v8.7.1 ([#3056](https://github.com/getsentry/sentry-react-native/pull/3056), [#3067](https://github.com/getsentry/sentry-react-native/pull/3067))
  - [changelog](https://github.com/getsentry/sentry-cocoa/blob/main/CHANGELOG.md#871)
  - [diff](https://github.com/getsentry/sentry-cocoa/compare/8.6.0...8.7.1)

## 5.4.2

### Fixes

- Fix `event.origin` and `event.environment` on unhandled exception ([#3041](https://github.com/getsentry/sentry-react-native/pull/3041))
- Don't pass `enableTracing` from RN to `sentry-cocoa` options ([#3042](https://github.com/getsentry/sentry-react-native/pull/3042))
- Only store envelopes of fatal crashes on iOS ([#3051](https://github.com/getsentry/sentry-react-native/pull/3051))

### Dependencies

- Bump JavaScript SDK from v7.50.0 to v7.51.1 ([#3043](https://github.com/getsentry/sentry-react-native/pull/3043), [#3053](https://github.com/getsentry/sentry-react-native/pull/3053))
  - [changelog](https://github.com/getsentry/sentry-javascript/blob/develop/CHANGELOG.md#7511)
  - [diff](https://github.com/getsentry/sentry-javascript/compare/7.50.0...7.51.1)

## 4.15.2

- Only store envelopes of fatal crashes on iOS ([#3051](https://github.com/getsentry/sentry-react-native/pull/3051))

## 5.4.1

### Fixes

- Store envelopes immediately during a fatal crash on iOS ([#3031](https://github.com/getsentry/sentry-react-native/pull/3031))
- Do not overwrite `_metadata` option by default `sdkInfo` ([#3036](https://github.com/getsentry/sentry-react-native/pull/3036))

### Dependencies

- Bump JavaScript SDK from v7.49.0 to v7.50.0 ([#3035](https://github.com/getsentry/sentry-react-native/pull/3035))
  - [changelog](https://github.com/getsentry/sentry-javascript/blob/develop/CHANGELOG.md#7500)
  - [diff](https://github.com/getsentry/sentry-javascript/compare/7.49.0...7.50.0)
- Bump Cocoa SDK from v8.5.0 to v8.6.0 ([#3023](https://github.com/getsentry/sentry-react-native/pull/3023))
  - [changelog](https://github.com/getsentry/sentry-cocoa/blob/main/CHANGELOG.md#860)
  - [diff](https://github.com/getsentry/sentry-cocoa/compare/8.5.0...8.6.0)
- Bump Android SDK from v6.17.0 to v6.18.1 ([#3017](https://github.com/getsentry/sentry-react-native/pull/3017))
  - [changelog](https://github.com/getsentry/sentry-java/blob/main/CHANGELOG.md#6181)
  - [diff](https://github.com/getsentry/sentry-java/compare/6.17.0...6.18.1)
- Bump CLI from v2.17.4 to v2.17.5 ([#3024](https://github.com/getsentry/sentry-react-native/pull/3024))
  - [changelog](https://github.com/getsentry/sentry-cli/blob/master/CHANGELOG.md#2175)
  - [diff](https://github.com/getsentry/sentry-cli/compare/2.17.4...2.17.5)

## 4.15.1

### Fixes

- Store envelopes immediately during a fatal crash on iOS ([#3030](https://github.com/getsentry/sentry-react-native/pull/3030))

## 5.4.0

### Features

- Add TS 4.1 typings ([#2995](https://github.com/getsentry/sentry-react-native/pull/2995))
  - TS 3.8 are present and work automatically with older projects
- Add CPU Info to Device Context ([#2984](https://github.com/getsentry/sentry-react-native/pull/2984))

### Fixes

- Allow disabling native on RNNA ([#2978](https://github.com/getsentry/sentry-react-native/pull/2978))
- iOS Autolinking for RN 0.68 and older ([#2980](https://github.com/getsentry/sentry-react-native/pull/2980))
- Clean up `modules.json` when building bundles ([#3008](https://github.com/getsentry/sentry-react-native/pull/3008))
- Only include Screenshots and View Hierarchy for iOS and Mac Catalyst builds ([#3007](https://github.com/getsentry/sentry-react-native/pull/3007))
- Breadcrumbs from Native SDKs are created with timestamps in seconds ([#2997](https://github.com/getsentry/sentry-react-native/pull/2997))
- `addBreadcrumb` converts converts non object data to `{ value: data }` ([#2997](https://github.com/getsentry/sentry-react-native/pull/2997))

### Dependencies

- Bump JavaScript SDK from v7.47.0 to v7.49.0 ([#2975](https://github.com/getsentry/sentry-react-native/pull/2975), [#2988](https://github.com/getsentry/sentry-react-native/pull/2988))
  - [changelog](https://github.com/getsentry/sentry-javascript/blob/develop/CHANGELOG.md#7490)
  - [diff](https://github.com/getsentry/sentry-javascript/compare/7.47.0...7.49.0)
- Bump Cocoa SDK from v8.4.0 to v8.5.0 ([#2977](https://github.com/getsentry/sentry-react-native/pull/2977))
  - [changelog](https://github.com/getsentry/sentry-cocoa/blob/main/CHANGELOG.md#850)
  - [diff](https://github.com/getsentry/sentry-cocoa/compare/8.4.0...8.5.0)
- Bump CLI from v2.17.1 to v2.17.4 ([#2966](https://github.com/getsentry/sentry-react-native/pull/2966), [#2982](https://github.com/getsentry/sentry-react-native/pull/2982), [#2987](https://github.com/getsentry/sentry-react-native/pull/2987))
  - [changelog](https://github.com/getsentry/sentry-cli/blob/master/CHANGELOG.md#2174)
  - [diff](https://github.com/getsentry/sentry-cli/compare/2.17.1...2.17.4)

## 5.3.1

### Fixes

- Disable `enableNativeCrashHandling` and `enableAutoPerformanceTracing` on Apple ([#2936](https://github.com/getsentry/sentry-react-native/pull/))
  - Mac Catalyst builds successfully
- `sentry.gradle` Gracefully skip modules collecting if the script doesn't exist ([#2952](https://github.com/getsentry/sentry-react-native/pull/2952))

### Dependencies

- Bump JavaScript SDK from v7.45.0 to v7.47.0 ([#2946](https://github.com/getsentry/sentry-react-native/pull/2946), [#2958](https://github.com/getsentry/sentry-react-native/pull/2958))
  - [changelog](https://github.com/getsentry/sentry-javascript/blob/develop/CHANGELOG.md#7470)
  - [diff](https://github.com/getsentry/sentry-javascript/compare/7.45.0...7.47.0)
- Bump Android SDK from v6.16.0 to v6.17.0 ([#2948](https://github.com/getsentry/sentry-react-native/pull/2948))
  - [changelog](https://github.com/getsentry/sentry-java/blob/main/CHANGELOG.md#6170)
  - [diff](https://github.com/getsentry/sentry-java/compare/6.16.0...6.17.0)
- Bump Cocoa SDK from v8.3.3 to v8.4.0 ([#2954](https://github.com/getsentry/sentry-react-native/pull/2954))
  - [changelog](https://github.com/getsentry/sentry-cocoa/blob/main/CHANGELOG.md#840)
  - [diff](https://github.com/getsentry/sentry-cocoa/compare/8.3.3...8.4.0)
- Bump CLI from v2.16.1 to v2.17.1 ([#2957](https://github.com/getsentry/sentry-react-native/pull/2957), [#2964](https://github.com/getsentry/sentry-react-native/pull/2964))
  - [changelog](https://github.com/getsentry/sentry-cli/blob/master/CHANGELOG.md#2171)
  - [diff](https://github.com/getsentry/sentry-cli/compare/2.16.1...2.17.1)

## 5.3.0

### Features

- Add `enableTracing` option ([#2933](https://github.com/getsentry/sentry-react-native/pull/2933))
- Add Tabs auto instrumentation for React Native Navigation ([#2932](https://github.com/getsentry/sentry-react-native/pull/2932))
  - This is enabled by default, if you want to disable tabs instrumentation see the example below.

```js
const routingInstrumentation = new Sentry.ReactNativeNavigationInstrumentation(Navigation, { enableTabsInstrumentation: false })
```

### Fixes

- Disable HTTP Client Errors by default on all platform ([#2931](https://github.com/getsentry/sentry-react-native/pull/2931))
  - See [HttpClient](https://docs.sentry.io/platforms/javascript/configuration/integrations/plugin/#httpclient) for configuration details.
  - Use `enableCaptureFailedRequests` to enable the feature.

```js
Sentry.init({ enableCaptureFailedRequests: true })
```

### Dependencies

- Bump JavaScript SDK from v7.44.2 to v7.45.0 ([#2927](https://github.com/getsentry/sentry-react-native/pull/2927))
  - [changelog](https://github.com/getsentry/sentry-javascript/blob/develop/CHANGELOG.md#7450)
  - [diff](https://github.com/getsentry/sentry-javascript/compare/7.44.2...7.45.0)
- Bump CLI from v2.15.2 to v2.16.1 ([#2926](https://github.com/getsentry/sentry-react-native/pull/2926))
  - [changelog](https://github.com/getsentry/sentry-cli/blob/master/CHANGELOG.md#2161)
  - [diff](https://github.com/getsentry/sentry-cli/compare/2.15.2...2.16.1)
- Bump Cocoa SDK from v8.3.2 to v8.3.3 ([#2925](https://github.com/getsentry/sentry-react-native/pull/2925))
  - [changelog](https://github.com/getsentry/sentry-cocoa/blob/main/CHANGELOG.md#833)
  - [diff](https://github.com/getsentry/sentry-cocoa/compare/8.3.2...8.3.3)

## 5.2.0

### Features

- Add User Interaction Tracing for Touch events ([#2835](https://github.com/getsentry/sentry-react-native/pull/2835))
- Add Gesture Tracing for React Native Gesture Handler API v2 ([#2865](https://github.com/getsentry/sentry-react-native/pull/2865))

### Fixes

- Fix use Fetch transport when option `enableNative` is `false` ([#2897](https://github.com/getsentry/sentry-react-native/pull/2897))
- Improve logs when `enableNative` is `false` ([#2897](https://github.com/getsentry/sentry-react-native/pull/2897))

### Dependencies

- Bump JavaScript SDK from v7.40.0 to v7.44.2 ([#2874](https://github.com/getsentry/sentry-react-native/pull/2874), [#2908](https://github.com/getsentry/sentry-react-native/pull/2908), [#2909](https://github.com/getsentry/sentry-react-native/pull/2909))
  - [changelog](https://github.com/getsentry/sentry-javascript/blob/develop/CHANGELOG.md#7442)
  - [diff](https://github.com/getsentry/sentry-javascript/compare/7.40.0...7.44.2)
- Bump Android SDK from v6.15.0 to v6.16.0 ([#2903](https://github.com/getsentry/sentry-react-native/pull/2903))
  - [changelog](https://github.com/getsentry/sentry-java/blob/main/CHANGELOG.md#6160)
  - [diff](https://github.com/getsentry/sentry-java/compare/6.15.0...6.16.0)
- Bump Cocoa SDK from v8.3.0 to v8.3.2 ([#2895](https://github.com/getsentry/sentry-react-native/pull/2895))
  - [changelog](https://github.com/getsentry/sentry-cocoa/blob/main/CHANGELOG.md#832)
  - [diff](https://github.com/getsentry/sentry-cocoa/compare/8.3.0...8.3.2)
- Bump CLI from v2.14.4 to v2.15.2 ([#2898](https://github.com/getsentry/sentry-react-native/pull/2898))
  - [changelog](https://github.com/getsentry/sentry-cli/blob/master/CHANGELOG.md#2152)
  - [diff](https://github.com/getsentry/sentry-cli/compare/2.14.4...2.15.2)

## 5.1.1

### Fixes

- Remove non URL `frame.abs_path` which was causing source maps to fail ([#2891](https://github.com/getsentry/sentry-react-native/pull/2891))

### Dependencies

- Bump Cocoa SDK from v8.2.0 to v8.3.0 ([#2876](https://github.com/getsentry/sentry-react-native/pull/2876))
  - [changelog](https://github.com/getsentry/sentry-cocoa/blob/main/CHANGELOG.md#830)
  - [diff](https://github.com/getsentry/sentry-cocoa/compare/8.2.0...8.3.0)
- Bump CLI from v2.14.3 to v2.14.4 ([#2873](https://github.com/getsentry/sentry-react-native/pull/2873))
  - [changelog](https://github.com/getsentry/sentry-cli/blob/master/CHANGELOG.md#2144)
  - [diff](https://github.com/getsentry/sentry-cli/compare/2.14.3...2.14.4)

## 5.1.0

### Features

- Add App Context `in_foreground` ([#2826](https://github.com/getsentry/sentry-react-native/pull/2826))

### Fixes

- Match app start measurements naming with other SDKs ([#2855](https://github.com/getsentry/sentry-react-native/pull/2855))
  - `app.start.cold` to `app_start_cold`
  - `app.start.warm` to `app_start_warm`

### Dependencies

- Bump Cocoa SDK from v8.0.0 to v8.2.0 ([#2776](https://github.com/getsentry/sentry-react-native/pull/2776))
  - [changelog](https://github.com/getsentry/sentry-cocoa/blob/main/CHANGELOG.md#820)
  - [diff](https://github.com/getsentry/sentry-cocoa/compare/8.0.0...8.2.0)
- Bump JavaScript SDK from v7.37.2 to v7.40.0 ([#2836](https://github.com/getsentry/sentry-react-native/pull/2836), [#2864](https://github.com/getsentry/sentry-react-native/pull/2864))
  - [changelog](https://github.com/getsentry/sentry-javascript/blob/develop/CHANGELOG.md#7400)
  - [diff](https://github.com/getsentry/sentry-javascript/compare/7.37.2...7.40.0)
- Bump CLI from v2.10.0 to v2.14.3 ([#2848](https://github.com/getsentry/sentry-react-native/pull/2848), [#2869](https://github.com/getsentry/sentry-react-native/pull/2869))
  - [changelog](https://github.com/getsentry/sentry-cli/blob/master/CHANGELOG.md#2143)
  - [diff](https://github.com/getsentry/sentry-cli/compare/2.10.0...2.14.3)
- Bump Android SDK from v6.14.0 to v6.15.0 ([#2868](https://github.com/getsentry/sentry-react-native/pull/2868))
  - [changelog](https://github.com/getsentry/sentry-java/blob/main/CHANGELOG.md#6150)
  - [diff](https://github.com/getsentry/sentry-java/compare/6.14.0...6.15.0)

## 5.0.0

The React Native SDK version 5 supports both Legacy (from RN 0.65 and above) and New Architecture (from RN 0.69 and above) as well as the new React Native Gradle Plugin (introduced in RN 0.71). For detailed [migration guide visit our docs](https://docs.sentry.io/platforms/react-native/migration/#from-4x-to-5x).

### Features

- Add support for the RN New Architecture, backwards compatible RNSentry Turbo Module ([#2522](https://github.com/getsentry/sentry-react-native/pull/2522))
- Add View Hierarchy to the crashed/errored events ([#2708](https://github.com/getsentry/sentry-react-native/pull/2708))
- Send react native js engine, turbo module, fabric flags and component stack in Event contexts ([#2552](https://github.com/getsentry/sentry-react-native/pull/2552))
- Sync `tags`, `extra`, `fingerprint`, `level`, `environment` and `breadcrumbs` from `sentry-cocoa` during event processing. ([#2713](https://github.com/getsentry/sentry-react-native/pull/2713))
  - `breadcrumb.level` value `log` is transformed to `debug` when syncing with native layers.
  - Remove `breadcrumb.level` value `critical` transformation to `fatal`.
  - Default `breadcrumb.level` is `info`

### Breaking changes

- Option `enableAutoPerformanceTracking` renamed to `enableAutoPerformanceTracing`
- Option `enableOutOfMemoryTracking` renamed to `enableWatchdogTerminationTracking`
- Remove link hooks (RN 0.68 and older) ([#2332](https://github.com/getsentry/sentry-react-native/pull/2332))
- iOS min target 11, Android API min 21, min React Native version 0.65 ([#2522](https://github.com/getsentry/sentry-react-native/pull/2522), [#2687](https://github.com/getsentry/sentry-react-native/pull/2687))
- New ReactNativeTracingOptions ([#2481](https://github.com/getsentry/sentry-react-native/pull/2481))
  - `idleTimeout` renamed to `idleTimeoutMs`
  - `maxTransactionDuration` renamed to `finalTimeoutMs`
- `touchEventBoundaryProps.labelName` property instead of default `accessibilityLabel` fallback ([#2712](https://github.com/getsentry/sentry-react-native/pull/2712))
- Message event current stack trace moved from `exception` to `threads` ([#2694](https://github.com/getsentry/sentry-react-native/pull/2694))

### Fixes

- Unreachable fallback to fetch transport if native is not available ([#2695](https://github.com/getsentry/sentry-react-native/pull/2695))

### Dependencies

- Bump Cocoa SDK from v7.31.5 to v8.0.0 ([#2756](https://github.com/getsentry/sentry-react-native/pull/2756))
  - [changelog](https://github.com/getsentry/sentry-cocoa/blob/main/CHANGELOG.md#800)
  - [diff](https://github.com/getsentry/sentry-cocoa/compare/7.31.5...8.0.0)
- Bump CLI from v1.74.4 to v2.10.0 ([#2669](https://github.com/getsentry/sentry-react-native/pull/2669))
  - [changelog](https://github.com/getsentry/sentry-cli/blob/master/CHANGELOG.md#2100)
  - [diff](https://github.com/getsentry/sentry-cli/compare/1.74.4...2.10.0)

## 4.15.0

### Features

- Collect modules script for XCode builds supports NODE_BINARY to set path to node executable ([#2805](https://github.com/getsentry/sentry-react-native/pull/2805))

### Fixes

- React Native Error Handlers Integration doesn't crash if ErrorUtils are not available ([#2808](https://github.com/getsentry/sentry-react-native/pull/2808))

### Dependencies

- Bump Android SDK from v6.12.1 to v6.14.0 ([#2790](https://github.com/getsentry/sentry-react-native/pull/2790), [#2809](https://github.com/getsentry/sentry-react-native/pull/2809), [#2828](https://github.com/getsentry/sentry-react-native/pull/2828))
  - [changelog](https://github.com/getsentry/sentry-java/blob/main/CHANGELOG.md#6140)
  - [diff](https://github.com/getsentry/sentry-java/compare/6.12.1...6.14.0)
- Bump Sample React Native from v0.71.0 to v0.71.1 ([#2767](https://github.com/getsentry/sentry-react-native/pull/2767))
  - [changelog](https://github.com/facebook/react-native/blob/main/CHANGELOG.md#v0711)
  - [diff](https://github.com/facebook/react-native/compare/v0.71.0...v0.71.1)
- Bump JavaScript SDK from v7.32.1 to v7.37.2 ([#2785](https://github.com/getsentry/sentry-react-native/pull/2785), [#2799](https://github.com/getsentry/sentry-react-native/pull/2799), [#2818](https://github.com/getsentry/sentry-react-native/pull/2818))
  - [changelog](https://github.com/getsentry/sentry-javascript/blob/master/CHANGELOG.md#7372)
  - [diff](https://github.com/getsentry/sentry-javascript/compare/7.32.1...7.37.2)

## 5.0.0-rc.1

### Fixes

- React Native Error Handlers Integration doesn't crash if ErrorUtils are not available ([#2808](https://github.com/getsentry/sentry-react-native/pull/2808))

## 5.0.0-beta.2

### Features

- Add View Hierarchy to the crashed/errored events ([#2708](https://github.com/getsentry/sentry-react-native/pull/2708))
- Collect modules script for XCode builds supports NODE_BINARY to set path to node executable ([#2805](https://github.com/getsentry/sentry-react-native/pull/2805))

### Dependencies

- Bump Android SDK from v6.12.1 to v6.14.0 ([#2790](https://github.com/getsentry/sentry-react-native/pull/2790), [#2809](https://github.com/getsentry/sentry-react-native/pull/2809), [#2828](https://github.com/getsentry/sentry-react-native/pull/2828))
  - [changelog](https://github.com/getsentry/sentry-java/blob/main/CHANGELOG.md#6140)
  - [diff](https://github.com/getsentry/sentry-java/compare/6.12.1...6.14.0)
- Bump Sample React Native from v0.71.0 to v0.71.1 ([#2767](https://github.com/getsentry/sentry-react-native/pull/2767))
  - [changelog](https://github.com/facebook/react-native/blob/main/CHANGELOG.md#v0711)
  - [diff](https://github.com/facebook/react-native/compare/v0.71.0...v0.71.1)
- Bump JavaScript SDK from v7.32.1 to v7.37.2 ([#2785](https://github.com/getsentry/sentry-react-native/pull/2785), [#2799](https://github.com/getsentry/sentry-react-native/pull/2799), [#2818](https://github.com/getsentry/sentry-react-native/pull/2818))
  - [changelog](https://github.com/getsentry/sentry-javascript/blob/master/CHANGELOG.md#7372)
  - [diff](https://github.com/getsentry/sentry-javascript/compare/7.32.1...7.37.2)

## 5.0.0-beta.1

- Latest changes from 4.14.0

### Breaking changes

- Option `enableAutoPerformanceTracking` renamed to `enableAutoPerformanceTracing`
- Option `enableOutOfMemoryTracking` renamed to `enableWatchdogTerminationTracking`

### Features

- Sync `tags`, `extra`, `fingerprint`, `level`, `environment` and `breadcrumbs` from `sentry-cocoa` during event processing. ([#2713](https://github.com/getsentry/sentry-react-native/pull/2713))
  - `breadcrumb.level` value `log` is transformed to `debug` when syncing with native layers.
  - Remove `breadcrumb.level` value `critical` transformation to `fatal`.
  - Default `breadcrumb.level` is `info`

### Dependencies

- Bump Cocoa SDK from v7.31.5 to v8.0.0 ([#2756](https://github.com/getsentry/sentry-react-native/pull/2756))
  - [changelog](https://github.com/getsentry/sentry-cocoa/blob/main/CHANGELOG.md#800)
  - [diff](https://github.com/getsentry/sentry-cocoa/compare/7.31.5...8.0.0)
- Bump Android SDK from v6.12.1 to v6.13.0 ([#2790](https://github.com/getsentry/sentry-react-native/pull/2790))
  - [changelog](https://github.com/getsentry/sentry-java/blob/main/CHANGELOG.md#6130)
  - [diff](https://github.com/getsentry/sentry-java/compare/6.12.1...6.13.0)

## 4.14.0

### Features

- Add support for RNGP introduced in React Native 0.71.0 ([#2759](https://github.com/getsentry/sentry-react-native/pull/2759))

### Fixes

- Take screenshot runs on UI thread on Android ([#2743](https://github.com/getsentry/sentry-react-native/pull/2743))

### Dependencies

- Bump Android SDK from v6.11.0 to v6.12.1 ([#2755](https://github.com/getsentry/sentry-react-native/pull/2755))
  - [changelog](https://github.com/getsentry/sentry-java/blob/main/CHANGELOG.md#6121)
  - [diff](https://github.com/getsentry/sentry-java/compare/6.11.0...6.12.1)
- Bump JavaScript SDK from v7.29.0 to v7.32.1 ([#2738](https://github.com/getsentry/sentry-react-native/pull/2738), [#2777](https://github.com/getsentry/sentry-react-native/pull/2777))
  - [changelog](https://github.com/getsentry/sentry-javascript/blob/master/CHANGELOG.md#7321)
  - [diff](https://github.com/getsentry/sentry-javascript/compare/7.29.0...7.32.1)

## 5.0.0-alpha.11

- Latest changes from 4.13.0

### Breaking changes

- Message event current stack trace moved from exception to threads ([#2694](https://github.com/getsentry/sentry-react-native/pull/2694))
- `touchEventBoundaryProps.labelName` property instead of default `accessibilityLabel` fallback ([#2712](https://github.com/getsentry/sentry-react-native/pull/2712))

### Fixes

- Unreachable fallback to fetch transport if native is not available ([#2695](https://github.com/getsentry/sentry-react-native/pull/2695))

## 4.13.0

### Fixes

- Missing `originalException` in `beforeSend` for events from react native error handler ([#2706](https://github.com/getsentry/sentry-react-native/pull/2706))
- ModulesLoader integration returns original event if native is not available and event modules overwrite native modules ([#2730](https://github.com/getsentry/sentry-react-native/pull/2730))

### Dependencies

- Bump Cocoa SDK from v7.31.3 to v7.31.5 ([#2699](https://github.com/getsentry/sentry-react-native/pull/2699), [#2714](https://github.com/getsentry/sentry-react-native/pull/2714))
  - [changelog](https://github.com/getsentry/sentry-cocoa/blob/8.0.0/CHANGELOG.md#7315)
  - [diff](https://github.com/getsentry/sentry-cocoa/compare/7.31.3...7.31.5)
- Bump JavaScript SDK from v7.26.0 to v7.29.0 ([#2705](https://github.com/getsentry/sentry-react-native/pull/2705), [#2709](https://github.com/getsentry/sentry-react-native/pull/2709), [#2715](https://github.com/getsentry/sentry-react-native/pull/2715), [#2736](https://github.com/getsentry/sentry-react-native/pull/2736))
  - [changelog](https://github.com/getsentry/sentry-javascript/blob/master/CHANGELOG.md#7290)
  - [diff](https://github.com/getsentry/sentry-javascript/compare/7.26.0...7.29.0)
- Bump Android SDK from v6.9.2 to v6.11.0 ([#2704](https://github.com/getsentry/sentry-react-native/pull/2704), [#2724](https://github.com/getsentry/sentry-react-native/pull/2724))
  - [changelog](https://github.com/getsentry/sentry-java/blob/main/CHANGELOG.md#6110)
  - [diff](https://github.com/getsentry/sentry-java/compare/6.9.2...6.11.0)

## 4.12.0

### Features

- Add `lastEventId` method to the API ([#2675](https://github.com/getsentry/sentry-react-native/pull/2675))

### Fix

- `Sentry.startTransaction` doesn't require `op` ([#2691](https://github.com/getsentry/sentry-react-native/pull/2691))

### Dependencies

- Bump Cocoa SDK from v7.31.2 to v7.31.3 ([#2647](https://github.com/getsentry/sentry-react-native/pull/2647))
  - [changelog](https://github.com/getsentry/sentry-cocoa/blob/8.0.0/CHANGELOG.md#7313)
  - [diff](https://github.com/getsentry/sentry-cocoa/compare/7.31.2...7.31.3)
- Bump JavaScript SDK from v7.21.1 to v7.26.0 ([#2672](https://github.com/getsentry/sentry-react-native/pull/2672), [#2648](https://github.com/getsentry/sentry-react-native/pull/2648), [#2692](https://github.com/getsentry/sentry-react-native/pull/2692))
  - [changelog](https://github.com/getsentry/sentry-javascript/blob/master/CHANGELOG.md#7260)
  - [diff](https://github.com/getsentry/sentry-javascript/compare/7.21.1...7.26.0)
- Bump Android SDK from v6.9.1 to v6.9.2 ([#2677](https://github.com/getsentry/sentry-react-native/pull/2677))
  - [changelog](https://github.com/getsentry/sentry-java/blob/main/CHANGELOG.md#692)
  - [diff](https://github.com/getsentry/sentry-java/compare/6.9.1...6.9.2)

## 5.0.0-alpha.10

- Latest changes from 4.11.0

### Dependencies

- Bump CLI from v1.74.4 to v2.10.0 ([#2669](https://github.com/getsentry/sentry-react-native/pull/2669))
  - [changelog](https://github.com/getsentry/sentry-cli/blob/master/CHANGELOG.md#2100)
  - [diff](https://github.com/getsentry/sentry-cli/compare/1.74.4...2.10.0)

## 4.11.0

### Features

- Screenshots ([#2610](https://github.com/getsentry/sentry-react-native/pull/2610))

## 4.10.1

### Fixes

- Bump Wizard from v1.2.17 to v1.4.0 ([#2645](https://github.com/getsentry/sentry-react-native/pull/2645))
  - [changelog](https://github.com/getsentry/sentry-wizard/blob/master/CHANGELOG.md#140)
  - [diff](https://github.com/getsentry/sentry-wizard/compare/v1.2.17...v1.4.0)
- Android builds without ext config, auto create assets dir for modules ([#2652](https://github.com/getsentry/sentry-react-native/pull/2652))
- Exit gracefully if source map file for collecting modules doesn't exist ([#2655](https://github.com/getsentry/sentry-react-native/pull/2655))
- Create only one clean-up tasks for modules collection ([#2657](https://github.com/getsentry/sentry-react-native/pull/2657))

### Dependencies

- Bump Android SDK from v6.8.0 to v6.9.1 ([#2653](https://github.com/getsentry/sentry-react-native/pull/2653))
  - [changelog](https://github.com/getsentry/sentry-java/blob/main/CHANGELOG.md#691)
  - [diff](https://github.com/getsentry/sentry-java/compare/6.8.0...6.9.1)

## 5.0.0-alpha.9

- Latest changes from 4.10.0

### Fixes

- Add missing source Spec for RNSentry Codegen. ([#2639](https://github.com/getsentry/sentry-react-native/pull/2639))

## 4.10.0

### Features

- JS Runtime dependencies are sent in Events ([#2606](https://github.com/getsentry/sentry-react-native/pull/2606))
  - To collect JS dependencies on iOS add `../node_modules/@sentry/react-native/scripts/collect-modules.sh` at the end of the `Bundle React Native code and images` build phase. The collection only works on Release builds. Android builds have a new step in `sentry.gradle` plugin. More in [the migration documentation](https://docs.sentry.io/platforms/react-native/migration#from-48x-to-49x).

### Dependencies

- Bump JavaScript SDK from v7.20.1 to v7.21.1 ([#2636](https://github.com/getsentry/sentry-react-native/pull/2636))
  - [changelog](https://github.com/getsentry/sentry-javascript/blob/master/CHANGELOG.md#7211)
  - [diff](https://github.com/getsentry/sentry-javascript/compare/7.20.1...7.21.1)

## 5.0.0-alpha.8

- Latest changes from 4.9.0

## 4.9.0

### Features

- Add `maxQueueSize` option ([#2578](https://github.com/getsentry/sentry-react-native/pull/2578))

### Fixes

- Use `Scope` class rather than `Scope` type for top-level functions ([#2627](https://github.com/getsentry/sentry-react-native/pull/2627))

### Dependencies

- Bump JavaScript SDK from v7.16.0 to v7.20.1 ([#2582](https://github.com/getsentry/sentry-react-native/pull/2582), [#2598](https://github.com/getsentry/sentry-react-native/pull/2598), [#2632](https://github.com/getsentry/sentry-react-native/pull/2632), [#2607](https://github.com/getsentry/sentry-react-native/pull/2607))
  - [changelog](https://github.com/getsentry/sentry-javascript/blob/master/CHANGELOG.md#7201)
  - [diff](https://github.com/getsentry/sentry-javascript/compare/7.16.0...7.20.1)
- Bump Cocoa SDK from v7.29.0 to v7.31.2 ([#2592](https://github.com/getsentry/sentry-react-native/pull/2592), [#2601](https://github.com/getsentry/sentry-react-native/pull/2601), [#2629](https://github.com/getsentry/sentry-react-native/pull/2629))
  - [changelog](https://github.com/getsentry/sentry-cocoa/blob/master/CHANGELOG.md#7312)
  - [diff](https://github.com/getsentry/sentry-cocoa/compare/7.29.0...7.31.2)
- Bump Android SDK from v6.6.0 to v6.8.0 ([#2600](https://github.com/getsentry/sentry-react-native/pull/2600), [#2628](https://github.com/getsentry/sentry-react-native/pull/2628))
  - [changelog](https://github.com/getsentry/sentry-java/blob/main/CHANGELOG.md#680)
  - [diff](https://github.com/getsentry/sentry-java/compare/6.6.0...6.8.0)

## 4.8.0

### Fixes

- Message event can have attached stacktrace ([#2577](https://github.com/getsentry/sentry-react-native/pull/2577))
- Fixed maximum call stack exceeded error resulting from large payloads ([#2579](https://github.com/getsentry/sentry-react-native/pull/2579))

### Dependencies

- Bump Android SDK from v6.5.0 to v6.6.0 ([#2572](https://github.com/getsentry/sentry-react-native/pull/2572))
  - [changelog](https://github.com/getsentry/sentry-java/blob/main/CHANGELOG.md#660)
  - [diff](https://github.com/getsentry/sentry-java/compare/6.5.0...6.6.0)
- Bump Cocoa SDK from v7.28.0 to v7.29.0 ([#2571](https://github.com/getsentry/sentry-react-native/pull/2571))
  - [changelog](https://github.com/getsentry/sentry-cocoa/blob/master/CHANGELOG.md#7290)
  - [diff](https://github.com/getsentry/sentry-cocoa/compare/7.28.0...7.29.0)

## 5.0.0-alpha.7

- Latest changes from 4.7.1

### Fixes

- Remove hardcoded Folly version ([#2558](https://github.com/getsentry/sentry-react-native/pull/2558))

### Features

- Send react native js engine, turbo module, fabric flags and component stack in Event contexts ([#2552](https://github.com/getsentry/sentry-react-native/pull/2552))

### Dependencies

- Bump CLI from v1.74.4 to v2.7.0 ([#2457](https://github.com/getsentry/sentry-react-native/pull/2457))
  - [changelog](https://github.com/getsentry/sentry-cli/blob/master/CHANGELOG.md#270)
  - [diff](https://github.com/getsentry/sentry-cli/compare/1.74.4...2.7.0)
- Bump Android SDK from v6.5.0 to v6.6.0 ([#2572](https://github.com/getsentry/sentry-react-native/pull/2572))
  - [changelog](https://github.com/getsentry/sentry-java/blob/main/CHANGELOG.md#660)
  - [diff](https://github.com/getsentry/sentry-java/compare/6.5.0...6.6.0)
- Bump Cocoa SDK from v7.28.0 to v7.29.0 ([#2571](https://github.com/getsentry/sentry-react-native/pull/2571))
  - [changelog](https://github.com/getsentry/sentry-cocoa/blob/master/CHANGELOG.md#7290)
  - [diff](https://github.com/getsentry/sentry-cocoa/compare/7.28.0...7.29.0)

## 4.7.1

### Fixes

- Remove duplicate sdk package record from envelope ([#2570](https://github.com/getsentry/sentry-react-native/pull/2570))
- Fix `appHangsTimeoutInterval` -> `appHangTimeoutInterval` option name ([#2574](https://github.com/getsentry/sentry-react-native/pull/2574))

## 4.7.0

### Dependencies

- Bump Android SDK from v6.4.3 to v6.5.0 ([#2535](https://github.com/getsentry/sentry-react-native/pull/2535))
  - [changelog](https://github.com/getsentry/sentry-java/blob/main/CHANGELOG.md#650)
  - [diff](https://github.com/getsentry/sentry-java/compare/6.4.3...6.5.0)
- Bump JavaScript SDK from v7.14.2 to v7.16.0 ([#2536](https://github.com/getsentry/sentry-react-native/pull/2536), [#2561](https://github.com/getsentry/sentry-react-native/pull/2561))
  - [changelog](https://github.com/getsentry/sentry-javascript/blob/master/CHANGELOG.md#7160)
  - [diff](https://github.com/getsentry/sentry-javascript/compare/7.14.2...7.16.0)
- Bump Cocoa SDK from v7.27.1 to v7.28.0 ([#2548](https://github.com/getsentry/sentry-react-native/pull/2548))
  - [changelog](https://github.com/getsentry/sentry-cocoa/blob/master/CHANGELOG.md#7280)
  - [diff](https://github.com/getsentry/sentry-cocoa/compare/7.27.1...7.28.0)

## 5.0.0-alpha.6

- Latest changes from 4.6.1

### Features

- Add initial support for the RN New Architecture, backwards compatible RNSentry Turbo Module ([#2522](https://github.com/getsentry/sentry-react-native/pull/2522))

### Breaking changes

- New ReactNativeTracingOptions idleTimeoutMs and finalTimeoutMs replacing idleTimeout and maxTransactionDuration respectively ([#2481](https://github.com/getsentry/sentry-react-native/pull/2481))
- iOS min target 12.4, Android API min 21, min React Native version 0.70 ([#2522](https://github.com/getsentry/sentry-react-native/pull/2522))

### Dependencies

- Bump Android SDK from v6.4.3 to v6.5.0 ([#2535](https://github.com/getsentry/sentry-react-native/pull/2535))
  - [changelog](https://github.com/getsentry/sentry-java/blob/main/CHANGELOG.md#650)
  - [diff](https://github.com/getsentry/sentry-java/compare/6.4.3...6.5.0)
- Bump JavaScript SDK from v7.14.2 to v7.15.0 ([#2536](https://github.com/getsentry/sentry-react-native/pull/2536))
  - [changelog](https://github.com/getsentry/sentry-javascript/blob/master/CHANGELOG.md#7150)
  - [diff](https://github.com/getsentry/sentry-javascript/compare/7.14.2...7.15.0)

## 4.6.1

### Fixes

- Make `configureScope` callback safe [#2510](https://github.com/getsentry/sentry-react-native/pull/2510)
- Allows collecting app start and slow/frozen frames if Native SDK is inited manually [#2517](https://github.com/getsentry/sentry-react-native/pull/2517)
- Nested breadcrumb data on android was not treated correctly [#2519](https://github.com/getsentry/sentry-react-native/pull/2519)

### Dependencies

- Bump JavaScript SDK from v7.14.0 to v7.14.2 ([#2511](https://github.com/getsentry/sentry-react-native/pull/2511), [#2526](https://github.com/getsentry/sentry-react-native/pull/2526))
  - [changelog](https://github.com/getsentry/sentry-javascript/blob/master/CHANGELOG.md#7142)
  - [diff](https://github.com/getsentry/sentry-javascript/compare/7.14.0...7.14.2)
- Bump Cocoa SDK from v7.27.0 to v7.27.1 ([#2521](https://github.com/getsentry/sentry-react-native/pull/2521))
  - [changelog](https://github.com/getsentry/sentry-cocoa/blob/master/CHANGELOG.md#7271)
  - [diff](https://github.com/getsentry/sentry-cocoa/compare/7.27.0...7.27.1)
- Bump Android SDK from v6.4.2 to v6.4.3 ([#2520](https://github.com/getsentry/sentry-react-native/pull/2520))
  - [changelog](https://github.com/getsentry/sentry-java/blob/main/CHANGELOG.md#643)
  - [diff](https://github.com/getsentry/sentry-java/compare/6.4.2...6.4.3)

## 5.0.0-alpha.5

### Fixes

- Make `configureScope` callback safe [#2510](https://github.com/getsentry/sentry-react-native/pull/2510)

### Dependencies

- Bump JavaScript SDK from v7.14.0 to v7.14.1 ([#2511](https://github.com/getsentry/sentry-react-native/pull/2511))
  - [changelog](https://github.com/getsentry/sentry-javascript/blob/master/CHANGELOG.md#7141)
  - [diff](https://github.com/getsentry/sentry-javascript/compare/7.14.0...7.14.1)
- Bump Cocoa SDK from v7.27.0 to v7.27.1 ([#2521](https://github.com/getsentry/sentry-react-native/pull/2521))
  - [changelog](https://github.com/getsentry/sentry-cocoa/blob/master/CHANGELOG.md#7271)
  - [diff](https://github.com/getsentry/sentry-cocoa/compare/7.27.0...7.27.1)
- Bump Android SDK from v6.4.2 to v6.4.3 ([#2520](https://github.com/getsentry/sentry-react-native/pull/2520))
  - [changelog](https://github.com/getsentry/sentry-java/blob/main/CHANGELOG.md#643)
  - [diff](https://github.com/getsentry/sentry-java/compare/6.4.2...6.4.3)

## 4.6.0

### Fixes

- SDK Gracefully downgrades when callback throws an error ([#2502](https://github.com/getsentry/sentry-react-native/pull/2502))
- React Navigation v5 ignores when current route is undefined after state changed. ([#2484](https://github.com/getsentry/sentry-react-native/pull/2484))

### Features

- Add ClientReports ([#2496](https://github.com/getsentry/sentry-react-native/pull/2496))

### Sentry Self-hosted Compatibility

- Starting with version `4.6.0` of the `@sentry/react-native` package, [Sentry's self hosted version >= v21.9.0](https://github.com/getsentry/self-hosted/releases) is required or you have to manually disable sending client reports via the `sendClientReports` option. This only applies to self-hosted Sentry. If you are using [sentry.io](https://sentry.io), no action is needed.

### Dependencies

- Bump Cocoa SDK from v7.25.1 to v7.27.0 ([#2500](https://github.com/getsentry/sentry-react-native/pull/2500), [#2506](https://github.com/getsentry/sentry-react-native/pull/2506))
  - [changelog](https://github.com/getsentry/sentry-cocoa/blob/master/CHANGELOG.md#7270)
  - [diff](https://github.com/getsentry/sentry-cocoa/compare/7.25.1...7.27.0)
- Bump JavaScript SDK from v7.13.0 to v7.14.0 ([#2504](https://github.com/getsentry/sentry-react-native/pull/2504))
  - [changelog](https://github.com/getsentry/sentry-javascript/blob/master/CHANGELOG.md#7140)
  - [diff](https://github.com/getsentry/sentry-javascript/compare/7.13.0...7.14.0)

## 5.0.0-alpha.4

- Latest changes from 4.5.0

### Breaking changes

- New ReactNativeTracingOptions idleTimeoutMs and finalTimeoutMs replacing idleTimeout and maxTransactionDuration respectively ([#2481](https://github.com/getsentry/sentry-react-native/pull/2481))

## 4.5.0

### Features

- Add user feedback ([#2486](https://github.com/getsentry/sentry-react-native/pull/2486))
- Add typings for app hang functionality ([#2479](https://github.com/getsentry/sentry-react-native/pull/2479))

### Fixes

- Update warm/cold start span ops ([#2487](https://github.com/getsentry/sentry-react-native/pull/2487))
- Detect hard crash the same as native sdks ([#2480](https://github.com/getsentry/sentry-react-native/pull/2480))
- Integrations factory receives default integrations ([#2494](https://github.com/getsentry/sentry-react-native/pull/2494))

### Dependencies

- Bump Android SDK from v6.4.1 to v6.4.2 ([#2485](https://github.com/getsentry/sentry-react-native/pull/2485))
  - [changelog](https://github.com/getsentry/sentry-java/blob/main/CHANGELOG.md#642)
  - [diff](https://github.com/getsentry/sentry-java/compare/6.4.1...6.4.2)
- Bump JavaScript SDK from v7.12.1 to v7.13.0 ([#2478](https://github.com/getsentry/sentry-react-native/pull/2478))
  - [changelog](https://github.com/getsentry/sentry-javascript/blob/master/CHANGELOG.md#7130)
  - [diff](https://github.com/getsentry/sentry-javascript/compare/7.12.1...7.13.0)

## 4.4.0

### Features

- Add attachments support ([#2463](https://github.com/getsentry/sentry-react-native/pull/2463))

## 4.3.1

### Fixes

- ReactNativeTracingOptions maxTransactionDuration is in seconds ([#2469](https://github.com/getsentry/sentry-react-native/pull/2469))

### Dependencies

- Bump Cocoa SDK from v7.24.1 to v7.25.1 ([#2465](https://github.com/getsentry/sentry-react-native/pull/2465))
  - [changelog](https://github.com/getsentry/sentry-cocoa/blob/master/CHANGELOG.md#7251)
  - [diff](https://github.com/getsentry/sentry-cocoa/compare/7.24.1...7.25.1)

## 5.0.0-alpha.3

- Latest changes from 4.3.x

### Dependencies

- Bump Wizard from v2.0.0 to v2.2.0 ([#2460](https://github.com/getsentry/sentry-react-native/pull/2460))
  - [changelog](https://github.com/getsentry/sentry-wizard/blob/master/CHANGELOG.md#v220)
  - [diff](https://github.com/getsentry/sentry-wizard/compare/v2.0.0...v2.2.0)

## 4.3.0

### Features

- Add Transaction Source for Dynamic Sampling Context ([#2454](https://github.com/getsentry/sentry-react-native/pull/2454))

### Dependencies

- Bump Cocoa SDK from v7.23.0 to v7.24.1 ([#2456](https://github.com/getsentry/sentry-react-native/pull/2456))
  - [changelog](https://github.com/getsentry/sentry-cocoa/blob/master/CHANGELOG.md#7241)
  - [diff](https://github.com/getsentry/sentry-cocoa/compare/7.23.0...7.24.1)
- Bump Android SDK from v6.3.1 to v6.4.1 ([#2437](https://github.com/getsentry/sentry-react-native/pull/2437))
  - [changelog](https://github.com/getsentry/sentry-java/blob/main/CHANGELOG.md#641)
  - [diff](https://github.com/getsentry/sentry-java/compare/6.3.1...6.4.1)
- Bump JavaScript SDK from v7.9.0 to v7.12.1 ([#2451](https://github.com/getsentry/sentry-react-native/pull/2451))
  - [changelog](https://github.com/getsentry/sentry-javascript/blob/master/CHANGELOG.md#7121)
  - [diff](https://github.com/getsentry/sentry-javascript/compare/7.9.0...7.12.1)

## 4.2.4

### Fixes

- ReactNativeTracing wrongly marks transactions as deadline_exceeded when it reaches the idleTimeout ([#2427](https://github.com/getsentry/sentry-react-native/pull/2427))

## 5.0.0-alpha.2

- Latest changes from 4.2.x

## 5.0.0-alpha.1

### Fixes

- Auto linking for RN >= 0.69 ([#2332](https://github.com/getsentry/sentry-react-native/pull/2332))

## 4.2.3

### Fixes

- Bump Cocoa SDK to v7.23.0 ([#2401](https://github.com/getsentry/sentry-react-native/pull/2401))
  - [changelog](https://github.com/getsentry/sentry-cocoa/blob/master/CHANGELOG.md#7230)
  - [diff](https://github.com/getsentry/sentry-cocoa/compare/7.22.0...7.23.0)
- Bump Android SDK to v6.3.1 ([#2410](https://github.com/getsentry/sentry-react-native/pull/2410))
  - [changelog](https://github.com/getsentry/sentry-java/blob/main/CHANGELOG.md#631)
  - [diff](https://github.com/getsentry/sentry-java/compare/6.3.0...6.3.1)
- Bump JavaScript SDK to v7.9.0 ([#2412](https://github.com/getsentry/sentry-react-native/pull/2412))
  - [changelog](https://github.com/getsentry/sentry-javascript/blob/master/CHANGELOG.md#790)
  - [diff](https://github.com/getsentry/sentry-javascript/compare/7.7.0...7.9.0)

## 4.2.2

### Fixes

- Should not ignore `options.transport` function provided in `Sentry.init(...)` ([#2398](https://github.com/getsentry/sentry-react-native/pull/2398))

## 4.2.1

### Fixes

- SENTRY_DIST accepts non-number values on Android ([#2395](https://github.com/getsentry/sentry-react-native/pull/2395))

### Features

- Bump Cocoa SDK to v7.22.0 ([#2392](https://github.com/getsentry/sentry-react-native/pull/2392))
  - [changelog](https://github.com/getsentry/sentry-cocoa/blob/master/CHANGELOG.md#7220)
  - [diff](https://github.com/getsentry/sentry-cocoa/compare/7.21.0...7.22.0)

## 4.2.0

### Features

- Bump Cocoa SDK to v7.21.0 ([#2374](https://github.com/getsentry/sentry-react-native/pull/2374))
  - [changelog](https://github.com/getsentry/sentry-cocoa/blob/master/CHANGELOG.md#7210)
  - [diff](https://github.com/getsentry/sentry-cocoa/compare/7.20.0...7.21.0)
- Bump Android SDK to v6.3.0 ([#2380](https://github.com/getsentry/sentry-react-native/pull/2380))
  - [changelog](https://github.com/getsentry/sentry-java/blob/main/CHANGELOG.md#630)
  - [diff](https://github.com/getsentry/sentry-java/compare/6.1.4...6.3.0)
- Bump JavaScript SDK to v7.7.0 ([#2375](https://github.com/getsentry/sentry-react-native/pull/2375))
  - [changelog](https://github.com/getsentry/sentry-javascript/blob/master/CHANGELOG.md#770)
  - [diff](https://github.com/getsentry/sentry-javascript/compare/7.6.0...7.7.0)

## 4.1.3

### Fixes

- Solve reference to private cocoa SDK class ([#2369](https://github.com/getsentry/sentry-react-native/pull/2369))

## 4.1.2

### Fixes

- Set default unit for measurements ([#2360](https://github.com/getsentry/sentry-react-native/pull/2360))
- When using SENTRY_DIST env. var. on Android, SDK fails to convert to an Integer ([#2365](https://github.com/getsentry/sentry-react-native/pull/2365))

### Features

- Bump JavaScript SDK to v7.6.0 ([#2361](https://github.com/getsentry/sentry-react-native/pull/2361))
  - [changelog](https://github.com/getsentry/sentry-javascript/blob/master/CHANGELOG.md#760)
  - [diff](https://github.com/getsentry/sentry-javascript/compare/7.5.1...7.6.0)

## 4.1.1

### Features

- Bump Cocoa SDK to v7.20.0 ([#2341](https://github.com/getsentry/sentry-react-native/pull/2341), [#2356](https://github.com/getsentry/sentry-react-native/pull/2356))
  - [changelog](https://github.com/getsentry/sentry-cocoa/blob/master/CHANGELOG.md#7200)
  - [diff](https://github.com/getsentry/sentry-cocoa/compare/7.18.1...7.20.0)
- Bump JavaScript SDK to v7.5.1 ([#2342](https://github.com/getsentry/sentry-react-native/pull/2342), [#2350](https://github.com/getsentry/sentry-react-native/pull/2350))
  - [changelog](https://github.com/getsentry/sentry-javascript/blob/master/CHANGELOG.md#751)
  - [diff](https://github.com/getsentry/sentry-javascript/compare/7.3.1...7.5.1)

## 4.1.0

- Fix: Send DidBecomeActiveNotification when OOM enabled ([#2326](https://github.com/getsentry/sentry-react-native/pull/2326))
- Fix: SDK overwrites the user defined ReactNativeTracing ([#2319](https://github.com/getsentry/sentry-react-native/pull/2319))
- Bump Sentry JavaScript 7.3.1 ([#2306](https://github.com/getsentry/sentry-react-native/pull/2306))
  - [changelog](https://github.com/getsentry/sentry-javascript/blob/7.3.1/CHANGELOG.md)
  - [diff](https://github.com/getsentry/sentry-javascript/compare/7.1.1...7.3.1)
- Bump Sentry Cocoa 7.18.1 ([#2320](https://github.com/getsentry/sentry-react-native/pull/2320))
  - [changelog](https://github.com/getsentry/sentry-cocoa/blob/7.18.1/CHANGELOG.md)
  - [diff](https://github.com/getsentry/sentry-cocoa/compare/7.18.0...7.18.1)
- Bump Sentry Android 6.1.4 ([#2320](https://github.com/getsentry/sentry-react-native/pull/2320))
  - [changelog](https://github.com/getsentry/sentry-java/blob/6.1.4/CHANGELOG.md)
  - [diff](https://github.com/getsentry/sentry-java/compare/6.1.2...6.1.4)

## 4.0.2

- Fix Calculate the absolute number of Android versionCode ([#2313](https://github.com/getsentry/sentry-react-native/pull/2313))

## 4.0.1

- Filter out app start with more than 60s ([#2303](https://github.com/getsentry/sentry-react-native/pull/2303))

## 4.0.0

- Bump Sentry JavaScript 7.1.1 ([#2279](https://github.com/getsentry/sentry-react-native/pull/2279))
  - [changelog](https://github.com/getsentry/sentry-javascript/blob/7.1.1/CHANGELOG.md)
  - [diff](https://github.com/getsentry/sentry-javascript/compare/6.19.2...7.1.1)
- Bump Sentry Cocoa 7.18.0 ([#2303](https://github.com/getsentry/sentry-react-native/pull/2303))
  - [changelog](https://github.com/getsentry/sentry-cocoa/blob/7.18.0/CHANGELOG.md)
  - [diff](https://github.com/getsentry/sentry-cocoa/compare/7.11.0...7.18.0)
- Bump Sentry Android 6.1.2 ([#2303](https://github.com/getsentry/sentry-react-native/pull/2303))
  - [changelog](https://github.com/getsentry/sentry-java/blob/6.1.2/CHANGELOG.md)
  - [diff](https://github.com/getsentry/sentry-java/compare/5.7.0...6.1.2)

## Breaking changes

By bumping Sentry Javascript, new breaking changes were introduced, to know more what was changed, check the [breaking changes changelog](https://github.com/getsentry/sentry-javascript/blob/7.0.0/CHANGELOG.md#breaking-changes) from Sentry Javascript.

## 4.0.0-beta.5

- Fix warning missing DSN on BrowserClient. ([#2294](https://github.com/getsentry/sentry-react-native/pull/2294))

## 4.0.0-beta.4

- Bump Sentry Cocoa 7.17.0 ([#2300](https://github.com/getsentry/sentry-react-native/pull/2300))
  - [changelog](https://github.com/getsentry/sentry-cocoa/blob/7.17.0/CHANGELOG.md)
  - [diff](https://github.com/getsentry/sentry-cocoa/compare/7.16.1...7.17.0)
- Bump Sentry Android 6.1.1 ([#2300](https://github.com/getsentry/sentry-react-native/pull/2300))
  - [changelog](https://github.com/getsentry/sentry-java/blob/6.1.1/CHANGELOG.md)
  - [diff](https://github.com/getsentry/sentry-java/compare/6.0.0...6.1.1)

## 4.0.0-beta.3

- Bump Sentry Cocoa 7.16.1 ([#2279](https://github.com/getsentry/sentry-react-native/pull/2283))
  - [changelog](https://github.com/getsentry/sentry-cocoa/blob/7.16.1/CHANGELOG.md)
  - [diff](https://github.com/getsentry/sentry-cocoa/compare/7.11.0...7.16.1)

## 4.0.0-beta.2

- Bump Sentry JavaScript 7.1.1 ([#2279](https://github.com/getsentry/sentry-react-native/pull/2279))
  - [changelog](https://github.com/getsentry/sentry-javascript/blob/7.1.1/CHANGELOG.md)
  - [diff](https://github.com/getsentry/sentry-javascript/compare/7.0.0...7.1.1)
- Bump Sentry Android 6.0.0 ([#2281](https://github.com/getsentry/sentry-react-native/pull/2281))
  - [changelog](https://github.com/getsentry/sentry-java/blob/6.0.0/CHANGELOG.md)
  - [diff](https://github.com/getsentry/sentry-java/compare/5.7.0...6.0.0)

## 4.0.0-beta.1

- Bump Sentry JavaScript 7.0.0 ([#2250](https://github.com/getsentry/sentry-react-native/pull/2250))
  - [changelog](https://github.com/getsentry/sentry-javascript/blob/7.0.0/CHANGELOG.md)
  - [diff](https://github.com/getsentry/sentry-javascript/compare/6.19.2...7.0.0)

## Breaking changes

By bumping Sentry Javascript, new breaking changes were introduced, to know more what was changed, check the [breaking changes changelog](https://github.com/getsentry/sentry-javascript/blob/7.0.0/CHANGELOG.md#breaking-changes) from Sentry Javascript.

## 3.4.3

- feat: Support macOS (#2240) by @ospfranco

## 3.4.2

- fix: Fix cold start appearing again after js bundle reload on Android. #2229

## 3.4.1

- fix: Make withTouchEventBoundary options optional #2196

## 3.4.0

### Various fixes & improvements

- Bump: @sentry/javascript dependencies to 6.19.2 (#2175) by @marandaneto

## 3.3.6

- fix: Respect given release if no dist is given during SDK init (#2163)
- Bump: @sentry/javascript dependencies to 6.19.2 (#2175)

## 3.3.5

- Bump: Sentry Cocoa to 7.11.0 and Sentry Android to 5.7.0 (#2160)

## 3.3.4

- fix(android): setContext serializes as context for Android instead of extra (#2155)
- fix(android): Duplicate Breadcrumbs when captuing messages #2153

## 3.3.3

- Bump: Sentry Cocoa to 7.10.2 and Sentry Android to 5.6.3 (#2145)
- fix(android): Upload source maps correctly regardless of version codes #2144

## 3.3.2

- fix: Do not report empty measurements #1983
- fix(iOS): Bump Sentry Cocoa to 7.10.1 and report slow and frozen measurements (#2132)
- fix(iOS): Missing userId on iOS when the user is not set in the Scope (#2133)

## 3.3.1

- feat: Support setting maxCacheItems #2102
- fix: Clear transaction on route change for React Native Navigation #2119

## 3.3.0

- feat: Support enableNativeCrashHandling for iOS #2101
- Bump: Sentry Cocoa 7.10.0 #2100
- feat: Touch events now track components with `sentry-label` prop, falls back to `accessibilityLabel` and then finally `displayName`. #2068
- fix: Respect sentryOption.debug setting instead of #DEBUG build flag for outputting logs #2039
- fix: Passing correct mutableOptions to iOS SDK (#2037)
- Bump: Bump @sentry/javascript dependencies to 6.17.9 #2082
- fix: Discard prior transactions on react navigation dispatch #2053

## 3.2.14-beta.2

- feat: Touch events now track components with `sentry-label` prop, falls back to `accessibilityLabel` and then finally `displayName`. #2068
- fix: Respect sentryOption.debug setting instead of #DEBUG build flag for outputting logs #2039
- fix: Passing correct mutableOptions to iOS SDK (#2037)
- Bump: Bump @sentry/javascript dependencies to 6.17.9 #2082

## 3.2.14-beta.1

- fix: Discard prior transactions on react navigation dispatch #2053

## 3.2.13

- fix(deps): Add `@sentry/wizard` back in as a dependency to avoid missing dependency when running react-native link. #2015
- Bump: sentry-cli to 1.72.0 #2016

## 3.2.12

- fix: fetchNativeDeviceContexts returns an empty Array if no Device Context available #2002
- Bump: Sentry Cocoa 7.9.0 #2011

## 3.2.11

- fix: Polyfill the promise library to permanently fix unhandled rejections #1984

## 3.2.10

- fix: Do not crash if androidx.core isn't available on Android #1981
- fix: App start measurement on Android #1985
- Bump: Sentry Android to 5.5.2 #1985

## 3.2.9

- Deprecate initialScope in favor of configureScope #1963
- Bump: Sentry Android to 5.5.1 and Sentry Cocoa to 7.7.0 #1965

## 3.2.8

### Various fixes & improvements

- replace usage of master to main (30b44232) by @marandaneto

## 3.2.7

- fix: ReactNavigationV4Instrumentation null when evaluating 'state.routes' #1940
- fix: ConcurrentModification exception for frameMetricsAggregator #1939

## 3.2.6

- feat(android): Support monorepo in gradle plugin #1917
- fix: Remove dependency on promiseRejectionTrackingOptions #1928

## 3.2.5

- fix: Fix dynamic require for promise options bypassing try catch block and crashing apps #1923

## 3.2.4

- fix: Warn when promise rejections won't be caught #1886
- Bump: Sentry Android to 5.4.3 and Sentry Cocoa to 7.5.4 #1920

## 3.2.3

### Various fixes & improvements

- fix(ios): tracesSampler becomes NSNull in iOS and the app cannot be started (#1872) by @marandaneto

## 3.2.2

- Bump Sentry Android SDK to 5.3.0 #1860

## 3.2.1

### Various fixes & improvements

- feat(ios): Missing config `enableOutOfMemoryTracking` on iOS/Mac (#1858) by @marandaneto

## 3.2.0

- feat: Routing instrumentation will emit breadcrumbs on route change and set route tag #1837
- Bump Sentry Android SDK to 5.2.4 ([#1844](https://github.com/getsentry/sentry-react-native/pull/1844))

  - [changelog](https://github.com/getsentry/sentry-java/blob/5.2.4/CHANGELOG.md)
  - [diff](https://github.com/getsentry/sentry-java/compare/5.2.0...5.2.4)

- Bump Sentry Cocoa SDK to 7.4.8 ([#1856](https://github.com/getsentry/sentry-react-native/pull/1856))
  - [changelog](https://github.com/getsentry/sentry-cocoa/blob/7.4.8/CHANGELOG.md)
  - [diff](https://github.com/getsentry/sentry-cocoa/compare/7.3.0...7.4.8)

## 3.2.0-beta.2

- fix: Type React Native Navigation instrumentation constructor argument as unknown to avoid typescript errors #1817

## 3.2.0-beta.1

- feat: Routing instrumentation for React Native Navigation #1774

## 3.1.1

- Bump Sentry Android SDK to 5.2.0 ([#1785](https://github.com/getsentry/sentry-react-native/pull/1785))

  - [changelog](https://github.com/getsentry/sentry-java/blob/5.2.0/CHANGELOG.md)
  - [diff](https://github.com/getsentry/sentry-java/compare/5.1.2...5.2.0)

- Bump Sentry Cocoa SDK to 7.3.0 ([#1785](https://github.com/getsentry/sentry-react-native/pull/1785))
  - [changelog](https://github.com/getsentry/sentry-cocoa/blob/7.3.0/CHANGELOG.md)
  - [diff](https://github.com/getsentry/sentry-cocoa/compare/7.2.6...7.3.0)

## 3.1.0

- Feat: Allow custom release for source map upload scripts #1548
- ref: Remove v5 prefix from react navigation instrumentation to support v6 #1768

## 3.0.3

- Fix: Set Java 8 for source and target compatibility if not using AGP >= 4.2.x (#1763)

## 3.0.2

- Bump: Android tooling API 30 (#1761)

## 3.0.1

- fix: Add sentry-cli as a dependency #1755

## 3.0.0

- feat: Align `event.origin`, `event.environment` with other hybrid sdks #1749
- feat: Add native sdk package info onto events #1749
- build(js): Bump sentry-javascript dependencies to 6.12.0 #1750
- fix: Fix native frames not being added to transactions #1752
- build(android): Bump sentry-android to 5.1.2 #1753
- build(ios): Bump sentry-cocoa to 7.2.6 #1753
- fix: Move @sentry/wizard dependency to devDependencies #1751

## 3.0.0-beta.3

- feat: Add `wrap` wrapper method with profiler and touch event boundary #1728
- feat: App-start measurements, if using the `wrap` wrapper, will now finish on the root component mount #1728

## 3.0.0-beta.2

- feat: Native slow/frozen frames measurements #1711

## 3.0.0-beta.1

- build(ios): Bump sentry-cocoa to 7.2.0-beta.9 #1704
- build(android): Bump sentry-android to 5.1.0-beta.9 #1704
- feat: Add app start measurements to the first transaction #1704
- feat: Create an initial initial ui.load transaction by default #1704
- feat: Add `enableAutoPerformanceTracking` flag that enables auto performance when tracing is enabled #1704

## 2.7.0-beta.1

- feat: Track stalls in the JavaScript event loop as measurements #1542

## 2.6.2

- fix: Fix the error handler (error dialog) not called in dev #1712

## 2.6.1

- build(ios): Bump sentry-cocoa to 7.1.4 #1700

## 2.6.0

- feat: Support the `sendDefaultPii` option. #1634
- build(android): Bump sentry-android to 5.1.0-beta.2 #1645
- fix: Fix transactions on Android having clock drift and missing span data #1645

## 2.5.2

- fix: Fix `Sentry.close()` not correctly resolving the promise on iOS. #1617
- build(js): Bump sentry-javascript dependencies to 6.7.1 #1618

## 2.5.1

- fix: Fatal uncaught events should be tagged handled:false #1597
- fix: Fix duplicate breadcrumbs on Android #1598

## 2.5.0

### Dependencies

- build(js): Bump sentry-javascript dependencies to 6.5.1 #1588
- build(ios): Bump sentry-cocoa to 7.0.0 and remove setLogLevel #1459
- build(android): Bump sentry-android to 5.0.1 #1576

### Features

- feat: `Sentry.flush()` to flush events to disk and returns a promise #1547
- feat: `Sentry.close()` method to fully disable the SDK on all layers and returns a promise #1457

### Fixes

- fix: Process "log" levels in breadcrumbs before sending to native #1565

## 2.5.0-beta.1

- build(ios): Bump sentry-cocoa to 7.0.0 and remove setLogLevel #1459
- feat: Close method to fully disable the SDK on all layers #1457
- build(android): Bump Android SDK to 5.0.0-beta.1 #1476

## 2.4.3

- fix: Use the latest outbox path from hub options instead of private options #1529

## 2.4.2

- fix: enableNative: false should take precedence over autoInitializeNativeSdk: false #1462

## 2.4.1

- fix: Type navigation container ref arguments as any to avoid TypeScript errors #1453

## 2.4.0

- fix: Don't call `NATIVE.fetchRelease` if release and dist already exists on the event #1388
- feat: Add onReady callback that gets called after Native SDK init is called #1406

## 2.3.0

- feat: Re-export Profiler and useProfiler from @sentry/react #1372
- fix(performance): Handle edge cases in React Navigation routing instrumentation. #1365
- build(android): Bump sentry-android to 4.3.0 #1373
- build(devtools): Bump @sentry/wizard to 1.2.2 #1383
- build(js): Bump sentry-javascript dependencies to 6.2.1 #1384
- feat(performance): Option to set route change timeout in routing instrumentation #1370

## 2.2.2

- fix: Fix unhandled promise rejections not being tracked #1367

## 2.2.1

- build(js): Bump @sentry/\* dependencies on javascript to 6.2.0 #1354
- fix: Fix react-dom dependency issue. #1354
- build(android): Bump sentry-android to 4.1.0 #1334

## 2.2.0

- Bump: sentry-android to v4.0.0 #1309
- build(ios): Bump sentry-cocoa to 6.1.4 #1308
- fix: Handle auto session tracking start on iOS #1308
- feat: Use beforeNavigate in routing instrumentation to match behavior on JS #1313
- fix: React Navigation Instrumentation starts initial transaction before navigator mount #1315

## 2.2.0-beta.0

- build(ios): Bump sentry-cocoa to 6.1.3 #1293
- fix: pass maxBreadcrumbs to Android init
- feat: Allow disabling native SDK initialization but still use it #1259
- ref: Rename shouldInitializeNativeSdk to autoInitializeNativeSdk #1275
- fix: Fix parseErrorStack that only takes string in DebugSymbolicator event processor #1274
- fix: Only set "event" type in envelope item and not the payload #1271
- build: Bump JS dependencies to 5.30.0 #1282
- fix: Add fallback envelope item type to iOS. #1283
- feat: Auto performance tracing with XHR/fetch, and routing instrumentation #1230

## 2.1.1

- build(android): Bump `sentry-android` to 3.2.1 #1296

## 2.1.0

- feat: Include @sentry/tracing and expose startTransaction #1167
- feat: A better sample app to showcase the SDK and especially tracing #1168
- build(js): Bump @sentry/javascript dependencies to 5.28.0. #1228
- build(android): Bump `sentry-android` to 3.2.0 #1208

## 2.0.2

- build(ios): Bump `sentry-cocoa` to 6.0.9 #1200

## 2.0.1

- build(ios): Bump `sentry-cocoa` to 6.0.8. #1188
- fix(ios): Remove private imports and call `storeEnvelope` on the client. #1188
- fix(ios): Lock specific version in podspec. #1188
- build(android): Bump `sentry-android` to 3.1.3. #1177
- build(deps): Bump @sentry/javascript deps to version-locked 5.27.4 #1199

## 2.0.0

- build(android): Changes android package name from `io.sentry.RNSentryPackage` to `io.sentry.react.RNSentryPackage` (Breaking). #1131
- fix: As auto session tracking is now on by default, allow user to pass `false` to disable it. #1131
- build: Bump `sentry-android` to 3.1.0. #1131
- build: Bump `sentry-cocoa` to 6.0.3. #1131
- feat(ios): Use `captureEnvelope` on iOS/Mac. #1131
- feat: Support envelopes with type other than `event`. #1131
- feat(android): Add enableNdkScopeSync property to ReactNativeOptions. #1131
- feat(android): Pass attachStacktrace option property down to android SDK. #1131
- build(js): Bump @sentry/javascript dependencies to 5.27.1. #1156

## 1.9.0

- fix: Only show the "Native Sentry SDK is disabled" warning when `enableNative` is false and `enableNativeNagger` is true. #1084
- build: Bump @sentry/javascript dependencies to 5.25.0. #1118

## 1.8.2

- build: Bump @sentry/javascript dependencies to 5.24.2 #1091
- fix: Add a check that `performance` exists before using it. #1091

## 1.8.1

- build: Bump @sentry/javascript dependencies to 5.24.1 #1088
- fix: Fix timestamp offset issues due to issues with `performance.now()` introduced in React Native 0.63. #1088

## 1.8.0

- feat: Support MacOS #1068
- build: Bump @sentry/javascript dependencies to 5.23.0 #1079
- fix: Only call native deviceContexts on iOS #1061
- fix: Don't send over Log and Critical levels over native bridge #1063

## 1.7.2

- meta: Move from Travis CI to Github Actions #1019
- ref: Drop TSLint in favor of ESLint #1023
- test: Add basic end-to-end tests workflow #945
- Bump: sentry-android to v2.3.1

## 1.7.1

- build: Bump sentry-cocoa to 5.2 #1011
- fix: App Store submission for Mac apps getsentry/sentry-cocoa#635
- fix: Use the release and dist set in init options over native release #1009
- fix: assign default options before enableNative check #1007

## 1.7.0

- fix: Use `LogBox` instead of `YellowBox` if possible. #989
- fix: Don't add `DeviceContext` default integration if `enableNative` is set to `false`. #993
- fix: Don't log "Native Sentry SDK is disabled" if `enableNativeNagger` is set to `false`. #993
- feat: Migrate to `@sentry/react` from `@sentry/browser` and expose `ErrorBoundary` & the redux enhancer. #1005

## 1.6.3

- feat: Touch events take Regex for ignoreNames & add tests #973

## 1.6.2

- fix: Don't prefix app:/// to "native" filename as well #957
- feat: Add sdk_info to envelope header on Android. #958

## 1.6.1

- Bump `sentry-cocoa` `5.1.8`

## 1.6.0

- feat: Log component tree with all touch events #952
- fix: Fix appending app:/// prefix to [native code] #946
- Bump `@sentry/*` to `^5.19.0`
- Bump `sentry-cocoa` `5.1.6`

## 1.5.0

- feat: Track touch events as breadcrumbs #939
- fix: Serialize the default user keys in setUser #926
- Bump android 2.2.0 #942
- fix(android): Fix unmapped context keys being overwritten on Android.

## 1.4.5

- fix: Fix Native Wrapper not checking enableNative setting #919

## 1.4.4

- Bump cocoa 5.1.4
- fix(ios): We only store the event in release mode #917

## 1.4.3

- Extend Scope methods to set native scope too. #902
- Bump android 2.1.6
- Bump `@sentry/*` to `^5.16.1`
- Bump cocoa 5.1.3

## 1.4.2

- Bump android 2.1.4 #891
- Expose session timeout. #887
- Added `event.origin` and `event.environment` tags to determine where events originate from. #890

## 1.4.1

- Filtered out `options` keys passed to `init` that would crash native. #885

## 1.4.0

- Remove usages of RNSentry to a native wrapper (#857)
- Bump android 2.1.3 (#858)
- Bump cocoa 5.1.0 (#870)
- Accept enableAutoSessionTracking (#870)
- Don't attach Android Threads (#866)
- Refactored startWithDsnString to be startWithOptions. (#860)

## 1.3.9

- Bump `@sentry/wizard` to `1.1.4`

## 1.3.8

- Fixes a bug in `DebugSymbolicator`

## 1.3.7

- Bump `@sentry/wizard` to `1.1.2`

## 1.3.6

- Bump `@sentry/*` to `^5.15.4`

## 1.3.5

- Bump `@sentry/*` to `^5.15.2`

## 1.3.4

- Bump `@sentry/*` to `^5.15.1`
- Fix a bug in DebugSymbolicator to fetch the correct file
- Bump to `io.sentry:sentry-android:2.0.2`

## 1.3.3

- Fix sourcemap path for Android and `react-native` version `< 0.61`
- Expose Android SDK in Java

## 1.3.2

- Bump `io.sentry:sentry-android:2.0.0`
- Fixes a bug on Android when sending events with wrong envelope size

## 1.3.1

- Bump `@sentry/wizard` to `1.1.1` fixing iOS release identifiers
- console.warn und unhandled rejections in DEV

## 1.3.0

- Bump `io.sentry:sentry-android:2.0.0-rc04`
- Added support for Hermes runtime!!
- Fixed a lot of issues on Android
- NDK support

## 1.2.2

- fix(android): Crash if stacktrace.frames is empty (#742)

## 1.2.1

- Bump `io.sentry:sentry-android:1.7.29`

## 1.2.0

- Bump `@sentry/*` to `^5.10.0`
- Allow overriding sentry.properties location (#722)

## 1.1.0

- Bump `@sentry/*` to `^5.9.0`
- fix(android): Feedback not working (#706)
- fix(types): Fix type mismatch when copying breadcrumb `type` (#693)

## 1.0.9

- Fixed an issue where breadcrumbs failed to be copied correctly

## 1.0.8

- Fix missing `type`, miscast `status_code` entries in Android breadcrumbs

## 1.0.7

- Store `environment`, `release` & `dist` on native iOS and Android clients in case of an native crash

## 1.0.6

- Fix error message to guide towards correct docs page

## 1.0.5

- Convert `message` in Java to string if it's a map (#653)

## 1.0.4

- Also catch `ClassCastException` to support react-native versions < 0.60 (#651)

## 1.0.3

- Expose `BrowserIntegrations` to change browser integrations (#639)

## 1.0.2

- Fixes `breadcrumb.data` cast if it's not a hashmap (#651)

## 1.0.1

- Fixed typo in `RNSentry.m` (#658)

## 1.0.0

This is a new major release of the Sentry's React Native SDK rewritten in TypeScript.
This SDK is now unified with the rest of our JavaScript SDKs and published under a new name `@sentry/react-native`.
It uses `@sentry/browser` and both `sentry-cocoa` and `sentry-android` for native handling.

This release is a breaking change an code changes are necessary.

New way to import and init the SDK:

```js
import * as Sentry from '@sentry/react-native';

Sentry.init({
  dsn: 'DSN',
});
```

## 0.43.2

- Add a check for an empty stacktrace on Android (#594)

## 0.43.1

- Bump `raven-js` `3.27.1`

## 0.43.0

- Bump `sentry-wizard` `0.13.0`

## 0.42.0

- Bump `sentry-cocoa` `4.2.1`
- Fix a bug where environment was correctly set
- Only upload source maps in gradle if non debug build

## 0.41.1

- Fix bump version script

## 0.41.0

- Update android build tools and gradle scripts to be compatible with latest version
- Fix support to build on windows

## 0.40.3

- Bump `sentry-cocoa` `4.1.3`

## 0.40.2

- Fix import for ArrayList and ReadableArray on Android, Fixes #511

## 0.40.1

- Use `buildToolsVersion` in build.gradle

## 0.40.0

- Add fingerprint support for iOS/Android, Fixes #407
- Add support for tvOS

## v0.39.1

- Bump `@sentry/wizard` `0.12.1`
- Add constructor for `RNSentryPackage.java`, Fixes #490

## v0.39.0

- `react-native-sentry >= 0.39.0` requires `react-native >= 0.56.0`
- [Android] Bumping of gradle deps

```
compileSdkVersion 26
buildToolsVersion '26.0.3'
...
targetSdkVersion 26
```

- [Android] Use `sentry-android` `1.7.5`
- Bump `@sentry/wizard` `0.11.0`
- Bump `sentry-cocoa` `4.1.0`
- Use new SDK identifier `sentry.javascript.react-native`

## v0.38.3

- Bump `@sentry/wizard` `0.10.2`

## v0.38.2

- [Android] Use `sentry-android` `1.7.4`

## v0.38.1

- [Android] set empty message to prevent breadcrumb exception

## v0.38.0

- [Android] Remove requirement to pass in `MainApplication` `new RNSentryPackage(MainApplication.this)`

## v0.37.1

- [Android] Call event callbacks even on failure to trigger crashes when device is offline

## v0.37.0

- Revert change to podspec file
- Add support for transaction instead of culprit
- Add equalsIgnoreCase to gradle release name compare
- Bump sentry-java to 1.7.3

## v0.36.0

- Bump raven-js to 3.24.2
- Fixed #391

## v0.35.4

- Bump sentry-cocoa to 3.12.4

## v0.35.3

- Fix wizard command

## v0.35.2

- Fixed #374

## v0.35.1

- Bump sentry-cocoa to 3.12.0

## v0.35.0

- Fixes an issue where error will not be reported to Sentry.

## v0.34.1

- Fixed #354

## v0.34.0

- Fixed #353
- Fixed #347
- Fixed #346
- Fixed #342

## v0.33.0

- Add pro guard default rule @kazy1991
- Exposed crashedLastLaunch for iOS @monotkate
- Fixed #337
- Fixed #333
- Fixed #331
- Fixed #322

## v0.32.1

- Update sentry-wizard

## v0.32.0

### Breaking changes

### Migration guide upgrading from < 0.32.0

Since we now use `@sentry/wizard` for linking with out new `@sentry/cli` package, the old
`sentry-cli-bin` package has been deprecated.
You have to search your codebase for `sentry-cli-binary` and replace it with `@sentry/cli`.
There are few places where we put it during the link process:

- In both `sentry.properties` files in `ios`/`android` folder
- In your Xcode build scripts once in `Bundle React Native code and images` and once in `Upload Debug Symbols to Sentry`

So e.g.:

The `Upload Debug Symbols to Sentry` build script looks like this:

```
export SENTRY_PROPERTIES=sentry.properties
../node_modules/sentry-cli-binary/bin/sentry-cli upload-dsym
```

should be changed to this:

```
export SENTRY_PROPERTIES=sentry.properties
../node_modules/@sentry/cli/bin/sentry-cli upload-dsym
```

### General

- Bump `@sentry/wizard` to `0.7.3`
- Bump `sentry-cocoa` to `3.10.0`
- Fixed #169

## v0.31.0

- Use <https://github.com/getsentry/sentry-wizard> for setup process

## v0.30.3

- Fix podspec file
- Fix gradle regex to allow number in projectname

## v0.30.2

Updated npm dependencies

## v0.30.1

Deploy and release over Probot

## v0.30.0

Refactored iOS to use shared component from sentry-cocoa.
Also squashed many little bugs on iOS.

- Fixed #281
- Fixed #280

## v0.29.0

- Fixed #275
- Fixed #274
- Fixed #272
- Fixed #253

## v0.28.0

We had to rename `project.ext.sentry` to `project.ext.sentryCli` because our own proguard gradle plugin was conflicting with the name.
The docs already reflect this change.

- #257

We now use the `mainThread` to report errors to `RNSentry`. This change is necessary in order for react-native to export constants.
This change shouldn't impact anyone using `react-native-sentry` since most of the "heavy" load was handled by `sentry-cocoa` in its own background queue anyway.

- #259
- #244

Bump `sentry-cocoa` to `3.8.3`

## v0.27.0

We decided to deactivate stack trace merging by default on iOS since it seems to unstable right now.
To activate it set:

```js
Sentry.config('___DSN___', {
  deactivateStacktraceMerging: false,
});
```

We are looking into ways making this more stable and plan to re-enable it again in the future.

## v0.26.0

- Added `setShouldSendCallback` #250

## v0.25.0

- Fix a bug in gradle script that trigged the sourcemap upload twice
- Fixed #245
- Fixed #234

## v0.24.2

- Fixed <https://github.com/getsentry/react-native-sentry/issues/241>

## v0.24.1

- Bump `sentry-cli` version to `1.20.0`

## v0.24.0

- Fix frame urls when only using `raven-js`
- Upgrade `sentry-java` to `1.5.3`
- Upgrade `sentry-cocoa` to `3.8.1`
- Added support for `sampleRate` option

## v0.23.2

- Fixed #228 again ¯\\*(ツ)*/¯

## v0.23.1

- Fixed #228

## v0.23.0

- Add more event properties for `setEventSentSuccessfully` callback on Android

## v0.22.0

- Fixed #158
- Add

```groovy
project.ext.sentry = [
    logLevel: "debug",
    flavorAware: true
]
```

should be before:
`apply from: "../../node_modules/react-native-sentry/sentry.gradle"`
This enables `sentry-cli` debug output on android builds, also adds flavor aware `sentry.properties` files.

## v0.21.2

- Fixing device farm tests

## v0.21.1

- Store event on release and send on next startup.

## v0.21.0

- Fixed an issue where javascript error wasn't sent everytime

## v0.20.0

- Bump `sentry-cocoa` to `3.6.0`

## v0.19.0

- Make `userId` optional for user context
- Bump `sentry-cocoa` to `3.5.0`

## v0.18.0

- Bump `sentry-java` to `1.5.1`
- Fix linking step
- Bump `raven-js` to `3.17.0`

## v0.17.1

- Fixed #190

## v0.17.0

- Fix `disableNativeIntegration` proptery to use right transport

## v0.16.2

- Remove send callback when native integration isn't available.

## v0.16.1

- Removed strange submodule

## v0.16.0

- Bump `sentry-java` to `1.4.0`
- Bump `sentry-cocoa` to `3.4.2`
- Fixed #182
- Fixed path detection of sentry-cli

## v0.15.1

- Fixed last release

## v0.15.0

- Added compatiblity for react-native `0.47.0`
- Fixed #169
- Fixed #106
- Bumped `sentry-cocoa` to `3.3.3`

Also added integration tests running on AWS Device Farm.

## v0.14.16

- Fixed #124

## v0.14.12

- Updated to `sentry-cocoa` `3.1.2`
- Fixed #156

## v0.14.11

- Fixed #166

## v0.14.10

- Fixed #161

## v0.14.9

Fixed #163

## v0.14.8

- Fixed #159
- Fixes breadcrumb tracking on android

## v0.14.7

- Improve performance for `react-native >= 0.46`

## v0.14.6

- Bump `sentry-cocoa` and `KSCrash`

## v0.14.5

- Push Podspec to `sentry-cocoa` `3.1.2`

## v0.14.4

- Removed example project from repo
- Make sure native client is only initialized once

## v0.14.3

- Revert to `23.0.1` android build tools

## v0.14.2

- Fixes #131

## v0.14.1

- Bump `raven-js` `3.16.1`
- Fixes #136

## v0.14.0

- Allowing calls to Sentry without calling `install()`
- Add internal logging if `logLevel >= SentryLog.Debug`
- Use `sentry-cocoa` `3.1.2`

## v0.13.3

- Fixes #67

## v0.13.2

- Fixes #116
- Fixes #51

## v0.13.1

- Fixed Android version dependency

## v0.13.0

- Overhauled internal handling of exceptions
- Updated iOS and Android native dependencies

## v0.12.12

- Fixes #105
- Added option `disableNativeIntegration`

## v0.12.11

- Use sentry-cocoa `3.0.9`
- Fixes #100

## v0.12.10

- Update `raven-js` to `3.16.0`
- Update `sentry-cocoa` to `3.0.8`
- Fixes #64
- Fixes #57

## v0.12.8

- Fix typo

## v0.12.9

- Add support on iOS for stacktrace merging and `react-native 0.45`

## v0.12.7

- Fixes #92

## v0.12.6

- Fixes #95

## v0.12.5

- Fixes #91 #87 #82 #63 #54 #48

## v0.12.3

- Fixed #90

## v0.12.2

- Fixed #90

## v0.12.4

- Fixed #94

## v0.12.1

- Use `3.0.7` `sentry-cocoa` in Podspec

## v0.12.0

- Removed `RSSwizzle` use `SentrySwizzle` instead

## v0.11.8

Update Podspec to use `Sentry/KSCrash`

## v0.11.7

- Fix `duplicate symbol` `RSSwizzle` when using CocoaPods

## v0.11.6

- Use `sentry-cocoa` `3.0.1`

## v0.11.5

- Fix <https://github.com/getsentry/react-native-sentry/issues/77>

## v0.11.4

- Use android buildToolsVersion 23.0.1

## v0.11.3

- Fix Xcode archive to not build generic archive

## v0.11.2

- Fix Xcode archiving

## v0.11.1

- Using latest version of `sentry-cocoa`

## v0.11.0

This is a big release because we switched our internal iOS client from swift to objc which drastically improve the setup experience and compatibility.

We also added support for codepush, please check the docs <https://docs.sentry.io/clients/react-native/codepush/> for more information.

After updating run `react-native unlink react-native-sentry` and `react-native link react-native-sentry` again in order to setup everything correctly.

## v0.10.0

- Greatly improved the linking process. Check out our docs for more information <https://docs.sentry.io/clients/react-native/>

## v0.9.1

- Update to sentry 2.1.11 which fixes a critical bug regarding sending requests on iOS

## v0.9.0

- Improve link and unlink scripts

## v0.8.5

- Fixed: bad operand types for binary operator

## v0.8.4

- Put execution on iOS into a background thread
- Add parameter checks on android

## v0.8.3

- Bump sentry version to 2.1.10 to fix releases

## v0.8.2

- Updated podspec thx @alloy

## v0.8.1

- Added command to package json to inject MainApplication.java into RNSentryPackage

## v0.8.0

- Added native android support
- raven-js is always used we use the native clients for sending events and add more context to them

## v0.7.0

- Bump KSCrash and Sentry version

## v0.6.0

Use `raven-js` internally instead switching between native and raven-js.

Native client will be used when available.

Alot of API changes to more like `raven-js`

## v0.5.3

- Fix import for

```objc
#if __has_include(<React/RNSentry.h>)
#import <React/RNSentry.h> // This is used for versions of react >= 0.40
#else
#import "RNSentry.h" // This is used for versions of react < 0.40
#endif
```

## v0.5.2

- Prefix filepath with `app://` if RavenClient is used

## v0.5.1

- Fix `npm test`
- Added `forceRavenClient` option which forces to use RavenClient instead of the NativeClient

## v0.5.0

- Added support for installation with cocoapods see <https://docs.sentry.io/clients/react-native/#setup-with-cocoapods>
- Lowered minimum version requirement for `react-native` to `0.38.0`

## v0.4.0

- Added `ignoreModulesExclude` to exclude modules that are ignored by default for stacktrace merging
- Added `ignoreModulesInclude` to add additional modules that should be ignored for stacktrace merging<|MERGE_RESOLUTION|>--- conflicted
+++ resolved
@@ -8,7 +8,10 @@
 
 ## Unreleased
 
-<<<<<<< HEAD
+### Features
+
+- Automatically detect Release name and version for Expo Web ([#4967](https://github.com/getsentry/sentry-react-native/pull/4967))
+
 ### Breaking changes
 
 - Tags formatting logic updated ([#4965](https://github.com/getsentry/sentry-react-native/pull/4965))
@@ -17,11 +20,6 @@
     Unaltered: string, null, number, and undefined values remain unchanged.
 
     Altered: Boolean values are now capitalized: true -> True, false -> False.
-=======
-### Features
-
-- Automatically detect Release name and version for Expo Web ([#4967](https://github.com/getsentry/sentry-react-native/pull/4967))
->>>>>>> e1d45775
 
 ### Fixes
 
