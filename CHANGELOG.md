# Changelog

<<<<<<< HEAD
## 1.0.0-beta

This is a new major release of the Sentry's React Native SDK rewritten in TypeScript.
This SDK is now is unified and published under a new name `@sentry/react-native`.
It uses `@sentry/browser` and both `sentry-cocoa` and `sentry-android` for native handling.

This release is a breaking change an code changes are necessary.

New way to import and init the SDK:

```js
import * as Sentry from "@sentry/react-native";

Sentry.init({
  dsn: "DSN"
});
```
=======
## 0.43.2

- Add a check for an empty stacktrace on Android (#594)
>>>>>>> 290c199a

## 0.43.1

- Bump `raven-js` `3.27.1`

## 0.43.0

- Bump `sentry-wizard` `0.13.0`

## 0.42.0

- Bump `sentry-cocoa` `4.2.1`
- Fix a bug where environment was correctly set
- Only upload source maps in gradle if non debug build

## 0.41.1

- Fix bump version script

## 0.41.0

- Update android build tools and gradle scripts to be compatible with latest version
- Fix support to build on windows

## 0.40.3

- Bump `sentry-cocoa` `4.1.3`

## 0.40.2

- Fix import for ArrayList and ReadableArray on Android, Fixes #511

## 0.40.1

- Use `buildToolsVersion` in build.gradle

## 0.40.0

- Add fingerprint support for iOS/Android, Fixes #407
- Add support for tvOS

## v0.39.1

- Bump `@sentry/wizard` `0.12.1`
- Add constructor for `RNSentryPackage.java`, Fixes #490

## v0.39.0

- `react-native-sentry >= 0.39.0` requires `react-native >= 0.56.0`
- [Android] Bumping of gradle deps

```
compileSdkVersion 26
buildToolsVersion '26.0.3'
...
targetSdkVersion 26
```

- [Android] Use `sentry-android` `1.7.5`
- Bump `@sentry/wizard` `0.11.0`
- Bump `sentry-cocoa` `4.1.0`
- Use new SDK identifier `sentry.javascript.react-native`

## v0.38.3

- Bump `@sentry/wizard` `0.10.2`

## v0.38.2

- [Android] Use `sentry-android` `1.7.4`

## v0.38.1

- [Android] set empty message to prevent breadcrumb exception

## v0.38.0

- [Android] Remove requirement to pass in `MainApplication` `new RNSentryPackage(MainApplication.this)`

## v0.37.1

- [Android] Call event callbacks even on failure to trigger crashes when device is offline

## v0.37.0

- Revert change to podspec file
- Add support for transaction instead of culprit
- Add equalsIgnoreCase to gradle release name compare
- Bump sentry-java to 1.7.3

## v0.36.0

- Bump raven-js to 3.24.2
- Fixed #391

## v0.35.4

- Bump sentry-cocoa to 3.12.4

## v0.35.3

- Fix wizard command

## v0.35.2

- Fixed #374

## v0.35.1

- Bump sentry-cocoa to 3.12.0

## v0.35.0

- Fixes an issue where error will not be reported to Sentry.

## v0.34.1

- Fixed #354

## v0.34.0

- Fixed #353
- Fixed #347
- Fixed #346
- Fixed #342

## v0.33.0

- Add pro guard default rule @kazy1991
- Exposed crashedLastLaunch for iOS @monotkate
- Fixed #337
- Fixed #333
- Fixed #331
- Fixed #322

## v0.32.1

- Update sentry-wizard

## v0.32.0

### Breaking changes

### Migration guide upgrading from < 0.32.0

Since we now use `@sentry/wizard` for linking with out new `@sentry/cli` package, the old
`sentry-cli-bin` package has been deprecated.
You have to search your codebase for `sentry-cli-binary` and replace it with `@sentry/cli`.
There are few places where we put it during the link process:

- In both `sentry.properties` files in `ios`/`android` folder
- In your Xcode build scripts once in `Bundle React Native code and images` and once in `Upload Debug Symbols to Sentry`

So e.g.:

The `Upload Debug Symbols to Sentry` build script looks like this:

```
export SENTRY_PROPERTIES=sentry.properties
../node_modules/sentry-cli-binary/bin/sentry-cli upload-dsym
```

should be changed to this:

```
export SENTRY_PROPERTIES=sentry.properties
../node_modules/@sentry/cli/bin/sentry-cli upload-dsym
```

### General

- Bump `@sentry/wizard` to `0.7.3`
- Bump `sentry-cocoa` to `3.10.0`
- Fixed #169

## v0.31.0

- Use https://github.com/getsentry/sentry-wizard for setup process

## v0.30.3

- Fix podspec file
- Fix gradle regex to allow number in projectname

## v0.30.2

Updated npm dependencies

## v0.30.1

Deploy and release over Probot

## v0.30.0

Refactored iOS to use shared component from sentry-cocoa.
Also squashed many little bugs on iOS.

- Fixed #281
- Fixed #280

## v0.29.0

- Fixed #275
- Fixed #274
- Fixed #272
- Fixed #253

## v0.28.0

We had to rename `project.ext.sentry` to `project.ext.sentryCli` because our own proguard gradle plugin was conflicting with the name.
The docs already reflect this change.

- #257

We now use the `mainThread` to report errors to `RNSentry`. This change is necessary in order for react-native to export constants.
This change shouldn't impact anyone using `react-native-sentry` since most of the "heavy" load was handled by `sentry-cocoa` in its own background queue anyway.

- #259
- #244

Bump `sentry-cocoa` to `3.8.3`

## v0.27.0

We decided to deactivate stack trace merging by default on iOS since it seems to unstable right now.
To activate it set:

```js
Sentry.config("___DSN___", {
  deactivateStacktraceMerging: false
});
```

We are looking into ways making this more stable and plan to re-enable it again in the future.

## v0.26.0

- Added `setShouldSendCallback` #250

## v0.25.0

- Fix a bug in gradle script that trigged the sourcemap upload twice
- Fixed #245
- Fixed #234

## v0.24.2

- Fixed https://github.com/getsentry/react-native-sentry/issues/241

## v0.24.1

- Bump `sentry-cli` version to `1.20.0`

## v0.24.0

- Fix frame urls when only using `raven-js`
- Upgrade `sentry-java` to `1.5.3`
- Upgrade `sentry-cocoa` to `3.8.1`
- Added support for `sampleRate` option

## v0.23.2

- Fixed #228 again ¯\\_(ツ)_/¯

## v0.23.1

- Fixed #228

## v0.23.0

- Add more event properties for `setEventSentSuccessfully` callback on Android

## v0.22.0

- Fixed #158
- Add

```groovy
project.ext.sentry = [
    logLevel: "debug",
    flavorAware: true
]
```

should be before:
`apply from: "../../node_modules/react-native-sentry/sentry.gradle"`
This enables `sentry-cli` debug output on android builds, also adds flavor aware `sentry.properties` files.

## v0.21.2

- Fixing device farm tests

## v0.21.1

- Store event on release and send on next startup.

## v0.21.0

- Fixed an issue where javascript error wasn't sent everytime

## v0.20.0

- Bump `sentry-cocoa` to `3.6.0`

## v0.19.0

- Make `userId` optional for user context
- Bump `sentry-cocoa` to `3.5.0`

## v0.18.0

- Bump `sentry-java` to `1.5.1`
- Fix linking step
- Bump `raven-js` to `3.17.0`

## v0.17.1

- Fixed #190

## v0.17.0

- Fix `disableNativeIntegration` proptery to use right transport

## v0.16.2

- Remove send callback when native integration isn't available.

## v0.16.1

- Removed strange submodule

## v0.16.0

- Bump `sentry-java` to `1.4.0`
- Bump `sentry-cocoa` to `3.4.2`
- Fixed #182
- Fixed path detection of sentry-cli

## v0.15.1

- Fixed last release

## v0.15.0

- Added compatiblity for react-native `0.47.0`
- Fixed #169
- Fixed #106
- Bumped `sentry-cocoa` to `3.3.3`

Also added integration tests running on AWS Device Farm.

## v0.14.16

- Fixed #124

## v0.14.12

- Updated to `sentry-cocoa` `3.1.2`
- Fixed #156

## v0.14.11

- Fixed #166

## v0.14.10

- Fixed #161

## v0.14.9

Fixed #163

## v0.14.8

- Fixed #159
- Fixes breadcrumb tracking on android

## v0.14.7

- Improve performance for `react-native >= 0.46`

## v0.14.6

- Bump `sentry-cocoa` and `KSCrash`

## v0.14.5

- Push Podspec to `sentry-cocoa` `3.1.2`

## v0.14.4

- Removed example project from repo
- Make sure native client is only initialized once

## v0.14.3

- Revert to `23.0.1` android build tools

## v0.14.2

- Fixes #131

## v0.14.1

- Bump `raven-js` `3.16.1`
- Fixes #136

## v0.14.0

- Allowing calls to Sentry without calling `install()`
- Add internal logging if `logLevel >= SentryLog.Debug`
- Use `sentry-cocoa` `3.1.2`

## v0.13.3

- Fixes #67

## v0.13.2

- Fixes #116
- Fixes #51

## v0.13.1

- Fixed Android version dependency

## v0.13.0

- Overhauled internal handling of exceptions
- Updated iOS and Android native dependencies

## v0.12.12

- Fixes #105
- Added option `disableNativeIntegration`

## v0.12.11

- Use sentry-cocoa `3.0.9`
- Fixes #100

## v0.12.10

- Update `raven-js` to `3.16.0`
- Update `sentry-cocoa` to `3.0.8`
- Fixes #64
- Fixes #57

## v0.12.8

- Fix typo

## v0.12.9

- Add support on iOS for stacktrace merging and `react-native 0.45`

## v0.12.7

- Fixes #92

## v0.12.6

- Fixes #95

## v0.12.5

- Fixes #91 #87 #82 #63 #54 #48

## v0.12.3

- Fixed #90

## v0.12.2

- Fixed #90

## v0.12.4

- Fixed #94

## v0.12.1

- Use `3.0.7` `sentry-cocoa` in Podspec

## v0.12.0

- Removed `RSSwizzle` use `SentrySwizzle` instead

## v0.11.8

Update Podspec to use `Sentry/KSCrash`

## v0.11.7

- Fix `duplicate symbol` `RSSwizzle` when using CocoaPods

## v0.11.6

- Use `sentry-cocoa` `3.0.1`

## v0.11.5

- Fix https://github.com/getsentry/react-native-sentry/issues/77

## v0.11.4

- Use android buildToolsVersion 23.0.1

## v0.11.3

- Fix Xcode archive to not build generic archive

## v0.11.2

- Fix Xcode archiving

## v0.11.1

- Using latest version of `sentry-cocoa`

## v0.11.0

This is a big release because we switched our internal iOS client from swift to objc which drastically improve the setup experience and compatibility.

We also added support for codepush, please check the docs https://docs.sentry.io/clients/react-native/codepush/ for more information.

After updating run `react-native unlink react-native-sentry` and `react-native link react-native-sentry` again in order to setup everything correctly.

## v0.10.0

- Greatly improved the linking process. Check out our docs for more information https://docs.sentry.io/clients/react-native/

## v0.9.1

- Update to sentry 2.1.11 which fixes a critical bug regarding sending requests on iOS

## v0.9.0

- Improve link and unlink scripts

## v0.8.5

- Fixed: bad operand types for binary operator

## v0.8.4

- Put execution on iOS into a background thread
- Add parameter checks on android

## v0.8.3

- Bump sentry version to 2.1.10 to fix releases

## v0.8.2

- Updated podspec thx @alloy

## v0.8.1

- Added command to package json to inject MainApplication.java into RNSentryPackage

## v0.8.0

- Added native android support
- raven-js is always used we use the native clients for sending events and add more context to them

## v0.7.0

- Bump KSCrash and Sentry version

## v0.6.0

Use `raven-js` internally instead switching between native and raven-js.

Native client will be used when available.

Alot of API changes to more like `raven-js`

## v0.5.3

- Fix import for

```objc
#if __has_include(<React/RNSentry.h>)
#import <React/RNSentry.h> // This is used for versions of react >= 0.40
#else
#import "RNSentry.h" // This is used for versions of react < 0.40
#endif
```

## v0.5.2

- Prefix filepath with `app://` if RavenClient is used

## v0.5.1

- Fix `npm test`
- Added `forceRavenClient` option which forces to use RavenClient instead of the NativeClient

## v0.5.0

- Added support for installation with cocoapods see https://docs.sentry.io/clients/react-native/#setup-with-cocoapods
- Lowered minimum version requirement for `react-native` to `0.38.0`

## v0.4.0

- Added `ignoreModulesExclude` to exclude modules that are ignored by default for stacktrace merging
- Added `ignoreModulesInclude` to add additional modules that should be ignored for stacktrace merging<|MERGE_RESOLUTION|>--- conflicted
+++ resolved
@@ -1,6 +1,5 @@
 # Changelog
 
-<<<<<<< HEAD
 ## 1.0.0-beta
 
 This is a new major release of the Sentry's React Native SDK rewritten in TypeScript.
@@ -18,11 +17,10 @@
   dsn: "DSN"
 });
 ```
-=======
+
 ## 0.43.2
 
 - Add a check for an empty stacktrace on Android (#594)
->>>>>>> 290c199a
 
 ## 0.43.1
 
