# Changelog

## Unreleased

<<<<<<< HEAD
- build(ios): Bump sentry-cocoa to 7.1.4.
=======
## 2.7.0-beta.1

- feat: Track stalls in the JavaScript event loop as measurements #1542
>>>>>>> 2f27d060

## 2.6.0

- feat: Support the `sendDefaultPii` option. #1634
- build(android): Bump sentry-android to 5.1.0-beta.2 #1645
- fix: Fix transactions on Android having clock drift and missing span data #1645

## 2.5.2

- fix: Fix `Sentry.close()` not correctly resolving the promise on iOS. #1617
- build(js): Bump sentry-javascript dependencies to 6.7.1 #1618

## 2.5.1

- fix: Fatal uncaught events should be tagged handled:false #1597
- fix: Fix duplicate breadcrumbs on Android #1598

## 2.5.0

### Dependencies

- build(js): Bump sentry-javascript dependencies to 6.5.1 #1588
- build(ios): Bump sentry-cocoa to 7.0.0 and remove setLogLevel #1459
- build(android): Bump sentry-android to 5.0.1 #1576

### Features

- feat: `Sentry.flush()` to flush events to disk and returns a promise #1547
- feat: `Sentry.close()` method to fully disable the SDK on all layers and returns a promise #1457

### Fixes

- fix: Process "log" levels in breadcrumbs before sending to native #1565

## 2.5.0-beta.1

- build(ios): Bump sentry-cocoa to 7.0.0 and remove setLogLevel #1459
- feat: Close method to fully disable the SDK on all layers #1457
- build(android): Bump Android SDK to 5.0.0-beta.1 #1476

## 2.4.3

- fix: Use the latest outbox path from hub options instead of private options #1529

## 2.4.2

- fix: enableNative: false should take precedence over autoInitializeNativeSdk: false #1462

## 2.4.1

- fix: Type navigation container ref arguments as any to avoid TypeScript errors #1453

## 2.4.0

- fix: Don't call `NATIVE.fetchRelease` if release and dist already exists on the event #1388
- feat: Add onReady callback that gets called after Native SDK init is called #1406

## 2.3.0

- feat: Re-export Profiler and useProfiler from @sentry/react #1372
- fix(performance): Handle edge cases in React Navigation routing instrumentation. #1365
- build(android): Bump sentry-android to 4.3.0 #1373
- build(devtools): Bump @sentry/wizard to 1.2.2 #1383
- build(js): Bump sentry-javascript dependencies to 6.2.1 #1384
- feat(performance): Option to set route change timeout in routing instrumentation #1370

## 2.2.2

- fix: Fix unhandled promise rejections not being tracked #1367

## 2.2.1

- build(js): Bump @sentry/* dependencies on javascript to 6.2.0 #1354
- fix: Fix react-dom dependency issue. #1354
- build(android): Bump sentry-android to 4.1.0 #1334

## 2.2.0

- Bump: sentry-android to v4.0.0 #1309
- build(ios): Bump sentry-cocoa to 6.1.4 #1308
- fix: Handle auto session tracking start on iOS #1308
- feat: Use beforeNavigate in routing instrumentation to match behavior on JS #1313
- fix: React Navigation Instrumentation starts initial transaction before navigator mount #1315

## 2.2.0-beta.0

- build(ios): Bump sentry-cocoa to 6.1.3 #1293
- fix: pass maxBreadcrumbs to Android init
- feat: Allow disabling native SDK initialization but still use it #1259
- ref: Rename shouldInitializeNativeSdk to autoInitializeNativeSdk #1275
- fix: Fix parseErrorStack that only takes string in DebugSymbolicator event processor #1274
- fix: Only set "event" type in envelope item and not the payload #1271
- build: Bump JS dependencies to 5.30.0 #1282
- fix: Add fallback envelope item type to iOS. #1283
- feat: Auto performance tracing with XHR/fetch, and routing instrumentation #1230

## 2.1.1

- build(android): Bump `sentry-android` to 3.2.1 #1296

## 2.1.0

- feat: Include @sentry/tracing and expose startTransaction #1167
- feat: A better sample app to showcase the SDK and especially tracing #1168
- build(js): Bump @sentry/javascript dependencies to 5.28.0. #1228
- build(android): Bump `sentry-android` to 3.2.0 #1208

## 2.0.2

- build(ios): Bump `sentry-cocoa` to 6.0.9 #1200

## 2.0.1

- build(ios): Bump `sentry-cocoa` to 6.0.8. #1188
- fix(ios): Remove private imports and call `storeEnvelope` on the client. #1188
- fix(ios): Lock specific version in podspec. #1188
- build(android): Bump `sentry-android` to 3.1.3. #1177
- build(deps): Bump @sentry/javascript deps to version-locked 5.27.4 #1199

## 2.0.0

- build(android): Changes android package name from `io.sentry.RNSentryPackage` to `io.sentry.react.RNSentryPackage` (Breaking). #1131
- fix: As auto session tracking is now on by default, allow user to pass `false` to disable it. #1131
- build: Bump `sentry-android` to 3.1.0. #1131
- build: Bump `sentry-cocoa` to 6.0.3. #1131
- feat(ios): Use `captureEnvelope` on iOS/Mac. #1131
- feat: Support envelopes with type other than `event`. #1131
- feat(android): Add enableNdkScopeSync property to ReactNativeOptions. #1131
- feat(android): Pass attachStacktrace option property down to android SDK. #1131
- build(js): Bump @sentry/javascript dependencies to 5.27.1. #1156

## 1.9.0

- fix: Only show the "Native Sentry SDK is disabled" warning when `enableNative` is false and `enableNativeNagger` is true. #1084
- build: Bump @sentry/javascript dependencies to 5.25.0. #1118

## 1.8.2

- build: Bump @sentry/javascript dependencies to 5.24.2 #1091
- fix: Add a check that `performance` exists before using it. #1091

## 1.8.1

- build: Bump @sentry/javascript dependencies to 5.24.1 #1088
- fix: Fix timestamp offset issues due to issues with `performance.now()` introduced in React Native 0.63. #1088

## 1.8.0

- feat: Support MacOS #1068
- build: Bump @sentry/javascript dependencies to 5.23.0 #1079
- fix: Only call native deviceContexts on iOS #1061
- fix: Don't send over Log and Critical levels over native bridge #1063

## 1.7.2

- meta: Move from Travis CI to Github Actions #1019
- ref: Drop TSLint in favor of ESLint #1023
- test: Add basic end-to-end tests workflow #945
- Bump: sentry-android to v2.3.1

## 1.7.1

- build: Bump sentry-cocoa to 5.2 #1011
- fix: App Store submission for Mac apps getsentry/sentry-cocoa#635
- fix: Use the release and dist set in init options over native release #1009
- fix: assign default options before enableNative check #1007

## 1.7.0

- fix: Use `LogBox` instead of `YellowBox` if possible. #989
- fix: Don't add `DeviceContext` default integration if `enableNative` is set to `false`. #993
- fix: Don't log "Native Sentry SDK is disabled" if `enableNativeNagger` is set to `false`. #993
- feat: Migrate to `@sentry/react` from `@sentry/browser` and expose `ErrorBoundary` & the redux enhancer. #1005

## 1.6.3

- feat: Touch events take Regex for ignoreNames & add tests #973

## 1.6.2

- fix: Don't prefix app:/// to "native" filename as well #957
- feat: Add sdk_info to envelope header on Android. #958

## 1.6.1

- Bump `sentry-cocoa` `5.1.8`

## 1.6.0

- feat: Log component tree with all touch events #952
- fix: Fix appending app:/// prefix to [native code] #946
- Bump `@sentry/*` to `^5.19.0`
- Bump `sentry-cocoa` `5.1.6`

## 1.5.0

- feat: Track touch events as breadcrumbs #939
- fix: Serialize the default user keys in setUser #926
- Bump android 2.2.0 #942
- fix(android): Fix unmapped context keys being overwritten on Android.

## 1.4.5

- fix: Fix Native Wrapper not checking enableNative setting #919

## 1.4.4

- Bump cocoa 5.1.4
- fix(ios): We only store the event in release mode #917

## 1.4.3

- Extend Scope methods to set native scope too. #902
- Bump android 2.1.6
- Bump `@sentry/*` to `^5.16.1`
- Bump cocoa 5.1.3

## 1.4.2

- Bump android 2.1.4 #891
- Expose session timeout. #887
- Added `event.origin` and `event.environment` tags to determine where events originate from. #890

## 1.4.1

- Filtered out `options` keys passed to `init` that would crash native. #885

## 1.4.0

- Remove usages of RNSentry to a native wrapper (#857)
- Bump android 2.1.3 (#858)
- Bump cocoa 5.1.0 (#870)
- Accept enableAutoSessionTracking (#870)
- Don't attach Android Threads (#866)
- Refactored startWithDsnString to be startWithOptions. (#860)

## 1.3.9

- Bump `@sentry/wizard` to `1.1.4`

## 1.3.8

- Fixes a bug in `DebugSymbolicator`

## 1.3.7

- Bump `@sentry/wizard` to `1.1.2`

## 1.3.6

- Bump `@sentry/*` to `^5.15.4`

## 1.3.5

- Bump `@sentry/*` to `^5.15.2`

## 1.3.4

- Bump `@sentry/*` to `^5.15.1`
- Fix a bug in DebugSymbolicator to fetch the correct file
- Bump to `io.sentry:sentry-android:2.0.2`

## 1.3.3

- Fix sourcemap path for Android and `react-native` version `< 0.61`
- Expose Android SDK in Java

## 1.3.2

- Bump `io.sentry:sentry-android:2.0.0`
- Fixes a bug on Android when sending events with wrong envelope size

## 1.3.1

- Bump `@sentry/wizard` to `1.1.1` fixing iOS release identifiers
- console.warn und unhandled rejections in DEV

## 1.3.0

- Bump `io.sentry:sentry-android:2.0.0-rc04`
- Added support for Hermes runtime!!
- Fixed a lot of issues on Android
- NDK support

## 1.2.2

- fix(android): Crash if stacktrace.frames is empty (#742)

## 1.2.1

- Bump `io.sentry:sentry-android:1.7.29`

## 1.2.0

- Bump `@sentry/*` to `^5.10.0`
- Allow overriding sentry.properties location (#722)

## 1.1.0

- Bump `@sentry/*` to `^5.9.0`
- fix(android): Feedback not working (#706)
- fix(types): Fix type mismatch when copying breadcrumb `type` (#693)

## 1.0.9

- Fixed an issue where breadcrumbs failed to be copied correctly

## 1.0.8

- Fix missing `type`, miscast `status_code` entries in Android breadcrumbs

## 1.0.7

- Store `environment`, `release` & `dist` on native iOS and Android clients in case of an native crash

## 1.0.6

- Fix error message to guide towards correct docs page

## 1.0.5

- Convert `message` in Java to string if it's a map (#653)

## 1.0.4

- Also catch `ClassCastException` to support react-native versions < 0.60 (#651)

## 1.0.3

- Expose `BrowserIntegrations` to change browser integrations (#639)

## 1.0.2

- Fixes `breadcrumb.data` cast if it's not a hashmap (#651)

## 1.0.1

- Fixed typo in `RNSentry.m` (#658)

## 1.0.0

This is a new major release of the Sentry's React Native SDK rewritten in TypeScript.
This SDK is now unified with the rest of our JavaScript SDKs and published under a new name `@sentry/react-native`.
It uses `@sentry/browser` and both `sentry-cocoa` and `sentry-android` for native handling.

This release is a breaking change an code changes are necessary.

New way to import and init the SDK:

```js
import * as Sentry from "@sentry/react-native";

Sentry.init({
  dsn: "DSN",
});
```

## 0.43.2

- Add a check for an empty stacktrace on Android (#594)

## 0.43.1

- Bump `raven-js` `3.27.1`

## 0.43.0

- Bump `sentry-wizard` `0.13.0`

## 0.42.0

- Bump `sentry-cocoa` `4.2.1`
- Fix a bug where environment was correctly set
- Only upload source maps in gradle if non debug build

## 0.41.1

- Fix bump version script

## 0.41.0

- Update android build tools and gradle scripts to be compatible with latest version
- Fix support to build on windows

## 0.40.3

- Bump `sentry-cocoa` `4.1.3`

## 0.40.2

- Fix import for ArrayList and ReadableArray on Android, Fixes #511

## 0.40.1

- Use `buildToolsVersion` in build.gradle

## 0.40.0

- Add fingerprint support for iOS/Android, Fixes #407
- Add support for tvOS

## v0.39.1

- Bump `@sentry/wizard` `0.12.1`
- Add constructor for `RNSentryPackage.java`, Fixes #490

## v0.39.0

- `react-native-sentry >= 0.39.0` requires `react-native >= 0.56.0`
- [Android] Bumping of gradle deps

```
compileSdkVersion 26
buildToolsVersion '26.0.3'
...
targetSdkVersion 26
```

- [Android] Use `sentry-android` `1.7.5`
- Bump `@sentry/wizard` `0.11.0`
- Bump `sentry-cocoa` `4.1.0`
- Use new SDK identifier `sentry.javascript.react-native`

## v0.38.3

- Bump `@sentry/wizard` `0.10.2`

## v0.38.2

- [Android] Use `sentry-android` `1.7.4`

## v0.38.1

- [Android] set empty message to prevent breadcrumb exception

## v0.38.0

- [Android] Remove requirement to pass in `MainApplication` `new RNSentryPackage(MainApplication.this)`

## v0.37.1

- [Android] Call event callbacks even on failure to trigger crashes when device is offline

## v0.37.0

- Revert change to podspec file
- Add support for transaction instead of culprit
- Add equalsIgnoreCase to gradle release name compare
- Bump sentry-java to 1.7.3

## v0.36.0

- Bump raven-js to 3.24.2
- Fixed #391

## v0.35.4

- Bump sentry-cocoa to 3.12.4

## v0.35.3

- Fix wizard command

## v0.35.2

- Fixed #374

## v0.35.1

- Bump sentry-cocoa to 3.12.0

## v0.35.0

- Fixes an issue where error will not be reported to Sentry.

## v0.34.1

- Fixed #354

## v0.34.0

- Fixed #353
- Fixed #347
- Fixed #346
- Fixed #342

## v0.33.0

- Add pro guard default rule @kazy1991
- Exposed crashedLastLaunch for iOS @monotkate
- Fixed #337
- Fixed #333
- Fixed #331
- Fixed #322

## v0.32.1

- Update sentry-wizard

## v0.32.0

### Breaking changes

### Migration guide upgrading from < 0.32.0

Since we now use `@sentry/wizard` for linking with out new `@sentry/cli` package, the old
`sentry-cli-bin` package has been deprecated.
You have to search your codebase for `sentry-cli-binary` and replace it with `@sentry/cli`.
There are few places where we put it during the link process:

- In both `sentry.properties` files in `ios`/`android` folder
- In your Xcode build scripts once in `Bundle React Native code and images` and once in `Upload Debug Symbols to Sentry`

So e.g.:

The `Upload Debug Symbols to Sentry` build script looks like this:

```
export SENTRY_PROPERTIES=sentry.properties
../node_modules/sentry-cli-binary/bin/sentry-cli upload-dsym
```

should be changed to this:

```
export SENTRY_PROPERTIES=sentry.properties
../node_modules/@sentry/cli/bin/sentry-cli upload-dsym
```

### General

- Bump `@sentry/wizard` to `0.7.3`
- Bump `sentry-cocoa` to `3.10.0`
- Fixed #169

## v0.31.0

- Use <https://github.com/getsentry/sentry-wizard> for setup process

## v0.30.3

- Fix podspec file
- Fix gradle regex to allow number in projectname

## v0.30.2

Updated npm dependencies

## v0.30.1

Deploy and release over Probot

## v0.30.0

Refactored iOS to use shared component from sentry-cocoa.
Also squashed many little bugs on iOS.

- Fixed #281
- Fixed #280

## v0.29.0

- Fixed #275
- Fixed #274
- Fixed #272
- Fixed #253

## v0.28.0

We had to rename `project.ext.sentry` to `project.ext.sentryCli` because our own proguard gradle plugin was conflicting with the name.
The docs already reflect this change.

- #257

We now use the `mainThread` to report errors to `RNSentry`. This change is necessary in order for react-native to export constants.
This change shouldn't impact anyone using `react-native-sentry` since most of the "heavy" load was handled by `sentry-cocoa` in its own background queue anyway.

- #259
- #244

Bump `sentry-cocoa` to `3.8.3`

## v0.27.0

We decided to deactivate stack trace merging by default on iOS since it seems to unstable right now.
To activate it set:

```js
Sentry.config("___DSN___", {
  deactivateStacktraceMerging: false,
});
```

We are looking into ways making this more stable and plan to re-enable it again in the future.

## v0.26.0

- Added `setShouldSendCallback` #250

## v0.25.0

- Fix a bug in gradle script that trigged the sourcemap upload twice
- Fixed #245
- Fixed #234

## v0.24.2

- Fixed <https://github.com/getsentry/react-native-sentry/issues/241>

## v0.24.1

- Bump `sentry-cli` version to `1.20.0`

## v0.24.0

- Fix frame urls when only using `raven-js`
- Upgrade `sentry-java` to `1.5.3`
- Upgrade `sentry-cocoa` to `3.8.1`
- Added support for `sampleRate` option

## v0.23.2

- Fixed #228 again ¯\\_(ツ)_/¯

## v0.23.1

- Fixed #228

## v0.23.0

- Add more event properties for `setEventSentSuccessfully` callback on Android

## v0.22.0

- Fixed #158
- Add

```groovy
project.ext.sentry = [
    logLevel: "debug",
    flavorAware: true
]
```

should be before:
`apply from: "../../node_modules/react-native-sentry/sentry.gradle"`
This enables `sentry-cli` debug output on android builds, also adds flavor aware `sentry.properties` files.

## v0.21.2

- Fixing device farm tests

## v0.21.1

- Store event on release and send on next startup.

## v0.21.0

- Fixed an issue where javascript error wasn't sent everytime

## v0.20.0

- Bump `sentry-cocoa` to `3.6.0`

## v0.19.0

- Make `userId` optional for user context
- Bump `sentry-cocoa` to `3.5.0`

## v0.18.0

- Bump `sentry-java` to `1.5.1`
- Fix linking step
- Bump `raven-js` to `3.17.0`

## v0.17.1

- Fixed #190

## v0.17.0

- Fix `disableNativeIntegration` proptery to use right transport

## v0.16.2

- Remove send callback when native integration isn't available.

## v0.16.1

- Removed strange submodule

## v0.16.0

- Bump `sentry-java` to `1.4.0`
- Bump `sentry-cocoa` to `3.4.2`
- Fixed #182
- Fixed path detection of sentry-cli

## v0.15.1

- Fixed last release

## v0.15.0

- Added compatiblity for react-native `0.47.0`
- Fixed #169
- Fixed #106
- Bumped `sentry-cocoa` to `3.3.3`

Also added integration tests running on AWS Device Farm.

## v0.14.16

- Fixed #124

## v0.14.12

- Updated to `sentry-cocoa` `3.1.2`
- Fixed #156

## v0.14.11

- Fixed #166

## v0.14.10

- Fixed #161

## v0.14.9

Fixed #163

## v0.14.8

- Fixed #159
- Fixes breadcrumb tracking on android

## v0.14.7

- Improve performance for `react-native >= 0.46`

## v0.14.6

- Bump `sentry-cocoa` and `KSCrash`

## v0.14.5

- Push Podspec to `sentry-cocoa` `3.1.2`

## v0.14.4

- Removed example project from repo
- Make sure native client is only initialized once

## v0.14.3

- Revert to `23.0.1` android build tools

## v0.14.2

- Fixes #131

## v0.14.1

- Bump `raven-js` `3.16.1`
- Fixes #136

## v0.14.0

- Allowing calls to Sentry without calling `install()`
- Add internal logging if `logLevel >= SentryLog.Debug`
- Use `sentry-cocoa` `3.1.2`

## v0.13.3

- Fixes #67

## v0.13.2

- Fixes #116
- Fixes #51

## v0.13.1

- Fixed Android version dependency

## v0.13.0

- Overhauled internal handling of exceptions
- Updated iOS and Android native dependencies

## v0.12.12

- Fixes #105
- Added option `disableNativeIntegration`

## v0.12.11

- Use sentry-cocoa `3.0.9`
- Fixes #100

## v0.12.10

- Update `raven-js` to `3.16.0`
- Update `sentry-cocoa` to `3.0.8`
- Fixes #64
- Fixes #57

## v0.12.8

- Fix typo

## v0.12.9

- Add support on iOS for stacktrace merging and `react-native 0.45`

## v0.12.7

- Fixes #92

## v0.12.6

- Fixes #95

## v0.12.5

- Fixes #91 #87 #82 #63 #54 #48

## v0.12.3

- Fixed #90

## v0.12.2

- Fixed #90

## v0.12.4

- Fixed #94

## v0.12.1

- Use `3.0.7` `sentry-cocoa` in Podspec

## v0.12.0

- Removed `RSSwizzle` use `SentrySwizzle` instead

## v0.11.8

Update Podspec to use `Sentry/KSCrash`

## v0.11.7

- Fix `duplicate symbol` `RSSwizzle` when using CocoaPods

## v0.11.6

- Use `sentry-cocoa` `3.0.1`

## v0.11.5

- Fix <https://github.com/getsentry/react-native-sentry/issues/77>

## v0.11.4

- Use android buildToolsVersion 23.0.1

## v0.11.3

- Fix Xcode archive to not build generic archive

## v0.11.2

- Fix Xcode archiving

## v0.11.1

- Using latest version of `sentry-cocoa`

## v0.11.0

This is a big release because we switched our internal iOS client from swift to objc which drastically improve the setup experience and compatibility.

We also added support for codepush, please check the docs <https://docs.sentry.io/clients/react-native/codepush/> for more information.

After updating run `react-native unlink react-native-sentry` and `react-native link react-native-sentry` again in order to setup everything correctly.

## v0.10.0

- Greatly improved the linking process. Check out our docs for more information <https://docs.sentry.io/clients/react-native/>

## v0.9.1

- Update to sentry 2.1.11 which fixes a critical bug regarding sending requests on iOS

## v0.9.0

- Improve link and unlink scripts

## v0.8.5

- Fixed: bad operand types for binary operator

## v0.8.4

- Put execution on iOS into a background thread
- Add parameter checks on android

## v0.8.3

- Bump sentry version to 2.1.10 to fix releases

## v0.8.2

- Updated podspec thx @alloy

## v0.8.1

- Added command to package json to inject MainApplication.java into RNSentryPackage

## v0.8.0

- Added native android support
- raven-js is always used we use the native clients for sending events and add more context to them

## v0.7.0

- Bump KSCrash and Sentry version

## v0.6.0

Use `raven-js` internally instead switching between native and raven-js.

Native client will be used when available.

Alot of API changes to more like `raven-js`

## v0.5.3

- Fix import for

```objc
#if __has_include(<React/RNSentry.h>)
#import <React/RNSentry.h> // This is used for versions of react >= 0.40
#else
#import "RNSentry.h" // This is used for versions of react < 0.40
#endif
```

## v0.5.2

- Prefix filepath with `app://` if RavenClient is used

## v0.5.1

- Fix `npm test`
- Added `forceRavenClient` option which forces to use RavenClient instead of the NativeClient

## v0.5.0

- Added support for installation with cocoapods see <https://docs.sentry.io/clients/react-native/#setup-with-cocoapods>
- Lowered minimum version requirement for `react-native` to `0.38.0`

## v0.4.0

- Added `ignoreModulesExclude` to exclude modules that are ignored by default for stacktrace merging
- Added `ignoreModulesInclude` to add additional modules that should be ignored for stacktrace merging<|MERGE_RESOLUTION|>--- conflicted
+++ resolved
@@ -2,13 +2,11 @@
 
 ## Unreleased
 
-<<<<<<< HEAD
-- build(ios): Bump sentry-cocoa to 7.1.4.
-=======
+- build(ios): Bump sentry-cocoa to 7.1.4 #1700
+
 ## 2.7.0-beta.1
 
 - feat: Track stalls in the JavaScript event loop as measurements #1542
->>>>>>> 2f27d060
 
 ## 2.6.0
 
