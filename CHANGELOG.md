# Changelog

<!-- prettier-ignore-start -->
> [!IMPORTANT]
> If you are upgrading to the `6.x` versions of the Sentry React Native SDK from `5.x` or below,
> make sure you follow our [migration guide](https://docs.sentry.io/platforms/react-native/migration/) first.
<!-- prettier-ignore-end -->

## Unreleased

### Fixes

<<<<<<< HEAD
- Report slow and frozen frames as app start span data ([#4865](https://github.com/getsentry/sentry-react-native/pull/4865))
=======
- User set by `Sentry.setUser` is prefilled in Feedback Widget ([#4901](https://github.com/getsentry/sentry-react-native/pull/4901))
  - User data are considered from all scopes in the following order current, isolation and global.
>>>>>>> c352c309

## 6.15.1

### Dependencies

- Bump Cocoa SDK from v8.52.0 to v8.52.1 ([#4899](https://github.com/getsentry/sentry-react-native/pull/4899))
  - [changelog](https://github.com/getsentry/sentry-cocoa/blob/main/CHANGELOG.md#8521)
  - [diff](https://github.com/getsentry/sentry-cocoa/compare/8.52.0...8.52.1)

## 6.15.0

### Features

- User Feedback Widget Updates
  - `FeedbackButton` for easy access to the widget ([#4378](https://github.com/getsentry/sentry-react-native/pull/4378))
  - `ScreenshotButton` for capturing the application visuals ([#4714](https://github.com/getsentry/sentry-react-native/issues/4714))
  - Theming support to better align with the application styles ([#4677](https://github.com/getsentry/sentry-react-native/pull/4677))

  ```js
  Sentry.init({
    integrations: [
      Sentry.feedbackIntegration({
        enableTakeScreenshot: true, // Enables `ScreenshotButton`
        themeDark: {
          // Add dark theme styles here
        },
        themeLight: {
          // Add light theme styles here
        },
      }),
    ],
  });

  Sentry.showFeedbackButton();
  Sentry.hideFeedbackButton();
  ```

  To learn more visit [the documentation](https://docs.sentry.io/platforms/react-native/user-feedback).

- Re-export `ErrorEvent` and `TransactionEvent` types ([#4859](https://github.com/getsentry/sentry-react-native/pull/4859))

### Fixes

- crashedLastRun now returns the correct value ([#4829](https://github.com/getsentry/sentry-react-native/pull/4829))
- Use engine-specific promise rejection tracking ([#4826](https://github.com/getsentry/sentry-react-native/pull/4826))
- Fixes Feedback Widget accessibility issue on iOS ([#4739](https://github.com/getsentry/sentry-react-native/pull/4739))
- Measuring TTID or TTFD could cause a crash when `parentSpanId` was removed ([#4881](https://github.com/getsentry/sentry-react-native/pull/4881))

### Dependencies

- Bump Bundler Plugins from v3.4.0 to v3.5.0 ([#4850](https://github.com/getsentry/sentry-react-native/pull/4850))
  - [changelog](https://github.com/getsentry/sentry-javascript-bundler-plugins/blob/main/CHANGELOG.md#350)
  - [diff](https://github.com/getsentry/sentry-javascript-bundler-plugins/compare/3.4.0...3.5.0)
- Bump Cocoa SDK from v8.50.2 to v8.52.0 ([#4839](https://github.com/getsentry/sentry-react-native/pull/4839), [#4887](https://github.com/getsentry/sentry-react-native/pull/4887))
  - [changelog](https://github.com/getsentry/sentry-cocoa/blob/main/CHANGELOG.md#8520)
  - [diff](https://github.com/getsentry/sentry-cocoa/compare/8.50.2...8.52.0)
- Bump CLI from v2.45.0 to v2.46.0 ([#4866](https://github.com/getsentry/sentry-react-native/pull/4866))
  - [changelog](https://github.com/getsentry/sentry-cli/blob/master/CHANGELOG.md#2460)
  - [diff](https://github.com/getsentry/sentry-cli/compare/2.45.0...2.46.0)

## 6.14.0

### Fixes

- Expo Updates Context is passed to native after native init to be available for crashes ([#4808](https://github.com/getsentry/sentry-react-native/pull/4808))
- Expo Updates Context values should all be lowercase ([#4809](https://github.com/getsentry/sentry-react-native/pull/4809))
- Avoid duplicate network requests (fetch, xhr) by default ([#4816](https://github.com/getsentry/sentry-react-native/pull/4816))
  - `traceFetch` is disabled by default on mobile as RN uses a polyfill which will be traced by `traceXHR`

### Changes

- Renames `enableExperimentalViewRenderer` to `enableViewRendererV2` which is enabled by default for up to 5x times more performance in Session Replay on iOS ([#4815](https://github.com/getsentry/sentry-react-native/pull/4815))

### Dependencies

- Bump CLI from v2.43.1 to v2.45.0 ([#4804](https://github.com/getsentry/sentry-react-native/pull/4804), [#4818](https://github.com/getsentry/sentry-react-native/pull/4818))
  - [changelog](https://github.com/getsentry/sentry-cli/blob/master/CHANGELOG.md#2450)
  - [diff](https://github.com/getsentry/sentry-cli/compare/2.43.1...2.45.0)
- Bump Bundler Plugins from v3.3.1 to v3.4.0 ([#4805](https://github.com/getsentry/sentry-react-native/pull/4805))
  - [changelog](https://github.com/getsentry/sentry-javascript-bundler-plugins/blob/main/CHANGELOG.md#340)
  - [diff](https://github.com/getsentry/sentry-javascript-bundler-plugins/compare/3.3.1...3.4.0)
- Bump Cocoa SDK from v8.49.2 to v8.50.2 ([#4807](https://github.com/getsentry/sentry-react-native/pull/4807), [#4821](https://github.com/getsentry/sentry-react-native/pull/4821), [#4830](https://github.com/getsentry/sentry-react-native/pull/4830))
  - [changelog](https://github.com/getsentry/sentry-cocoa/blob/main/CHANGELOG.md#8502)
  - [diff](https://github.com/getsentry/sentry-cocoa/compare/8.49.2...8.50.2)

## 6.13.1

### Fixes

- Disable native driver for Feedback Widget `backgroundColor` animation in unsupported React Native versions ([#4794](https://github.com/getsentry/sentry-react-native/pull/4794))
- Fix Debug Symbolicator for local development builds (use RN 0.79 default exports) ([#4801](https://github.com/getsentry/sentry-react-native/pull/4801))

## 6.13.0

### Changes

- Fallback to Current Activity Holder when React Context Activity is not present ([#4779](https://github.com/getsentry/sentry-react-native/pull/4779))
- Support `REACT_NATIVE_PATH` env in Xcode Debug Files upload scripts ([#4789](https://github.com/getsentry/sentry-react-native/pull/4789))

### Fixes

- Initialize Sentry Android with ApplicationContext if available ([#4780](https://github.com/getsentry/sentry-react-native/pull/4780))

### Dependencies

- Bump Cocoa SDK from v8.49.1 to v8.49.2 ([#4792](https://github.com/getsentry/sentry-react-native/pull/4792))
  - [changelog](https://github.com/getsentry/sentry-cocoa/blob/main/CHANGELOG.md#8492)
  - [diff](https://github.com/getsentry/sentry-cocoa/compare/8.49.1...8.49.2)

## 6.12.0

### Features

- Add Expo Updates Event Context ([#4767](https://github.com/getsentry/sentry-react-native/pull/4767), [#4786](https://github.com/getsentry/sentry-react-native/pull/4786))
  - Automatically collects `updateId`, `channel`, Emergency Launch Reason and other Expo Updates constants

### Fixes

- Export `extraErrorDataIntegration` from `@sentry/core` ([#4762](https://github.com/getsentry/sentry-react-native/pull/4762))
- Remove `@sentry-internal/replay` when `includeWebReplay: false` ([#4774](https://github.com/getsentry/sentry-react-native/pull/4774))

### Dependencies

- Bump Cocoa SDK from v8.49.0 to v8.49.1 ([#4771](https://github.com/getsentry/sentry-react-native/pull/4771))
  - [changelog](https://github.com/getsentry/sentry-cocoa/blob/main/CHANGELOG.md#8491)
  - [diff](https://github.com/getsentry/sentry-cocoa/compare/8.49.0...8.49.1)
- Bump CLI from v2.43.0 to v2.43.1 ([#4787](https://github.com/getsentry/sentry-react-native/pull/4787))
  - [changelog](https://github.com/getsentry/sentry-cli/blob/master/CHANGELOG.md#2431)
  - [diff](https://github.com/getsentry/sentry-cli/compare/2.43.0...2.43.1)

## 6.11.0

### Features

- Improve Warm App Start reporting on Android ([#4641](https://github.com/getsentry/sentry-react-native/pull/4641), [#4695](https://github.com/getsentry/sentry-react-native/pull/4695))
- Add `createTimeToInitialDisplay({useFocusEffect})` and `createTimeToFullDisplay({useFocusEffect})` to allow record full display on screen focus ([#4665](https://github.com/getsentry/sentry-react-native/pull/4665))
- Add support for measuring Time to Initial Display for already seen routes ([#4661](https://github.com/getsentry/sentry-react-native/pull/4661))
  - Introduce `enableTimeToInitialDisplayForPreloadedRoutes` option to the React Navigation integration.

  ```js
  Sentry.reactNavigationIntegration({
    enableTimeToInitialDisplayForPreloadedRoutes: true,
  });
  ```

- Add `useDispatchedActionData` option to the React Navigation integration to filter out navigation actions that should not create spans ([#4684](https://github.com/getsentry/sentry-react-native/pull/4684))
  - For example `PRELOAD`, `SET_PARAMS`, `TOGGLE_DRAWER` and others.

  ```js
  Sentry.reactNavigationIntegration({
    useDispatchedActionData: true,
  });
  ```

### Fixes

- Equalize TTID and TTFD duration when TTFD manual API is called and resolved before auto TTID ([#4680](https://github.com/getsentry/sentry-react-native/pull/4680))
- Avoid loading Sentry native components in Expo Go ([#4696](https://github.com/getsentry/sentry-react-native/pull/4696))
- Avoid silent failure when JS bundle was not created due to Sentry Xcode scripts failure ([#4690](https://github.com/getsentry/sentry-react-native/pull/4690))
- Prevent crash on iOS during profiling stop when debug images are missing ([#4738](https://github.com/getsentry/sentry-react-native/pull/4738))
- Attach only App Starts within the 60s threshold (fixed comparison units, use ms) ([#4746](https://github.com/getsentry/sentry-react-native/pull/4746))
- Add missing `popTimeToDisplayFor` in to the Android Old Arch Native interface([#4751](https://github.com/getsentry/sentry-react-native/pull/4751))

### Changes

- Change `gradle.projectsEvaluated` to `project.afterEvaluate` in the Sentry Gradle Plugin to fix tasks not being created when using `--configure-on-demand` ([#4687](https://github.com/getsentry/sentry-react-native/pull/4687))
- Remove `SENTRY_FORCE_FOREGROUND` from Xcode Scripts as the underlying `--force-foreground` Sentry CLI is no-op since v2.37.0 ([#4689](https://github.com/getsentry/sentry-react-native/pull/4689))
- TTID and TTFD use native getters instead od events to pass timestamps to the JS layer ([#4669](https://github.com/getsentry/sentry-react-native/pull/4669), [#4681](https://github.com/getsentry/sentry-react-native/pull/4681))

### Dependencies

- Bump Bundler Plugins from v3.2.2 to v3.3.1 ([#4693](https://github.com/getsentry/sentry-react-native/pull/4693), [#4707](https://github.com/getsentry/sentry-react-native/pull/4707), [#4720](https://github.com/getsentry/sentry-react-native/pull/4720), [#4721](https://github.com/getsentry/sentry-react-native/pull/4721))
  - [changelog](https://github.com/getsentry/sentry-javascript-bundler-plugins/blob/main/CHANGELOG.md#331)
  - [diff](https://github.com/getsentry/sentry-javascript-bundler-plugins/compare/3.2.2...3.3.1)
- Bump CLI from v2.42.4 to v2.43.0 ([#4692](https://github.com/getsentry/sentry-react-native/pull/4692))
  - [changelog](https://github.com/getsentry/sentry-cli/blob/master/CHANGELOG.md#2430)
  - [diff](https://github.com/getsentry/sentry-cli/compare/2.42.4...2.43.0)
- Bump Cocoa SDK from v8.48.0 to v8.49.0 ([#4742](https://github.com/getsentry/sentry-react-native/pull/4742))
  - [changelog](https://github.com/getsentry/sentry-cocoa/blob/main/CHANGELOG.md#8490)
  - [diff](https://github.com/getsentry/sentry-cocoa/compare/8.48.0...8.49.0)

## 6.11.0-beta.0

### Features

- Improve Warm App Start reporting on Android ([#4641](https://github.com/getsentry/sentry-react-native/pull/4641), [#4695](https://github.com/getsentry/sentry-react-native/pull/4695))
- Add `createTimeToInitialDisplay({useFocusEffect})` and `createTimeToFullDisplay({useFocusEffect})` to allow record full display on screen focus ([#4665](https://github.com/getsentry/sentry-react-native/pull/4665))
- Add support for measuring Time to Initial Display for already seen routes ([#4661](https://github.com/getsentry/sentry-react-native/pull/4661))
  - Introduce `enableTimeToInitialDisplayForPreloadedRoutes` option to the React Navigation integration.

  ```js
  Sentry.reactNavigationIntegration({
    enableTimeToInitialDisplayForPreloadedRoutes: true,
  });
  ```

- Add `useDispatchedActionData` option to the React Navigation integration to filter out navigation actions that should not create spans ([#4684](https://github.com/getsentry/sentry-react-native/pull/4684))
  - For example `PRELOAD`, `SET_PARAMS`, `TOGGLE_DRAWER` and others.

  ```js
  Sentry.reactNavigationIntegration({
    useDispatchedActionData: true,
  });
  ```

### Fixes

- Equalize TTID and TTFD duration when TTFD manual API is called and resolved before auto TTID ([#4680](https://github.com/getsentry/sentry-react-native/pull/4680))
- Avoid loading Sentry native components in Expo Go ([#4696](https://github.com/getsentry/sentry-react-native/pull/4696))

### Changes

- Change `gradle.projectsEvaluated` to `project.afterEvaluate` in the Sentry Gradle Plugin to fix tasks not being created when using `--configure-on-demand` ([#4687](https://github.com/getsentry/sentry-react-native/pull/4687))
- Remove `SENTRY_FORCE_FOREGROUND` from Xcode Scripts as the underlying `--force-foreground` Sentry CLI is no-op since v2.37.0 ([#4689](https://github.com/getsentry/sentry-react-native/pull/4689))
- TTID and TTFD use native getters instead od events to pass timestamps to the JS layer ([#4669](https://github.com/getsentry/sentry-react-native/pull/4669), [#4681](https://github.com/getsentry/sentry-react-native/pull/4681))

## 6.10.0

### Features

- Add thread information to spans ([#4579](https://github.com/getsentry/sentry-react-native/pull/4579))
- Exposed `getDataFromUri` as a public API to retrieve data from a URI ([#4638](https://github.com/getsentry/sentry-react-native/pull/4638))
- Add `enableExperimentalViewRenderer` to enable up to 5x times more performance in Session Replay on iOS ([#4660](https://github.com/getsentry/sentry-react-native/pull/4660))

  ```js
  import * as Sentry from '@sentry/react-native';

  Sentry.init({
    integrations: [
      Sentry.mobileReplayIntegration({
        enableExperimentalViewRenderer: true,
      }),
    ],
  });
  ```

### Fixes

- Considers the `SENTRY_DISABLE_AUTO_UPLOAD` and `SENTRY_DISABLE_NATIVE_DEBUG_UPLOAD` environment variables in the configuration of the Sentry Android Gradle Plugin for Expo plugin ([#4583](https://github.com/getsentry/sentry-react-native/pull/4583))
- Handle non-string category in getCurrentScreen on iOS ([#4629](https://github.com/getsentry/sentry-react-native/pull/4629))
- Use route name instead of route key for current route tracking ([#4650](https://github.com/getsentry/sentry-react-native/pull/4650))
  - Using key caused user interaction transaction names to contain route hash in the name.

### Dependencies

- Bump Bundler Plugins from v3.2.0 to v3.2.2 ([#4585](https://github.com/getsentry/sentry-react-native/pull/4585), [#4620](https://github.com/getsentry/sentry-react-native/pull/4620))
  - [changelog](https://github.com/getsentry/sentry-javascript-bundler-plugins/blob/main/CHANGELOG.md#322)
  - [diff](https://github.com/getsentry/sentry-javascript-bundler-plugins/compare/3.2.0...3.2.2)
- Bump CLI from v2.42.1 to v2.42.4 ([#4586](https://github.com/getsentry/sentry-react-native/pull/4586), [#4655](https://github.com/getsentry/sentry-react-native/pull/4655), [#4671](https://github.com/getsentry/sentry-react-native/pull/4671))
  - [changelog](https://github.com/getsentry/sentry-cli/blob/master/CHANGELOG.md#2424)
  - [diff](https://github.com/getsentry/sentry-cli/compare/2.42.1...2.42.4)
- Bump Cocoa SDK from v8.45.0 to v8.48.0 ([#4621](https://github.com/getsentry/sentry-react-native/pull/4621), [#4651](https://github.com/getsentry/sentry-react-native/pull/4651), [#4662](https://github.com/getsentry/sentry-react-native/pull/4662))
  - [changelog](https://github.com/getsentry/sentry-cocoa/blob/main/CHANGELOG.md#8480)
  - [diff](https://github.com/getsentry/sentry-cocoa/compare/8.45.0...8.48.0)
- Bump Android SDK from v7.22.1 to v7.22.5 ([#4675](https://github.com/getsentry/sentry-react-native/pull/4675), [#4683](https://github.com/getsentry/sentry-react-native/pull/4683))
  - [changelog](https://github.com/getsentry/sentry-java/blob/main/CHANGELOG.md#7225)
  - [diff](https://github.com/getsentry/sentry-java/compare/7.22.1...7.22.5)

## 6.9.1

### Fixes

- Fixes missing Cold Start measurements by bumping the Android SDK version to v7.22.1 ([#4643](https://github.com/getsentry/sentry-react-native/pull/4643))
- Attach App Start spans to the first created not the first processed root span ([#4618](https://github.com/getsentry/sentry-react-native/pull/4618), [#4644](https://github.com/getsentry/sentry-react-native/pull/4644))

### Dependencies

- Bump Android SDK from v7.22.0 to v7.22.1 ([#4643](https://github.com/getsentry/sentry-react-native/pull/4643))
  - [changelog](https://github.com/getsentry/sentry-java/blob/7.x.x/CHANGELOG.md#7221)
  - [diff](https://github.com/getsentry/sentry-java/compare/7.22.0...7.22.1)

## 6.9.0

> [!WARNING]
> This release contains an issue where Cold starts can be incorrectly reported as Warm starts on Android. We recommend staying on version 6.4.0 if you use this feature on Android.
> See issue [#4598](https://github.com/getsentry/sentry-react-native/issues/4598) for more details.

### Features

- User Feedback Widget Beta ([#4435](https://github.com/getsentry/sentry-react-native/pull/4435))

  To collect user feedback from inside your application call `Sentry.showFeedbackWidget()`.

  ```js
  import Sentry from "@sentry/react-native";

  Sentry.showFeedbackWidget();

  Sentry.wrap(RootComponent);
  ```

  To change the default options add `Sentry.feedbackIntegration()`.

  ```js
  import Sentry from "@sentry/react-native";
  import * as ImagePicker from 'expo-image-picker';

  Sentry.init({
    integrations: [
      Sentry.feedbackIntegration({
        imagePicker: ImagePicker,
        showName: true,
        showEmail: true,
      }),
    ],
  });
  ```

  To learn more about the available configuration options visit [the documentation](https://docs.sentry.io/platforms/react-native/user-feedback/configuration).

## 6.8.0

> [!WARNING]
> This release contains an issue where Cold starts can be incorrectly reported as Warm starts on Android. We recommend staying on version 6.4.0 if you use this feature on Android.
> See issue [#4598](https://github.com/getsentry/sentry-react-native/issues/4598) for more details.

### Features

- Adds Sentry Android Gradle Plugin as an experimental Expo plugin feature ([#4440](https://github.com/getsentry/sentry-react-native/pull/4440))

  To enable the plugin add the `enableAndroidGradlePlugin` in the `@sentry/react-native/expo` of the Expo application configuration.

  ```js
  "plugins": [
    [
      "@sentry/react-native/expo",
      {
        "experimental_android": {
          "enableAndroidGradlePlugin": true,
        }
      }
    ],
  ```

  To learn more about the available configuration options visit [the documentation](https://docs.sentry.io/platforms/react-native/manual-setup/expo/gradle).

### Fixes

- Remove `error:` prefix from `collect-modules.sh` to avoid failing iOS builds ([#4570](https://github.com/getsentry/sentry-react-native/pull/4570))
- Sentry Module Collection Script Fails with Spaces in Node Path on iOS ([#4559](https://github.com/getsentry/sentry-react-native/pull/4559))
- Various crashes and issues of Session Replay on Android. See the Android SDK version bump for more details. ([#4529](https://github.com/getsentry/sentry-react-native/pull/4529))
- `Sentry.setUser(null)` doesn't crash on iOS with RN 0.77.1 ([#4567](https://github.com/getsentry/sentry-react-native/pull/4567))
- Avoid importing `tslib` in Sentry Metro Plugin ([#4573](https://github.com/getsentry/sentry-react-native/pull/4573))

### Dependencies

- Bump Android SDK from v7.20.1 to v7.22.0 ([#4529](https://github.com/getsentry/sentry-react-native/pull/4529))
  - [changelog](https://github.com/getsentry/sentry-java/blob/7.x.x/CHANGELOG.md#7220)
  - [diff](https://github.com/getsentry/sentry-java/compare/7.20.1...7.22.0)
- Bump Cocoa SDK from v8.44.0 to v8.45.0 ([#4537](https://github.com/getsentry/sentry-react-native/pull/4537))
  - [changelog](https://github.com/getsentry/sentry-cocoa/blob/main/CHANGELOG.md#8450)
  - [diff](https://github.com/getsentry/sentry-cocoa/compare/8.44.0...8.45.0)
- Bump CLI from v2.41.1 to v2.42.1 ([#4563](https://github.com/getsentry/sentry-react-native/pull/4563))
  - [changelog](https://github.com/getsentry/sentry-cli/blob/master/CHANGELOG.md#2421)
  - [diff](https://github.com/getsentry/sentry-cli/compare/2.41.1...2.42.1)
- Bump Bundler Plugins from v3.1.2 to v3.2.0 ([#4565](https://github.com/getsentry/sentry-react-native/pull/4565))
  - [changelog](https://github.com/getsentry/sentry-javascript-bundler-plugins/blob/main/CHANGELOG.md#320)
  - [diff](https://github.com/getsentry/sentry-javascript-bundler-plugins/compare/3.1.2...3.2.0)

## 6.7.0

> [!WARNING]
> This release contains an issue where Cold starts can be incorrectly reported as Warm starts on Android. We recommend staying on version 6.4.0 if you use this feature on Android.
> See issue [#4598](https://github.com/getsentry/sentry-react-native/issues/4598) for more details.

### Features

- Add `ignoredComponents` option to `annotateReactComponents` to exclude specific components from React component annotations ([#4517](https://github.com/getsentry/sentry-react-native/pull/4517))

  ```js
  // metro.config.js
  // for React Native
  const config = withSentryConfig(mergedConfig, {
    annotateReactComponents: {
      ignoredComponents: ['MyCustomComponent']
    }
  });

  // for Expo
  const config = getSentryExpoConfig(__dirname, {
    annotateReactComponents: {
      ignoredComponents: ['MyCustomComponent'],
    },
  });
  ```

### Dependencies

- Bump JavaScript SDK from v8.53.0 to v8.54.0 ([#4503](https://github.com/getsentry/sentry-react-native/pull/4503))
  - [changelog](https://github.com/getsentry/sentry-javascript/blob/develop/CHANGELOG.md#8540)
  - [diff](https://github.com/getsentry/sentry-javascript/compare/8.53.0...8.54.0)
- Bump `@sentry/babel-plugin-component-annotate` from v2.20.1 to v3.1.2 ([#4516](https://github.com/getsentry/sentry-react-native/pull/4516))
  - [changelog](https://github.com/getsentry/sentry-javascript-bundler-plugins/blob/main/CHANGELOG.md#312)
  - [diff](https://github.com/getsentry/sentry-javascript-bundler-plugins/compare/2.20.1...3.1.2)

## 6.6.0

> [!WARNING]
> This release contains an issue where Cold starts can be incorrectly reported as Warm starts on Android. We recommend staying on version 6.4.0 if you use this feature on Android.
> See issue [#4598](https://github.com/getsentry/sentry-react-native/issues/4598) for more details.

### Features

- Send Sentry React Native SDK version in the Session Replay Events on iOS ([#4450](https://github.com/getsentry/sentry-react-native/pull/4450))

### Fixes

- Add mechanism field to unhandled rejection errors ([#4457](https://github.com/getsentry/sentry-react-native/pull/4457))
- Use proper SDK name for Session Replay tags ([#4428](https://github.com/getsentry/sentry-react-native/pull/4428))
- Use `makeDsn` from `core` to extract the URL from DSN avoiding unimplemented `URL.protocol` errors ([#4395](https://github.com/getsentry/sentry-react-native/pull/4395))

### Changes

- Rename `navigation.processing` span to more expressive `Navigation dispatch to screen A mounted/navigation cancelled` ([#4423](https://github.com/getsentry/sentry-react-native/pull/4423))
- Add RN SDK package to `sdk.packages` for Cocoa ([#4381](https://github.com/getsentry/sentry-react-native/pull/4381))

### Internal

- Initialize `RNSentryTimeToDisplay` during native module `init` on iOS ([#4443](https://github.com/getsentry/sentry-react-native/pull/4443))

### Dependencies

- Bump CLI from v2.39.1 to v2.41.1 ([#4412](https://github.com/getsentry/sentry-react-native/pull/4412), [#4468](https://github.com/getsentry/sentry-react-native/pull/4468), [#4473](https://github.com/getsentry/sentry-react-native/pull/4473))
  - [changelog](https://github.com/getsentry/sentry-cli/blob/master/CHANGELOG.md#2411)
  - [diff](https://github.com/getsentry/sentry-cli/compare/2.39.1...2.41.1)
- Bump JavaScript SDK from v8.47.0 to v8.53.0 ([#4421](https://github.com/getsentry/sentry-react-native/pull/4421), [#4449](https://github.com/getsentry/sentry-react-native/pull/4449), [#4453](https://github.com/getsentry/sentry-react-native/pull/4453), [#4480](https://github.com/getsentry/sentry-react-native/pull/4480), [#4491](https://github.com/getsentry/sentry-react-native/pull/4491), [#4496](https://github.com/getsentry/sentry-react-native/pull/4496), [#4497](https://github.com/getsentry/sentry-react-native/pull/4497))
  - [changelog](https://github.com/getsentry/sentry-javascript/blob/develop/CHANGELOG.md#8530)
  - [diff](https://github.com/getsentry/sentry-javascript/compare/8.47.0...8.53.0)
- Bump Android SDK from v7.20.0 to v7.20.1 ([#4467](https://github.com/getsentry/sentry-react-native/pull/4467))
  - [changelog](https://github.com/getsentry/sentry-java/blob/main/CHANGELOG.md#7201)
  - [diff](https://github.com/getsentry/sentry-java/compare/7.20.0...7.20.1)
- Bump Cocoa SDK from v8.43.0 to v8.44.0 ([#4495](https://github.com/getsentry/sentry-react-native/pull/4495))
  - [changelog](https://github.com/getsentry/sentry-cocoa/blob/main/CHANGELOG.md#8440)
  - [diff](https://github.com/getsentry/sentry-cocoa/compare/8.43.0...8.44.0)

## 6.5.0

> [!WARNING]
> This release contains an issue where Cold starts can be incorrectly reported as Warm starts on Android. We recommend staying on version 6.4.0 if you use this feature on Android.
> See issue [#4598](https://github.com/getsentry/sentry-react-native/issues/4598) for more details.

### Features

- Mobile Session Replay is now generally available and ready for production use ([#4384](https://github.com/getsentry/sentry-react-native/pull/4384))

  To learn about privacy, custom masking or performance overhead visit [the documentation](https://docs.sentry.io/platforms/react-native/session-replay/).

  ```js
  import * as Sentry from '@sentry/react-native';

  Sentry.init({
    replaysSessionSampleRate: 1.0,
    replaysOnErrorSampleRate: 1.0,
    integrations: [
      Sentry.mobileReplayIntegration({
        maskAllImages: true,
        maskAllVectors: true,
        maskAllText: true,
      }),
    ],
  });
  ```

- Adds new `captureFeedback` and deprecates the `captureUserFeedback` API ([#4320](https://github.com/getsentry/sentry-react-native/pull/4320))

  ```jsx
  import * as Sentry from "@sentry/react-native";

  const eventId = Sentry.lastEventId();

  Sentry.captureFeedback({
    name: "John Doe",
    email: "john@doe.com",
    message: "Hello World!",
    associatedEventId: eventId, // optional
  });
  ```

  To learn how to attach context data to the feedback visit [the documentation](https://docs.sentry.io/platforms/react-native/user-feedback/).

- Export `Span` type from `@sentry/types` ([#4345](https://github.com/getsentry/sentry-react-native/pull/4345))
- Add RN SDK package to `sdk.packages` on Android ([#4380](https://github.com/getsentry/sentry-react-native/pull/4380))

### Fixes

- Return `lastEventId` export from `@sentry/core` ([#4315](https://github.com/getsentry/sentry-react-native/pull/4315))
- Don't log file not found errors when loading envs in `sentry-expo-upload-sourcemaps` ([#4332](https://github.com/getsentry/sentry-react-native/pull/4332))
- Navigation Span should have no parent by default ([#4326](https://github.com/getsentry/sentry-react-native/pull/4326))
- Disable HTTP Client Errors on iOS ([#4347](https://github.com/getsentry/sentry-react-native/pull/4347))

### Changes

- Falsy values of `options.environment` (empty string, undefined...) default to `production`
- Deprecated `_experiments.replaysSessionSampleRate` and `_experiments.replaysOnErrorSampleRate` use `replaysSessionSampleRate` and `replaysOnErrorSampleRate` ([#4384](https://github.com/getsentry/sentry-react-native/pull/4384))

### Dependencies

- Bump CLI from v2.38.2 to v2.39.1 ([#4305](https://github.com/getsentry/sentry-react-native/pull/4305), [#4316](https://github.com/getsentry/sentry-react-native/pull/4316))
  - [changelog](https://github.com/getsentry/sentry-cli/blob/master/CHANGELOG.md#2391)
  - [diff](https://github.com/getsentry/sentry-cli/compare/2.38.2...2.39.1)
- Bump Android SDK from v7.18.0 to v7.20.0 ([#4329](https://github.com/getsentry/sentry-react-native/pull/4329), [#4365](https://github.com/getsentry/sentry-react-native/pull/4365), [#4405](https://github.com/getsentry/sentry-react-native/pull/4405), [#4411](https://github.com/getsentry/sentry-react-native/pull/4411))
  - [changelog](https://github.com/getsentry/sentry-java/blob/main/CHANGELOG.md#7200)
  - [diff](https://github.com/getsentry/sentry-java/compare/7.18.0...7.20.0)
- Bump JavaScript SDK from v8.40.0 to v8.47.0 ([#4351](https://github.com/getsentry/sentry-react-native/pull/4351), [#4325](https://github.com/getsentry/sentry-react-native/pull/4325), [#4371](https://github.com/getsentry/sentry-react-native/pull/4371), [#4382](https://github.com/getsentry/sentry-react-native/pull/4382), [#4388](https://github.com/getsentry/sentry-react-native/pull/4388), [#4393](https://github.com/getsentry/sentry-react-native/pull/4393))
  - [changelog](https://github.com/getsentry/sentry-javascript/blob/develop/CHANGELOG.md#8470)
  - [diff](https://github.com/getsentry/sentry-javascript/compare/8.40.0...8.47.0)
- Bump Cocoa SDK from v8.41.0 to v8.43.0 ([#4387](https://github.com/getsentry/sentry-react-native/pull/4387), [#4399](https://github.com/getsentry/sentry-react-native/pull/4399), [#4410](https://github.com/getsentry/sentry-react-native/pull/4410))
  - [changelog](https://github.com/getsentry/sentry-cocoa/blob/main/CHANGELOG.md#8430)
  - [diff](https://github.com/getsentry/sentry-cocoa/compare/8.41.0...8.43.0)

## 6.4.0

### Features

- Add Replay Custom Masking for iOS, Android and Web ([#4224](https://github.com/getsentry/sentry-react-native/pull/4224), [#4265](https://github.com/getsentry/sentry-react-native/pull/4265), [#4272](https://github.com/getsentry/sentry-react-native/pull/4272), [#4314](https://github.com/getsentry/sentry-react-native/pull/4314))

  ```jsx
  import * as Sentry from '@sentry/react-native';

  const Example = () => {
    return (
      <View>
        <Sentry.Mask>
          <Text>${"All children of Sentry.Mask will be masked."}</Text>
        </Sentry.Mask>
        <Sentry.Unmask>
          <Text>${"Only direct children of Sentry.Unmask will be unmasked."}</Text>
        </Sentry.Unmask>
      </View>
    );
  };
  ```

## 6.4.0-beta.1

### Features

- Add Replay Custom Masking for iOS, Android and Web ([#4224](https://github.com/getsentry/sentry-react-native/pull/4224), [#4265](https://github.com/getsentry/sentry-react-native/pull/4265), [#4272](https://github.com/getsentry/sentry-react-native/pull/4272), [#4314](https://github.com/getsentry/sentry-react-native/pull/4314))

  ```jsx
  import * as Sentry from '@sentry/react-native';

  const Example = () => {
    return (
      <View>
        <Sentry.Mask>
          <Text>${"All children of Sentry.Mask will be masked."}</Text>
        </Sentry.Mask>
        <Sentry.Unmask>
          <Text>${"Only direct children of Sentry.Unmask will be unmasked."}</Text>
        </Sentry.Unmask>
      </View>
    );
  };
  ```

## 6.3.0

### Features

- Add support for `.env.sentry-build-plugin` ([#4281](https://github.com/getsentry/sentry-react-native/pull/4281))

  Don't commit the file to your repository. Use it to set your Sentry Auth Token.

  ```
  SENTRY_AUTH_TOKEN=your_token_here
  ```

- Add Sentry Metro Server Source Context middleware ([#4287](https://github.com/getsentry/sentry-react-native/pull/4287))

  This enables the SDK to add source context to locally symbolicated events using the Metro Development Server.
  The middleware can be disabled in `metro.config.js` using the `enableSourceContextInDevelopment` option.

  ```js
  // Expo
  const { getSentryExpoConfig } = require('@sentry/react-native/metro');
  const config = getSentryExpoConfig(__dirname, {
    enableSourceContextInDevelopment: false,
  });

  // React Native
  const { withSentryConfig } = require('@sentry/react-native/metro');
  module.exports = withSentryConfig(config, {
    enableSourceContextInDevelopment: false,
  });
  ```

### Fixes

- Prevents exception capture context from being overwritten by native scope sync ([#4124](https://github.com/getsentry/sentry-react-native/pull/4124))
- Excludes Dev Server and Sentry Dsn requests from Breadcrumbs ([#4240](https://github.com/getsentry/sentry-react-native/pull/4240))
- Skips development server spans ([#4271](https://github.com/getsentry/sentry-react-native/pull/4271))
- Execute `DebugSymbolicator` after `RewriteFrames` to avoid overwrites by default ([#4285](https://github.com/getsentry/sentry-react-native/pull/4285))
  - If custom `RewriteFrames` is provided the order changes
- `browserReplayIntegration` is no longer included by default on React Native Web ([#4270](https://github.com/getsentry/sentry-react-native/pull/4270))
- Remove `.sentry` tmp directory and use environmental variables instead to save default Babel transformer path ([#4298](https://github.com/getsentry/sentry-react-native/pull/4298))
  - This resolves concurrency issues when running multiple bundle processes

### Dependencies

- Bump JavaScript SDK from v8.37.1 to v8.40.0 ([#4267](https://github.com/getsentry/sentry-react-native/pull/4267), [#4293](https://github.com/getsentry/sentry-react-native/pull/4293), [#4304](https://github.com/getsentry/sentry-react-native/pull/4304))
  - [changelog](https://github.com/getsentry/sentry-javascript/blob/develop/CHANGELOG.md#8400)
  - [diff](https://github.com/getsentry/sentry-javascript/compare/8.37.1...8.40.0)
- Bump Android SDK from v7.17.0 to v7.18.0 ([#4289](https://github.com/getsentry/sentry-react-native/pull/4289))
  - [changelog](https://github.com/getsentry/sentry-java/blob/main/CHANGELOG.md#7180)
  - [diff](https://github.com/getsentry/sentry-java/compare/7.17.0...7.18.0)
- Bump Cocoa SDK from v8.40.1 to v8.41.0 ([#4301](https://github.com/getsentry/sentry-react-native/pull/4301))
  - [changelog](https://github.com/getsentry/sentry-cocoa/blob/main/CHANGELOG.md#8410)
  - [diff](https://github.com/getsentry/sentry-cocoa/compare/8.40.1...8.41.0)

## 6.3.0-beta.2

### Dependencies

- Bump Cocoa SDK from v8.40.1 to v8.41.0-beta.1 ([#4295](https://github.com/getsentry/sentry-react-native/pull/4295))
  - [changelog](https://github.com/getsentry/sentry-cocoa/blob/main/CHANGELOG.md#8410-beta1)
  - [diff](https://github.com/getsentry/sentry-cocoa/compare/8.40.1...8.41.0-beta.1)

## 6.3.0-beta.1

### Features

- Add support for `.env.sentry-build-plugin` ([#4281](https://github.com/getsentry/sentry-react-native/pull/4281))

  Don't commit the file to your repository. Use it to set your Sentry Auth Token.

  ```
  SENTRY_AUTH_TOKEN=your_token_here
  ```

- Add Sentry Metro Server Source Context middleware ([#4287](https://github.com/getsentry/sentry-react-native/pull/4287))

  This enables the SDK to add source context to locally symbolicated events using the Metro Development Server.
  The middleware can be disabled in `metro.config.js` using the `enableSourceContextInDevelopment` option.

  ```js
  // Expo
  const { getSentryExpoConfig } = require('@sentry/react-native/metro');
  const config = getSentryExpoConfig(__dirname, {
    enableSourceContextInDevelopment: false,
  });

  // React Native
  const { withSentryConfig } = require('@sentry/react-native/metro');
  module.exports = withSentryConfig(config, {
    enableSourceContextInDevelopment: false,
  });
  ```

### Fixes

- Prevents exception capture context from being overwritten by native scope sync ([#4124](https://github.com/getsentry/sentry-react-native/pull/4124))
- Excludes Dev Server and Sentry Dsn requests from Breadcrumbs ([#4240](https://github.com/getsentry/sentry-react-native/pull/4240))
- Skips development server spans ([#4271](https://github.com/getsentry/sentry-react-native/pull/4271))
- Execute `DebugSymbolicator` after `RewriteFrames` to avoid overwrites by default ([#4285](https://github.com/getsentry/sentry-react-native/pull/4285))
  - If custom `RewriteFrames` is provided the order changes
- `browserReplayIntegration` is no longer included by default on React Native Web ([#4270](https://github.com/getsentry/sentry-react-native/pull/4270))

### Dependencies

- Bump JavaScript SDK from v8.37.1 to v8.38.0 ([#4267](https://github.com/getsentry/sentry-react-native/pull/4267))
  - [changelog](https://github.com/getsentry/sentry-javascript/blob/develop/CHANGELOG.md#8380)
  - [diff](https://github.com/getsentry/sentry-javascript/compare/8.37.1...8.38.0)
- Bump Android SDK from v7.17.0 to v7.18.0 ([#4289](https://github.com/getsentry/sentry-react-native/pull/4289))
  - [changelog](https://github.com/getsentry/sentry-java/blob/main/CHANGELOG.md#7180)
  - [diff](https://github.com/getsentry/sentry-java/compare/7.17.0...7.18.0)

## 6.2.0

### Features

- Enables Spotlight in Android and iOS SDKs ([#4211](https://github.com/getsentry/sentry-react-native/pull/4211))
- Add env flag `SENTRY_DISABLE_NATIVE_DEBUG_UPLOAD` to allow disabling the debug file upload ([#4223](https://github.com/getsentry/sentry-react-native/pull/4223))

  How to use in Android project? It works by default, just set `export SENTRY_DISABLE_NATIVE_DEBUG_UPLOAD=true` in your build environment. For Sentry Android Gradle Plugin add the following to your `android/app/build.gradle`.

  ```gradle
  apply from: "../../../sentry.gradle"

  sentry {
      autoUploadProguardMapping = shouldSentryAutoUpload()
      uploadNativeSymbols = shouldSentryAutoUpload()
  }
  ```

  How to use in Xcode? Make sure you are using `scripts/sentry-xcode.sh` and `scripts/sentry-xcode-debug-files.sh` in your
  build phases. And add the following to your `ios/.xcode.env.local` file.

  ```bash
  export SENTRY_DISABLE_NATIVE_DEBUG_UPLOAD=true
  ```

### Fixes

- Ignore JavascriptException to filter out obfuscated duplicate JS Errors on Android ([#4232](https://github.com/getsentry/sentry-react-native/pull/4232))
- Skips ignoring require cycle logs for RN 0.70 or newer ([#4214](https://github.com/getsentry/sentry-react-native/pull/4214))
- Enhanced accuracy of time-to-display spans. ([#4189](https://github.com/getsentry/sentry-react-native/pull/4189))
- Fix Replay redacting of RN Classes on iOS ([#4243](https://github.com/getsentry/sentry-react-native/pull/4243))
- Speed up getBinaryImages for finishing transactions and capturing events ([#4194](https://github.com/getsentry/sentry-react-native/pull/4194))
- Remove duplicate HTTP Client Errors on iOS ([#4250](https://github.com/getsentry/sentry-react-native/pull/4250))
- Replay `maskAll*` set to `false` on iOS kept all masked ([#4257](https://github.com/getsentry/sentry-react-native/pull/4257))
- Add missing `getRootSpan`, `withActiveSpan` and `suppressTracing` exports from `@sentry/core`, and `SeverityLevel` export from `@sentry/types` ([#4254](https://github.com/getsentry/sentry-react-native/pull/4254), [#4260](https://github.com/getsentry/sentry-react-native/pull/4260))

### Dependencies

- Bump JavaScript SDK from v8.34.0 to v8.37.1 ([#4196](https://github.com/getsentry/sentry-react-native/pull/4196), [#4222](https://github.com/getsentry/sentry-react-native/pull/4222), [#4236](https://github.com/getsentry/sentry-react-native/pull/4236))
  - [changelog](https://github.com/getsentry/sentry-javascript/blob/develop/CHANGELOG.md#8371)
  - [diff](https://github.com/getsentry/sentry-javascript/compare/8.34.0...8.37.1)
- Bump CLI from v2.37.0 to v2.38.2 ([#4200](https://github.com/getsentry/sentry-react-native/pull/4200), [#4220](https://github.com/getsentry/sentry-react-native/pull/4220), [#4231](https://github.com/getsentry/sentry-react-native/pull/4231))
  - [changelog](https://github.com/getsentry/sentry-cli/blob/master/CHANGELOG.md#2382)
  - [diff](https://github.com/getsentry/sentry-cli/compare/2.37.0...2.38.2)
- Bump Android SDK from v7.15.0 to v7.17.0 ([#4202](https://github.com/getsentry/sentry-react-native/pull/4202), [#4266](https://github.com/getsentry/sentry-react-native/pull/4266))
  - [changelog](https://github.com/getsentry/sentry-java/blob/main/CHANGELOG.md#7170)
  - [diff](https://github.com/getsentry/sentry-java/compare/7.15.0...7.17.0)
- Bump Cocoa SDK from v8.38.0 to v8.40.1 ([#4212](https://github.com/getsentry/sentry-react-native/pull/4212), [#4239](https://github.com/getsentry/sentry-react-native/pull/4239), [#4248](https://github.com/getsentry/sentry-react-native/pull/4248))
  - [changelog](https://github.com/getsentry/sentry-cocoa/blob/main/CHANGELOG.md#8401)
  - [diff](https://github.com/getsentry/sentry-cocoa/compare/8.38.0...8.40.1)

## 6.1.0

### Dependencies

- Bump JavaScript SDK from v8.33.1 to v8.34.0 ([#3895](https://github.com/getsentry/sentry-react-native/pull/3895))
  - [changelog](https://github.com/getsentry/sentry-javascript/blob/develop/CHANGELOG.md#8340)
  - [diff](https://github.com/getsentry/sentry-javascript/compare/8.33.1...8.34.0)

## 6.0.0

This is a new major version 6.0.0 of the Sentry React Native SDK.
To upgrade from the SDK version 5, please follow our [migration guide](https://docs.sentry.io/platforms/react-native/migration/v5-to-v6/).

### Major Changes

- React Native Tracing options were moved to the root options

  ```js
  import * as Sentry from '@sentry/react-native';

  Sentry.init({
    tracesSampleRate: 1.0,
    enableAppStartTracking: true, // default true
    enableNativeFramesTracking: true, // default true
    enableStallTracking: true, // default true
    enableUserInteractionTracing: true, // default false
    integrations: [
      Sentry.reactNativeTracingIntegration({
        beforeStartSpan: (startSpanOptions) => {
          startSpanOptions.name = 'New Name';
          return startSpanOptions;
        },
      }),
      Sentry.appStartIntegration({
        standalone: false, // default false
      }),
    ],
  });
  ```

- New React Navigation Integration interface ([#4003](https://github.com/getsentry/sentry-react-native/pull/4003))

  ```js
  import * as Sentry from '@sentry/react-native';
  import { NavigationContainer } from '@react-navigation/native';

  const reactNavigationIntegration = Sentry.reactNavigationIntegration();

  Sentry.init({
    tracesSampleRate: 1.0,
    integrations: [reactNavigationIntegration],
  });

  function RootComponent() {
    const navigation = React.useRef(null);

    return <NavigationContainer ref={navigation}
      onReady={() => {
        reactNavigationIntegration.registerNavigationContainer(navigation);
      }}>
    </NavigationContainer>;
  }
  ```

- Removed `beforeNavigate` use `beforeStartSpan` instead ([#3998](https://github.com/getsentry/sentry-react-native/pull/3998))
  - `beforeStartSpan` is executed before the span start, compared to `beforeNavigate` which was executed before the navigation ended (after the span was created)

### Other Changes

- Add `sentry.origin` to SDK spans to indicated if spans are created by a part of the SDK or manually ([#4066](https://github.com/getsentry/sentry-react-native/pull/4066))
- Xcode Debug Files upload completes in foreground by default ([#4090](https://github.com/getsentry/sentry-react-native/pull/4090))
- Set `parentSpanIsAlwaysRootSpan` to `true` to make parent of network requests predictable ([#4084](https://github.com/getsentry/sentry-react-native/pull/4084))
- Remove deprecated `enableSpotlight` and `spotlightSidecarUrl` ([#4086](https://github.com/getsentry/sentry-react-native/pull/4086))
- `tracePropagationTargets` defaults to all targets on mobile and same origin on the web ([#4083](https://github.com/getsentry/sentry-react-native/pull/4083))
- Move `_experiments.profilesSampleRate` to `profilesSampleRate` root options object [#3851](https://github.com/getsentry/sentry-react-native/pull/3851))
- Native Frames uses `spanId` to attach frames replacing `traceId` ([#4030](https://github.com/getsentry/sentry-react-native/pull/4030))
- Removed deprecated ReactNativeTracing option `idleTimeout` use `idleTimeoutMs` instead ([#3998](https://github.com/getsentry/sentry-react-native/pull/3998))
- Removed deprecated ReactNativeTracing option `maxTransactionDuration` use `finalTimeoutMs` instead ([#3998](https://github.com/getsentry/sentry-react-native/pull/3998))
- New Native Frames Integration ([#3996](https://github.com/getsentry/sentry-react-native/pull/3996))
- New Stall Tracking Integration ([#3997](https://github.com/getsentry/sentry-react-native/pull/3997))
- New User Interaction Tracing Integration ([#3999](https://github.com/getsentry/sentry-react-native/pull/3999))
- New App Start Integration ([#3852](https://github.com/getsentry/sentry-react-native/pull/3852))
  - By default app start spans are attached to the first created transaction.
  - Standalone mode creates single root span (transaction) including only app start data.
- New React Native Navigation Integration interface ([#4003](https://github.com/getsentry/sentry-react-native/pull/4003))

  ```js
  import * as Sentry from '@sentry/react-native';
  import { Navigation } from 'react-native-navigation';

  Sentry.init({
    tracesSampleRate: 1.0,
    integrations: [
      Sentry.reactNativeNavigationIntegration({ navigation: Navigation })
    ],
  });
  ```

### Fixes

- TimeToDisplay correctly warns about not supporting the new React Native architecture ([#4160](https://github.com/getsentry/sentry-react-native/pull/4160))
- Native Wrapper method `setContext` ensures only values convertible to NativeMap are passed ([#4168](https://github.com/getsentry/sentry-react-native/pull/4168))
- Native Wrapper method `setExtra` ensures only stringified values are passed ([#4168](https://github.com/getsentry/sentry-react-native/pull/4168))
- `setContext('key', null)` removes the key value also from platform context ([#4168](https://github.com/getsentry/sentry-react-native/pull/4168))
- Upload source maps for all splits on Android (not only the last found) ([#4125](https://github.com/getsentry/sentry-react-native/pull/4125))

### Dependencies

- Bump JavaScript SDK from v7.119.1 to v8.33.1 ([#3910](https://github.com/getsentry/sentry-react-native/pull/3910), [#3851](https://github.com/getsentry/sentry-react-native/pull/3851), [#4078](https://github.com/getsentry/sentry-react-native/pull/4078), [#4154](https://github.com/getsentry/sentry-react-native/pull/4154))
  - [changelog](https://github.com/getsentry/sentry-javascript/blob/master/CHANGELOG.md#8331)
  - [diff](https://github.com/getsentry/sentry-javascript/compare/7.119.1...8.33.1)

### Dependencies

- Bump Cocoa SDK from v8.37.0 to v8.38.0 ([#4180](https://github.com/getsentry/sentry-react-native/pull/4180))
  - [changelog](https://github.com/getsentry/sentry-cocoa/blob/main/CHANGELOG.md#8380)
  - [diff](https://github.com/getsentry/sentry-cocoa/compare/8.37.0...8.38.0)

## 5.34.0

### Fixes

- Handles error with string cause ([#4163](https://github.com/getsentry/sentry-react-native/pull/4163))
- Use `appLaunchedInForeground` to determine invalid app start data on Android ([#4146](https://github.com/getsentry/sentry-react-native/pull/4146))

- Bump Cocoa SDK from v8.36.0 to v8.37.0 ([#4156](https://github.com/getsentry/sentry-react-native/pull/4156))
  - [changelog](https://github.com/getsentry/sentry-cocoa/blob/main/CHANGELOG.md#8370)
  - [diff](https://github.com/getsentry/sentry-cocoa/compare/8.36.0...8.37.0)
- Bump Android SDK from v7.14.0 to v7.15.0 ([#4161](https://github.com/getsentry/sentry-react-native/pull/4161))
  - [changelog](https://github.com/getsentry/sentry-java/blob/main/CHANGELOG.md#7150)
  - [diff](https://github.com/getsentry/sentry-java/compare/7.14.0...7.15.0)

## 6.0.0-rc.1

### Fixes

- Upload source maps for all splits on Android (not only the last found) ([#4125](https://github.com/getsentry/sentry-react-native/pull/4125))

### Dependencies

- Bump CLI from v2.36.6 to v2.37.0 ([#4153](https://github.com/getsentry/sentry-react-native/pull/4153))
  - [changelog](https://github.com/getsentry/sentry-cli/blob/master/CHANGELOG.md#2370)
  - [diff](https://github.com/getsentry/sentry-cli/compare/2.36.6...2.37.0)
- Bump JavaScript SDK from v8.30.0 to v8.33.1 ([#4154](https://github.com/getsentry/sentry-react-native/pull/4154))
  - [changelog](https://github.com/getsentry/sentry-javascript/blob/master/CHANGELOG.md#8331)
  - [diff](https://github.com/getsentry/sentry-javascript/compare/v8.30.0...8.33.1)

## 5.33.2

### Fixes

- Emits Bridge log only in debug mode ([#4145](https://github.com/getsentry/sentry-react-native/pull/4145))
- Remove unused `spanName` from `TimeToDisplayProps` ([#4150](https://github.com/getsentry/sentry-react-native/pull/4150))

### Dependencies

- Bump JavaScript SDK from v7.119.0 to v7.119.1 ([#4149](https://github.com/getsentry/sentry-react-native/pull/4149))
  - [changelog](https://github.com/getsentry/sentry-javascript/blob/v7/CHANGELOG.md#71191)
  - [diff](https://github.com/getsentry/sentry-javascript/compare/7.119.0...7.119.1)
- Bump CLI from v2.36.1 to v2.36.6 ([#4116](https://github.com/getsentry/sentry-react-native/pull/4116), [#4131](https://github.com/getsentry/sentry-react-native/pull/4131), [#4137](https://github.com/getsentry/sentry-react-native/pull/4137), [#4144](https://github.com/getsentry/sentry-react-native/pull/4144))
  - [changelog](https://github.com/getsentry/sentry-cli/blob/master/CHANGELOG.md#2366)
  - [diff](https://github.com/getsentry/sentry-cli/compare/2.36.1...2.36.6)

## 6.0.0-rc.0

This is a release candidate version of the next major version of the Sentry React Native SDK 6.0.0.
This version includes all the changes from the previous 6.0.0-beta.0 and the latest 5.33.1 version.

### Changes

- Xcode Debug Files upload completes in foreground by default ([#4090](https://github.com/getsentry/sentry-react-native/pull/4090))
  - Use `SENTRY_FORCE_FOREGROUND=false` for background upload

### Dependencies

- Bump CLI from v2.36.1 to v2.36.4 ([#4116](https://github.com/getsentry/sentry-react-native/pull/4116), [#4131](https://github.com/getsentry/sentry-react-native/pull/4131))
  - [changelog](https://github.com/getsentry/sentry-cli/blob/master/CHANGELOG.md#2364)
  - [diff](https://github.com/getsentry/sentry-cli/compare/2.36.1...2.36.4)

## 5.33.1

### Internal

This is re-release of 5.33.0 with no changes to ensure that 5.33.1 is tagged as latest release on npmjs.com

## 5.33.0

### Features

- Add an option to disable native (iOS and Android) profiling for the `HermesProfiling` integration ([#4094](https://github.com/getsentry/sentry-react-native/pull/4094))

  To disable native profilers add the `hermesProfilingIntegration`.

  ```js
  import * as Sentry from '@sentry/react-native';

  Sentry.init({
    integrations: [
      Sentry.hermesProfilingIntegration({ platformProfilers: false }),
    ],
  });
  ```

## 6.0.0-beta.1

### Features

- Add `sentry.origin` to SDK spans to indicated if spans are created by a part of the SDK or manually ([#4066](https://github.com/getsentry/sentry-react-native/pull/4066))

### Changes

- Set `parentSpanIsAlwaysRootSpan` to `true` to make parent of network requests predictable ([#4084](https://github.com/getsentry/sentry-react-native/pull/4084))
- Remove deprecated `enableSpotlight` and `spotlightSidecarUrl` ([#4086](https://github.com/getsentry/sentry-react-native/pull/4086))
- `tracePropagationTargets` defaults to all targets on mobile and same origin on the web ([#4083](https://github.com/getsentry/sentry-react-native/pull/4083))
- Move `_experiments.profilesSampleRate` to `profilesSampleRate` root options object [#3851](https://github.com/getsentry/sentry-react-native/pull/3851))

### Dependencies

- Bump JavaScript SDK from v8.27.0 to v8.30.0 ([#4078](https://github.com/getsentry/sentry-react-native/pull/4078))
  - [changelog](https://github.com/getsentry/sentry-javascript/blob/master/CHANGELOG.md#8280)
  - [diff](https://github.com/getsentry/sentry-javascript/compare/v8.27.0...8.30.0)

## 5.32.0

### Features

- Exclude Sentry Web Replay, reducing the code in 130KB. ([#4006](https://github.com/getsentry/sentry-react-native/pull/4006))
  - You can keep Sentry Web Replay by setting `includeWebReplay` to `true` in your metro config as shown in the snippet:

  ```js
  // For Expo
  const { getSentryExpoConfig } = require("@sentry/react-native/metro");
  const config = getSentryExpoConfig(__dirname, { includeWebReplay: true });

  // For RN
  const { getDefaultConfig } = require('@react-native/metro-config');
  const { withSentryConfig } = require('@sentry/react-native/metro');
  module.exports = withSentryConfig(getDefaultConfig(__dirname), { includeWebReplay: true });
  ```

### Changes

- Add Android Logger when new frame event is not emitted ([#4081](https://github.com/getsentry/sentry-react-native/pull/4081))
- React Native Tracing Deprecations ([#4073](https://github.com/getsentry/sentry-react-native/pull/4073))
  - `new ReactNativeTracing` to `reactNativeTracingIntegration()`
  - `new ReactNavigationInstrumentation` to `reactNativeTracingIntegration()`.
  - `new ReactNativeNavigationInstrumentation` to `reactNativeTracingIntegration()`.
  - `ReactNavigationV4Instrumentation` won't be supported in the next major SDK version, upgrade to `react-navigation@5` or newer.
  - `RoutingInstrumentation` and `RoutingInstrumentationInstance` replace by `Integration` interface from `@sentry/types`.
  - `enableAppStartTracking`, `enableNativeFramesTracking`, `enableStallTracking`, `enableUserInteractionTracing` moved to `Sentry.init({})` root options.

### Dependencies

- Bump CLI from v2.34.0 to v2.36.1 ([#4055](https://github.com/getsentry/sentry-react-native/pull/4055))
  - [changelog](https://github.com/getsentry/sentry-cli/blob/master/CHANGELOG.md#2361)
  - [diff](https://github.com/getsentry/sentry-cli/compare/2.34.0...2.36.1)

## 6.0.0-beta.0

This is a beta version of the next major version of the Sentry React Native SDK 6.0.0.
Please, read the changes listed below as well as the changes made in the underlying
Sentry Javascript SDK 8.0.0 ([JS Docs](https://docs.sentry.io/platforms/javascript/guides/react/migration/v7-to-v8/)).

### Major Changes

- React Native Tracing options were moved to the root options

  ```js
  import * as Sentry from '@sentry/react-native';

  Sentry.init({
    tracesSampleRate: 1.0,
    enableAppStartTracking: true, // default true
    enableNativeFramesTracking: true, // default true
    enableStallTracking: true, // default true
    enableUserInteractionTracing: true, // default false
    integrations: [
      Sentry.reactNativeTracingIntegration({
        beforeStartSpan: (startSpanOptions) => {
          startSpanOptions.name = 'New Name';
          return startSpanOptions;
        },
      }),
      Sentry.appStartIntegration({
        standalone: false, // default false
      }),
    ],
  });
  ```

- New React Navigation Integration interface ([#4003](https://github.com/getsentry/sentry-react-native/pull/4003))

  ```js
  import * as Sentry from '@sentry/react-native';
  import { NavigationContainer } from '@react-navigation/native';

  const reactNavigationIntegration = Sentry.reactNavigationIntegration();

  Sentry.init({
    tracesSampleRate: 1.0,
    integrations: [reactNavigationIntegration],
  });

  function RootComponent() {
    const navigation = React.useRef(null);

    return <NavigationContainer ref={navigation}
      onReady={() => {
        reactNavigationIntegration.registerNavigationContainer(navigation);
      }}>
    </NavigationContainer>;
  }
  ```

- Removed `beforeNavigate` use `beforeStartSpan` instead ([#3998](https://github.com/getsentry/sentry-react-native/pull/3998))
  - `beforeStartSpan` is executed before the span start, compared to `beforeNavigate` which was executed before the navigation ended (after the span was created)

### Dependencies

- Bump JavaScript SDK from v7.119.0 to v8.27.0 ([#3910](https://github.com/getsentry/sentry-react-native/pull/3910), [#3851](https://github.com/getsentry/sentry-react-native/pull/3851))
  - [changelog](https://github.com/getsentry/sentry-javascript/blob/master/CHANGELOG.md#8270)
  - [diff](https://github.com/getsentry/sentry-javascript/compare/7.119.0...8.27.0)

### Other Changes

- Native Frames uses `spanId` to attach frames replacing `traceId` ([#4030](https://github.com/getsentry/sentry-react-native/pull/4030))
- Removed deprecated ReactNativeTracing option `idleTimeout` use `idleTimeoutMs` instead ([#3998](https://github.com/getsentry/sentry-react-native/pull/3998))
- Removed deprecated ReactNativeTracing option `maxTransactionDuration` use `finalTimeoutMs` instead ([#3998](https://github.com/getsentry/sentry-react-native/pull/3998))
- New Native Frames Integration ([#3996](https://github.com/getsentry/sentry-react-native/pull/3996))
- New Stall Tracking Integration ([#3997](https://github.com/getsentry/sentry-react-native/pull/3997))
- New User Interaction Tracing Integration ([#3999](https://github.com/getsentry/sentry-react-native/pull/3999))
- New App Start Integration ([#3852](https://github.com/getsentry/sentry-react-native/pull/3852))
  - By default app start spans are attached to the first created transaction.
  - Standalone mode creates single root span (transaction) including only app start data.
- New React Native Navigation Integration interface ([#4003](https://github.com/getsentry/sentry-react-native/pull/4003))

  ```js
  import * as Sentry from '@sentry/react-native';
  import { Navigation } from 'react-native-navigation';

  Sentry.init({
    tracesSampleRate: 1.0,
    integrations: [
      Sentry.reactNativeNavigationIntegration({ navigation: Navigation })
    ],
  });
  ```

## 6.0.0-alpha.2

- Only internal changes. No SDK changes.

## 6.0.0-alpha.1

### Changes

- Native Frames uses `spanId` to attach frames replacing `traceId` ([#4030](https://github.com/getsentry/sentry-react-native/pull/4030))

### Dependencies

- Bump JavaScript SDK from v8.11.0 to v8.27.0 ([#3851](https://github.com/getsentry/sentry-react-native/pull/3851))
  - [changelog](https://github.com/getsentry/sentry-javascript/blob/develop/CHANGELOG.md#8270)
  - [diff](https://github.com/getsentry/sentry-javascript/compare/8.11.0...8.27.0)

## 5.31.1

### Fixes

- Sentry CLI passes thru recursive node calls during source maps auto upload from Xcode (([#3843](https://github.com/getsentry/sentry-react-native/pull/3843)))
  - This fixes React Native 0.75 Xcode auto upload failures

### Dependencies

- Bump CLI from v2.31.2 to v2.34.0 ([#3843](https://github.com/getsentry/sentry-react-native/pull/3843))
  - [changelog](https://github.com/getsentry/sentry-cli/blob/master/CHANGELOG.md#2340)
  - [diff](https://github.com/getsentry/sentry-cli/compare/2.31.2...2.34.0)

## 5.31.0

### Features

- Add `Sentry.crashedLastRun()` ([#4014](https://github.com/getsentry/sentry-react-native/pull/4014))

### Fixes

- Use `install_modules_dependencies` for React iOS dependencies ([#4040](https://github.com/getsentry/sentry-react-native/pull/4040))
- `Replay.maskAllText` masks `RCTParagraphComponentView` ([#4048](https://github.com/getsentry/sentry-react-native/pull/4048))

### Dependencies

- Bump Cocoa SDK from v8.34.0 to v8.36.0 ([#4037](https://github.com/getsentry/sentry-react-native/pull/4037), [#4046](https://github.com/getsentry/sentry-react-native/pull/4046), [#4049](https://github.com/getsentry/sentry-react-native/pull/4049))
  - [changelog](https://github.com/getsentry/sentry-cocoa/blob/main/CHANGELOG.md#8360)
  - [diff](https://github.com/getsentry/sentry-cocoa/compare/8.34.0...8.36.0)

## 6.0.0-alpha.0

This is an alpha version of the next major version of the Sentry React Native SDK 6.0.0.
Please read the changes listed below as well as the changes made in the underlying
Sentry Javascript SDK 8.0.0 ([JS Docs](https://docs.sentry.io/platforms/javascript/guides/react/migration/v7-to-v8/)).

### Changes

- Removed deprecated ReactNativeTracing option `idleTimeout` use `idleTimeoutMs` instead ([#3998](https://github.com/getsentry/sentry-react-native/pull/3998))
- Removed deprecated ReactNativeTracing option `maxTransactionDuration` use `finalTimeoutMs` instead ([#3998](https://github.com/getsentry/sentry-react-native/pull/3998))
- Removed `beforeNavigate` use `beforeStartSpan` instead ([#3998](https://github.com/getsentry/sentry-react-native/pull/3998))
  - `beforeStartSpan` is executed before the span start, compared to `beforeNavigate` which was executed before the navigation ended (after the span was created)
- New Native Frames Integration ([#3996](https://github.com/getsentry/sentry-react-native/pull/3996))
- New Stall Tracking Integration ([#3997](https://github.com/getsentry/sentry-react-native/pull/3997))
- New User Interaction Tracing Integration ([#3999](https://github.com/getsentry/sentry-react-native/pull/3999))
- New App Start Integration ([#3852](https://github.com/getsentry/sentry-react-native/pull/3852))

  By default app start spans are attached to the first created transaction.
  Standalone mode creates single root span (transaction) including only app start data.

  ```js
  import * as Sentry from '@sentry/react-native';

  Sentry.init({
    tracesSampleRate: 1.0,
    enableAppStartTracking: true, // default true
    enableNativeFramesTracking: true, // default true
    enableStallTracking: true, // default true
    enableUserInteractionTracing: true, // default false
    integrations: [
      Sentry.reactNativeTracingIntegration({
        beforeStartSpan: (startSpanOptions) => {
          startSpanOptions.name = 'New Name';
          return startSpanOptions;
        },
      }),
      Sentry.appStartIntegration({
        standalone: false, // default false
      }),
    ],
  });
  ```

- New React Navigation Integration interface ([#4003](https://github.com/getsentry/sentry-react-native/pull/4003))

  ```js
  import * as Sentry from '@sentry/react-native';
  import { NavigationContainer } from '@react-navigation/native';

  const reactNavigationIntegration = Sentry.reactNavigationIntegration();

  Sentry.init({
    tracesSampleRate: 1.0,
    integrations: [reactNavigationIntegration],
  });

  function RootComponent() {
    const navigation = React.useRef(null);

    return <NavigationContainer ref={navigation}
      onReady={() => {
        reactNavigationIntegration.registerNavigationContainer(navigation);
      }}>
    </NavigationContainer>;
  }
  ```

- New React Native Navigation Integration interface ([#4003](https://github.com/getsentry/sentry-react-native/pull/4003))

  ```js
  import * as Sentry from '@sentry/react-native';
  import { Navigation } from 'react-native-navigation';

  Sentry.init({
    tracesSampleRate: 1.0,
    integrations: [
      Sentry.reactNativeNavigationIntegration({ navigation: Navigation })
    ],
  });
  ```

- Add `spotlight` option ([#4023](https://github.com/getsentry/sentry-react-native/pull/4023))
  - Deprecating `enableSpotlight` and `spotlightSidecarUrl`

### Dependencies

- Bump JavaScript SDK from v7.118.0 to v8.11.0 ([#3910](https://github.com/getsentry/sentry-react-native/pull/3910))
  - [changelog](https://github.com/getsentry/sentry-javascript/blob/master/CHANGELOG.md#8110)
  - [diff](https://github.com/getsentry/sentry-javascript/compare/7.118.0...8.11.0)

## 5.30.0

### Features

- Add `spotlight` option ([#4023](https://github.com/getsentry/sentry-react-native/pull/4023))
  - Deprecating `enableSpotlight` and `spotlightSidecarUrl`

### Dependencies

- Bump JavaScript SDK from v7.118.0 to v7.119.0 ([#4031](https://github.com/getsentry/sentry-react-native/pull/4031))
  - [changelog](https://github.com/getsentry/sentry-javascript/blob/v7/CHANGELOG.md#71190)
  - [diff](https://github.com/getsentry/sentry-javascript/compare/7.118.0...7.119.0)
- Bump Cocoa SDK from v8.33.0 to v8.34.0 ([#4026](https://github.com/getsentry/sentry-react-native/pull/4026))
  - [changelog](https://github.com/getsentry/sentry-cocoa/blob/main/CHANGELOG.md#8340)
  - [diff](https://github.com/getsentry/sentry-cocoa/compare/8.33.0...8.34.0)

## 5.29.0

### Features

- `TimeToInitialDisplay` and `TimeToFullDisplay` start the time to display spans on mount ([#4020](https://github.com/getsentry/sentry-react-native/pull/4020))

### Fixes

- fix(ttid): End and measure TTID regardless current active span ([#4019](https://github.com/getsentry/sentry-react-native/pull/4019))
  - Fixes possible missing TTID measurements and spans
- Fix crash when passing array as data to `Sentry.addBreadcrumb({ data: [] })` ([#4021](https://github.com/getsentry/sentry-react-native/pull/4021))
  - The expected `data` type is plain JS object, otherwise the data might be lost.
- Fix `requireNativeComponent` missing in `react-native-web` ([#3958](https://github.com/getsentry/sentry-react-native/pull/3958))

### Dependencies

- Bump JavaScript SDK from v7.117.0 to v7.118.0 ([#4018](https://github.com/getsentry/sentry-react-native/pull/4018))
  - [changelog](https://github.com/getsentry/sentry-javascript/blob/v7/CHANGELOG.md#71180)
  - [diff](https://github.com/getsentry/sentry-javascript/compare/7.117.0...7.118.0)
- Bump Android SDK from v7.13.0 to v7.14.0 ([#4022](https://github.com/getsentry/sentry-react-native/pull/4022))
  - [changelog](https://github.com/getsentry/sentry-java/blob/main/CHANGELOG.md#7140)
  - [diff](https://github.com/getsentry/sentry-java/compare/7.13.0...7.14.0)

## 5.28.0

### Fixes

- Support `metro@0.80.10` new `sourceMapString` export ([#4004](https://github.com/getsentry/sentry-react-native/pull/4004))
- `Sentry.captureMessage` stack trace is in `event.exception` (moved from `event.threads`) ([#3635](https://github.com/getsentry/sentry-react-native/pull/3635), [#3988](https://github.com/getsentry/sentry-react-native/pull/3988))
  - To revert to the old behavior (causing the stack to be unsymbolicated) use `useThreadsForMessageStack` option

### Dependencies

- Bump Cocoa SDK from v8.32.0 to v8.33.0 ([#4007](https://github.com/getsentry/sentry-react-native/pull/4007))
  - [changelog](https://github.com/getsentry/sentry-cocoa/blob/main/CHANGELOG.md#8330)
  - [diff](https://github.com/getsentry/sentry-cocoa/compare/8.32.0...8.33.0)

## 5.27.0

### Fixes

- Pass `sampleRate` option to the Android SDK ([#3979](https://github.com/getsentry/sentry-react-native/pull/3979))
- Drop app start data older than one minute ([#3974](https://github.com/getsentry/sentry-react-native/pull/3974))
- Use `Platform.constants.reactNativeVersion` instead of `react-native` internal export ([#3949](https://github.com/getsentry/sentry-react-native/pull/3949))

### Dependencies

- Bump Android SDK from v7.12.0 to v7.13.0 ([#3970](https://github.com/getsentry/sentry-react-native/pull/3970), [#3984](https://github.com/getsentry/sentry-react-native/pull/3984))
  - [changelog](https://github.com/getsentry/sentry-java/blob/main/CHANGELOG.md#7130)
  - [diff](https://github.com/getsentry/sentry-java/compare/7.12.0...7.13.0)
- Bump Cocoa SDK from v8.31.1 to v8.32.0 ([#3969](https://github.com/getsentry/sentry-react-native/pull/3969))
  - [changelog](https://github.com/getsentry/sentry-cocoa/blob/main/CHANGELOG.md#8320)
  - [diff](https://github.com/getsentry/sentry-cocoa/compare/8.31.1...8.32.0)

## 5.26.0

### Features

- Session Replay Public Beta ([#3830](https://github.com/getsentry/sentry-react-native/pull/3830))

  To enable Replay use the `replaysSessionSampleRate` or `replaysOnErrorSampleRate` options.

  ```js
  import * as Sentry from '@sentry/react-native';

  Sentry.init({
    _experiments: {
      replaysSessionSampleRate: 1.0,
      replaysOnErrorSampleRate: 1.0,
    },
  });
  ```

  To add React Component Names use `annotateReactComponents` in `metro.config.js`.

  ```js
  // For Expo
  const { getSentryExpoConfig } = require("@sentry/react-native/metro");
  const config = getSentryExpoConfig(__dirname, { annotateReactComponents: true });

  // For RN
  const { getDefaultConfig } = require('@react-native/metro-config');
  const { withSentryConfig } = require('@sentry/react-native/metro');
  module.exports = withSentryConfig(getDefaultConfig(__dirname), { annotateReactComponents: true });
  ```

  To change default redaction behavior add the `mobileReplayIntegration`.

  ```js
  import * as Sentry from '@sentry/react-native';

  Sentry.init({
    _experiments: {
      replaysSessionSampleRate: 1.0,
      replaysOnErrorSampleRate: 1.0,
    },
    integrations: [
      Sentry.mobileReplayIntegration({
        maskAllImages: true,
        maskAllVectors: true,
        maskAllText: true,
      }),
    ],
  });
  ```

  To learn more visit [Sentry's Mobile Session Replay](https://docs.sentry.io/product/explore/session-replay/mobile/) documentation page.

### Dependencies

- Bump Cocoa SDK from v8.30.0 to v8.31.1 ([#3954](https://github.com/getsentry/sentry-react-native/pull/3954))
  - [changelog](https://github.com/getsentry/sentry-cocoa/blob/main/CHANGELOG.md#8311)
  - [diff](https://github.com/getsentry/sentry-cocoa/compare/8.30.0...8.31.1)
- Bump Android SDK from v7.11.0 to v7.12.0 ([#3950](https://github.com/getsentry/sentry-react-native/pull/3949))
  - [changelog](https://github.com/getsentry/sentry-java/blob/main/CHANGELOG.md#7120)
  - [diff](https://github.com/getsentry/sentry-java/compare/7.11.0...7.12.0)

## 5.25.0

### Features

- Improved Touch Event Breadcrumb components structure ([#3899](https://github.com/getsentry/sentry-react-native/pull/3899))
- Set `currentScreen` on native scope ([#3927](https://github.com/getsentry/sentry-react-native/pull/3927))

### Fixes

- `error.cause` chain is locally symbolicated in development builds ([#3920](https://github.com/getsentry/sentry-react-native/pull/3920))
- `sentry-expo-upload-sourcemaps` no longer requires Sentry url when uploading sourcemaps to `sentry.io` ([#3915](https://github.com/getsentry/sentry-react-native/pull/3915))
- Flavor aware Android builds use `SENTRY_AUTH_TOKEN` env as fallback when token not found in `sentry-flavor-type.properties`. ([#3917](https://github.com/getsentry/sentry-react-native/pull/3917))
- `mechanism.handled:false` should crash current session ([#3900](https://github.com/getsentry/sentry-react-native/pull/3900))

### Dependencies

- Bump Cocoa SDK from v8.29.1 to v8.30.0 ([#3914](https://github.com/getsentry/sentry-react-native/pull/3914))
  - [changelog](https://github.com/getsentry/sentry-cocoa/blob/main/CHANGELOG.md#8300)
  - [diff](https://github.com/getsentry/sentry-cocoa/compare/8.29.1...8.30.0)
- Bump Android SDK from v7.10.0 to v7.11.0 ([#3926](https://github.com/getsentry/sentry-react-native/pull/3926))
  - [changelog](https://github.com/getsentry/sentry-java/blob/main/CHANGELOG.md#7110)
  - [diff](https://github.com/getsentry/sentry-java/compare/7.10.0...7.11.0)

## 5.25.0-alpha.2

### Features

- Improve touch event component info if annotated with [`@sentry/babel-plugin-component-annotate`](https://www.npmjs.com/package/@sentry/babel-plugin-component-annotate) ([#3899](https://github.com/getsentry/sentry-react-native/pull/3899))
- Add replay breadcrumbs for touch & navigation events ([#3846](https://github.com/getsentry/sentry-react-native/pull/3846))
- Add network data to Session Replays ([#3912](https://github.com/getsentry/sentry-react-native/pull/3912))
- Filter Sentry Event Breadcrumbs from Mobile Replays ([#3925](https://github.com/getsentry/sentry-react-native/pull/3925))

### Fixes

- `sentry-expo-upload-sourcemaps` no longer requires Sentry url when uploading sourcemaps to `sentry.io` ([#3915](https://github.com/getsentry/sentry-react-native/pull/3915))

### Dependencies

- Bump Cocoa SDK from v8.25.0-alpha.0 to v8.30.0 ([#3914](https://github.com/getsentry/sentry-react-native/pull/3914))
  - [changelog](https://github.com/getsentry/sentry-cocoa/blob/main/CHANGELOG.md#8300)
  - [diff](https://github.com/getsentry/sentry-cocoa/compare/8.25.0-alpha.0...8.30.0)
- Bump Android SDK from v7.9.0-alpha.1 to v7.11.0-alpha.2 ([#3830](https://github.com/getsentry/sentry-react-native/pull/3830))
  - [changelog](https://github.com/getsentry/sentry-java/blob/7.11.0-alpha.2/CHANGELOG.md#7110-alpha2)
  - [diff](https://github.com/getsentry/sentry-java/compare/7.9.0-alpha.1...7.11.0-alpha.2)

Access to Mobile Replay is limited to early access orgs on Sentry. If you're interested, [sign up for the waitlist](https://sentry.io/lp/mobile-replay-beta/)

## 5.24.2

### Features

- Add an option to disable native (iOS and Android) profiling for the `HermesProfiling` integration ([#4094](https://github.com/getsentry/sentry-react-native/pull/4094))

  To disable native profilers add the `hermesProfilingIntegration`.

  ```js
  import * as Sentry from '@sentry/react-native';

  Sentry.init({
    integrations: [
      Sentry.hermesProfilingIntegration({ platformProfilers: false }),
    ],
  });
  ```

## 5.24.1

### Fixes

- App Start Native Frames can start with zeroed values ([#3881](https://github.com/getsentry/sentry-react-native/pull/3881))

### Dependencies

- Bump Cocoa SDK from v8.28.0 to v8.29.1 ([#3890](https://github.com/getsentry/sentry-react-native/pull/3890))
  - [changelog](https://github.com/getsentry/sentry-cocoa/blob/main/CHANGELOG.md#8291)
  - [diff](https://github.com/getsentry/sentry-cocoa/compare/8.28.0...8.29.1)

## 5.24.0

### Features

- Add native application start spans ([#3855](https://github.com/getsentry/sentry-react-native/pull/3855), [#3884](https://github.com/getsentry/sentry-react-native/pull/3884))
  - This doesn't change the app start measurement length, but add child spans (more detail) into the existing app start span
- Added JS Bundle Execution start information to the application start measurements ([#3857](https://github.com/getsentry/sentry-react-native/pull/3857))

### Fixes

- Add more expressive debug logs to Native Frames Integration ([#3880](https://github.com/getsentry/sentry-react-native/pull/3880))
- Add missing tracing integrations when using `client.init()` ([#3882](https://github.com/getsentry/sentry-react-native/pull/3882))
- Ensure `sentry-cli` doesn't trigger Xcode `error:` prefix ([#3887](https://github.com/getsentry/sentry-react-native/pull/3887))
  - Fixes `--allow-failure` failing Xcode builds

### Dependencies

- Bump Cocoa SDK from v8.27.0 to v8.28.0 ([#3866](https://github.com/getsentry/sentry-react-native/pull/3866))
  - [changelog](https://github.com/getsentry/sentry-cocoa/blob/main/CHANGELOG.md#8280)
  - [diff](https://github.com/getsentry/sentry-cocoa/compare/8.27.0...8.28.0)
- Bump Android SDK from v7.8.0 to v7.10.0 ([#3805](https://github.com/getsentry/sentry-react-native/pull/3805))
  - [changelog](https://github.com/getsentry/sentry-java/blob/main/CHANGELOG.md#7100)
  - [diff](https://github.com/getsentry/sentry-java/compare/7.8.0...7.10.0)
- Bump JavaScript SDK from v7.113.0 to v7.117.0 ([#3806](https://github.com/getsentry/sentry-react-native/pull/3806))
  - [changelog](https://github.com/getsentry/sentry-javascript/blob/v7/CHANGELOG.md#71170)
  - [diff](https://github.com/getsentry/sentry-javascript/compare/7.113.0...7.117.0)

## 5.23.1

### Fixes

- Fix failing iOS builds due to missing SentryLevel ([#3854](https://github.com/getsentry/sentry-react-native/pull/3854))
- Add missing logs to dropped App Start spans ([#3861](https://github.com/getsentry/sentry-react-native/pull/3861))
- Make all options of `startTimeToInitialDisplaySpan` optional ([#3867](https://github.com/getsentry/sentry-react-native/pull/3867))
- Add Span IDs to Time to Display debug logs ([#3868](https://github.com/getsentry/sentry-react-native/pull/3868))
- Use TTID end timestamp when TTFD should be updated with an earlier timestamp ([#3869](https://github.com/getsentry/sentry-react-native/pull/3869))

## 5.23.0

This release does *not* build on iOS. Please use `5.23.1` or newer.

### Features

- Functional integrations ([#3814](https://github.com/getsentry/sentry-react-native/pull/3814))

  Instead of installing `@sentry/integrations` and creating integrations using the `new` keyword, you can use direct imports of the functional integrations.

  ```js
  // Before
  import * as Sentry from '@sentry/react-native';
  import { HttpClient } from '@sentry/integrations';

  Sentry.init({
    integrations: [
      new Sentry.BrowserIntegrations.Dedupe(),
      new Sentry.Integration.Screenshot(),
      new HttpClient(),
    ],
  });

  // After
  import * as Sentry from '@sentry/react-native';

  Sentry.init({
    integrations: [
      Sentry.dedupeIntegration(),
      Sentry.screenshotIntegration(),
      Sentry.httpClientIntegration(),
    ],
  });
  ```

  Note that the `Sentry.BrowserIntegrations`, `Sentry.Integration` and the Class style integrations will be removed in the next major version of the SDK.

### Fixes

- Remove unused `rnpm` config ([#3811](https://github.com/getsentry/sentry-react-native/pull/3811))

### Dependencies

- Bump CLI from v2.30.4 to v2.31.2 ([#3719](https://github.com/getsentry/sentry-react-native/pull/3719))
  - [changelog](https://github.com/getsentry/sentry-cli/blob/master/CHANGELOG.md#2312)
  - [diff](https://github.com/getsentry/sentry-cli/compare/2.30.4...2.31.2)
- Bump Cocoa SDK from v8.26.0 to v8.27.0 ([#3858](https://github.com/getsentry/sentry-react-native/pull/3858))
  - [changelog](https://github.com/getsentry/sentry-cocoa/blob/main/CHANGELOG.md#8270)
  - [diff](https://github.com/getsentry/sentry-cocoa/compare/8.26.0...8.27.0)

## 5.23.0-alpha.1

### Fixes

- Pass `replaysSessionSampleRate` option to Android ([#3714](https://github.com/getsentry/sentry-react-native/pull/3714))

Access to Mobile Replay is limited to early access orgs on Sentry. If you're interested, [sign up for the waitlist](https://sentry.io/lp/mobile-replay-beta/)

## 5.22.3

### Fixes

- Missing `RNSentryOnDrawReporterView` on iOS ([#3832](https://github.com/getsentry/sentry-react-native/pull/3832))

### Dependencies

- Bump Cocoa SDK from v8.25.0 to v8.26.0 ([#3802](https://github.com/getsentry/sentry-react-native/pull/3802), [#3815](https://github.com/getsentry/sentry-react-native/pull/3815))
  - [changelog](https://github.com/getsentry/sentry-cocoa/blob/main/CHANGELOG.md#8260)
  - [diff](https://github.com/getsentry/sentry-cocoa/compare/8.25.0...8.26.0)

## 5.22.2

### Fixes

- Remove `tunnel` from SDK Options ([#3787](https://github.com/getsentry/sentry-react-native/pull/3787))
- Fix Apple non UIKit builds ([#3784](https://github.com/getsentry/sentry-react-native/pull/3784))

### Dependencies

- Bump JavaScript SDK from v7.110.1 to v7.113.0 ([#3768](https://github.com/getsentry/sentry-react-native/pull/3768))
  - [changelog](https://github.com/getsentry/sentry-javascript/blob/develop/CHANGELOG.md#71130)
  - [diff](https://github.com/getsentry/sentry-javascript/compare/7.110.1...7.113.0)

## 5.22.1

### Dependencies

- Bump Cocoa SDK from v8.24.0 to v8.25.0 ([#3790](https://github.com/getsentry/sentry-react-native/pull/3790))
  - [changelog](https://github.com/getsentry/sentry-cocoa/blob/main/CHANGELOG.md#8250)
  - [diff](https://github.com/getsentry/sentry-cocoa/compare/8.24.0...8.25.0)

## 5.23.0-alpha.0

### Features

- Mobile Session Replay Alpha ([#3714](https://github.com/getsentry/sentry-react-native/pull/3714))

  To enable Replay for React Native on mobile and web add the following options.

  ```js
  Sentry.init({
    _experiments: {
      replaysSessionSampleRate: 1.0,
      replaysOnErrorSampleRate: 1.0,
    },
  });
  ```

  To change the default Mobile Replay options add the `mobileReplayIntegration`.

  ```js
  Sentry.init({
    _experiments: {
      replaysSessionSampleRate: 1.0,
      replaysOnErrorSampleRate: 1.0,
    },
    integrations: [
      Sentry.mobileReplayIntegration({
        maskAllText: true,
        maskAllImages: true,
      }),
    ],
  });
  ```

  Access is limited to early access orgs on Sentry. If you're interested, [sign up for the waitlist](https://sentry.io/lp/mobile-replay-beta/)

### Dependencies

- Bump Cocoa SDK to [8.25.0-alpha.0](https://github.com/getsentry/sentry-cocoa/releases/tag/8.25.0-alpha.0)
- Bump Android SDK to [7.9.0-alpha.1](https://github.com/getsentry/sentry-java/releases/tag/7.9.0-alpha.1)

## 5.22.0

### Features

- Updated metric normalization from `@sentry/core` ([#11519](https://github.com/getsentry/sentry-javascript/pull/11519))
- Metric rate limiting from `sentry-cocoa` and `sentry-android`

### Dependencies

- Bump Cocoa SDK from v8.21.0 to v8.24.0 ([#3686](https://github.com/getsentry/sentry-react-native/pull/3694), [#3696](https://github.com/getsentry/sentry-react-native/pull/3696))
  - [changelog](https://github.com/getsentry/sentry-cocoa/blob/main/CHANGELOG.md#8240)
  - [diff](https://github.com/getsentry/sentry-cocoa/compare/8.21.0...8.24.0)
- Bump Android SDK from v7.6.0 to v7.8.0 ([#3750](https://github.com/getsentry/sentry-react-native/pull/3750))
  - [changelog](https://github.com/getsentry/sentry-java/blob/main/CHANGELOG.md#780)
  - [diff](https://github.com/getsentry/sentry-java/compare/7.6.0...7.8.0)
- Bump JavaScript SDK from v7.100.1 to v7.110.1 ([#3601](https://github.com/getsentry/sentry-react-native/pull/3601), [#3758](https://github.com/getsentry/sentry-react-native/pull/3758))
  - [changelog](https://github.com/getsentry/sentry-javascript/blob/v7/CHANGELOG.md#71101)
  - [diff](https://github.com/getsentry/sentry-javascript/compare/7.100.1...7.110.1)

## 5.21.0

### Features

- Add `getDefaultConfig` option to `getSentryExpoConfig` ([#3690](https://github.com/getsentry/sentry-react-native/pull/3690))
- Add `beforeScreenshot` option to `ReactNativeOptions` ([#3715](https://github.com/getsentry/sentry-react-native/pull/3715))

### Fixes

- Do not enable NativeFramesTracking when native is not available ([#3705](https://github.com/getsentry/sentry-react-native/pull/3705))
- Do not initialize the SDK during `expo-router` static routes generation ([#3730](https://github.com/getsentry/sentry-react-native/pull/3730))
- Cancel spans in background doesn't crash in environments without AppState ([#3727](https://github.com/getsentry/sentry-react-native/pull/3727))
- Fix missing Stall measurements when using new `.end()` span API ([#3737](https://github.com/getsentry/sentry-react-native/pull/3737))
- Change TimeToDisplay unsupported log from error to warning level. ([#3699](https://github.com/getsentry/sentry-react-native/pull/3699))

### Dependencies

- Bump CLI from v2.30.0 to v2.30.4 ([#3678](https://github.com/getsentry/sentry-react-native/pull/3678), [#3704](https://github.com/getsentry/sentry-react-native/pull/3704))
  - [changelog](https://github.com/getsentry/sentry-cli/blob/master/CHANGELOG.md#2304)
  - [diff](https://github.com/getsentry/sentry-cli/compare/2.30.0...2.30.4)
- Bump Android SDK from v7.5.0 to v7.6.0 ([#3675](https://github.com/getsentry/sentry-react-native/pull/3675))
  - [changelog](https://github.com/getsentry/sentry-java/blob/main/CHANGELOG.md#760)
  - [diff](https://github.com/getsentry/sentry-java/compare/7.5.0...7.6.0)

## 5.20.0

### Features

- Automatic tracing of time to initial display for `react-navigation` ([#3588](https://github.com/getsentry/sentry-react-native/pull/3588))

  When enabled the instrumentation will create TTID spans and measurements.
  The TTID timestamp represent moment when the `react-navigation` screen
  was rendered by the native code.

  ```javascript
  const routingInstrumentation = new Sentry.ReactNavigationInstrumentation({
    enableTimeToInitialDisplay: true,
  });

  Sentry.init({
    integrations: [new Sentry.ReactNativeTracing({routingInstrumentation})],
  });
  ```

- Tracing of full display using manual API ([#3654](https://github.com/getsentry/sentry-react-native/pull/3654))

  In combination with the `react-navigation` automatic instrumentation you can record when
  the application screen is fully rendered.

  For more examples and manual time to initial display see [the documentation](https://docs.sentry.io/platforms/react-native/performance/instrumentation/time-to-display).

  ```javascript
  function Example() {
    const [loaded] = React.useState(false);

    return <View>
      <Sentry.TimeToFullDisplay record={loaded}>
        <Text>Example content</Text>
      </Sentry.TimeToFullDisplay>
    </View>;
  }
  ```

### Fixes

- Allow custom `sentryUrl` for Expo updates source maps uploads ([#3664](https://github.com/getsentry/sentry-react-native/pull/3664))
- Missing Mobile Vitals (slow, frozen frames) when ActiveSpan (Transaction) is trimmed at the end ([#3684](https://github.com/getsentry/sentry-react-native/pull/3684))

## 5.19.3

### Fixes

- Multiple Debug IDs can be loaded into the global polyfill ([#3660](https://github.com/getsentry/sentry-react-native/pull/3660))
  - This fixes a symbolication issue with Expo on the web with enabled bundle splitting.

### Dependencies

- Bump CLI from v2.25.2 to v2.30.0 ([#3534](https://github.com/getsentry/sentry-react-native/pull/3534), [#3666](https://github.com/getsentry/sentry-react-native/pull/3666))
  - [changelog](https://github.com/getsentry/sentry-cli/blob/master/CHANGELOG.md#2300)
  - [diff](https://github.com/getsentry/sentry-cli/compare/2.25.2...2.30.0)
- Bump Cocoa SDK from v8.20.0 to v8.21.0 ([#3651](https://github.com/getsentry/sentry-react-native/pull/3651))
  - [changelog](https://github.com/getsentry/sentry-cocoa/blob/main/CHANGELOG.md#8210)
  - [diff](https://github.com/getsentry/sentry-cocoa/compare/8.20.0...8.21.0)
- Bump Android SDK from v7.3.0 to v7.5.0 ([#3615](https://github.com/getsentry/sentry-react-native/pull/3615))
  - [changelog](https://github.com/getsentry/sentry-java/blob/main/CHANGELOG.md#750)
  - [diff](https://github.com/getsentry/sentry-java/compare/7.3.0...7.5.0)

## 5.19.2

### Fixes

- expo-upload-sourcemaps now works on Windows ([#3643](https://github.com/getsentry/sentry-react-native/pull/3643))
- Option `enabled: false` ensures no events are sent ([#3606](https://github.com/getsentry/sentry-react-native/pull/3606))
- Ignore JSON response when retrieving source context from local Expo Dev Server ([#3611](https://github.com/getsentry/sentry-react-native/pull/3611))
- Upload native debug files only for non-debug builds ([#3649](https://github.com/getsentry/sentry-react-native/pull/3649))
- `TurboModuleRegistry` should not be imported in web applications ([#3610](https://github.com/getsentry/sentry-react-native/pull/3610))

### Dependencies

- Bump Cocoa SDK from v8.17.1 to v8.20.0 ([#3476](https://github.com/getsentry/sentry-react-native/pull/3476))
  - [changelog](https://github.com/getsentry/sentry-cocoa/blob/main/CHANGELOG.md#8200)
  - [diff](https://github.com/getsentry/sentry-cocoa/compare/8.17.1...8.20.0)

## 5.19.1

### Fixes

- Don't add Expo Plugin option `authToken` to application bundle ([#3630](https://github.com/getsentry/sentry-react-native/pull/3630))
  - Expo plugin configurations are generelly stored in plain text, and are also automatically added to built app bundles, and are therefore considered insecure.
  - You should not set the auth token in the plugin config except for local testing. Instead, use the `SENTRY_AUTH_TOKEN` env variable, as pointed out in our [docs](https://docs.sentry.io/platforms/react-native/manual-setup/expo/).
  - In addition to showing a warning, we are now actively removing an `authToken` from the plugin config if it was set.
  - If you had set the auth token in the plugin config previously, **and** built and published an app with that config, you should [rotate your token](https://docs.sentry.io/product/accounts/auth-tokens/).
- Reduce waning messages spam when a property in Expo plugin configuration is missing ([#3631](https://github.com/getsentry/sentry-react-native/pull/3631))
- Add concrete error messages for RN bundle build phase patch ([#3626](https://github.com/getsentry/sentry-react-native/pull/3626))

## 5.19.0

This release contains upgrade of `sentry-android` dependency to major version 7. There are no breaking changes in the JS API. If you are using the Android API please check [the migration guide](https://docs.sentry.io/platforms/android/migration/#migrating-from-iosentrysentry-android-6x-to-iosentrysentry-android-700).

### Features

- Add Android profiles to React Native Profiling ([#3397](https://github.com/getsentry/sentry-react-native/pull/3397))
- Add `Sentry.metrics` ([#3590](https://github.com/getsentry/sentry-react-native/pull/3590))

  To learn more, see the [Set Up Metrics](https://docs.sentry.io/platforms/react-native/metrics/) guide.

  ```javascript
  import * as Sentry from '@sentry/react-native';

  Sentry.init({
    dsn: '___DSN___',
    integrations: [
      Sentry.metrics.metricsAggregatorIntegration(),
    ],
  });

  Sentry.metrics.increment("button_click", 1, {
    tags: { system: "iOS", app_version: "1.0.0" },
  });
  ```

### Fixes

- Upload Debug Symbols Build Phase continues when `node` not found in `WITH_ENVIRONMENT` ([#3573](https://github.com/getsentry/sentry-react-native/pull/3573))
- Fix `proguardUuid` loading on Android ([#3591](https://github.com/getsentry/sentry-react-native/pull/3591))

### Dependencies

- Bump Android SDK from v6.34.0 to v7.3.0 ([#3434](https://github.com/getsentry/sentry-react-native/pull/3434))
  - [changelog](https://github.com/getsentry/sentry-java/blob/main/CHANGELOG.md#730)
  - [diff](https://github.com/getsentry/sentry-java/compare/6.34.0...7.3.0)
- Bump JavaScript SDK from v7.81.1 to v7.100.1 ([#3426](https://github.com/getsentry/sentry-react-native/pull/3426), [#3589](https://github.com/getsentry/sentry-react-native/pull/3589))
  - [changelog](https://github.com/getsentry/sentry-javascript/blob/develop/CHANGELOG.md#7990)
  - [diff](https://github.com/getsentry/sentry-javascript/compare/7.81.1...7.100.1)

## 5.18.0

### Features

- Add [`@spotlightjs/spotlight`](https://spotlightjs.com/) support ([#3550](https://github.com/getsentry/sentry-react-native/pull/3550))

  Download the `Spotlight` desktop application and add the integration to your `Sentry.init`.

  ```javascript
  import * as Sentry from '@sentry/react-native';

  Sentry.init({
    dsn: '___DSN___',
    enableSpotlight: __DEV__,
  });
  ```

- Only upload Expo artifact if source map exists ([#3568](https://github.com/getsentry/sentry-react-native/pull/3568))
- Read `.env` file in `sentry-expo-upload-sourcemaps` ([#3571](https://github.com/getsentry/sentry-react-native/pull/3571))

### Fixes

- Prevent pod install crash when visionos is not present ([#3548](https://github.com/getsentry/sentry-react-native/pull/3548))
- Fetch Organization slug from `@sentry/react-native/expo` config when uploading artifacts ([#3557](https://github.com/getsentry/sentry-react-native/pull/3557))
- Remove 404 Http Client Errors reports for Metro Dev Server Requests ([#3553](https://github.com/getsentry/sentry-react-native/pull/3553))
- Stop tracing Spotlight Sidecar network request in JS ([#3559](https://github.com/getsentry/sentry-react-native/pull/3559))

## 5.17.0

### Features

- New Sentry Metro configuration function `withSentryConfig` ([#3478](https://github.com/getsentry/sentry-react-native/pull/3478))
  - Ensures all Sentry configuration is added to your Metro config
  - Includes `createSentryMetroSerializer`
  - Collapses Sentry internal frames from the stack trace view in LogBox

  ```javascript
  const { getDefaultConfig } = require('@react-native/metro-config');
  const { withSentryConfig } = require('@sentry/react-native/metro');

  const config = getDefaultConfig(__dirname);
  module.exports = withSentryConfig(config);
  ```

- Add experimental visionOS support ([#3467](https://github.com/getsentry/sentry-react-native/pull/3467))
  - To set up [`react-native-visionos`](https://github.com/callstack/react-native-visionos) with the Sentry React Native SDK follow [the standard `iOS` guides](https://docs.sentry.io/platforms/react-native/manual-setup/manual-setup/#ios).
  - Xcode project is located in `visionos` folder instead of `ios`.

### Fixes

- Fix `WITH_ENVIRONMENT` overwrite in `sentry-xcode-debug-files.sh` ([#3525](https://github.com/getsentry/sentry-react-native/pull/3525))
- Sentry CLI 2.25.1 fixes background debug files uploads during Xcode builds ([#3486](https://github.com/getsentry/sentry-react-native/pull/3486))
- Performance Tracing should be disabled by default ([#3533](https://github.com/getsentry/sentry-react-native/pull/3533))
- Use `$NODE_BINARY` to execute Sentry CLI in Xcode scripts ([#3493](https://github.com/getsentry/sentry-react-native/pull/3493))
- Return auto Release and Dist to source maps auto upload ([#3540](https://github.com/getsentry/sentry-react-native/pull/3540))
- Linked errors processed before other integrations ([#3535](https://github.com/getsentry/sentry-react-native/pull/3535))
  - This ensure their frames are correctly symbolicated

### Dependencies

- Bump CLI from v2.23.0 to v2.25.2 ([#3486](https://github.com/getsentry/sentry-react-native/pull/3486))
  - [changelog](https://github.com/getsentry/sentry-cli/blob/master/CHANGELOG.md#2252)
  - [diff](https://github.com/getsentry/sentry-cli/compare/2.23.0...2.25.2)

## 5.16.0

This release ships with a beta version of our new built-in Expo SDK 50 support,
which replaces the deprecated `sentry-expo` package. To learn more,
see [the Expo guide](https://docs.sentry.io/platforms/react-native/manual-setup/expo/).

### Features

- New `@sentry/react-native/expo` Expo config plugin ([#3429](https://github.com/getsentry/sentry-react-native/pull/3429))

  ```js
  const { withSentry } = require('@sentry/react-native/expo');

  const config = {...};

  module.exports = withSentry(config, {
    url: 'https://www.sentry.io/',
    project: 'project-slug', // Or use SENTRY_PROJECT env
    organization: 'org-slug', // Or use SENTRY_ORG env
  });
  ```

  - And `Sentry.init` in `App.js`

  ```js
  import * as Sentry from '@sentry/react-native';

  Sentry.init({
    dsn: '__DSN__',
  });
  ```

- New `getSentryExpoConfig` for simple Metro configuration ([#3454](https://github.com/getsentry/sentry-react-native/pull/3454), [#3501](https://github.com/getsentry/sentry-react-native/pull/3501), [#3514](https://github.com/getsentry/sentry-react-native/pull/3514))
  - This function is a drop in replacement for `getDefaultConfig` from `expo/metro-config`

  ```js
  // const { getDefaultConfig } = require("expo/metro-config");
  const { getSentryExpoConfig } = require("@sentry/react-native/metro");

  // const config = getDefaultConfig(__dirname);
  const config = getSentryExpoConfig(__dirname);
  ```

- New `npx sentry-expo-upload-sourcemaps` for simple EAS Update (`npx expo export`) source maps upload ([#3491](https://github.com/getsentry/sentry-react-native/pull/3491), [#3510](https://github.com/getsentry/sentry-react-native/pull/3510), [#3515](https://github.com/getsentry/sentry-react-native/pull/3515), [#3507](https://github.com/getsentry/sentry-react-native/pull/3507))

  ```bash
  SENTRY_PROJECT=project-slug \
  SENTRY_ORG=org-slug \
  SENTRY_AUTH_TOKEN=super-secret-token \
  npx sentry-expo-upload-sourcemaps dist
  ```

### Others

- Update `sentry-xcode.sh` scripts with Node modules resolution ([#3450](https://github.com/getsentry/sentry-react-native/pull/3450))
  - RN SDK and Sentry CLI are dynamically resolved if override is not supplied
- Resolve Default Integrations based on current platform ([#3465](https://github.com/getsentry/sentry-react-native/pull/3465))
  - Native Integrations are only added if Native Module is available
  - Web Integrations only for React Native Web builds
- Remove Native Modules warning from platform where the absence is expected ([#3466](https://github.com/getsentry/sentry-react-native/pull/3466))
- Add Expo Context information using Expo Native Modules ([#3466](https://github.com/getsentry/sentry-react-native/pull/3466))
- Errors from InternalBytecode.js are no longer marked as in_app ([#3518](https://github.com/getsentry/sentry-react-native/pull/3518))
- Fix system node can't be overwritten in `sentry-xcode-debug-files.sh` ([#3523](https://github.com/getsentry/sentry-react-native/pull/3523))

## 5.16.0-alpha.4

### Fixes

- Make `getSentryExpoConfig` options parameter optional ([#3514](https://github.com/getsentry/sentry-react-native/pull/3514))
- Use `@sentry/react-native/expo` as plugin name in `expo-upload-sourcemaps.js` ([#3515](https://github.com/getsentry/sentry-react-native/pull/3515))

## 5.16.0-alpha.3

This release is compatible with `expo@50.0.0-preview.6` and newer.

### Features

- `withSentryExpoSerializers` changes to `getSentryExpoConfig` ([#3501](https://github.com/getsentry/sentry-react-native/pull/3501))
  - `getSentryExpoConfig` accepts the same parameters as `getDefaultConfig` from `expo/metro-config` and returns Metro configuration
  - This also works for EAS Updates (and expo export). Debug ID is generated by `expo/metro-config` and used by Sentry.

  ```js
  const { getSentryExpoConfig } = require("@sentry/react-native/metro");
  const config = getSentryExpoConfig(config, {});
  ```

- Add `npx sentry-expo-upload-sourcemaps` for simple EAS Update (expo export) source maps upload to Sentry ([#3491](https://github.com/getsentry/sentry-react-native/pull/3491), [#3510](https://github.com/getsentry/sentry-react-native/pull/3510))

  ```bash
  SENTRY_PROJECT=project-slug \
  SENTRY_ORG=org-slug \
  SENTRY_AUTH_TOKEN=super-secret-token \
  npx sentry-expo-upload-sourcemaps dist
  ```

- Sentry CLI binary path in `scripts/expo-upload-sourcemaps.js` is resolved dynamically ([#3507](https://github.com/getsentry/sentry-react-native/pull/3507))
  - Or can be overwritten by `SENTRY_CLI_EXECUTABLE` env

- Resolve Default Integrations based on current platform ([#3465](https://github.com/getsentry/sentry-react-native/pull/3465))
  - Native Integrations are only added if Native Module is available
  - Web Integrations only for React Native Web builds
- Remove Native Modules warning from platform where the absence is expected ([#3466](https://github.com/getsentry/sentry-react-native/pull/3466))
- Add Expo Context information using Expo Native Modules ([#3466](https://github.com/getsentry/sentry-react-native/pull/3466))

### Fixes

- Includes fixes from version 5.15.2

## 5.15.2

### Fixes

- Stop sending navigation route params for auto-generated transactions, as they may contain PII or other sensitive data ([#3487](https://github.com/getsentry/sentry-react-native/pull/3487))
  - Further details and other strategies to mitigate this issue can be found on our [trouble shooting guide page](https://docs.sentry.io/platforms/react-native/troubleshooting/#routing-transaction-data-contains-sensitive-information)

## 5.16.0-alpha.2

### Features

- Add `withSentryExpoSerializers` for easy configurable `metro.config.js` ([#3454](https://github.com/getsentry/sentry-react-native/pull/3454))

  This Serializer doesn't support EAS Updates (and expo export) commands yet. Debug IDs needed for source maps resolution in Sentry
  are generated only during native builds.

  ```js
  const { getDefaultConfig } = require('expo/metro-config');
  const { withSentryExpoSerializers } = require("@sentry/react-native/metro");

  const config = getDefaultConfig(__dirname);
  module.exports = withSentryExpoSerializers(config);
  ```

  Note that this will remove any existing `customSerializer`. Guide for advanced setups [can be found here](https://docs.sentry.io/platforms/react-native/manual-setup/metro).

### Fixes

- Expo SDK minimum version is 49 ([#3453](https://github.com/getsentry/sentry-react-native/pull/3453))
- Remove RN Internal imports for RN Web builds ([#3462](https://github.com/getsentry/sentry-react-native/pull/3462))
- Remove circular dependencies inside of the SDK ([#3464](https://github.com/getsentry/sentry-react-native/pull/3464))
- Includes fixes from version 5.15.1

## 5.15.1

### Fixes

- Sentry CLI upgrade resolves Xcode Could timeout during source maps upload [#3390](https://github.com/getsentry/sentry-react-native/pull/3390)

### Dependencies

- Bump CLI from v2.21.3 to v2.23.0 ([#3390](https://github.com/getsentry/sentry-react-native/pull/3390))
  - [changelog](https://github.com/getsentry/sentry-cli/blob/master/CHANGELOG.md#2230)
  - [diff](https://github.com/getsentry/sentry-cli/compare/2.21.3...2.23.0)

## 5.16.0-alpha.1

### Features

- Add `@sentry/react-native/expo` Expo config plugin ([#3429](https://github.com/getsentry/sentry-react-native/pull/3429))

  This Release introduces the first alpha version of our new SDK for Expo.
  At this time, the SDK is considered experimental and things might break and change in future versions.

  The core of the SDK is Expo plugin which you can easily add to your App config:

  ```js
  const { withSentry } = require('@sentry/react-native/expo');

  const config = {...};

  module.exports = withSentry(config, {
    url: 'https://www.sentry.io/',
    authToken: 'example-token', // Or use SENTRY_AUTH_TOKEN env
    project: 'project-slug', // Or use SENTRY_PROJECT env
    organization: 'org-slug', // Or use SENTRY_ORG env
  });
  ```

  - And `Sentry.init` in `App.js`

  ```js
  import * as Sentry from '@sentry/react-native';

  Sentry.init({
    dsn: '__DSN__',
  });
  ```

- Update `sentry-xcode.sh` scripts with Node modules resolution ([#3450](https://github.com/getsentry/sentry-react-native/pull/3450))
  - RN SDK and Sentry CLI are dynamically resolved if override is not supplied

### Fixes

- Transform shipped JSX for both react-native and web ([#3428](https://github.com/getsentry/sentry-react-native/pull/3428))
  - Removes builds errors when using react-native-web with Webpack

## 5.15.0

### Features

- New simplified Sentry Metro Serializer export ([#3450](https://github.com/getsentry/sentry-react-native/pull/3450))

  ```js
  const { createSentryMetroSerializer } = require('@sentry/react-native/metro');
  ```

### Fixes

- Encode envelopes using Base64, fix array length limit when transferring over Bridge. ([#2852](https://github.com/getsentry/sentry-react-native/pull/2852))
  - This fix requires a rebuild of the native app
- Symbolicate message and non-Error stacktraces locally in debug mode ([#3420](https://github.com/getsentry/sentry-react-native/pull/3420))
- Remove Sentry SDK frames from rejected promise SyntheticError stack ([#3423](https://github.com/getsentry/sentry-react-native/pull/3423))
- Fix path from Xcode scripts to Collect Modules ([#3451](https://github.com/getsentry/sentry-react-native/pull/3451))

### Dependencies

- Bump Cocoa SDK from v8.15.2 to v8.17.1 ([#3412](https://github.com/getsentry/sentry-react-native/pull/3412))
  - [changelog](https://github.com/getsentry/sentry-cocoa/blob/main/CHANGELOG.md#8171)
  - [diff](https://github.com/getsentry/sentry-cocoa/compare/8.15.2...8.17.1)

## 5.14.1

### Fixes

- Add hermes to Pod dependencies to fix profiling with `use_frameworks` ([#3416](https://github.com/getsentry/sentry-react-native/pull/3416))
- Define SentryCurrentDateProvider in RNSentry ([#3418](https://github.com/getsentry/sentry-react-native/pull/3418))

## 5.14.0

### Features

- Add iOS profiles to React Native Profiling ([#3349](https://github.com/getsentry/sentry-react-native/pull/3349))

### Fixes

- Conditionally use Set or CountingSet in Sentry Metro plugin ([#3409](https://github.com/getsentry/sentry-react-native/pull/3409))
  - This makes sentryMetroSerializer compatible with Metro 0.66.2 and newer
- Fix SIGSEV, SIGABRT and SIGBUS crashes happening after/around the August Google Play System update, see [#2955](https://github.com/getsentry/sentry-java/issues/2955) for more details

### Dependencies

- Bump Android SDK from v6.33.1 to v6.34.0 ([#3408](https://github.com/getsentry/sentry-react-native/pull/3408))
  - [changelog](https://github.com/getsentry/sentry-java/blob/main/CHANGELOG.md#6340)
  - [diff](https://github.com/getsentry/sentry-java/compare/6.33.1...6.34.0)
- Bump JavaScript SDK from v7.80.0 to v7.81.1 ([#3396](https://github.com/getsentry/sentry-react-native/pull/3396))
  - [changelog](https://github.com/getsentry/sentry-javascript/blob/develop/CHANGELOG.md#7811)
  - [diff](https://github.com/getsentry/sentry-javascript/compare/7.80.0...7.81.1)

## 5.13.1-beta.1

### Fixes

- Fix SIGSEV, SIGABRT and SIGBUS crashes happening after/around the August Google Play System update, see [#2955](https://github.com/getsentry/sentry-java/issues/2955) for more details

### Dependencies

- Bump Android SDK from v6.33.1 to v6.33.2-beta.1 ([#3385](https://github.com/getsentry/sentry-react-native/pull/3385))
  - [changelog](https://github.com/getsentry/sentry-java/blob/6.33.2-beta.1/CHANGELOG.md#6332-beta1)
  - [diff](https://github.com/getsentry/sentry-java/compare/6.33.1...6.33.2-beta.1)

## 5.13.0

### Features

- Export New JS Performance API ([#3371](https://github.com/getsentry/sentry-react-native/pull/3371))

  ```js
  // Start a span that tracks the duration of expensiveFunction
  const result = Sentry.startSpan({ name: 'important function' }, () => {
    return expensiveFunction();
  });
  ```

  Read more at <https://github.com/getsentry/sentry-javascript/blob/develop/CHANGELOG.md#7690>

- Report current screen in `contexts.app.view_names` ([#3339](https://github.com/getsentry/sentry-react-native/pull/3339))

### Fixes

- Remove `platform: node` from Debug Builds Events ([#3377](https://github.com/getsentry/sentry-react-native/pull/3377))

### Dependencies

- Bump Android SDK from v6.32.0 to v6.33.1 ([#3374](https://github.com/getsentry/sentry-react-native/pull/3374))
  - [changelog](https://github.com/getsentry/sentry-java/blob/main/CHANGELOG.md#6331)
  - [diff](https://github.com/getsentry/sentry-java/compare/6.32.0...6.33.1)
- Bump Cocoa SDK from v8.14.2 to v8.15.2 ([#3376](https://github.com/getsentry/sentry-react-native/pull/3376))
  - [changelog](https://github.com/getsentry/sentry-cocoa/blob/main/CHANGELOG.md#8152)
  - [diff](https://github.com/getsentry/sentry-cocoa/compare/8.14.2...8.15.2)
- Bump CLI from v2.21.2 to v2.21.3 ([#3381](https://github.com/getsentry/sentry-react-native/pull/3381))
  - [changelog](https://github.com/getsentry/sentry-cli/blob/master/CHANGELOG.md#2213)
  - [diff](https://github.com/getsentry/sentry-cli/compare/2.21.2...2.21.3)
- Bump JavaScript SDK from v7.76.0 to v7.80.0 ([#3372](https://github.com/getsentry/sentry-react-native/pull/3372))
  - [changelog](https://github.com/getsentry/sentry-javascript/blob/develop/CHANGELOG.md#7800)
  - [diff](https://github.com/getsentry/sentry-javascript/compare/7.76.0...7.80.0)

## 5.12.0

### Features

- Automatically detect environment if not set ([#3362](https://github.com/getsentry/sentry-react-native/pull/3362))
- Send Source Maps Debug ID for symbolicated Profiles ([#3343](https://github.com/getsentry/sentry-react-native/pull/3343))

### Fixes

- Add actual `activeThreadId` to Profiles ([#3338](https://github.com/getsentry/sentry-react-native/pull/3338))
- Parse Hermes Profiling Bytecode Frames ([#3342](https://github.com/getsentry/sentry-react-native/pull/3342))

### Dependencies

- Bump JavaScript SDK from v7.73.0 to v7.76.0 ([#3344](https://github.com/getsentry/sentry-react-native/pull/3344), [#3365](https://github.com/getsentry/sentry-react-native/pull/3365))
  - [changelog](https://github.com/getsentry/sentry-javascript/blob/develop/CHANGELOG.md#7760)
  - [diff](https://github.com/getsentry/sentry-javascript/compare/7.73.0...7.76.0)
- Bump Cocoa SDK from v8.13.0 to v8.14.2 ([#3340](https://github.com/getsentry/sentry-react-native/pull/3340))
  - [changelog](https://github.com/getsentry/sentry-cocoa/blob/main/CHANGELOG.md#8142)
  - [diff](https://github.com/getsentry/sentry-cocoa/compare/8.13.0...8.14.2)
- Bump Android SDK from v6.30.0 to v6.32.0 ([#3341](https://github.com/getsentry/sentry-react-native/pull/3341))
  - [changelog](https://github.com/getsentry/sentry-java/blob/main/CHANGELOG.md#6320)
  - [diff](https://github.com/getsentry/sentry-java/compare/6.30.0...6.32.0)

## 5.11.1

### Fixes

- Waif for `has-sourcemap-debugid` process to exit ([#3336](https://github.com/getsentry/sentry-react-native/pull/3336))

## 5.11.0

### Features

- Add `buildFeatures.buildConfig=true` to support AGP 8 ([#3298](https://github.com/getsentry/sentry-react-native/pull/3298))
- Add Debug ID support ([#3164](https://github.com/getsentry/sentry-react-native/pull/3164))

  This is optional to use Debug IDs. Your current setup will keep working as is.

  Add Sentry Metro Serializer to `metro.config.js` to generate Debug ID for the application bundle and source map.

  ```javascript
    const {createSentryMetroSerializer} = require('@sentry/react-native/dist/js/tools/sentryMetroSerializer');
    const config = {serializer: createSentryMetroSerializer()};
  ```

  On iOS update `Bundle React Native Code and Images` and `Upload Debug Symbols to Sentry` build phases.

  ```bash
    set -e
    WITH_ENVIRONMENT="../node_modules/react-native/scripts/xcode/with-environment.sh"
    REACT_NATIVE_XCODE="../node_modules/react-native/scripts/react-native-xcode.sh"

    /bin/sh -c "$WITH_ENVIRONMENT \"/bin/sh ../scripts/sentry-xcode.sh $REACT_NATIVE_XCODE\""
  ```

  ```bash
    /bin/sh ../../scripts/sentry-xcode-debug-files.sh
  ```

  More information about the new setup [can be found here](https://docs.sentry.io/platforms/react-native/manual-setup/manual-setup/).
- Add `SENTRY_DISABLE_AUTO_UPLOAD` flag ([#3323](https://github.com/getsentry/sentry-react-native/pull/3323))

  How to use in Android project? It works by default, just set `export SENTRY_DISABLE_AUTO_UPLOAD=true` in your build environment. For Sentry Android Gradle Plugin add the following to your `android/app/build.gradle`.

  ```gradle
  apply from: "../../../sentry.gradle"

  sentry {
      autoUploadProguardMapping = shouldSentryAutoUpload()
      uploadNativeSymbols = shouldSentryAutoUpload()
  }
  ```

  How to use in Xcode? Make sure you are using `scripts/sentry-xcode.sh` and `scripts/sentry-xcode-debug-files.sh` in your
  build phases. And add the following to your `ios/.xcode.env.local` file.

  ```bash
  export SENTRY_DISABLE_AUTO_UPLOAD=true
  ```

### Fixes

- App start time span no longer created if too long ([#3299](https://github.com/getsentry/sentry-react-native/pull/3299))
- Change log output to show what paths are considered when collecting modules ([#3316](https://github.com/getsentry/sentry-react-native/pull/3316))
- `Sentry.wrap` doesn't enforce any keys on the wrapped component props ([#3332](https://github.com/getsentry/sentry-react-native/pull/3332))
- Ignore defaults when warning about duplicate definition of trace propagation targets ([#3327](https://github.com/getsentry/sentry-react-native/pull/3327))
- Screenshots are not taken when the SDK is disabled ([#3333](https://github.com/getsentry/sentry-react-native/pull/3333))
- Use deprecated `ReactNativeTracingOptions.tracingOrigins` if set in the options ([#3331](https://github.com/getsentry/sentry-react-native/pull/3331))
- Cancel auto instrumentation transaction when app goes to background ([#3307](https://github.com/getsentry/sentry-react-native/pull/3307))

### Dependencies

- Bump CLI from v2.20.7 to v2.21.2 ([#3301](https://github.com/getsentry/sentry-react-native/pull/3301))
  - [changelog](https://github.com/getsentry/sentry-cli/blob/master/CHANGELOG.md#2212)
  - [diff](https://github.com/getsentry/sentry-cli/compare/2.20.7...2.21.2)
- Bump Android SDK from v6.29.0 to v6.30.0 ([#3309](https://github.com/getsentry/sentry-react-native/pull/3309))
  - [changelog](https://github.com/getsentry/sentry-java/blob/main/CHANGELOG.md#6300)
  - [diff](https://github.com/getsentry/sentry-java/compare/6.29.0...6.30.0)
- Bump JavaScript SDK from v7.69.0 to v7.73.0 ([#3297](https://github.com/getsentry/sentry-react-native/pull/3297))
  - [changelog](https://github.com/getsentry/sentry-javascript/blob/develop/CHANGELOG.md#7730)
  - [diff](https://github.com/getsentry/sentry-javascript/compare/7.69.0...7.73.0)
- Bump Cocoa SDK from v8.11.0 to v8.13.0 ([#3292](https://github.com/getsentry/sentry-react-native/pull/3292))
  - [changelog](https://github.com/getsentry/sentry-cocoa/blob/main/CHANGELOG.md#8130)
  - [diff](https://github.com/getsentry/sentry-cocoa/compare/8.11.0...8.13.0)

## 5.10.0

### Features

- Add Hermes Debug Info flag to React Native Context ([#3290](https://github.com/getsentry/sentry-react-native/pull/3290))
  - This flag equals `true` when Hermes Bundle contains Debug Info (Hermes Source Map was not emitted)
- Add `enableNdk` property to ReactNativeOptions for Android. ([#3304](https://github.com/getsentry/sentry-react-native/pull/3304))

## 5.9.2

### Fixes

- Create profiles for start up transactions ([#3281](https://github.com/getsentry/sentry-react-native/pull/3281))
- Fix Hermes Bytecode Symbolication one line off ([#3283](https://github.com/getsentry/sentry-react-native/pull/3283))

### Dependencies

- Bump CLI from v2.20.5 to v2.20.7 ([#3265](https://github.com/getsentry/sentry-react-native/pull/3265), [#3273](https://github.com/getsentry/sentry-react-native/pull/3273))
  - [changelog](https://github.com/getsentry/sentry-cli/blob/master/CHANGELOG.md#2207)
  - [diff](https://github.com/getsentry/sentry-cli/compare/2.20.5...2.20.7)
- Bump Cocoa SDK from v8.10.0 to v8.11.0 ([#3245](https://github.com/getsentry/sentry-react-native/pull/3245))
  - [changelog](https://github.com/getsentry/sentry-cocoa/blob/main/CHANGELOG.md#8110)
  - [diff](https://github.com/getsentry/sentry-cocoa/compare/8.10.0...8.11.0)
- Bump JavaScript SDK from v7.63.0 to v7.69.0 ([#3277](https://github.com/getsentry/sentry-react-native/pull/3277), [#3247](https://github.com/getsentry/sentry-react-native/pull/3247))
  - [changelog](https://github.com/getsentry/sentry-javascript/blob/develop/CHANGELOG.md#7690)
  - [diff](https://github.com/getsentry/sentry-javascript/compare/7.63.0...7.69.0)
- Bump Android SDK from v6.28.0 to v6.29.0 ([#3271](https://github.com/getsentry/sentry-react-native/pull/3271))
  - [changelog](https://github.com/getsentry/sentry-java/blob/main/CHANGELOG.md#6290)
  - [diff](https://github.com/getsentry/sentry-java/compare/6.28.0...6.29.0)

## 5.9.1

- Bump Cocoa SDK from v8.9.4 to v8.10.0 ([#3250](https://github.com/getsentry/sentry-react-native/pull/3250))
  - This fixes a compile error for projects that use CocoaPods with `use_frameworks!` option.
  - [changelog](https://github.com/getsentry/sentry-cocoa/blob/main/CHANGELOG.md#8100)
  - [diff](https://github.com/getsentry/sentry-cocoa/compare/8.9.4...8.10.0)

## 5.9.0

## Important Note

**Do not use this version** if you use CocoaPods with `use_frameworks!` option. It introduces a bug where the project won't compile.
This has been fixed in [version `5.9.1`](https://github.com/getsentry/sentry-react-native/releases/tag/5.9.1).

### Features

- Add support for React Native mixed stacktraces ([#3201](https://github.com/getsentry/sentry-react-native/pull/3201))

  In the current `react-native@nightly` (`0.73.0-nightly-20230809-cb60e5c67`) JS errors from native modules can
  contain native JVM or Objective-C exception stack trace. Both JS and native stack trace
  are processed by default no configuration needed.

- Add `tracePropagationTargets` option ([#3230](https://github.com/getsentry/sentry-react-native/pull/3230))

  This release adds support for [distributed tracing](https://docs.sentry.io/platforms/react-native/usage/distributed-tracing/)
  without requiring performance monitoring to be active on the React Native SDK.
  This means even if there is no sampled transaction/span, the SDK will still propagate traces to downstream services.
  Distributed Tracing can be configured with the `tracePropagationTargets` option,
  which controls what requests to attach the `sentry-trace` and `baggage` HTTP headers to (which is what propagates tracing information).

  ```javascript
    Sentry.init({
      tracePropagationTargets: ["third-party-site.com", /^https:\/\/yourserver\.io\/api/],
    });
  ```

### Fixes

- `Sentry.init` must be called before `Sentry.wrap`([#3227](https://github.com/getsentry/sentry-react-native/pull/3227))
  - The SDK now shows warning if incorrect order is detected
- Stall Time is no longer counted when App is in Background. ([#3211](https://github.com/getsentry/sentry-react-native/pull/3211))
- Use application variant instead of variant output to hook to correct package task for modules cleanup ([#3161](https://github.com/getsentry/sentry-react-native/pull/3161))
- Fix `isNativeAvailable` after SDK reinitialization ([#3200](https://github.com/getsentry/sentry-react-native/pull/3200))

### Dependencies

- Bump Android SDK from v6.27.0 to v6.28.0 ([#3192](https://github.com/getsentry/sentry-react-native/pull/3192))
  - [changelog](https://github.com/getsentry/sentry-java/blob/main/CHANGELOG.md#6280)
  - [diff](https://github.com/getsentry/sentry-java/compare/6.27.0...6.28.0)
- Bump Cocoa SDK from v8.9.3 to v8.9.4 ([#3225](https://github.com/getsentry/sentry-react-native/pull/3225))
  - [changelog](https://github.com/getsentry/sentry-cocoa/blob/main/CHANGELOG.md#894)
  - [diff](https://github.com/getsentry/sentry-cocoa/compare/8.9.3...8.9.4)
- Bump JavaScript SDK from v7.61.0 to v7.63.0 ([#3226](https://github.com/getsentry/sentry-react-native/pull/3226), [#3235](https://github.com/getsentry/sentry-react-native/pull/3235))
  - [changelog](https://github.com/getsentry/sentry-javascript/blob/develop/CHANGELOG.md#7630)
  - [diff](https://github.com/getsentry/sentry-javascript/compare/7.61.0...7.63.0)
- Bump CLI from v2.19.4 to v2.20.5 ([#3212](https://github.com/getsentry/sentry-react-native/pull/3212), [#3233](https://github.com/getsentry/sentry-react-native/pull/3233))
  - [changelog](https://github.com/getsentry/sentry-cli/blob/master/CHANGELOG.md#2205)
  - [diff](https://github.com/getsentry/sentry-cli/compare/2.19.4...2.20.5)

## 5.8.1

### Dependencies

- Bump JavaScript SDK from v7.60.1 to v7.61.0 ([#3222](https://github.com/getsentry/sentry-react-native/pull/3222))
  - [changelog](https://github.com/getsentry/sentry-javascript/blob/develop/CHANGELOG.md#7610)
  - [diff](https://github.com/getsentry/sentry-javascript/compare/7.60.1...7.61.0)

## 5.8.0

### Features

- Alpha support for Hermes JavaScript Profiling ([#3057](https://github.com/getsentry/sentry-react-native/pull/3057))

  Profiling is disabled by default. To enable it, configure both
  `tracesSampleRate` and `profilesSampleRate` when initializing the SDK:

  ```javascript
    Sentry.init({
      dsn: '__DSN__',
      tracesSampleRate: 1.0,
      _experiments: {
        // The sampling rate for profiling is relative to TracesSampleRate.
        // In this case, we'll capture profiles for 100% of transactions.
        profilesSampleRate: 1.0,
      },
    });
  ```

  More documentation on profiling and current limitations [can be found here](https://docs.sentry.io/platforms/react-native/profiling/).

### Fixes

- Warn users about multiple versions of `promise` package which can cause unexpected behavior like undefined `Promise.allSettled` ([#3162](https://github.com/getsentry/sentry-react-native/pull/3162))
- Event is enriched with all the Android context on the JS layer and you can filter/modify all the data in the `beforeSend` callback similarly to iOS. ([#3170](https://github.com/getsentry/sentry-react-native/pull/3170))

### Dependencies

- Bump JavaScript SDK from v7.57.0 to v7.60.1 ([#3184](https://github.com/getsentry/sentry-react-native/pull/3184), [#3199](https://github.com/getsentry/sentry-react-native/pull/3199))
  - [changelog](https://github.com/getsentry/sentry-javascript/blob/develop/CHANGELOG.md#7601)
  - [diff](https://github.com/getsentry/sentry-javascript/compare/7.57.0...7.60.1)
- Bump Cocoa SDK from v8.8.0 to v8.9.3 ([#3188](https://github.com/getsentry/sentry-react-native/pull/3188), [#3206](https://github.com/getsentry/sentry-react-native/pull/3206))
  - [changelog](https://github.com/getsentry/sentry-cocoa/blob/main/CHANGELOG.md#893)
  - [diff](https://github.com/getsentry/sentry-cocoa/compare/8.8.0...8.9.3)
- Bump Android SDK from v6.25.1 to v6.27.0 ([#3170](https://github.com/getsentry/sentry-react-native/pull/3170))
  - [changelog](https://github.com/getsentry/sentry-java/blob/main/CHANGELOG.md#6270)
  - [diff](https://github.com/getsentry/sentry-java/compare/6.25.1...6.27.0)

## 5.7.1

### Dependencies

- Bump Android SDK from v6.25.0 to v6.25.1 ([#3179](https://github.com/getsentry/sentry-react-native/pull/3179))
  - [changelog](https://github.com/getsentry/sentry-java/blob/main/CHANGELOG.md#6251)
  - [diff](https://github.com/getsentry/sentry-java/compare/6.25.0...6.25.1)

## 5.7.0

### Fixes

- Filter beforeSendTransaction from the Native SDK ([#3140](https://github.com/getsentry/sentry-react-native/pull/3140))

### Features

- Use `android.namespace` for AGP 8 and RN 0.73 ([#3133](https://github.com/getsentry/sentry-react-native/pull/3133))

### Dependencies

- Bump JavaScript SDK from v7.54.0 to v7.57.0 ([#3119](https://github.com/getsentry/sentry-react-native/pull/3119), [#3153](https://github.com/getsentry/sentry-react-native/pull/3153))
  - [changelog](https://github.com/getsentry/sentry-javascript/blob/develop/CHANGELOG.md#7570)
  - [diff](https://github.com/getsentry/sentry-javascript/compare/7.54.0...7.57.0)
- Bump CLI from v2.18.1 to v2.19.4 ([#3124](https://github.com/getsentry/sentry-react-native/pull/3124), [#3151](https://github.com/getsentry/sentry-react-native/pull/3151))
  - [changelog](https://github.com/getsentry/sentry-cli/blob/master/CHANGELOG.md#2194)
  - [diff](https://github.com/getsentry/sentry-cli/compare/2.18.1...2.19.4)
- Bump Android SDK from v6.22.0 to v6.25.0 ([#3127](https://github.com/getsentry/sentry-react-native/pull/3127), [#3163](https://github.com/getsentry/sentry-react-native/pull/3163))
  - [changelog](https://github.com/getsentry/sentry-java/blob/main/CHANGELOG.md#6250)
  - [diff](https://github.com/getsentry/sentry-java/compare/6.22.0...6.25.0)
- Bump Cocoa SDK from v8.7.3 to v8.8.0 ([#3123](https://github.com/getsentry/sentry-react-native/pull/3123))
  - [changelog](https://github.com/getsentry/sentry-cocoa/blob/main/CHANGELOG.md#880)
  - [diff](https://github.com/getsentry/sentry-cocoa/compare/8.7.3...8.8.0)

## 5.6.0

### Features

- Overwrite Expo bundle names in stack frames ([#3115](https://github.com/getsentry/sentry-react-native/pull/3115))
  - This enables source maps to resolve correctly without using `sentry-expo` package

### Fixes

- Disable `enableNative` if Native SDK is not available ([#3099](https://github.com/getsentry/sentry-react-native/pull/3099))
- Dynamically resolve `collectModulesScript` path to support monorepos ([#3092](https://github.com/getsentry/sentry-react-native/pull/3092))
- Native wrapper methods don't throw disabled error after re-initializing ([#3093](https://github.com/getsentry/sentry-react-native/pull/3093))

### Dependencies

- Bump JavaScript SDK from v7.52.0 to v7.54.0 ([#3071](https://github.com/getsentry/sentry-react-native/pull/3071), [#3088](https://github.com/getsentry/sentry-react-native/pull/3088), [#3094](https://github.com/getsentry/sentry-react-native/pull/3094))
  - [changelog](https://github.com/getsentry/sentry-javascript/blob/develop/CHANGELOG.md#7540)
  - [diff](https://github.com/getsentry/sentry-javascript/compare/7.52.0...7.54.0)
- Bump Android SDK from v6.18.1 to v6.22.0 ([#3086](https://github.com/getsentry/sentry-react-native/pull/3086), [#3075](https://github.com/getsentry/sentry-react-native/pull/3075))
  - [changelog](https://github.com/getsentry/sentry-java/blob/main/CHANGELOG.md#6220)
  - [diff](https://github.com/getsentry/sentry-java/compare/6.18.1...6.22.0)
- Bump Cocoa SDK from v8.7.1 to v8.7.3 ([#3076](https://github.com/getsentry/sentry-react-native/pull/3076))
  - [changelog](https://github.com/getsentry/sentry-cocoa/blob/main/CHANGELOG.md#873)
  - [diff](https://github.com/getsentry/sentry-cocoa/compare/8.7.1...8.7.3)
- Bump CLI from v2.17.5 to v2.18.1 ([#3082](https://github.com/getsentry/sentry-react-native/pull/3082))
  - [changelog](https://github.com/getsentry/sentry-cli/blob/master/CHANGELOG.md#2181)
  - [diff](https://github.com/getsentry/sentry-cli/compare/2.17.5...2.18.1)

## 5.5.0

### Features

- Add `expo`, `react_native_version` and `hermes_version` to React Native Context ([#3050](https://github.com/getsentry/sentry-react-native/pull/3050))

### Dependencies

- Bump JavaScript SDK from v7.51.1 to v7.52.0 ([#3054](https://github.com/getsentry/sentry-react-native/pull/3054), [#3068](https://github.com/getsentry/sentry-react-native/pull/3068))
  - [changelog](https://github.com/getsentry/sentry-javascript/blob/develop/CHANGELOG.md#7520)
  - [diff](https://github.com/getsentry/sentry-javascript/compare/7.51.1...7.52.0)
- Bump Cocoa SDK from v8.6.0 to v8.7.1 ([#3056](https://github.com/getsentry/sentry-react-native/pull/3056), [#3067](https://github.com/getsentry/sentry-react-native/pull/3067))
  - [changelog](https://github.com/getsentry/sentry-cocoa/blob/main/CHANGELOG.md#871)
  - [diff](https://github.com/getsentry/sentry-cocoa/compare/8.6.0...8.7.1)

## 5.4.2

### Fixes

- Fix `event.origin` and `event.environment` on unhandled exception ([#3041](https://github.com/getsentry/sentry-react-native/pull/3041))
- Don't pass `enableTracing` from RN to `sentry-cocoa` options ([#3042](https://github.com/getsentry/sentry-react-native/pull/3042))
- Only store envelopes of fatal crashes on iOS ([#3051](https://github.com/getsentry/sentry-react-native/pull/3051))

### Dependencies

- Bump JavaScript SDK from v7.50.0 to v7.51.1 ([#3043](https://github.com/getsentry/sentry-react-native/pull/3043), [#3053](https://github.com/getsentry/sentry-react-native/pull/3053))
  - [changelog](https://github.com/getsentry/sentry-javascript/blob/develop/CHANGELOG.md#7511)
  - [diff](https://github.com/getsentry/sentry-javascript/compare/7.50.0...7.51.1)

## 4.15.2

- Only store envelopes of fatal crashes on iOS ([#3051](https://github.com/getsentry/sentry-react-native/pull/3051))

## 5.4.1

### Fixes

- Store envelopes immediately during a fatal crash on iOS ([#3031](https://github.com/getsentry/sentry-react-native/pull/3031))
- Do not overwrite `_metadata` option by default `sdkInfo` ([#3036](https://github.com/getsentry/sentry-react-native/pull/3036))

### Dependencies

- Bump JavaScript SDK from v7.49.0 to v7.50.0 ([#3035](https://github.com/getsentry/sentry-react-native/pull/3035))
  - [changelog](https://github.com/getsentry/sentry-javascript/blob/develop/CHANGELOG.md#7500)
  - [diff](https://github.com/getsentry/sentry-javascript/compare/7.49.0...7.50.0)
- Bump Cocoa SDK from v8.5.0 to v8.6.0 ([#3023](https://github.com/getsentry/sentry-react-native/pull/3023))
  - [changelog](https://github.com/getsentry/sentry-cocoa/blob/main/CHANGELOG.md#860)
  - [diff](https://github.com/getsentry/sentry-cocoa/compare/8.5.0...8.6.0)
- Bump Android SDK from v6.17.0 to v6.18.1 ([#3017](https://github.com/getsentry/sentry-react-native/pull/3017))
  - [changelog](https://github.com/getsentry/sentry-java/blob/main/CHANGELOG.md#6181)
  - [diff](https://github.com/getsentry/sentry-java/compare/6.17.0...6.18.1)
- Bump CLI from v2.17.4 to v2.17.5 ([#3024](https://github.com/getsentry/sentry-react-native/pull/3024))
  - [changelog](https://github.com/getsentry/sentry-cli/blob/master/CHANGELOG.md#2175)
  - [diff](https://github.com/getsentry/sentry-cli/compare/2.17.4...2.17.5)

## 4.15.1

### Fixes

- Store envelopes immediately during a fatal crash on iOS ([#3030](https://github.com/getsentry/sentry-react-native/pull/3030))

## 5.4.0

### Features

- Add TS 4.1 typings ([#2995](https://github.com/getsentry/sentry-react-native/pull/2995))
  - TS 3.8 are present and work automatically with older projects
- Add CPU Info to Device Context ([#2984](https://github.com/getsentry/sentry-react-native/pull/2984))

### Fixes

- Allow disabling native on RNNA ([#2978](https://github.com/getsentry/sentry-react-native/pull/2978))
- iOS Autolinking for RN 0.68 and older ([#2980](https://github.com/getsentry/sentry-react-native/pull/2980))
- Clean up `modules.json` when building bundles ([#3008](https://github.com/getsentry/sentry-react-native/pull/3008))
- Only include Screenshots and View Hierarchy for iOS and Mac Catalyst builds ([#3007](https://github.com/getsentry/sentry-react-native/pull/3007))
- Breadcrumbs from Native SDKs are created with timestamps in seconds ([#2997](https://github.com/getsentry/sentry-react-native/pull/2997))
- `addBreadcrumb` converts converts non object data to `{ value: data }` ([#2997](https://github.com/getsentry/sentry-react-native/pull/2997))

### Dependencies

- Bump JavaScript SDK from v7.47.0 to v7.49.0 ([#2975](https://github.com/getsentry/sentry-react-native/pull/2975), [#2988](https://github.com/getsentry/sentry-react-native/pull/2988))
  - [changelog](https://github.com/getsentry/sentry-javascript/blob/develop/CHANGELOG.md#7490)
  - [diff](https://github.com/getsentry/sentry-javascript/compare/7.47.0...7.49.0)
- Bump Cocoa SDK from v8.4.0 to v8.5.0 ([#2977](https://github.com/getsentry/sentry-react-native/pull/2977))
  - [changelog](https://github.com/getsentry/sentry-cocoa/blob/main/CHANGELOG.md#850)
  - [diff](https://github.com/getsentry/sentry-cocoa/compare/8.4.0...8.5.0)
- Bump CLI from v2.17.1 to v2.17.4 ([#2966](https://github.com/getsentry/sentry-react-native/pull/2966), [#2982](https://github.com/getsentry/sentry-react-native/pull/2982), [#2987](https://github.com/getsentry/sentry-react-native/pull/2987))
  - [changelog](https://github.com/getsentry/sentry-cli/blob/master/CHANGELOG.md#2174)
  - [diff](https://github.com/getsentry/sentry-cli/compare/2.17.1...2.17.4)

## 5.3.1

### Fixes

- Disable `enableNativeCrashHandling` and `enableAutoPerformanceTracing` on Apple ([#2936](https://github.com/getsentry/sentry-react-native/pull/))
  - Mac Catalyst builds successfully
- `sentry.gradle` Gracefully skip modules collecting if the script doesn't exist ([#2952](https://github.com/getsentry/sentry-react-native/pull/2952))

### Dependencies

- Bump JavaScript SDK from v7.45.0 to v7.47.0 ([#2946](https://github.com/getsentry/sentry-react-native/pull/2946), [#2958](https://github.com/getsentry/sentry-react-native/pull/2958))
  - [changelog](https://github.com/getsentry/sentry-javascript/blob/develop/CHANGELOG.md#7470)
  - [diff](https://github.com/getsentry/sentry-javascript/compare/7.45.0...7.47.0)
- Bump Android SDK from v6.16.0 to v6.17.0 ([#2948](https://github.com/getsentry/sentry-react-native/pull/2948))
  - [changelog](https://github.com/getsentry/sentry-java/blob/main/CHANGELOG.md#6170)
  - [diff](https://github.com/getsentry/sentry-java/compare/6.16.0...6.17.0)
- Bump Cocoa SDK from v8.3.3 to v8.4.0 ([#2954](https://github.com/getsentry/sentry-react-native/pull/2954))
  - [changelog](https://github.com/getsentry/sentry-cocoa/blob/main/CHANGELOG.md#840)
  - [diff](https://github.com/getsentry/sentry-cocoa/compare/8.3.3...8.4.0)
- Bump CLI from v2.16.1 to v2.17.1 ([#2957](https://github.com/getsentry/sentry-react-native/pull/2957), [#2964](https://github.com/getsentry/sentry-react-native/pull/2964))
  - [changelog](https://github.com/getsentry/sentry-cli/blob/master/CHANGELOG.md#2171)
  - [diff](https://github.com/getsentry/sentry-cli/compare/2.16.1...2.17.1)

## 5.3.0

### Features

- Add `enableTracing` option ([#2933](https://github.com/getsentry/sentry-react-native/pull/2933))
- Add Tabs auto instrumentation for React Native Navigation ([#2932](https://github.com/getsentry/sentry-react-native/pull/2932))
  - This is enabled by default, if you want to disable tabs instrumentation see the example below.

```js
const routingInstrumentation = new Sentry.ReactNativeNavigationInstrumentation(Navigation, { enableTabsInstrumentation: false })
```

### Fixes

- Disable HTTP Client Errors by default on all platform ([#2931](https://github.com/getsentry/sentry-react-native/pull/2931))
  - See [HttpClient](https://docs.sentry.io/platforms/javascript/configuration/integrations/plugin/#httpclient) for configuration details.
  - Use `enableCaptureFailedRequests` to enable the feature.

```js
Sentry.init({ enableCaptureFailedRequests: true })
```

### Dependencies

- Bump JavaScript SDK from v7.44.2 to v7.45.0 ([#2927](https://github.com/getsentry/sentry-react-native/pull/2927))
  - [changelog](https://github.com/getsentry/sentry-javascript/blob/develop/CHANGELOG.md#7450)
  - [diff](https://github.com/getsentry/sentry-javascript/compare/7.44.2...7.45.0)
- Bump CLI from v2.15.2 to v2.16.1 ([#2926](https://github.com/getsentry/sentry-react-native/pull/2926))
  - [changelog](https://github.com/getsentry/sentry-cli/blob/master/CHANGELOG.md#2161)
  - [diff](https://github.com/getsentry/sentry-cli/compare/2.15.2...2.16.1)
- Bump Cocoa SDK from v8.3.2 to v8.3.3 ([#2925](https://github.com/getsentry/sentry-react-native/pull/2925))
  - [changelog](https://github.com/getsentry/sentry-cocoa/blob/main/CHANGELOG.md#833)
  - [diff](https://github.com/getsentry/sentry-cocoa/compare/8.3.2...8.3.3)

## 5.2.0

### Features

- Add User Interaction Tracing for Touch events ([#2835](https://github.com/getsentry/sentry-react-native/pull/2835))
- Add Gesture Tracing for React Native Gesture Handler API v2 ([#2865](https://github.com/getsentry/sentry-react-native/pull/2865))

### Fixes

- Fix use Fetch transport when option `enableNative` is `false` ([#2897](https://github.com/getsentry/sentry-react-native/pull/2897))
- Improve logs when `enableNative` is `false` ([#2897](https://github.com/getsentry/sentry-react-native/pull/2897))

### Dependencies

- Bump JavaScript SDK from v7.40.0 to v7.44.2 ([#2874](https://github.com/getsentry/sentry-react-native/pull/2874), [#2908](https://github.com/getsentry/sentry-react-native/pull/2908), [#2909](https://github.com/getsentry/sentry-react-native/pull/2909))
  - [changelog](https://github.com/getsentry/sentry-javascript/blob/develop/CHANGELOG.md#7442)
  - [diff](https://github.com/getsentry/sentry-javascript/compare/7.40.0...7.44.2)
- Bump Android SDK from v6.15.0 to v6.16.0 ([#2903](https://github.com/getsentry/sentry-react-native/pull/2903))
  - [changelog](https://github.com/getsentry/sentry-java/blob/main/CHANGELOG.md#6160)
  - [diff](https://github.com/getsentry/sentry-java/compare/6.15.0...6.16.0)
- Bump Cocoa SDK from v8.3.0 to v8.3.2 ([#2895](https://github.com/getsentry/sentry-react-native/pull/2895))
  - [changelog](https://github.com/getsentry/sentry-cocoa/blob/main/CHANGELOG.md#832)
  - [diff](https://github.com/getsentry/sentry-cocoa/compare/8.3.0...8.3.2)
- Bump CLI from v2.14.4 to v2.15.2 ([#2898](https://github.com/getsentry/sentry-react-native/pull/2898))
  - [changelog](https://github.com/getsentry/sentry-cli/blob/master/CHANGELOG.md#2152)
  - [diff](https://github.com/getsentry/sentry-cli/compare/2.14.4...2.15.2)

## 5.1.1

### Fixes

- Remove non URL `frame.abs_path` which was causing source maps to fail ([#2891](https://github.com/getsentry/sentry-react-native/pull/2891))

### Dependencies

- Bump Cocoa SDK from v8.2.0 to v8.3.0 ([#2876](https://github.com/getsentry/sentry-react-native/pull/2876))
  - [changelog](https://github.com/getsentry/sentry-cocoa/blob/main/CHANGELOG.md#830)
  - [diff](https://github.com/getsentry/sentry-cocoa/compare/8.2.0...8.3.0)
- Bump CLI from v2.14.3 to v2.14.4 ([#2873](https://github.com/getsentry/sentry-react-native/pull/2873))
  - [changelog](https://github.com/getsentry/sentry-cli/blob/master/CHANGELOG.md#2144)
  - [diff](https://github.com/getsentry/sentry-cli/compare/2.14.3...2.14.4)

## 5.1.0

### Features

- Add App Context `in_foreground` ([#2826](https://github.com/getsentry/sentry-react-native/pull/2826))

### Fixes

- Match app start measurements naming with other SDKs ([#2855](https://github.com/getsentry/sentry-react-native/pull/2855))
  - `app.start.cold` to `app_start_cold`
  - `app.start.warm` to `app_start_warm`

### Dependencies

- Bump Cocoa SDK from v8.0.0 to v8.2.0 ([#2776](https://github.com/getsentry/sentry-react-native/pull/2776))
  - [changelog](https://github.com/getsentry/sentry-cocoa/blob/main/CHANGELOG.md#820)
  - [diff](https://github.com/getsentry/sentry-cocoa/compare/8.0.0...8.2.0)
- Bump JavaScript SDK from v7.37.2 to v7.40.0 ([#2836](https://github.com/getsentry/sentry-react-native/pull/2836), [#2864](https://github.com/getsentry/sentry-react-native/pull/2864))
  - [changelog](https://github.com/getsentry/sentry-javascript/blob/develop/CHANGELOG.md#7400)
  - [diff](https://github.com/getsentry/sentry-javascript/compare/7.37.2...7.40.0)
- Bump CLI from v2.10.0 to v2.14.3 ([#2848](https://github.com/getsentry/sentry-react-native/pull/2848), [#2869](https://github.com/getsentry/sentry-react-native/pull/2869))
  - [changelog](https://github.com/getsentry/sentry-cli/blob/master/CHANGELOG.md#2143)
  - [diff](https://github.com/getsentry/sentry-cli/compare/2.10.0...2.14.3)
- Bump Android SDK from v6.14.0 to v6.15.0 ([#2868](https://github.com/getsentry/sentry-react-native/pull/2868))
  - [changelog](https://github.com/getsentry/sentry-java/blob/main/CHANGELOG.md#6150)
  - [diff](https://github.com/getsentry/sentry-java/compare/6.14.0...6.15.0)

## 5.0.0

The React Native SDK version 5 supports both Legacy (from RN 0.65 and above) and New Architecture (from RN 0.69 and above) as well as the new React Native Gradle Plugin (introduced in RN 0.71). For detailed [migration guide visit our docs](https://docs.sentry.io/platforms/react-native/migration/#from-4x-to-5x).

### Features

- Add support for the RN New Architecture, backwards compatible RNSentry Turbo Module ([#2522](https://github.com/getsentry/sentry-react-native/pull/2522))
- Add View Hierarchy to the crashed/errored events ([#2708](https://github.com/getsentry/sentry-react-native/pull/2708))
- Send react native js engine, turbo module, fabric flags and component stack in Event contexts ([#2552](https://github.com/getsentry/sentry-react-native/pull/2552))
- Sync `tags`, `extra`, `fingerprint`, `level`, `environment` and `breadcrumbs` from `sentry-cocoa` during event processing. ([#2713](https://github.com/getsentry/sentry-react-native/pull/2713))
  - `breadcrumb.level` value `log` is transformed to `debug` when syncing with native layers.
  - Remove `breadcrumb.level` value `critical` transformation to `fatal`.
  - Default `breadcrumb.level` is `info`

### Breaking changes

- Option `enableAutoPerformanceTracking` renamed to `enableAutoPerformanceTracing`
- Option `enableOutOfMemoryTracking` renamed to `enableWatchdogTerminationTracking`
- Remove link hooks (RN 0.68 and older) ([#2332](https://github.com/getsentry/sentry-react-native/pull/2332))
- iOS min target 11, Android API min 21, min React Native version 0.65 ([#2522](https://github.com/getsentry/sentry-react-native/pull/2522), [#2687](https://github.com/getsentry/sentry-react-native/pull/2687))
- New ReactNativeTracingOptions ([#2481](https://github.com/getsentry/sentry-react-native/pull/2481))
  - `idleTimeout` renamed to `idleTimeoutMs`
  - `maxTransactionDuration` renamed to `finalTimeoutMs`
- `touchEventBoundaryProps.labelName` property instead of default `accessibilityLabel` fallback ([#2712](https://github.com/getsentry/sentry-react-native/pull/2712))
- Message event current stack trace moved from `exception` to `threads` ([#2694](https://github.com/getsentry/sentry-react-native/pull/2694))

### Fixes

- Unreachable fallback to fetch transport if native is not available ([#2695](https://github.com/getsentry/sentry-react-native/pull/2695))

### Dependencies

- Bump Cocoa SDK from v7.31.5 to v8.0.0 ([#2756](https://github.com/getsentry/sentry-react-native/pull/2756))
  - [changelog](https://github.com/getsentry/sentry-cocoa/blob/main/CHANGELOG.md#800)
  - [diff](https://github.com/getsentry/sentry-cocoa/compare/7.31.5...8.0.0)
- Bump CLI from v1.74.4 to v2.10.0 ([#2669](https://github.com/getsentry/sentry-react-native/pull/2669))
  - [changelog](https://github.com/getsentry/sentry-cli/blob/master/CHANGELOG.md#2100)
  - [diff](https://github.com/getsentry/sentry-cli/compare/1.74.4...2.10.0)

## 4.15.0

### Features

- Collect modules script for XCode builds supports NODE_BINARY to set path to node executable ([#2805](https://github.com/getsentry/sentry-react-native/pull/2805))

### Fixes

- React Native Error Handlers Integration doesn't crash if ErrorUtils are not available ([#2808](https://github.com/getsentry/sentry-react-native/pull/2808))

### Dependencies

- Bump Android SDK from v6.12.1 to v6.14.0 ([#2790](https://github.com/getsentry/sentry-react-native/pull/2790), [#2809](https://github.com/getsentry/sentry-react-native/pull/2809), [#2828](https://github.com/getsentry/sentry-react-native/pull/2828))
  - [changelog](https://github.com/getsentry/sentry-java/blob/main/CHANGELOG.md#6140)
  - [diff](https://github.com/getsentry/sentry-java/compare/6.12.1...6.14.0)
- Bump Sample React Native from v0.71.0 to v0.71.1 ([#2767](https://github.com/getsentry/sentry-react-native/pull/2767))
  - [changelog](https://github.com/facebook/react-native/blob/main/CHANGELOG.md#v0711)
  - [diff](https://github.com/facebook/react-native/compare/v0.71.0...v0.71.1)
- Bump JavaScript SDK from v7.32.1 to v7.37.2 ([#2785](https://github.com/getsentry/sentry-react-native/pull/2785), [#2799](https://github.com/getsentry/sentry-react-native/pull/2799), [#2818](https://github.com/getsentry/sentry-react-native/pull/2818))
  - [changelog](https://github.com/getsentry/sentry-javascript/blob/master/CHANGELOG.md#7372)
  - [diff](https://github.com/getsentry/sentry-javascript/compare/7.32.1...7.37.2)

## 5.0.0-rc.1

### Fixes

- React Native Error Handlers Integration doesn't crash if ErrorUtils are not available ([#2808](https://github.com/getsentry/sentry-react-native/pull/2808))

## 5.0.0-beta.2

### Features

- Add View Hierarchy to the crashed/errored events ([#2708](https://github.com/getsentry/sentry-react-native/pull/2708))
- Collect modules script for XCode builds supports NODE_BINARY to set path to node executable ([#2805](https://github.com/getsentry/sentry-react-native/pull/2805))

### Dependencies

- Bump Android SDK from v6.12.1 to v6.14.0 ([#2790](https://github.com/getsentry/sentry-react-native/pull/2790), [#2809](https://github.com/getsentry/sentry-react-native/pull/2809), [#2828](https://github.com/getsentry/sentry-react-native/pull/2828))
  - [changelog](https://github.com/getsentry/sentry-java/blob/main/CHANGELOG.md#6140)
  - [diff](https://github.com/getsentry/sentry-java/compare/6.12.1...6.14.0)
- Bump Sample React Native from v0.71.0 to v0.71.1 ([#2767](https://github.com/getsentry/sentry-react-native/pull/2767))
  - [changelog](https://github.com/facebook/react-native/blob/main/CHANGELOG.md#v0711)
  - [diff](https://github.com/facebook/react-native/compare/v0.71.0...v0.71.1)
- Bump JavaScript SDK from v7.32.1 to v7.37.2 ([#2785](https://github.com/getsentry/sentry-react-native/pull/2785), [#2799](https://github.com/getsentry/sentry-react-native/pull/2799), [#2818](https://github.com/getsentry/sentry-react-native/pull/2818))
  - [changelog](https://github.com/getsentry/sentry-javascript/blob/master/CHANGELOG.md#7372)
  - [diff](https://github.com/getsentry/sentry-javascript/compare/7.32.1...7.37.2)

## 5.0.0-beta.1

- Latest changes from 4.14.0

### Breaking changes

- Option `enableAutoPerformanceTracking` renamed to `enableAutoPerformanceTracing`
- Option `enableOutOfMemoryTracking` renamed to `enableWatchdogTerminationTracking`

### Features

- Sync `tags`, `extra`, `fingerprint`, `level`, `environment` and `breadcrumbs` from `sentry-cocoa` during event processing. ([#2713](https://github.com/getsentry/sentry-react-native/pull/2713))
  - `breadcrumb.level` value `log` is transformed to `debug` when syncing with native layers.
  - Remove `breadcrumb.level` value `critical` transformation to `fatal`.
  - Default `breadcrumb.level` is `info`

### Dependencies

- Bump Cocoa SDK from v7.31.5 to v8.0.0 ([#2756](https://github.com/getsentry/sentry-react-native/pull/2756))
  - [changelog](https://github.com/getsentry/sentry-cocoa/blob/main/CHANGELOG.md#800)
  - [diff](https://github.com/getsentry/sentry-cocoa/compare/7.31.5...8.0.0)
- Bump Android SDK from v6.12.1 to v6.13.0 ([#2790](https://github.com/getsentry/sentry-react-native/pull/2790))
  - [changelog](https://github.com/getsentry/sentry-java/blob/main/CHANGELOG.md#6130)
  - [diff](https://github.com/getsentry/sentry-java/compare/6.12.1...6.13.0)

## 4.14.0

### Features

- Add support for RNGP introduced in React Native 0.71.0 ([#2759](https://github.com/getsentry/sentry-react-native/pull/2759))

### Fixes

- Take screenshot runs on UI thread on Android ([#2743](https://github.com/getsentry/sentry-react-native/pull/2743))

### Dependencies

- Bump Android SDK from v6.11.0 to v6.12.1 ([#2755](https://github.com/getsentry/sentry-react-native/pull/2755))
  - [changelog](https://github.com/getsentry/sentry-java/blob/main/CHANGELOG.md#6121)
  - [diff](https://github.com/getsentry/sentry-java/compare/6.11.0...6.12.1)
- Bump JavaScript SDK from v7.29.0 to v7.32.1 ([#2738](https://github.com/getsentry/sentry-react-native/pull/2738), [#2777](https://github.com/getsentry/sentry-react-native/pull/2777))
  - [changelog](https://github.com/getsentry/sentry-javascript/blob/master/CHANGELOG.md#7321)
  - [diff](https://github.com/getsentry/sentry-javascript/compare/7.29.0...7.32.1)

## 5.0.0-alpha.11

- Latest changes from 4.13.0

### Breaking changes

- Message event current stack trace moved from exception to threads ([#2694](https://github.com/getsentry/sentry-react-native/pull/2694))
- `touchEventBoundaryProps.labelName` property instead of default `accessibilityLabel` fallback ([#2712](https://github.com/getsentry/sentry-react-native/pull/2712))

### Fixes

- Unreachable fallback to fetch transport if native is not available ([#2695](https://github.com/getsentry/sentry-react-native/pull/2695))

## 4.13.0

### Fixes

- Missing `originalException` in `beforeSend` for events from react native error handler ([#2706](https://github.com/getsentry/sentry-react-native/pull/2706))
- ModulesLoader integration returns original event if native is not available and event modules overwrite native modules ([#2730](https://github.com/getsentry/sentry-react-native/pull/2730))

### Dependencies

- Bump Cocoa SDK from v7.31.3 to v7.31.5 ([#2699](https://github.com/getsentry/sentry-react-native/pull/2699), [#2714](https://github.com/getsentry/sentry-react-native/pull/2714))
  - [changelog](https://github.com/getsentry/sentry-cocoa/blob/8.0.0/CHANGELOG.md#7315)
  - [diff](https://github.com/getsentry/sentry-cocoa/compare/7.31.3...7.31.5)
- Bump JavaScript SDK from v7.26.0 to v7.29.0 ([#2705](https://github.com/getsentry/sentry-react-native/pull/2705), [#2709](https://github.com/getsentry/sentry-react-native/pull/2709), [#2715](https://github.com/getsentry/sentry-react-native/pull/2715), [#2736](https://github.com/getsentry/sentry-react-native/pull/2736))
  - [changelog](https://github.com/getsentry/sentry-javascript/blob/master/CHANGELOG.md#7290)
  - [diff](https://github.com/getsentry/sentry-javascript/compare/7.26.0...7.29.0)
- Bump Android SDK from v6.9.2 to v6.11.0 ([#2704](https://github.com/getsentry/sentry-react-native/pull/2704), [#2724](https://github.com/getsentry/sentry-react-native/pull/2724))
  - [changelog](https://github.com/getsentry/sentry-java/blob/main/CHANGELOG.md#6110)
  - [diff](https://github.com/getsentry/sentry-java/compare/6.9.2...6.11.0)

## 4.12.0

### Features

- Add `lastEventId` method to the API ([#2675](https://github.com/getsentry/sentry-react-native/pull/2675))

### Fix

- `Sentry.startTransaction` doesn't require `op` ([#2691](https://github.com/getsentry/sentry-react-native/pull/2691))

### Dependencies

- Bump Cocoa SDK from v7.31.2 to v7.31.3 ([#2647](https://github.com/getsentry/sentry-react-native/pull/2647))
  - [changelog](https://github.com/getsentry/sentry-cocoa/blob/8.0.0/CHANGELOG.md#7313)
  - [diff](https://github.com/getsentry/sentry-cocoa/compare/7.31.2...7.31.3)
- Bump JavaScript SDK from v7.21.1 to v7.26.0 ([#2672](https://github.com/getsentry/sentry-react-native/pull/2672), [#2648](https://github.com/getsentry/sentry-react-native/pull/2648), [#2692](https://github.com/getsentry/sentry-react-native/pull/2692))
  - [changelog](https://github.com/getsentry/sentry-javascript/blob/master/CHANGELOG.md#7260)
  - [diff](https://github.com/getsentry/sentry-javascript/compare/7.21.1...7.26.0)
- Bump Android SDK from v6.9.1 to v6.9.2 ([#2677](https://github.com/getsentry/sentry-react-native/pull/2677))
  - [changelog](https://github.com/getsentry/sentry-java/blob/main/CHANGELOG.md#692)
  - [diff](https://github.com/getsentry/sentry-java/compare/6.9.1...6.9.2)

## 5.0.0-alpha.10

- Latest changes from 4.11.0

### Dependencies

- Bump CLI from v1.74.4 to v2.10.0 ([#2669](https://github.com/getsentry/sentry-react-native/pull/2669))
  - [changelog](https://github.com/getsentry/sentry-cli/blob/master/CHANGELOG.md#2100)
  - [diff](https://github.com/getsentry/sentry-cli/compare/1.74.4...2.10.0)

## 4.11.0

### Features

- Screenshots ([#2610](https://github.com/getsentry/sentry-react-native/pull/2610))

## 4.10.1

### Fixes

- Bump Wizard from v1.2.17 to v1.4.0 ([#2645](https://github.com/getsentry/sentry-react-native/pull/2645))
  - [changelog](https://github.com/getsentry/sentry-wizard/blob/master/CHANGELOG.md#140)
  - [diff](https://github.com/getsentry/sentry-wizard/compare/v1.2.17...v1.4.0)
- Android builds without ext config, auto create assets dir for modules ([#2652](https://github.com/getsentry/sentry-react-native/pull/2652))
- Exit gracefully if source map file for collecting modules doesn't exist ([#2655](https://github.com/getsentry/sentry-react-native/pull/2655))
- Create only one clean-up tasks for modules collection ([#2657](https://github.com/getsentry/sentry-react-native/pull/2657))

### Dependencies

- Bump Android SDK from v6.8.0 to v6.9.1 ([#2653](https://github.com/getsentry/sentry-react-native/pull/2653))
  - [changelog](https://github.com/getsentry/sentry-java/blob/main/CHANGELOG.md#691)
  - [diff](https://github.com/getsentry/sentry-java/compare/6.8.0...6.9.1)

## 5.0.0-alpha.9

- Latest changes from 4.10.0

### Fixes

- Add missing source Spec for RNSentry Codegen. ([#2639](https://github.com/getsentry/sentry-react-native/pull/2639))

## 4.10.0

### Features

- JS Runtime dependencies are sent in Events ([#2606](https://github.com/getsentry/sentry-react-native/pull/2606))
  - To collect JS dependencies on iOS add `../node_modules/@sentry/react-native/scripts/collect-modules.sh` at the end of the `Bundle React Native code and images` build phase. The collection only works on Release builds. Android builds have a new step in `sentry.gradle` plugin. More in [the migration documentation](https://docs.sentry.io/platforms/react-native/migration#from-48x-to-49x).

### Dependencies

- Bump JavaScript SDK from v7.20.1 to v7.21.1 ([#2636](https://github.com/getsentry/sentry-react-native/pull/2636))
  - [changelog](https://github.com/getsentry/sentry-javascript/blob/master/CHANGELOG.md#7211)
  - [diff](https://github.com/getsentry/sentry-javascript/compare/7.20.1...7.21.1)

## 5.0.0-alpha.8

- Latest changes from 4.9.0

## 4.9.0

### Features

- Add `maxQueueSize` option ([#2578](https://github.com/getsentry/sentry-react-native/pull/2578))

### Fixes

- Use `Scope` class rather than `Scope` type for top-level functions ([#2627](https://github.com/getsentry/sentry-react-native/pull/2627))

### Dependencies

- Bump JavaScript SDK from v7.16.0 to v7.20.1 ([#2582](https://github.com/getsentry/sentry-react-native/pull/2582), [#2598](https://github.com/getsentry/sentry-react-native/pull/2598), [#2632](https://github.com/getsentry/sentry-react-native/pull/2632), [#2607](https://github.com/getsentry/sentry-react-native/pull/2607))
  - [changelog](https://github.com/getsentry/sentry-javascript/blob/master/CHANGELOG.md#7201)
  - [diff](https://github.com/getsentry/sentry-javascript/compare/7.16.0...7.20.1)
- Bump Cocoa SDK from v7.29.0 to v7.31.2 ([#2592](https://github.com/getsentry/sentry-react-native/pull/2592), [#2601](https://github.com/getsentry/sentry-react-native/pull/2601), [#2629](https://github.com/getsentry/sentry-react-native/pull/2629))
  - [changelog](https://github.com/getsentry/sentry-cocoa/blob/master/CHANGELOG.md#7312)
  - [diff](https://github.com/getsentry/sentry-cocoa/compare/7.29.0...7.31.2)
- Bump Android SDK from v6.6.0 to v6.8.0 ([#2600](https://github.com/getsentry/sentry-react-native/pull/2600), [#2628](https://github.com/getsentry/sentry-react-native/pull/2628))
  - [changelog](https://github.com/getsentry/sentry-java/blob/main/CHANGELOG.md#680)
  - [diff](https://github.com/getsentry/sentry-java/compare/6.6.0...6.8.0)

## 4.8.0

### Fixes

- Message event can have attached stacktrace ([#2577](https://github.com/getsentry/sentry-react-native/pull/2577))
- Fixed maximum call stack exceeded error resulting from large payloads ([#2579](https://github.com/getsentry/sentry-react-native/pull/2579))

### Dependencies

- Bump Android SDK from v6.5.0 to v6.6.0 ([#2572](https://github.com/getsentry/sentry-react-native/pull/2572))
  - [changelog](https://github.com/getsentry/sentry-java/blob/main/CHANGELOG.md#660)
  - [diff](https://github.com/getsentry/sentry-java/compare/6.5.0...6.6.0)
- Bump Cocoa SDK from v7.28.0 to v7.29.0 ([#2571](https://github.com/getsentry/sentry-react-native/pull/2571))
  - [changelog](https://github.com/getsentry/sentry-cocoa/blob/master/CHANGELOG.md#7290)
  - [diff](https://github.com/getsentry/sentry-cocoa/compare/7.28.0...7.29.0)

## 5.0.0-alpha.7

- Latest changes from 4.7.1

### Fixes

- Remove hardcoded Folly version ([#2558](https://github.com/getsentry/sentry-react-native/pull/2558))

### Features

- Send react native js engine, turbo module, fabric flags and component stack in Event contexts ([#2552](https://github.com/getsentry/sentry-react-native/pull/2552))

### Dependencies

- Bump CLI from v1.74.4 to v2.7.0 ([#2457](https://github.com/getsentry/sentry-react-native/pull/2457))
  - [changelog](https://github.com/getsentry/sentry-cli/blob/master/CHANGELOG.md#270)
  - [diff](https://github.com/getsentry/sentry-cli/compare/1.74.4...2.7.0)
- Bump Android SDK from v6.5.0 to v6.6.0 ([#2572](https://github.com/getsentry/sentry-react-native/pull/2572))
  - [changelog](https://github.com/getsentry/sentry-java/blob/main/CHANGELOG.md#660)
  - [diff](https://github.com/getsentry/sentry-java/compare/6.5.0...6.6.0)
- Bump Cocoa SDK from v7.28.0 to v7.29.0 ([#2571](https://github.com/getsentry/sentry-react-native/pull/2571))
  - [changelog](https://github.com/getsentry/sentry-cocoa/blob/master/CHANGELOG.md#7290)
  - [diff](https://github.com/getsentry/sentry-cocoa/compare/7.28.0...7.29.0)

## 4.7.1

### Fixes

- Remove duplicate sdk package record from envelope ([#2570](https://github.com/getsentry/sentry-react-native/pull/2570))
- Fix `appHangsTimeoutInterval` -> `appHangTimeoutInterval` option name ([#2574](https://github.com/getsentry/sentry-react-native/pull/2574))

## 4.7.0

### Dependencies

- Bump Android SDK from v6.4.3 to v6.5.0 ([#2535](https://github.com/getsentry/sentry-react-native/pull/2535))
  - [changelog](https://github.com/getsentry/sentry-java/blob/main/CHANGELOG.md#650)
  - [diff](https://github.com/getsentry/sentry-java/compare/6.4.3...6.5.0)
- Bump JavaScript SDK from v7.14.2 to v7.16.0 ([#2536](https://github.com/getsentry/sentry-react-native/pull/2536), [#2561](https://github.com/getsentry/sentry-react-native/pull/2561))
  - [changelog](https://github.com/getsentry/sentry-javascript/blob/master/CHANGELOG.md#7160)
  - [diff](https://github.com/getsentry/sentry-javascript/compare/7.14.2...7.16.0)
- Bump Cocoa SDK from v7.27.1 to v7.28.0 ([#2548](https://github.com/getsentry/sentry-react-native/pull/2548))
  - [changelog](https://github.com/getsentry/sentry-cocoa/blob/master/CHANGELOG.md#7280)
  - [diff](https://github.com/getsentry/sentry-cocoa/compare/7.27.1...7.28.0)

## 5.0.0-alpha.6

- Latest changes from 4.6.1

### Features

- Add initial support for the RN New Architecture, backwards compatible RNSentry Turbo Module ([#2522](https://github.com/getsentry/sentry-react-native/pull/2522))

### Breaking changes

- New ReactNativeTracingOptions idleTimeoutMs and finalTimeoutMs replacing idleTimeout and maxTransactionDuration respectively ([#2481](https://github.com/getsentry/sentry-react-native/pull/2481))
- iOS min target 12.4, Android API min 21, min React Native version 0.70 ([#2522](https://github.com/getsentry/sentry-react-native/pull/2522))

### Dependencies

- Bump Android SDK from v6.4.3 to v6.5.0 ([#2535](https://github.com/getsentry/sentry-react-native/pull/2535))
  - [changelog](https://github.com/getsentry/sentry-java/blob/main/CHANGELOG.md#650)
  - [diff](https://github.com/getsentry/sentry-java/compare/6.4.3...6.5.0)
- Bump JavaScript SDK from v7.14.2 to v7.15.0 ([#2536](https://github.com/getsentry/sentry-react-native/pull/2536))
  - [changelog](https://github.com/getsentry/sentry-javascript/blob/master/CHANGELOG.md#7150)
  - [diff](https://github.com/getsentry/sentry-javascript/compare/7.14.2...7.15.0)

## 4.6.1

### Fixes

- Make `configureScope` callback safe [#2510](https://github.com/getsentry/sentry-react-native/pull/2510)
- Allows collecting app start and slow/frozen frames if Native SDK is inited manually [#2517](https://github.com/getsentry/sentry-react-native/pull/2517)
- Nested breadcrumb data on android was not treated correctly [#2519](https://github.com/getsentry/sentry-react-native/pull/2519)

### Dependencies

- Bump JavaScript SDK from v7.14.0 to v7.14.2 ([#2511](https://github.com/getsentry/sentry-react-native/pull/2511), [#2526](https://github.com/getsentry/sentry-react-native/pull/2526))
  - [changelog](https://github.com/getsentry/sentry-javascript/blob/master/CHANGELOG.md#7142)
  - [diff](https://github.com/getsentry/sentry-javascript/compare/7.14.0...7.14.2)
- Bump Cocoa SDK from v7.27.0 to v7.27.1 ([#2521](https://github.com/getsentry/sentry-react-native/pull/2521))
  - [changelog](https://github.com/getsentry/sentry-cocoa/blob/master/CHANGELOG.md#7271)
  - [diff](https://github.com/getsentry/sentry-cocoa/compare/7.27.0...7.27.1)
- Bump Android SDK from v6.4.2 to v6.4.3 ([#2520](https://github.com/getsentry/sentry-react-native/pull/2520))
  - [changelog](https://github.com/getsentry/sentry-java/blob/main/CHANGELOG.md#643)
  - [diff](https://github.com/getsentry/sentry-java/compare/6.4.2...6.4.3)

## 5.0.0-alpha.5

### Fixes

- Make `configureScope` callback safe [#2510](https://github.com/getsentry/sentry-react-native/pull/2510)

### Dependencies

- Bump JavaScript SDK from v7.14.0 to v7.14.1 ([#2511](https://github.com/getsentry/sentry-react-native/pull/2511))
  - [changelog](https://github.com/getsentry/sentry-javascript/blob/master/CHANGELOG.md#7141)
  - [diff](https://github.com/getsentry/sentry-javascript/compare/7.14.0...7.14.1)
- Bump Cocoa SDK from v7.27.0 to v7.27.1 ([#2521](https://github.com/getsentry/sentry-react-native/pull/2521))
  - [changelog](https://github.com/getsentry/sentry-cocoa/blob/master/CHANGELOG.md#7271)
  - [diff](https://github.com/getsentry/sentry-cocoa/compare/7.27.0...7.27.1)
- Bump Android SDK from v6.4.2 to v6.4.3 ([#2520](https://github.com/getsentry/sentry-react-native/pull/2520))
  - [changelog](https://github.com/getsentry/sentry-java/blob/main/CHANGELOG.md#643)
  - [diff](https://github.com/getsentry/sentry-java/compare/6.4.2...6.4.3)

## 4.6.0

### Fixes

- SDK Gracefully downgrades when callback throws an error ([#2502](https://github.com/getsentry/sentry-react-native/pull/2502))
- React Navigation v5 ignores when current route is undefined after state changed. ([#2484](https://github.com/getsentry/sentry-react-native/pull/2484))

### Features

- Add ClientReports ([#2496](https://github.com/getsentry/sentry-react-native/pull/2496))

### Sentry Self-hosted Compatibility

- Starting with version `4.6.0` of the `@sentry/react-native` package, [Sentry's self hosted version >= v21.9.0](https://github.com/getsentry/self-hosted/releases) is required or you have to manually disable sending client reports via the `sendClientReports` option. This only applies to self-hosted Sentry. If you are using [sentry.io](https://sentry.io), no action is needed.

### Dependencies

- Bump Cocoa SDK from v7.25.1 to v7.27.0 ([#2500](https://github.com/getsentry/sentry-react-native/pull/2500), [#2506](https://github.com/getsentry/sentry-react-native/pull/2506))
  - [changelog](https://github.com/getsentry/sentry-cocoa/blob/master/CHANGELOG.md#7270)
  - [diff](https://github.com/getsentry/sentry-cocoa/compare/7.25.1...7.27.0)
- Bump JavaScript SDK from v7.13.0 to v7.14.0 ([#2504](https://github.com/getsentry/sentry-react-native/pull/2504))
  - [changelog](https://github.com/getsentry/sentry-javascript/blob/master/CHANGELOG.md#7140)
  - [diff](https://github.com/getsentry/sentry-javascript/compare/7.13.0...7.14.0)

## 5.0.0-alpha.4

- Latest changes from 4.5.0

### Breaking changes

- New ReactNativeTracingOptions idleTimeoutMs and finalTimeoutMs replacing idleTimeout and maxTransactionDuration respectively ([#2481](https://github.com/getsentry/sentry-react-native/pull/2481))

## 4.5.0

### Features

- Add user feedback ([#2486](https://github.com/getsentry/sentry-react-native/pull/2486))
- Add typings for app hang functionality ([#2479](https://github.com/getsentry/sentry-react-native/pull/2479))

### Fixes

- Update warm/cold start span ops ([#2487](https://github.com/getsentry/sentry-react-native/pull/2487))
- Detect hard crash the same as native sdks ([#2480](https://github.com/getsentry/sentry-react-native/pull/2480))
- Integrations factory receives default integrations ([#2494](https://github.com/getsentry/sentry-react-native/pull/2494))

### Dependencies

- Bump Android SDK from v6.4.1 to v6.4.2 ([#2485](https://github.com/getsentry/sentry-react-native/pull/2485))
  - [changelog](https://github.com/getsentry/sentry-java/blob/main/CHANGELOG.md#642)
  - [diff](https://github.com/getsentry/sentry-java/compare/6.4.1...6.4.2)
- Bump JavaScript SDK from v7.12.1 to v7.13.0 ([#2478](https://github.com/getsentry/sentry-react-native/pull/2478))
  - [changelog](https://github.com/getsentry/sentry-javascript/blob/master/CHANGELOG.md#7130)
  - [diff](https://github.com/getsentry/sentry-javascript/compare/7.12.1...7.13.0)

## 4.4.0

### Features

- Add attachments support ([#2463](https://github.com/getsentry/sentry-react-native/pull/2463))

## 4.3.1

### Fixes

- ReactNativeTracingOptions maxTransactionDuration is in seconds ([#2469](https://github.com/getsentry/sentry-react-native/pull/2469))

### Dependencies

- Bump Cocoa SDK from v7.24.1 to v7.25.1 ([#2465](https://github.com/getsentry/sentry-react-native/pull/2465))
  - [changelog](https://github.com/getsentry/sentry-cocoa/blob/master/CHANGELOG.md#7251)
  - [diff](https://github.com/getsentry/sentry-cocoa/compare/7.24.1...7.25.1)

## 5.0.0-alpha.3

- Latest changes from 4.3.x

### Dependencies

- Bump Wizard from v2.0.0 to v2.2.0 ([#2460](https://github.com/getsentry/sentry-react-native/pull/2460))
  - [changelog](https://github.com/getsentry/sentry-wizard/blob/master/CHANGELOG.md#v220)
  - [diff](https://github.com/getsentry/sentry-wizard/compare/v2.0.0...v2.2.0)

## 4.3.0

### Features

- Add Transaction Source for Dynamic Sampling Context ([#2454](https://github.com/getsentry/sentry-react-native/pull/2454))

### Dependencies

- Bump Cocoa SDK from v7.23.0 to v7.24.1 ([#2456](https://github.com/getsentry/sentry-react-native/pull/2456))
  - [changelog](https://github.com/getsentry/sentry-cocoa/blob/master/CHANGELOG.md#7241)
  - [diff](https://github.com/getsentry/sentry-cocoa/compare/7.23.0...7.24.1)
- Bump Android SDK from v6.3.1 to v6.4.1 ([#2437](https://github.com/getsentry/sentry-react-native/pull/2437))
  - [changelog](https://github.com/getsentry/sentry-java/blob/main/CHANGELOG.md#641)
  - [diff](https://github.com/getsentry/sentry-java/compare/6.3.1...6.4.1)
- Bump JavaScript SDK from v7.9.0 to v7.12.1 ([#2451](https://github.com/getsentry/sentry-react-native/pull/2451))
  - [changelog](https://github.com/getsentry/sentry-javascript/blob/master/CHANGELOG.md#7121)
  - [diff](https://github.com/getsentry/sentry-javascript/compare/7.9.0...7.12.1)

## 4.2.4

### Fixes

- ReactNativeTracing wrongly marks transactions as deadline_exceeded when it reaches the idleTimeout ([#2427](https://github.com/getsentry/sentry-react-native/pull/2427))

## 5.0.0-alpha.2

- Latest changes from 4.2.x

## 5.0.0-alpha.1

### Fixes

- Auto linking for RN >= 0.69 ([#2332](https://github.com/getsentry/sentry-react-native/pull/2332))

## 4.2.3

### Fixes

- Bump Cocoa SDK to v7.23.0 ([#2401](https://github.com/getsentry/sentry-react-native/pull/2401))
  - [changelog](https://github.com/getsentry/sentry-cocoa/blob/master/CHANGELOG.md#7230)
  - [diff](https://github.com/getsentry/sentry-cocoa/compare/7.22.0...7.23.0)
- Bump Android SDK to v6.3.1 ([#2410](https://github.com/getsentry/sentry-react-native/pull/2410))
  - [changelog](https://github.com/getsentry/sentry-java/blob/main/CHANGELOG.md#631)
  - [diff](https://github.com/getsentry/sentry-java/compare/6.3.0...6.3.1)
- Bump JavaScript SDK to v7.9.0 ([#2412](https://github.com/getsentry/sentry-react-native/pull/2412))
  - [changelog](https://github.com/getsentry/sentry-javascript/blob/master/CHANGELOG.md#790)
  - [diff](https://github.com/getsentry/sentry-javascript/compare/7.7.0...7.9.0)

## 4.2.2

### Fixes

- Should not ignore `options.transport` function provided in `Sentry.init(...)` ([#2398](https://github.com/getsentry/sentry-react-native/pull/2398))

## 4.2.1

### Fixes

- SENTRY_DIST accepts non-number values on Android ([#2395](https://github.com/getsentry/sentry-react-native/pull/2395))

### Features

- Bump Cocoa SDK to v7.22.0 ([#2392](https://github.com/getsentry/sentry-react-native/pull/2392))
  - [changelog](https://github.com/getsentry/sentry-cocoa/blob/master/CHANGELOG.md#7220)
  - [diff](https://github.com/getsentry/sentry-cocoa/compare/7.21.0...7.22.0)

## 4.2.0

### Features

- Bump Cocoa SDK to v7.21.0 ([#2374](https://github.com/getsentry/sentry-react-native/pull/2374))
  - [changelog](https://github.com/getsentry/sentry-cocoa/blob/master/CHANGELOG.md#7210)
  - [diff](https://github.com/getsentry/sentry-cocoa/compare/7.20.0...7.21.0)
- Bump Android SDK to v6.3.0 ([#2380](https://github.com/getsentry/sentry-react-native/pull/2380))
  - [changelog](https://github.com/getsentry/sentry-java/blob/main/CHANGELOG.md#630)
  - [diff](https://github.com/getsentry/sentry-java/compare/6.1.4...6.3.0)
- Bump JavaScript SDK to v7.7.0 ([#2375](https://github.com/getsentry/sentry-react-native/pull/2375))
  - [changelog](https://github.com/getsentry/sentry-javascript/blob/master/CHANGELOG.md#770)
  - [diff](https://github.com/getsentry/sentry-javascript/compare/7.6.0...7.7.0)

## 4.1.3

### Fixes

- Solve reference to private cocoa SDK class ([#2369](https://github.com/getsentry/sentry-react-native/pull/2369))

## 4.1.2

### Fixes

- Set default unit for measurements ([#2360](https://github.com/getsentry/sentry-react-native/pull/2360))
- When using SENTRY_DIST env. var. on Android, SDK fails to convert to an Integer ([#2365](https://github.com/getsentry/sentry-react-native/pull/2365))

### Features

- Bump JavaScript SDK to v7.6.0 ([#2361](https://github.com/getsentry/sentry-react-native/pull/2361))
  - [changelog](https://github.com/getsentry/sentry-javascript/blob/master/CHANGELOG.md#760)
  - [diff](https://github.com/getsentry/sentry-javascript/compare/7.5.1...7.6.0)

## 4.1.1

### Features

- Bump Cocoa SDK to v7.20.0 ([#2341](https://github.com/getsentry/sentry-react-native/pull/2341), [#2356](https://github.com/getsentry/sentry-react-native/pull/2356))
  - [changelog](https://github.com/getsentry/sentry-cocoa/blob/master/CHANGELOG.md#7200)
  - [diff](https://github.com/getsentry/sentry-cocoa/compare/7.18.1...7.20.0)
- Bump JavaScript SDK to v7.5.1 ([#2342](https://github.com/getsentry/sentry-react-native/pull/2342), [#2350](https://github.com/getsentry/sentry-react-native/pull/2350))
  - [changelog](https://github.com/getsentry/sentry-javascript/blob/master/CHANGELOG.md#751)
  - [diff](https://github.com/getsentry/sentry-javascript/compare/7.3.1...7.5.1)

## 4.1.0

- Fix: Send DidBecomeActiveNotification when OOM enabled ([#2326](https://github.com/getsentry/sentry-react-native/pull/2326))
- Fix: SDK overwrites the user defined ReactNativeTracing ([#2319](https://github.com/getsentry/sentry-react-native/pull/2319))
- Bump Sentry JavaScript 7.3.1 ([#2306](https://github.com/getsentry/sentry-react-native/pull/2306))
  - [changelog](https://github.com/getsentry/sentry-javascript/blob/7.3.1/CHANGELOG.md)
  - [diff](https://github.com/getsentry/sentry-javascript/compare/7.1.1...7.3.1)
- Bump Sentry Cocoa 7.18.1 ([#2320](https://github.com/getsentry/sentry-react-native/pull/2320))
  - [changelog](https://github.com/getsentry/sentry-cocoa/blob/7.18.1/CHANGELOG.md)
  - [diff](https://github.com/getsentry/sentry-cocoa/compare/7.18.0...7.18.1)
- Bump Sentry Android 6.1.4 ([#2320](https://github.com/getsentry/sentry-react-native/pull/2320))
  - [changelog](https://github.com/getsentry/sentry-java/blob/6.1.4/CHANGELOG.md)
  - [diff](https://github.com/getsentry/sentry-java/compare/6.1.2...6.1.4)

## 4.0.2

- Fix Calculate the absolute number of Android versionCode ([#2313](https://github.com/getsentry/sentry-react-native/pull/2313))

## 4.0.1

- Filter out app start with more than 60s ([#2303](https://github.com/getsentry/sentry-react-native/pull/2303))

## 4.0.0

- Bump Sentry JavaScript 7.1.1 ([#2279](https://github.com/getsentry/sentry-react-native/pull/2279))
  - [changelog](https://github.com/getsentry/sentry-javascript/blob/7.1.1/CHANGELOG.md)
  - [diff](https://github.com/getsentry/sentry-javascript/compare/6.19.2...7.1.1)
- Bump Sentry Cocoa 7.18.0 ([#2303](https://github.com/getsentry/sentry-react-native/pull/2303))
  - [changelog](https://github.com/getsentry/sentry-cocoa/blob/7.18.0/CHANGELOG.md)
  - [diff](https://github.com/getsentry/sentry-cocoa/compare/7.11.0...7.18.0)
- Bump Sentry Android 6.1.2 ([#2303](https://github.com/getsentry/sentry-react-native/pull/2303))
  - [changelog](https://github.com/getsentry/sentry-java/blob/6.1.2/CHANGELOG.md)
  - [diff](https://github.com/getsentry/sentry-java/compare/5.7.0...6.1.2)

## Breaking changes

By bumping Sentry Javascript, new breaking changes were introduced, to know more what was changed, check the [breaking changes changelog](https://github.com/getsentry/sentry-javascript/blob/7.0.0/CHANGELOG.md#breaking-changes) from Sentry Javascript.

## 4.0.0-beta.5

- Fix warning missing DSN on BrowserClient. ([#2294](https://github.com/getsentry/sentry-react-native/pull/2294))

## 4.0.0-beta.4

- Bump Sentry Cocoa 7.17.0 ([#2300](https://github.com/getsentry/sentry-react-native/pull/2300))
  - [changelog](https://github.com/getsentry/sentry-cocoa/blob/7.17.0/CHANGELOG.md)
  - [diff](https://github.com/getsentry/sentry-cocoa/compare/7.16.1...7.17.0)
- Bump Sentry Android 6.1.1 ([#2300](https://github.com/getsentry/sentry-react-native/pull/2300))
  - [changelog](https://github.com/getsentry/sentry-java/blob/6.1.1/CHANGELOG.md)
  - [diff](https://github.com/getsentry/sentry-java/compare/6.0.0...6.1.1)

## 4.0.0-beta.3

- Bump Sentry Cocoa 7.16.1 ([#2279](https://github.com/getsentry/sentry-react-native/pull/2283))
  - [changelog](https://github.com/getsentry/sentry-cocoa/blob/7.16.1/CHANGELOG.md)
  - [diff](https://github.com/getsentry/sentry-cocoa/compare/7.11.0...7.16.1)

## 4.0.0-beta.2

- Bump Sentry JavaScript 7.1.1 ([#2279](https://github.com/getsentry/sentry-react-native/pull/2279))
  - [changelog](https://github.com/getsentry/sentry-javascript/blob/7.1.1/CHANGELOG.md)
  - [diff](https://github.com/getsentry/sentry-javascript/compare/7.0.0...7.1.1)
- Bump Sentry Android 6.0.0 ([#2281](https://github.com/getsentry/sentry-react-native/pull/2281))
  - [changelog](https://github.com/getsentry/sentry-java/blob/6.0.0/CHANGELOG.md)
  - [diff](https://github.com/getsentry/sentry-java/compare/5.7.0...6.0.0)

## 4.0.0-beta.1

- Bump Sentry JavaScript 7.0.0 ([#2250](https://github.com/getsentry/sentry-react-native/pull/2250))
  - [changelog](https://github.com/getsentry/sentry-javascript/blob/7.0.0/CHANGELOG.md)
  - [diff](https://github.com/getsentry/sentry-javascript/compare/6.19.2...7.0.0)

## Breaking changes

By bumping Sentry Javascript, new breaking changes were introduced, to know more what was changed, check the [breaking changes changelog](https://github.com/getsentry/sentry-javascript/blob/7.0.0/CHANGELOG.md#breaking-changes) from Sentry Javascript.

## 3.4.3

- feat: Support macOS (#2240) by @ospfranco

## 3.4.2

- fix: Fix cold start appearing again after js bundle reload on Android. #2229

## 3.4.1

- fix: Make withTouchEventBoundary options optional #2196

## 3.4.0

### Various fixes & improvements

- Bump: @sentry/javascript dependencies to 6.19.2 (#2175) by @marandaneto

## 3.3.6

- fix: Respect given release if no dist is given during SDK init (#2163)
- Bump: @sentry/javascript dependencies to 6.19.2 (#2175)

## 3.3.5

- Bump: Sentry Cocoa to 7.11.0 and Sentry Android to 5.7.0 (#2160)

## 3.3.4

- fix(android): setContext serializes as context for Android instead of extra (#2155)
- fix(android): Duplicate Breadcrumbs when captuing messages #2153

## 3.3.3

- Bump: Sentry Cocoa to 7.10.2 and Sentry Android to 5.6.3 (#2145)
- fix(android): Upload source maps correctly regardless of version codes #2144

## 3.3.2

- fix: Do not report empty measurements #1983
- fix(iOS): Bump Sentry Cocoa to 7.10.1 and report slow and frozen measurements (#2132)
- fix(iOS): Missing userId on iOS when the user is not set in the Scope (#2133)

## 3.3.1

- feat: Support setting maxCacheItems #2102
- fix: Clear transaction on route change for React Native Navigation #2119

## 3.3.0

- feat: Support enableNativeCrashHandling for iOS #2101
- Bump: Sentry Cocoa 7.10.0 #2100
- feat: Touch events now track components with `sentry-label` prop, falls back to `accessibilityLabel` and then finally `displayName`. #2068
- fix: Respect sentryOption.debug setting instead of #DEBUG build flag for outputting logs #2039
- fix: Passing correct mutableOptions to iOS SDK (#2037)
- Bump: Bump @sentry/javascript dependencies to 6.17.9 #2082
- fix: Discard prior transactions on react navigation dispatch #2053

## 3.2.14-beta.2

- feat: Touch events now track components with `sentry-label` prop, falls back to `accessibilityLabel` and then finally `displayName`. #2068
- fix: Respect sentryOption.debug setting instead of #DEBUG build flag for outputting logs #2039
- fix: Passing correct mutableOptions to iOS SDK (#2037)
- Bump: Bump @sentry/javascript dependencies to 6.17.9 #2082

## 3.2.14-beta.1

- fix: Discard prior transactions on react navigation dispatch #2053

## 3.2.13

- fix(deps): Add `@sentry/wizard` back in as a dependency to avoid missing dependency when running react-native link. #2015
- Bump: sentry-cli to 1.72.0 #2016

## 3.2.12

- fix: fetchNativeDeviceContexts returns an empty Array if no Device Context available #2002
- Bump: Sentry Cocoa 7.9.0 #2011

## 3.2.11

- fix: Polyfill the promise library to permanently fix unhandled rejections #1984

## 3.2.10

- fix: Do not crash if androidx.core isn't available on Android #1981
- fix: App start measurement on Android #1985
- Bump: Sentry Android to 5.5.2 #1985

## 3.2.9

- Deprecate initialScope in favor of configureScope #1963
- Bump: Sentry Android to 5.5.1 and Sentry Cocoa to 7.7.0 #1965

## 3.2.8

### Various fixes & improvements

- replace usage of master to main (30b44232) by @marandaneto

## 3.2.7

- fix: ReactNavigationV4Instrumentation null when evaluating 'state.routes' #1940
- fix: ConcurrentModification exception for frameMetricsAggregator #1939

## 3.2.6

- feat(android): Support monorepo in gradle plugin #1917
- fix: Remove dependency on promiseRejectionTrackingOptions #1928

## 3.2.5

- fix: Fix dynamic require for promise options bypassing try catch block and crashing apps #1923

## 3.2.4

- fix: Warn when promise rejections won't be caught #1886
- Bump: Sentry Android to 5.4.3 and Sentry Cocoa to 7.5.4 #1920

## 3.2.3

### Various fixes & improvements

- fix(ios): tracesSampler becomes NSNull in iOS and the app cannot be started (#1872) by @marandaneto

## 3.2.2

- Bump Sentry Android SDK to 5.3.0 #1860

## 3.2.1

### Various fixes & improvements

- feat(ios): Missing config `enableOutOfMemoryTracking` on iOS/Mac (#1858) by @marandaneto

## 3.2.0

- feat: Routing instrumentation will emit breadcrumbs on route change and set route tag #1837
- Bump Sentry Android SDK to 5.2.4 ([#1844](https://github.com/getsentry/sentry-react-native/pull/1844))

  - [changelog](https://github.com/getsentry/sentry-java/blob/5.2.4/CHANGELOG.md)
  - [diff](https://github.com/getsentry/sentry-java/compare/5.2.0...5.2.4)

- Bump Sentry Cocoa SDK to 7.4.8 ([#1856](https://github.com/getsentry/sentry-react-native/pull/1856))
  - [changelog](https://github.com/getsentry/sentry-cocoa/blob/7.4.8/CHANGELOG.md)
  - [diff](https://github.com/getsentry/sentry-cocoa/compare/7.3.0...7.4.8)

## 3.2.0-beta.2

- fix: Type React Native Navigation instrumentation constructor argument as unknown to avoid typescript errors #1817

## 3.2.0-beta.1

- feat: Routing instrumentation for React Native Navigation #1774

## 3.1.1

- Bump Sentry Android SDK to 5.2.0 ([#1785](https://github.com/getsentry/sentry-react-native/pull/1785))

  - [changelog](https://github.com/getsentry/sentry-java/blob/5.2.0/CHANGELOG.md)
  - [diff](https://github.com/getsentry/sentry-java/compare/5.1.2...5.2.0)

- Bump Sentry Cocoa SDK to 7.3.0 ([#1785](https://github.com/getsentry/sentry-react-native/pull/1785))
  - [changelog](https://github.com/getsentry/sentry-cocoa/blob/7.3.0/CHANGELOG.md)
  - [diff](https://github.com/getsentry/sentry-cocoa/compare/7.2.6...7.3.0)

## 3.1.0

- Feat: Allow custom release for source map upload scripts #1548
- ref: Remove v5 prefix from react navigation instrumentation to support v6 #1768

## 3.0.3

- Fix: Set Java 8 for source and target compatibility if not using AGP >= 4.2.x (#1763)

## 3.0.2

- Bump: Android tooling API 30 (#1761)

## 3.0.1

- fix: Add sentry-cli as a dependency #1755

## 3.0.0

- feat: Align `event.origin`, `event.environment` with other hybrid sdks #1749
- feat: Add native sdk package info onto events #1749
- build(js): Bump sentry-javascript dependencies to 6.12.0 #1750
- fix: Fix native frames not being added to transactions #1752
- build(android): Bump sentry-android to 5.1.2 #1753
- build(ios): Bump sentry-cocoa to 7.2.6 #1753
- fix: Move @sentry/wizard dependency to devDependencies #1751

## 3.0.0-beta.3

- feat: Add `wrap` wrapper method with profiler and touch event boundary #1728
- feat: App-start measurements, if using the `wrap` wrapper, will now finish on the root component mount #1728

## 3.0.0-beta.2

- feat: Native slow/frozen frames measurements #1711

## 3.0.0-beta.1

- build(ios): Bump sentry-cocoa to 7.2.0-beta.9 #1704
- build(android): Bump sentry-android to 5.1.0-beta.9 #1704
- feat: Add app start measurements to the first transaction #1704
- feat: Create an initial initial ui.load transaction by default #1704
- feat: Add `enableAutoPerformanceTracking` flag that enables auto performance when tracing is enabled #1704

## 2.7.0-beta.1

- feat: Track stalls in the JavaScript event loop as measurements #1542

## 2.6.2

- fix: Fix the error handler (error dialog) not called in dev #1712

## 2.6.1

- build(ios): Bump sentry-cocoa to 7.1.4 #1700

## 2.6.0

- feat: Support the `sendDefaultPii` option. #1634
- build(android): Bump sentry-android to 5.1.0-beta.2 #1645
- fix: Fix transactions on Android having clock drift and missing span data #1645

## 2.5.2

- fix: Fix `Sentry.close()` not correctly resolving the promise on iOS. #1617
- build(js): Bump sentry-javascript dependencies to 6.7.1 #1618

## 2.5.1

- fix: Fatal uncaught events should be tagged handled:false #1597
- fix: Fix duplicate breadcrumbs on Android #1598

## 2.5.0

### Dependencies

- build(js): Bump sentry-javascript dependencies to 6.5.1 #1588
- build(ios): Bump sentry-cocoa to 7.0.0 and remove setLogLevel #1459
- build(android): Bump sentry-android to 5.0.1 #1576

### Features

- feat: `Sentry.flush()` to flush events to disk and returns a promise #1547
- feat: `Sentry.close()` method to fully disable the SDK on all layers and returns a promise #1457

### Fixes

- fix: Process "log" levels in breadcrumbs before sending to native #1565

## 2.5.0-beta.1

- build(ios): Bump sentry-cocoa to 7.0.0 and remove setLogLevel #1459
- feat: Close method to fully disable the SDK on all layers #1457
- build(android): Bump Android SDK to 5.0.0-beta.1 #1476

## 2.4.3

- fix: Use the latest outbox path from hub options instead of private options #1529

## 2.4.2

- fix: enableNative: false should take precedence over autoInitializeNativeSdk: false #1462

## 2.4.1

- fix: Type navigation container ref arguments as any to avoid TypeScript errors #1453

## 2.4.0

- fix: Don't call `NATIVE.fetchRelease` if release and dist already exists on the event #1388
- feat: Add onReady callback that gets called after Native SDK init is called #1406

## 2.3.0

- feat: Re-export Profiler and useProfiler from @sentry/react #1372
- fix(performance): Handle edge cases in React Navigation routing instrumentation. #1365
- build(android): Bump sentry-android to 4.3.0 #1373
- build(devtools): Bump @sentry/wizard to 1.2.2 #1383
- build(js): Bump sentry-javascript dependencies to 6.2.1 #1384
- feat(performance): Option to set route change timeout in routing instrumentation #1370

## 2.2.2

- fix: Fix unhandled promise rejections not being tracked #1367

## 2.2.1

- build(js): Bump @sentry/\* dependencies on javascript to 6.2.0 #1354
- fix: Fix react-dom dependency issue. #1354
- build(android): Bump sentry-android to 4.1.0 #1334

## 2.2.0

- Bump: sentry-android to v4.0.0 #1309
- build(ios): Bump sentry-cocoa to 6.1.4 #1308
- fix: Handle auto session tracking start on iOS #1308
- feat: Use beforeNavigate in routing instrumentation to match behavior on JS #1313
- fix: React Navigation Instrumentation starts initial transaction before navigator mount #1315

## 2.2.0-beta.0

- build(ios): Bump sentry-cocoa to 6.1.3 #1293
- fix: pass maxBreadcrumbs to Android init
- feat: Allow disabling native SDK initialization but still use it #1259
- ref: Rename shouldInitializeNativeSdk to autoInitializeNativeSdk #1275
- fix: Fix parseErrorStack that only takes string in DebugSymbolicator event processor #1274
- fix: Only set "event" type in envelope item and not the payload #1271
- build: Bump JS dependencies to 5.30.0 #1282
- fix: Add fallback envelope item type to iOS. #1283
- feat: Auto performance tracing with XHR/fetch, and routing instrumentation #1230

## 2.1.1

- build(android): Bump `sentry-android` to 3.2.1 #1296

## 2.1.0

- feat: Include @sentry/tracing and expose startTransaction #1167
- feat: A better sample app to showcase the SDK and especially tracing #1168
- build(js): Bump @sentry/javascript dependencies to 5.28.0. #1228
- build(android): Bump `sentry-android` to 3.2.0 #1208

## 2.0.2

- build(ios): Bump `sentry-cocoa` to 6.0.9 #1200

## 2.0.1

- build(ios): Bump `sentry-cocoa` to 6.0.8. #1188
- fix(ios): Remove private imports and call `storeEnvelope` on the client. #1188
- fix(ios): Lock specific version in podspec. #1188
- build(android): Bump `sentry-android` to 3.1.3. #1177
- build(deps): Bump @sentry/javascript deps to version-locked 5.27.4 #1199

## 2.0.0

- build(android): Changes android package name from `io.sentry.RNSentryPackage` to `io.sentry.react.RNSentryPackage` (Breaking). #1131
- fix: As auto session tracking is now on by default, allow user to pass `false` to disable it. #1131
- build: Bump `sentry-android` to 3.1.0. #1131
- build: Bump `sentry-cocoa` to 6.0.3. #1131
- feat(ios): Use `captureEnvelope` on iOS/Mac. #1131
- feat: Support envelopes with type other than `event`. #1131
- feat(android): Add enableNdkScopeSync property to ReactNativeOptions. #1131
- feat(android): Pass attachStacktrace option property down to android SDK. #1131
- build(js): Bump @sentry/javascript dependencies to 5.27.1. #1156

## 1.9.0

- fix: Only show the "Native Sentry SDK is disabled" warning when `enableNative` is false and `enableNativeNagger` is true. #1084
- build: Bump @sentry/javascript dependencies to 5.25.0. #1118

## 1.8.2

- build: Bump @sentry/javascript dependencies to 5.24.2 #1091
- fix: Add a check that `performance` exists before using it. #1091

## 1.8.1

- build: Bump @sentry/javascript dependencies to 5.24.1 #1088
- fix: Fix timestamp offset issues due to issues with `performance.now()` introduced in React Native 0.63. #1088

## 1.8.0

- feat: Support MacOS #1068
- build: Bump @sentry/javascript dependencies to 5.23.0 #1079
- fix: Only call native deviceContexts on iOS #1061
- fix: Don't send over Log and Critical levels over native bridge #1063

## 1.7.2

- meta: Move from Travis CI to Github Actions #1019
- ref: Drop TSLint in favor of ESLint #1023
- test: Add basic end-to-end tests workflow #945
- Bump: sentry-android to v2.3.1

## 1.7.1

- build: Bump sentry-cocoa to 5.2 #1011
- fix: App Store submission for Mac apps getsentry/sentry-cocoa#635
- fix: Use the release and dist set in init options over native release #1009
- fix: assign default options before enableNative check #1007

## 1.7.0

- fix: Use `LogBox` instead of `YellowBox` if possible. #989
- fix: Don't add `DeviceContext` default integration if `enableNative` is set to `false`. #993
- fix: Don't log "Native Sentry SDK is disabled" if `enableNativeNagger` is set to `false`. #993
- feat: Migrate to `@sentry/react` from `@sentry/browser` and expose `ErrorBoundary` & the redux enhancer. #1005

## 1.6.3

- feat: Touch events take Regex for ignoreNames & add tests #973

## 1.6.2

- fix: Don't prefix app:/// to "native" filename as well #957
- feat: Add sdk_info to envelope header on Android. #958

## 1.6.1

- Bump `sentry-cocoa` `5.1.8`

## 1.6.0

- feat: Log component tree with all touch events #952
- fix: Fix appending app:/// prefix to [native code] #946
- Bump `@sentry/*` to `^5.19.0`
- Bump `sentry-cocoa` `5.1.6`

## 1.5.0

- feat: Track touch events as breadcrumbs #939
- fix: Serialize the default user keys in setUser #926
- Bump android 2.2.0 #942
- fix(android): Fix unmapped context keys being overwritten on Android.

## 1.4.5

- fix: Fix Native Wrapper not checking enableNative setting #919

## 1.4.4

- Bump cocoa 5.1.4
- fix(ios): We only store the event in release mode #917

## 1.4.3

- Extend Scope methods to set native scope too. #902
- Bump android 2.1.6
- Bump `@sentry/*` to `^5.16.1`
- Bump cocoa 5.1.3

## 1.4.2

- Bump android 2.1.4 #891
- Expose session timeout. #887
- Added `event.origin` and `event.environment` tags to determine where events originate from. #890

## 1.4.1

- Filtered out `options` keys passed to `init` that would crash native. #885

## 1.4.0

- Remove usages of RNSentry to a native wrapper (#857)
- Bump android 2.1.3 (#858)
- Bump cocoa 5.1.0 (#870)
- Accept enableAutoSessionTracking (#870)
- Don't attach Android Threads (#866)
- Refactored startWithDsnString to be startWithOptions. (#860)

## 1.3.9

- Bump `@sentry/wizard` to `1.1.4`

## 1.3.8

- Fixes a bug in `DebugSymbolicator`

## 1.3.7

- Bump `@sentry/wizard` to `1.1.2`

## 1.3.6

- Bump `@sentry/*` to `^5.15.4`

## 1.3.5

- Bump `@sentry/*` to `^5.15.2`

## 1.3.4

- Bump `@sentry/*` to `^5.15.1`
- Fix a bug in DebugSymbolicator to fetch the correct file
- Bump to `io.sentry:sentry-android:2.0.2`

## 1.3.3

- Fix sourcemap path for Android and `react-native` version `< 0.61`
- Expose Android SDK in Java

## 1.3.2

- Bump `io.sentry:sentry-android:2.0.0`
- Fixes a bug on Android when sending events with wrong envelope size

## 1.3.1

- Bump `@sentry/wizard` to `1.1.1` fixing iOS release identifiers
- console.warn und unhandled rejections in DEV

## 1.3.0

- Bump `io.sentry:sentry-android:2.0.0-rc04`
- Added support for Hermes runtime!!
- Fixed a lot of issues on Android
- NDK support

## 1.2.2

- fix(android): Crash if stacktrace.frames is empty (#742)

## 1.2.1

- Bump `io.sentry:sentry-android:1.7.29`

## 1.2.0

- Bump `@sentry/*` to `^5.10.0`
- Allow overriding sentry.properties location (#722)

## 1.1.0

- Bump `@sentry/*` to `^5.9.0`
- fix(android): Feedback not working (#706)
- fix(types): Fix type mismatch when copying breadcrumb `type` (#693)

## 1.0.9

- Fixed an issue where breadcrumbs failed to be copied correctly

## 1.0.8

- Fix missing `type`, miscast `status_code` entries in Android breadcrumbs

## 1.0.7

- Store `environment`, `release` & `dist` on native iOS and Android clients in case of an native crash

## 1.0.6

- Fix error message to guide towards correct docs page

## 1.0.5

- Convert `message` in Java to string if it's a map (#653)

## 1.0.4

- Also catch `ClassCastException` to support react-native versions < 0.60 (#651)

## 1.0.3

- Expose `BrowserIntegrations` to change browser integrations (#639)

## 1.0.2

- Fixes `breadcrumb.data` cast if it's not a hashmap (#651)

## 1.0.1

- Fixed typo in `RNSentry.m` (#658)

## 1.0.0

This is a new major release of the Sentry's React Native SDK rewritten in TypeScript.
This SDK is now unified with the rest of our JavaScript SDKs and published under a new name `@sentry/react-native`.
It uses `@sentry/browser` and both `sentry-cocoa` and `sentry-android` for native handling.

This release is a breaking change an code changes are necessary.

New way to import and init the SDK:

```js
import * as Sentry from '@sentry/react-native';

Sentry.init({
  dsn: 'DSN',
});
```

## 0.43.2

- Add a check for an empty stacktrace on Android (#594)

## 0.43.1

- Bump `raven-js` `3.27.1`

## 0.43.0

- Bump `sentry-wizard` `0.13.0`

## 0.42.0

- Bump `sentry-cocoa` `4.2.1`
- Fix a bug where environment was correctly set
- Only upload source maps in gradle if non debug build

## 0.41.1

- Fix bump version script

## 0.41.0

- Update android build tools and gradle scripts to be compatible with latest version
- Fix support to build on windows

## 0.40.3

- Bump `sentry-cocoa` `4.1.3`

## 0.40.2

- Fix import for ArrayList and ReadableArray on Android, Fixes #511

## 0.40.1

- Use `buildToolsVersion` in build.gradle

## 0.40.0

- Add fingerprint support for iOS/Android, Fixes #407
- Add support for tvOS

## v0.39.1

- Bump `@sentry/wizard` `0.12.1`
- Add constructor for `RNSentryPackage.java`, Fixes #490

## v0.39.0

- `react-native-sentry >= 0.39.0` requires `react-native >= 0.56.0`
- [Android] Bumping of gradle deps

```
compileSdkVersion 26
buildToolsVersion '26.0.3'
...
targetSdkVersion 26
```

- [Android] Use `sentry-android` `1.7.5`
- Bump `@sentry/wizard` `0.11.0`
- Bump `sentry-cocoa` `4.1.0`
- Use new SDK identifier `sentry.javascript.react-native`

## v0.38.3

- Bump `@sentry/wizard` `0.10.2`

## v0.38.2

- [Android] Use `sentry-android` `1.7.4`

## v0.38.1

- [Android] set empty message to prevent breadcrumb exception

## v0.38.0

- [Android] Remove requirement to pass in `MainApplication` `new RNSentryPackage(MainApplication.this)`

## v0.37.1

- [Android] Call event callbacks even on failure to trigger crashes when device is offline

## v0.37.0

- Revert change to podspec file
- Add support for transaction instead of culprit
- Add equalsIgnoreCase to gradle release name compare
- Bump sentry-java to 1.7.3

## v0.36.0

- Bump raven-js to 3.24.2
- Fixed #391

## v0.35.4

- Bump sentry-cocoa to 3.12.4

## v0.35.3

- Fix wizard command

## v0.35.2

- Fixed #374

## v0.35.1

- Bump sentry-cocoa to 3.12.0

## v0.35.0

- Fixes an issue where error will not be reported to Sentry.

## v0.34.1

- Fixed #354

## v0.34.0

- Fixed #353
- Fixed #347
- Fixed #346
- Fixed #342

## v0.33.0

- Add pro guard default rule @kazy1991
- Exposed crashedLastLaunch for iOS @monotkate
- Fixed #337
- Fixed #333
- Fixed #331
- Fixed #322

## v0.32.1

- Update sentry-wizard

## v0.32.0

### Breaking changes

### Migration guide upgrading from < 0.32.0

Since we now use `@sentry/wizard` for linking with out new `@sentry/cli` package, the old
`sentry-cli-bin` package has been deprecated.
You have to search your codebase for `sentry-cli-binary` and replace it with `@sentry/cli`.
There are few places where we put it during the link process:

- In both `sentry.properties` files in `ios`/`android` folder
- In your Xcode build scripts once in `Bundle React Native code and images` and once in `Upload Debug Symbols to Sentry`

So e.g.:

The `Upload Debug Symbols to Sentry` build script looks like this:

```
export SENTRY_PROPERTIES=sentry.properties
../node_modules/sentry-cli-binary/bin/sentry-cli upload-dsym
```

should be changed to this:

```
export SENTRY_PROPERTIES=sentry.properties
../node_modules/@sentry/cli/bin/sentry-cli upload-dsym
```

### General

- Bump `@sentry/wizard` to `0.7.3`
- Bump `sentry-cocoa` to `3.10.0`
- Fixed #169

## v0.31.0

- Use <https://github.com/getsentry/sentry-wizard> for setup process

## v0.30.3

- Fix podspec file
- Fix gradle regex to allow number in projectname

## v0.30.2

Updated npm dependencies

## v0.30.1

Deploy and release over Probot

## v0.30.0

Refactored iOS to use shared component from sentry-cocoa.
Also squashed many little bugs on iOS.

- Fixed #281
- Fixed #280

## v0.29.0

- Fixed #275
- Fixed #274
- Fixed #272
- Fixed #253

## v0.28.0

We had to rename `project.ext.sentry` to `project.ext.sentryCli` because our own proguard gradle plugin was conflicting with the name.
The docs already reflect this change.

- #257

We now use the `mainThread` to report errors to `RNSentry`. This change is necessary in order for react-native to export constants.
This change shouldn't impact anyone using `react-native-sentry` since most of the "heavy" load was handled by `sentry-cocoa` in its own background queue anyway.

- #259
- #244

Bump `sentry-cocoa` to `3.8.3`

## v0.27.0

We decided to deactivate stack trace merging by default on iOS since it seems to unstable right now.
To activate it set:

```js
Sentry.config('___DSN___', {
  deactivateStacktraceMerging: false,
});
```

We are looking into ways making this more stable and plan to re-enable it again in the future.

## v0.26.0

- Added `setShouldSendCallback` #250

## v0.25.0

- Fix a bug in gradle script that trigged the sourcemap upload twice
- Fixed #245
- Fixed #234

## v0.24.2

- Fixed <https://github.com/getsentry/react-native-sentry/issues/241>

## v0.24.1

- Bump `sentry-cli` version to `1.20.0`

## v0.24.0

- Fix frame urls when only using `raven-js`
- Upgrade `sentry-java` to `1.5.3`
- Upgrade `sentry-cocoa` to `3.8.1`
- Added support for `sampleRate` option

## v0.23.2

- Fixed #228 again ¯\\*(ツ)*/¯

## v0.23.1

- Fixed #228

## v0.23.0

- Add more event properties for `setEventSentSuccessfully` callback on Android

## v0.22.0

- Fixed #158
- Add

```groovy
project.ext.sentry = [
    logLevel: "debug",
    flavorAware: true
]
```

should be before:
`apply from: "../../node_modules/react-native-sentry/sentry.gradle"`
This enables `sentry-cli` debug output on android builds, also adds flavor aware `sentry.properties` files.

## v0.21.2

- Fixing device farm tests

## v0.21.1

- Store event on release and send on next startup.

## v0.21.0

- Fixed an issue where javascript error wasn't sent everytime

## v0.20.0

- Bump `sentry-cocoa` to `3.6.0`

## v0.19.0

- Make `userId` optional for user context
- Bump `sentry-cocoa` to `3.5.0`

## v0.18.0

- Bump `sentry-java` to `1.5.1`
- Fix linking step
- Bump `raven-js` to `3.17.0`

## v0.17.1

- Fixed #190

## v0.17.0

- Fix `disableNativeIntegration` proptery to use right transport

## v0.16.2

- Remove send callback when native integration isn't available.

## v0.16.1

- Removed strange submodule

## v0.16.0

- Bump `sentry-java` to `1.4.0`
- Bump `sentry-cocoa` to `3.4.2`
- Fixed #182
- Fixed path detection of sentry-cli

## v0.15.1

- Fixed last release

## v0.15.0

- Added compatiblity for react-native `0.47.0`
- Fixed #169
- Fixed #106
- Bumped `sentry-cocoa` to `3.3.3`

Also added integration tests running on AWS Device Farm.

## v0.14.16

- Fixed #124

## v0.14.12

- Updated to `sentry-cocoa` `3.1.2`
- Fixed #156

## v0.14.11

- Fixed #166

## v0.14.10

- Fixed #161

## v0.14.9

Fixed #163

## v0.14.8

- Fixed #159
- Fixes breadcrumb tracking on android

## v0.14.7

- Improve performance for `react-native >= 0.46`

## v0.14.6

- Bump `sentry-cocoa` and `KSCrash`

## v0.14.5

- Push Podspec to `sentry-cocoa` `3.1.2`

## v0.14.4

- Removed example project from repo
- Make sure native client is only initialized once

## v0.14.3

- Revert to `23.0.1` android build tools

## v0.14.2

- Fixes #131

## v0.14.1

- Bump `raven-js` `3.16.1`
- Fixes #136

## v0.14.0

- Allowing calls to Sentry without calling `install()`
- Add internal logging if `logLevel >= SentryLog.Debug`
- Use `sentry-cocoa` `3.1.2`

## v0.13.3

- Fixes #67

## v0.13.2

- Fixes #116
- Fixes #51

## v0.13.1

- Fixed Android version dependency

## v0.13.0

- Overhauled internal handling of exceptions
- Updated iOS and Android native dependencies

## v0.12.12

- Fixes #105
- Added option `disableNativeIntegration`

## v0.12.11

- Use sentry-cocoa `3.0.9`
- Fixes #100

## v0.12.10

- Update `raven-js` to `3.16.0`
- Update `sentry-cocoa` to `3.0.8`
- Fixes #64
- Fixes #57

## v0.12.8

- Fix typo

## v0.12.9

- Add support on iOS for stacktrace merging and `react-native 0.45`

## v0.12.7

- Fixes #92

## v0.12.6

- Fixes #95

## v0.12.5

- Fixes #91 #87 #82 #63 #54 #48

## v0.12.3

- Fixed #90

## v0.12.2

- Fixed #90

## v0.12.4

- Fixed #94

## v0.12.1

- Use `3.0.7` `sentry-cocoa` in Podspec

## v0.12.0

- Removed `RSSwizzle` use `SentrySwizzle` instead

## v0.11.8

Update Podspec to use `Sentry/KSCrash`

## v0.11.7

- Fix `duplicate symbol` `RSSwizzle` when using CocoaPods

## v0.11.6

- Use `sentry-cocoa` `3.0.1`

## v0.11.5

- Fix <https://github.com/getsentry/react-native-sentry/issues/77>

## v0.11.4

- Use android buildToolsVersion 23.0.1

## v0.11.3

- Fix Xcode archive to not build generic archive

## v0.11.2

- Fix Xcode archiving

## v0.11.1

- Using latest version of `sentry-cocoa`

## v0.11.0

This is a big release because we switched our internal iOS client from swift to objc which drastically improve the setup experience and compatibility.

We also added support for codepush, please check the docs <https://docs.sentry.io/clients/react-native/codepush/> for more information.

After updating run `react-native unlink react-native-sentry` and `react-native link react-native-sentry` again in order to setup everything correctly.

## v0.10.0

- Greatly improved the linking process. Check out our docs for more information <https://docs.sentry.io/clients/react-native/>

## v0.9.1

- Update to sentry 2.1.11 which fixes a critical bug regarding sending requests on iOS

## v0.9.0

- Improve link and unlink scripts

## v0.8.5

- Fixed: bad operand types for binary operator

## v0.8.4

- Put execution on iOS into a background thread
- Add parameter checks on android

## v0.8.3

- Bump sentry version to 2.1.10 to fix releases

## v0.8.2

- Updated podspec thx @alloy

## v0.8.1

- Added command to package json to inject MainApplication.java into RNSentryPackage

## v0.8.0

- Added native android support
- raven-js is always used we use the native clients for sending events and add more context to them

## v0.7.0

- Bump KSCrash and Sentry version

## v0.6.0

Use `raven-js` internally instead switching between native and raven-js.

Native client will be used when available.

Alot of API changes to more like `raven-js`

## v0.5.3

- Fix import for

```objc
#if __has_include(<React/RNSentry.h>)
#import <React/RNSentry.h> // This is used for versions of react >= 0.40
#else
#import "RNSentry.h" // This is used for versions of react < 0.40
#endif
```

## v0.5.2

- Prefix filepath with `app://` if RavenClient is used

## v0.5.1

- Fix `npm test`
- Added `forceRavenClient` option which forces to use RavenClient instead of the NativeClient

## v0.5.0

- Added support for installation with cocoapods see <https://docs.sentry.io/clients/react-native/#setup-with-cocoapods>
- Lowered minimum version requirement for `react-native` to `0.38.0`

## v0.4.0

- Added `ignoreModulesExclude` to exclude modules that are ignored by default for stacktrace merging
- Added `ignoreModulesInclude` to add additional modules that should be ignored for stacktrace merging<|MERGE_RESOLUTION|>--- conflicted
+++ resolved
@@ -10,12 +10,9 @@
 
 ### Fixes
 
-<<<<<<< HEAD
 - Report slow and frozen frames as app start span data ([#4865](https://github.com/getsentry/sentry-react-native/pull/4865))
-=======
 - User set by `Sentry.setUser` is prefilled in Feedback Widget ([#4901](https://github.com/getsentry/sentry-react-native/pull/4901))
   - User data are considered from all scopes in the following order current, isolation and global.
->>>>>>> c352c309
 
 ## 6.15.1
 
