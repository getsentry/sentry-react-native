# Changelog

<!-- prettier-ignore-start -->
> [!IMPORTANT]
> If you are upgrading to the `6.x` versions of the Sentry React Native SDK from `5.x` or below,
> make sure you follow our [migration guide](https://docs.sentry.io/platforms/react-native/migration/) first.
<!-- prettier-ignore-end -->

## Unreleased

### Features

- User Feedback Form Component Beta ([#4320](https://github.com/getsentry/sentry-react-native/pull/4328))

  To collect user feedback from inside your application add the `FeedbackForm` component.

  ```jsx
  import { FeedbackForm } from "@sentry/react-native";
  ...
  <FeedbackForm/>
  ```
<<<<<<< HEAD
  or auto-inject it by calling the `showFeedbackForm`:
    ```jsx
  import { showFeedbackForm } from '@sentry/react-native';
  ...
    <Button
      title="Show feedback form"
      onPress={() => {
        showFeedbackForm(_props.navigation);
      }}
    />
  ```
=======

### Fixes

- Use proper SDK name for Session Replay tags ([#4428](https://github.com/getsentry/sentry-react-native/pull/4428))
>>>>>>> 078cb371

### Changes

- Rename `navigation.processing` span to more expressive `Navigation dispatch to screen A mounted/navigation cancelled` ([#4423](https://github.com/getsentry/sentry-react-native/pull/4423))

### Dependencies

- Bump CLI from v2.39.1 to v2.40.0 ([#4412](https://github.com/getsentry/sentry-react-native/pull/4412))
  - [changelog](https://github.com/getsentry/sentry-cli/blob/master/CHANGELOG.md#2400)
  - [diff](https://github.com/getsentry/sentry-cli/compare/2.39.1...2.40.0)
- Bump JavaScript SDK from v8.47.0 to v8.48.0 ([#4421](https://github.com/getsentry/sentry-react-native/pull/4421))
  - [changelog](https://github.com/getsentry/sentry-javascript/blob/develop/CHANGELOG.md#8480)
  - [diff](https://github.com/getsentry/sentry-javascript/compare/8.47.0...8.48.0)

## 6.5.0

### Features

- Mobile Session Replay is now generally available and ready for production use ([#4384](https://github.com/getsentry/sentry-react-native/pull/4384))

  To learn about privacy, custom masking or performance overhead visit [the documentation](https://docs.sentry.io/platforms/react-native/session-replay/).

  ```js
  import * as Sentry from '@sentry/react-native';

  Sentry.init({
    replaysSessionSampleRate: 1.0,
    replaysOnErrorSampleRate: 1.0,
    integrations: [
      Sentry.mobileReplayIntegration({
        maskAllImages: true,
        maskAllVectors: true,
        maskAllText: true,
      }),
    ],
  });
  ```

- Adds new `captureFeedback` and deprecates the `captureUserFeedback` API ([#4320](https://github.com/getsentry/sentry-react-native/pull/4320))

  ```jsx
  import * as Sentry from "@sentry/react-native";

  const eventId = Sentry.lastEventId();

  Sentry.captureFeedback({
    name: "John Doe",
    email: "john@doe.com",
    message: "Hello World!",
    associatedEventId: eventId, // optional
  });
  ```

  To learn how to attach context data to the feedback visit [the documentation](https://docs.sentry.io/platforms/react-native/user-feedback/).

- Export `Span` type from `@sentry/types` ([#4345](https://github.com/getsentry/sentry-react-native/pull/4345))
- Add RN SDK package to `sdk.packages` on Android ([#4380](https://github.com/getsentry/sentry-react-native/pull/4380))

### Fixes

- Return `lastEventId` export from `@sentry/core` ([#4315](https://github.com/getsentry/sentry-react-native/pull/4315))
- Don't log file not found errors when loading envs in `sentry-expo-upload-sourcemaps` ([#4332](https://github.com/getsentry/sentry-react-native/pull/4332))
- Navigation Span should have no parent by default ([#4326](https://github.com/getsentry/sentry-react-native/pull/4326))
- Disable HTTP Client Errors on iOS ([#4347](https://github.com/getsentry/sentry-react-native/pull/4347))

### Changes

- Falsy values of `options.environment` (empty string, undefined...) default to `production`
- Deprecated `_experiments.replaysSessionSampleRate` and `_experiments.replaysOnErrorSampleRate` use `replaysSessionSampleRate` and `replaysOnErrorSampleRate` ([#4384](https://github.com/getsentry/sentry-react-native/pull/4384))

### Dependencies

- Bump CLI from v2.38.2 to v2.39.1 ([#4305](https://github.com/getsentry/sentry-react-native/pull/4305), [#4316](https://github.com/getsentry/sentry-react-native/pull/4316))
  - [changelog](https://github.com/getsentry/sentry-cli/blob/master/CHANGELOG.md#2391)
  - [diff](https://github.com/getsentry/sentry-cli/compare/2.38.2...2.39.1)
- Bump Android SDK from v7.18.0 to v7.20.0 ([#4329](https://github.com/getsentry/sentry-react-native/pull/4329), [#4365](https://github.com/getsentry/sentry-react-native/pull/4365), [#4405](https://github.com/getsentry/sentry-react-native/pull/4405), [#4411](https://github.com/getsentry/sentry-react-native/pull/4411))
  - [changelog](https://github.com/getsentry/sentry-java/blob/main/CHANGELOG.md#7200)
  - [diff](https://github.com/getsentry/sentry-java/compare/7.18.0...7.20.0)
- Bump JavaScript SDK from v8.40.0 to v8.47.0 ([#4351](https://github.com/getsentry/sentry-react-native/pull/4351), [#4325](https://github.com/getsentry/sentry-react-native/pull/4325), [#4371](https://github.com/getsentry/sentry-react-native/pull/4371), [#4382](https://github.com/getsentry/sentry-react-native/pull/4382), [#4388](https://github.com/getsentry/sentry-react-native/pull/4388), [#4393](https://github.com/getsentry/sentry-react-native/pull/4393))
  - [changelog](https://github.com/getsentry/sentry-javascript/blob/develop/CHANGELOG.md#8470)
  - [diff](https://github.com/getsentry/sentry-javascript/compare/8.40.0...8.47.0)
- Bump Cocoa SDK from v8.41.0 to v8.43.0 ([#4387](https://github.com/getsentry/sentry-react-native/pull/4387), [#4399](https://github.com/getsentry/sentry-react-native/pull/4399), [#4410](https://github.com/getsentry/sentry-react-native/pull/4410))
  - [changelog](https://github.com/getsentry/sentry-cocoa/blob/main/CHANGELOG.md#8430)
  - [diff](https://github.com/getsentry/sentry-cocoa/compare/8.41.0...8.43.0)

## 6.4.0

### Features

- Add Replay Custom Masking for iOS, Android and Web ([#4224](https://github.com/getsentry/sentry-react-native/pull/4224), [#4265](https://github.com/getsentry/sentry-react-native/pull/4265), [#4272](https://github.com/getsentry/sentry-react-native/pull/4272), [#4314](https://github.com/getsentry/sentry-react-native/pull/4314))

  ```jsx
  import * as Sentry from '@sentry/react-native';

  const Example = () => {
    return (
      <View>
        <Sentry.Mask>
          <Text>${"All children of Sentry.Mask will be masked."}</Text>
        </Sentry.Mask>
        <Sentry.Unmask>
          <Text>${"Only direct children of Sentry.Unmask will be unmasked."}</Text>
        </Sentry.Unmask>
      </View>
    );
  };
  ```

## 6.4.0-beta.1

### Features

- Add Replay Custom Masking for iOS, Android and Web ([#4224](https://github.com/getsentry/sentry-react-native/pull/4224), [#4265](https://github.com/getsentry/sentry-react-native/pull/4265), [#4272](https://github.com/getsentry/sentry-react-native/pull/4272), [#4314](https://github.com/getsentry/sentry-react-native/pull/4314))

  ```jsx
  import * as Sentry from '@sentry/react-native';

  const Example = () => {
    return (
      <View>
        <Sentry.Mask>
          <Text>${"All children of Sentry.Mask will be masked."}</Text>
        </Sentry.Mask>
        <Sentry.Unmask>
          <Text>${"Only direct children of Sentry.Unmask will be unmasked."}</Text>
        </Sentry.Unmask>
      </View>
    );
  };
  ```

## 6.3.0

### Features

- Add support for `.env.sentry-build-plugin` ([#4281](https://github.com/getsentry/sentry-react-native/pull/4281))

  Don't commit the file to your repository. Use it to set your Sentry Auth Token.

  ```
  SENTRY_AUTH_TOKEN=your_token_here
  ```

- Add Sentry Metro Server Source Context middleware ([#4287](https://github.com/getsentry/sentry-react-native/pull/4287))

  This enables the SDK to add source context to locally symbolicated events using the Metro Development Server.
  The middleware can be disabled in `metro.config.js` using the `enableSourceContextInDevelopment` option.

  ```js
  // Expo
  const { getSentryExpoConfig } = require('@sentry/react-native/metro');
  const config = getSentryExpoConfig(__dirname, {
    enableSourceContextInDevelopment: false,
  });

  // React Native
  const { withSentryConfig } = require('@sentry/react-native/metro');
  module.exports = withSentryConfig(config, {
    enableSourceContextInDevelopment: false,
  });
  ```

### Fixes

- Prevents exception capture context from being overwritten by native scope sync ([#4124](https://github.com/getsentry/sentry-react-native/pull/4124))
- Excludes Dev Server and Sentry Dsn requests from Breadcrumbs ([#4240](https://github.com/getsentry/sentry-react-native/pull/4240))
- Skips development server spans ([#4271](https://github.com/getsentry/sentry-react-native/pull/4271))
- Execute `DebugSymbolicator` after `RewriteFrames` to avoid overwrites by default ([#4285](https://github.com/getsentry/sentry-react-native/pull/4285))
  - If custom `RewriteFrames` is provided the order changes
- `browserReplayIntegration` is no longer included by default on React Native Web ([#4270](https://github.com/getsentry/sentry-react-native/pull/4270))
- Remove `.sentry` tmp directory and use environmental variables instead to save default Babel transformer path ([#4298](https://github.com/getsentry/sentry-react-native/pull/4298))
  - This resolves concurrency issues when running multiple bundle processes

### Dependencies

- Bump JavaScript SDK from v8.37.1 to v8.40.0 ([#4267](https://github.com/getsentry/sentry-react-native/pull/4267), [#4293](https://github.com/getsentry/sentry-react-native/pull/4293), [#4304](https://github.com/getsentry/sentry-react-native/pull/4304))
  - [changelog](https://github.com/getsentry/sentry-javascript/blob/develop/CHANGELOG.md#8400)
  - [diff](https://github.com/getsentry/sentry-javascript/compare/8.37.1...8.40.0)
- Bump Android SDK from v7.17.0 to v7.18.0 ([#4289](https://github.com/getsentry/sentry-react-native/pull/4289))
  - [changelog](https://github.com/getsentry/sentry-java/blob/main/CHANGELOG.md#7180)
  - [diff](https://github.com/getsentry/sentry-java/compare/7.17.0...7.18.0)
- Bump Cocoa SDK from v8.40.1 to v8.41.0 ([#4301](https://github.com/getsentry/sentry-react-native/pull/4301))
  - [changelog](https://github.com/getsentry/sentry-cocoa/blob/main/CHANGELOG.md#8410)
  - [diff](https://github.com/getsentry/sentry-cocoa/compare/8.40.1...8.41.0)

## 6.3.0-beta.2

### Dependencies

- Bump Cocoa SDK from v8.40.1 to v8.41.0-beta.1 ([#4295](https://github.com/getsentry/sentry-react-native/pull/4295))
  - [changelog](https://github.com/getsentry/sentry-cocoa/blob/main/CHANGELOG.md#8410-beta1)
  - [diff](https://github.com/getsentry/sentry-cocoa/compare/8.40.1...8.41.0-beta.1)

## 6.3.0-beta.1

### Features

- Add support for `.env.sentry-build-plugin` ([#4281](https://github.com/getsentry/sentry-react-native/pull/4281))

  Don't commit the file to your repository. Use it to set your Sentry Auth Token.

  ```
  SENTRY_AUTH_TOKEN=your_token_here
  ```

- Add Sentry Metro Server Source Context middleware ([#4287](https://github.com/getsentry/sentry-react-native/pull/4287))

  This enables the SDK to add source context to locally symbolicated events using the Metro Development Server.
  The middleware can be disabled in `metro.config.js` using the `enableSourceContextInDevelopment` option.

  ```js
  // Expo
  const { getSentryExpoConfig } = require('@sentry/react-native/metro');
  const config = getSentryExpoConfig(__dirname, {
    enableSourceContextInDevelopment: false,
  });

  // React Native
  const { withSentryConfig } = require('@sentry/react-native/metro');
  module.exports = withSentryConfig(config, {
    enableSourceContextInDevelopment: false,
  });
  ```

### Fixes

- Prevents exception capture context from being overwritten by native scope sync ([#4124](https://github.com/getsentry/sentry-react-native/pull/4124))
- Excludes Dev Server and Sentry Dsn requests from Breadcrumbs ([#4240](https://github.com/getsentry/sentry-react-native/pull/4240))
- Skips development server spans ([#4271](https://github.com/getsentry/sentry-react-native/pull/4271))
- Execute `DebugSymbolicator` after `RewriteFrames` to avoid overwrites by default ([#4285](https://github.com/getsentry/sentry-react-native/pull/4285))
  - If custom `RewriteFrames` is provided the order changes
- `browserReplayIntegration` is no longer included by default on React Native Web ([#4270](https://github.com/getsentry/sentry-react-native/pull/4270))

### Dependencies

- Bump JavaScript SDK from v8.37.1 to v8.38.0 ([#4267](https://github.com/getsentry/sentry-react-native/pull/4267))
  - [changelog](https://github.com/getsentry/sentry-javascript/blob/develop/CHANGELOG.md#8380)
  - [diff](https://github.com/getsentry/sentry-javascript/compare/8.37.1...8.38.0)
- Bump Android SDK from v7.17.0 to v7.18.0 ([#4289](https://github.com/getsentry/sentry-react-native/pull/4289))
  - [changelog](https://github.com/getsentry/sentry-java/blob/main/CHANGELOG.md#7180)
  - [diff](https://github.com/getsentry/sentry-java/compare/7.17.0...7.18.0)

## 6.2.0

### Features

- Enables Spotlight in Android and iOS SDKs ([#4211](https://github.com/getsentry/sentry-react-native/pull/4211))
- Add env flag `SENTRY_DISABLE_NATIVE_DEBUG_UPLOAD` to allow disabling the debug file upload ([#4223](https://github.com/getsentry/sentry-react-native/pull/4223))

  How to use in Android project? It works by default, just set `export SENTRY_DISABLE_NATIVE_DEBUG_UPLOAD=true` in your build environment. For Sentry Android Gradle Plugin add the following to your `android/app/build.gradle`.

  ```gradle
  apply from: "../../../sentry.gradle"

  sentry {
      autoUploadProguardMapping = shouldSentryAutoUpload()
      uploadNativeSymbols = shouldSentryAutoUpload()
  }
  ```

  How to use in Xcode? Make sure you are using `scripts/sentry-xcode.sh` and `scripts/sentry-xcode-debug-files.sh` in your
  build phases. And add the following to your `ios/.xcode.env.local` file.

  ```bash
  export SENTRY_DISABLE_NATIVE_DEBUG_UPLOAD=true
  ```

### Fixes

- Ignore JavascriptException to filter out obfuscated duplicate JS Errors on Android ([#4232](https://github.com/getsentry/sentry-react-native/pull/4232))
- Skips ignoring require cycle logs for RN 0.70 or newer ([#4214](https://github.com/getsentry/sentry-react-native/pull/4214))
- Enhanced accuracy of time-to-display spans. ([#4189](https://github.com/getsentry/sentry-react-native/pull/4189))
- Fix Replay redacting of RN Classes on iOS ([#4243](https://github.com/getsentry/sentry-react-native/pull/4243))
- Speed up getBinaryImages for finishing transactions and capturing events ([#4194](https://github.com/getsentry/sentry-react-native/pull/4194))
- Remove duplicate HTTP Client Errors on iOS ([#4250](https://github.com/getsentry/sentry-react-native/pull/4250))
- Replay `maskAll*` set to `false` on iOS kept all masked ([#4257](https://github.com/getsentry/sentry-react-native/pull/4257))
- Add missing `getRootSpan`, `withActiveSpan` and `suppressTracing` exports from `@sentry/core`, and `SeverityLevel` export from `@sentry/types` ([#4254](https://github.com/getsentry/sentry-react-native/pull/4254), [#4260](https://github.com/getsentry/sentry-react-native/pull/4260))

### Dependencies

- Bump JavaScript SDK from v8.34.0 to v8.37.1 ([#4196](https://github.com/getsentry/sentry-react-native/pull/4196), [#4222](https://github.com/getsentry/sentry-react-native/pull/4222), [#4236](https://github.com/getsentry/sentry-react-native/pull/4236))
  - [changelog](https://github.com/getsentry/sentry-javascript/blob/develop/CHANGELOG.md#8371)
  - [diff](https://github.com/getsentry/sentry-javascript/compare/8.34.0...8.37.1)
- Bump CLI from v2.37.0 to v2.38.2 ([#4200](https://github.com/getsentry/sentry-react-native/pull/4200), [#4220](https://github.com/getsentry/sentry-react-native/pull/4220), [#4231](https://github.com/getsentry/sentry-react-native/pull/4231))
  - [changelog](https://github.com/getsentry/sentry-cli/blob/master/CHANGELOG.md#2382)
  - [diff](https://github.com/getsentry/sentry-cli/compare/2.37.0...2.38.2)
- Bump Android SDK from v7.15.0 to v7.17.0 ([#4202](https://github.com/getsentry/sentry-react-native/pull/4202), [#4266](https://github.com/getsentry/sentry-react-native/pull/4266))
  - [changelog](https://github.com/getsentry/sentry-java/blob/main/CHANGELOG.md#7170)
  - [diff](https://github.com/getsentry/sentry-java/compare/7.15.0...7.17.0)
- Bump Cocoa SDK from v8.38.0 to v8.40.1 ([#4212](https://github.com/getsentry/sentry-react-native/pull/4212), [#4239](https://github.com/getsentry/sentry-react-native/pull/4239), [#4248](https://github.com/getsentry/sentry-react-native/pull/4248))
  - [changelog](https://github.com/getsentry/sentry-cocoa/blob/main/CHANGELOG.md#8401)
  - [diff](https://github.com/getsentry/sentry-cocoa/compare/8.38.0...8.40.1)

## 6.1.0

### Dependencies

- Bump JavaScript SDK from v8.33.1 to v8.34.0 ([#3895](https://github.com/getsentry/sentry-react-native/pull/3895))
  - [changelog](https://github.com/getsentry/sentry-javascript/blob/develop/CHANGELOG.md#8340)
  - [diff](https://github.com/getsentry/sentry-javascript/compare/8.33.1...8.34.0)

## 6.0.0

This is a new major version 6.0.0 of the Sentry React Native SDK.
To upgrade from the SDK version 5, please follow our [migration guide](https://docs.sentry.io/platforms/react-native/migration/v5-to-v6/).

### Major Changes

- React Native Tracing options were moved to the root options

  ```js
  import * as Sentry from '@sentry/react-native';

  Sentry.init({
    tracesSampleRate: 1.0,
    enableAppStartTracking: true, // default true
    enableNativeFramesTracking: true, // default true
    enableStallTracking: true, // default true
    enableUserInteractionTracing: true, // default false
    integrations: [
      Sentry.reactNativeTracingIntegration({
        beforeStartSpan: (startSpanOptions) => {
          startSpanOptions.name = 'New Name';
          return startSpanOptions;
        },
      }),
      Sentry.appStartIntegration({
        standalone: false, // default false
      }),
    ],
  });
  ```

- New React Navigation Integration interface ([#4003](https://github.com/getsentry/sentry-react-native/pull/4003))

  ```js
  import * as Sentry from '@sentry/react-native';
  import { NavigationContainer } from '@react-navigation/native';

  const reactNavigationIntegration = Sentry.reactNavigationIntegration();

  Sentry.init({
    tracesSampleRate: 1.0,
    integrations: [reactNavigationIntegration],
  });

  function RootComponent() {
    const navigation = React.useRef(null);

    return <NavigationContainer ref={navigation}
      onReady={() => {
        reactNavigationIntegration.registerNavigationContainer(navigation);
      }}>
    </NavigationContainer>;
  }
  ```

- Removed `beforeNavigate` use `beforeStartSpan` instead ([#3998](https://github.com/getsentry/sentry-react-native/pull/3998))
  - `beforeStartSpan` is executed before the span start, compared to `beforeNavigate` which was executed before the navigation ended (after the span was created)

### Other Changes

- Add `sentry.origin` to SDK spans to indicated if spans are created by a part of the SDK or manually ([#4066](https://github.com/getsentry/sentry-react-native/pull/4066))
- Xcode Debug Files upload completes in foreground by default ([#4090](https://github.com/getsentry/sentry-react-native/pull/4090))
- Set `parentSpanIsAlwaysRootSpan` to `true` to make parent of network requests predictable ([#4084](https://github.com/getsentry/sentry-react-native/pull/4084))
- Remove deprecated `enableSpotlight` and `spotlightSidecarUrl` ([#4086](https://github.com/getsentry/sentry-react-native/pull/4086))
- `tracePropagationTargets` defaults to all targets on mobile and same origin on the web ([#4083](https://github.com/getsentry/sentry-react-native/pull/4083))
- Move `_experiments.profilesSampleRate` to `profilesSampleRate` root options object [#3851](https://github.com/getsentry/sentry-react-native/pull/3851))
- Native Frames uses `spanId` to attach frames replacing `traceId` ([#4030](https://github.com/getsentry/sentry-react-native/pull/4030))
- Removed deprecated ReactNativeTracing option `idleTimeout` use `idleTimeoutMs` instead ([#3998](https://github.com/getsentry/sentry-react-native/pull/3998))
- Removed deprecated ReactNativeTracing option `maxTransactionDuration` use `finalTimeoutMs` instead ([#3998](https://github.com/getsentry/sentry-react-native/pull/3998))
- New Native Frames Integration ([#3996](https://github.com/getsentry/sentry-react-native/pull/3996))
- New Stall Tracking Integration ([#3997](https://github.com/getsentry/sentry-react-native/pull/3997))
- New User Interaction Tracing Integration ([#3999](https://github.com/getsentry/sentry-react-native/pull/3999))
- New App Start Integration ([#3852](https://github.com/getsentry/sentry-react-native/pull/3852))
  - By default app start spans are attached to the first created transaction.
  - Standalone mode creates single root span (transaction) including only app start data.
- New React Native Navigation Integration interface ([#4003](https://github.com/getsentry/sentry-react-native/pull/4003))

  ```js
  import * as Sentry from '@sentry/react-native';
  import { Navigation } from 'react-native-navigation';

  Sentry.init({
    tracesSampleRate: 1.0,
    integrations: [
      Sentry.reactNativeNavigationIntegration({ navigation: Navigation })
    ],
  });
  ```

### Fixes

- TimeToDisplay correctly warns about not supporting the new React Native architecture ([#4160](https://github.com/getsentry/sentry-react-native/pull/4160))
- Native Wrapper method `setContext` ensures only values convertible to NativeMap are passed ([#4168](https://github.com/getsentry/sentry-react-native/pull/4168))
- Native Wrapper method `setExtra` ensures only stringified values are passed ([#4168](https://github.com/getsentry/sentry-react-native/pull/4168))
- `setContext('key', null)` removes the key value also from platform context ([#4168](https://github.com/getsentry/sentry-react-native/pull/4168))
- Upload source maps for all splits on Android (not only the last found) ([#4125](https://github.com/getsentry/sentry-react-native/pull/4125))

### Dependencies

- Bump JavaScript SDK from v7.119.1 to v8.33.1 ([#3910](https://github.com/getsentry/sentry-react-native/pull/3910), [#3851](https://github.com/getsentry/sentry-react-native/pull/3851), [#4078](https://github.com/getsentry/sentry-react-native/pull/4078), [#4154](https://github.com/getsentry/sentry-react-native/pull/4154))
  - [changelog](https://github.com/getsentry/sentry-javascript/blob/master/CHANGELOG.md#8331)
  - [diff](https://github.com/getsentry/sentry-javascript/compare/7.119.1...8.33.1)

### Dependencies

- Bump Cocoa SDK from v8.37.0 to v8.38.0 ([#4180](https://github.com/getsentry/sentry-react-native/pull/4180))
  - [changelog](https://github.com/getsentry/sentry-cocoa/blob/main/CHANGELOG.md#8380)
  - [diff](https://github.com/getsentry/sentry-cocoa/compare/8.37.0...8.38.0)

## 5.34.0

### Fixes

- Handles error with string cause ([#4163](https://github.com/getsentry/sentry-react-native/pull/4163))
- Use `appLaunchedInForeground` to determine invalid app start data on Android ([#4146](https://github.com/getsentry/sentry-react-native/pull/4146))

- Bump Cocoa SDK from v8.36.0 to v8.37.0 ([#4156](https://github.com/getsentry/sentry-react-native/pull/4156))
  - [changelog](https://github.com/getsentry/sentry-cocoa/blob/main/CHANGELOG.md#8370)
  - [diff](https://github.com/getsentry/sentry-cocoa/compare/8.36.0...8.37.0)
- Bump Android SDK from v7.14.0 to v7.15.0 ([#4161](https://github.com/getsentry/sentry-react-native/pull/4161))
  - [changelog](https://github.com/getsentry/sentry-java/blob/main/CHANGELOG.md#7150)
  - [diff](https://github.com/getsentry/sentry-java/compare/7.14.0...7.15.0)

## 6.0.0-rc.1

### Fixes

- Upload source maps for all splits on Android (not only the last found) ([#4125](https://github.com/getsentry/sentry-react-native/pull/4125))

### Dependencies

- Bump CLI from v2.36.6 to v2.37.0 ([#4153](https://github.com/getsentry/sentry-react-native/pull/4153))
  - [changelog](https://github.com/getsentry/sentry-cli/blob/master/CHANGELOG.md#2370)
  - [diff](https://github.com/getsentry/sentry-cli/compare/2.36.6...2.37.0)
- Bump JavaScript SDK from v8.30.0 to v8.33.1 ([#4154](https://github.com/getsentry/sentry-react-native/pull/4154))
  - [changelog](https://github.com/getsentry/sentry-javascript/blob/master/CHANGELOG.md#8331)
  - [diff](https://github.com/getsentry/sentry-javascript/compare/v8.30.0...8.33.1)

## 5.33.2

### Fixes

- Emits Bridge log only in debug mode ([#4145](https://github.com/getsentry/sentry-react-native/pull/4145))
- Remove unused `spanName` from `TimeToDisplayProps` ([#4150](https://github.com/getsentry/sentry-react-native/pull/4150))

### Dependencies

- Bump JavaScript SDK from v7.119.0 to v7.119.1 ([#4149](https://github.com/getsentry/sentry-react-native/pull/4149))
  - [changelog](https://github.com/getsentry/sentry-javascript/blob/v7/CHANGELOG.md#71191)
  - [diff](https://github.com/getsentry/sentry-javascript/compare/7.119.0...7.119.1)
- Bump CLI from v2.36.1 to v2.36.6 ([#4116](https://github.com/getsentry/sentry-react-native/pull/4116), [#4131](https://github.com/getsentry/sentry-react-native/pull/4131), [#4137](https://github.com/getsentry/sentry-react-native/pull/4137), [#4144](https://github.com/getsentry/sentry-react-native/pull/4144))
  - [changelog](https://github.com/getsentry/sentry-cli/blob/master/CHANGELOG.md#2366)
  - [diff](https://github.com/getsentry/sentry-cli/compare/2.36.1...2.36.6)

## 6.0.0-rc.0

This is a release candidate version of the next major version of the Sentry React Native SDK 6.0.0.
This version includes all the changes from the previous 6.0.0-beta.0 and the latest 5.33.1 version.

### Changes

- Xcode Debug Files upload completes in foreground by default ([#4090](https://github.com/getsentry/sentry-react-native/pull/4090))
  - Use `SENTRY_FORCE_FOREGROUND=false` for background upload

### Dependencies

- Bump CLI from v2.36.1 to v2.36.4 ([#4116](https://github.com/getsentry/sentry-react-native/pull/4116), [#4131](https://github.com/getsentry/sentry-react-native/pull/4131))
  - [changelog](https://github.com/getsentry/sentry-cli/blob/master/CHANGELOG.md#2364)
  - [diff](https://github.com/getsentry/sentry-cli/compare/2.36.1...2.36.4)

## 5.33.1

### Internal

This is re-release of 5.33.0 with no changes to ensure that 5.33.1 is tagged as latest release on npmjs.com

## 5.33.0

### Features

- Add an option to disable native (iOS and Android) profiling for the `HermesProfiling` integration ([#4094](https://github.com/getsentry/sentry-react-native/pull/4094))

  To disable native profilers add the `hermesProfilingIntegration`.

  ```js
  import * as Sentry from '@sentry/react-native';

  Sentry.init({
    integrations: [
      Sentry.hermesProfilingIntegration({ platformProfilers: false }),
    ],
  });
  ```

## 6.0.0-beta.1

### Features

- Add `sentry.origin` to SDK spans to indicated if spans are created by a part of the SDK or manually ([#4066](https://github.com/getsentry/sentry-react-native/pull/4066))

### Changes

- Set `parentSpanIsAlwaysRootSpan` to `true` to make parent of network requests predictable ([#4084](https://github.com/getsentry/sentry-react-native/pull/4084))
- Remove deprecated `enableSpotlight` and `spotlightSidecarUrl` ([#4086](https://github.com/getsentry/sentry-react-native/pull/4086))
- `tracePropagationTargets` defaults to all targets on mobile and same origin on the web ([#4083](https://github.com/getsentry/sentry-react-native/pull/4083))
- Move `_experiments.profilesSampleRate` to `profilesSampleRate` root options object [#3851](https://github.com/getsentry/sentry-react-native/pull/3851))

### Dependencies

- Bump JavaScript SDK from v8.27.0 to v8.30.0 ([#4078](https://github.com/getsentry/sentry-react-native/pull/4078))
  - [changelog](https://github.com/getsentry/sentry-javascript/blob/master/CHANGELOG.md#8280)
  - [diff](https://github.com/getsentry/sentry-javascript/compare/v8.27.0...8.30.0)

## 5.32.0

### Features

- Exclude Sentry Web Replay, reducing the code in 130KB. ([#4006](https://github.com/getsentry/sentry-react-native/pull/4006))
  - You can keep Sentry Web Replay by setting `includeWebReplay` to `true` in your metro config as shown in the snippet:

  ```js
  // For Expo
  const { getSentryExpoConfig } = require("@sentry/react-native/metro");
  const config = getSentryExpoConfig(__dirname, { includeWebReplay: true });

  // For RN
  const { getDefaultConfig } = require('@react-native/metro-config');
  const { withSentryConfig } = require('@sentry/react-native/metro');
  module.exports = withSentryConfig(getDefaultConfig(__dirname), { includeWebReplay: true });
  ```

### Changes

- Add Android Logger when new frame event is not emitted ([#4081](https://github.com/getsentry/sentry-react-native/pull/4081))
- React Native Tracing Deprecations ([#4073](https://github.com/getsentry/sentry-react-native/pull/4073))
  - `new ReactNativeTracing` to `reactNativeTracingIntegration()`
  - `new ReactNavigationInstrumentation` to `reactNativeTracingIntegration()`.
  - `new ReactNativeNavigationInstrumentation` to `reactNativeTracingIntegration()`.
  - `ReactNavigationV4Instrumentation` won't be supported in the next major SDK version, upgrade to `react-navigation@5` or newer.
  - `RoutingInstrumentation` and `RoutingInstrumentationInstance` replace by `Integration` interface from `@sentry/types`.
  - `enableAppStartTracking`, `enableNativeFramesTracking`, `enableStallTracking`, `enableUserInteractionTracing` moved to `Sentry.init({})` root options.

### Dependencies

- Bump CLI from v2.34.0 to v2.36.1 ([#4055](https://github.com/getsentry/sentry-react-native/pull/4055))
  - [changelog](https://github.com/getsentry/sentry-cli/blob/master/CHANGELOG.md#2361)
  - [diff](https://github.com/getsentry/sentry-cli/compare/2.34.0...2.36.1)

## 6.0.0-beta.0

This is a beta version of the next major version of the Sentry React Native SDK 6.0.0.
Please, read the changes listed below as well as the changes made in the underlying
Sentry Javascript SDK 8.0.0 ([JS Docs](https://docs.sentry.io/platforms/javascript/guides/react/migration/v7-to-v8/)).

### Major Changes

- React Native Tracing options were moved to the root options

  ```js
  import * as Sentry from '@sentry/react-native';

  Sentry.init({
    tracesSampleRate: 1.0,
    enableAppStartTracking: true, // default true
    enableNativeFramesTracking: true, // default true
    enableStallTracking: true, // default true
    enableUserInteractionTracing: true, // default false
    integrations: [
      Sentry.reactNativeTracingIntegration({
        beforeStartSpan: (startSpanOptions) => {
          startSpanOptions.name = 'New Name';
          return startSpanOptions;
        },
      }),
      Sentry.appStartIntegration({
        standalone: false, // default false
      }),
    ],
  });
  ```

- New React Navigation Integration interface ([#4003](https://github.com/getsentry/sentry-react-native/pull/4003))

  ```js
  import * as Sentry from '@sentry/react-native';
  import { NavigationContainer } from '@react-navigation/native';

  const reactNavigationIntegration = Sentry.reactNavigationIntegration();

  Sentry.init({
    tracesSampleRate: 1.0,
    integrations: [reactNavigationIntegration],
  });

  function RootComponent() {
    const navigation = React.useRef(null);

    return <NavigationContainer ref={navigation}
      onReady={() => {
        reactNavigationIntegration.registerNavigationContainer(navigation);
      }}>
    </NavigationContainer>;
  }
  ```

- Removed `beforeNavigate` use `beforeStartSpan` instead ([#3998](https://github.com/getsentry/sentry-react-native/pull/3998))
  - `beforeStartSpan` is executed before the span start, compared to `beforeNavigate` which was executed before the navigation ended (after the span was created)

### Dependencies

- Bump JavaScript SDK from v7.119.0 to v8.27.0 ([#3910](https://github.com/getsentry/sentry-react-native/pull/3910), [#3851](https://github.com/getsentry/sentry-react-native/pull/3851))
  - [changelog](https://github.com/getsentry/sentry-javascript/blob/master/CHANGELOG.md#8270)
  - [diff](https://github.com/getsentry/sentry-javascript/compare/7.119.0...8.27.0)

### Other Changes

- Native Frames uses `spanId` to attach frames replacing `traceId` ([#4030](https://github.com/getsentry/sentry-react-native/pull/4030))
- Removed deprecated ReactNativeTracing option `idleTimeout` use `idleTimeoutMs` instead ([#3998](https://github.com/getsentry/sentry-react-native/pull/3998))
- Removed deprecated ReactNativeTracing option `maxTransactionDuration` use `finalTimeoutMs` instead ([#3998](https://github.com/getsentry/sentry-react-native/pull/3998))
- New Native Frames Integration ([#3996](https://github.com/getsentry/sentry-react-native/pull/3996))
- New Stall Tracking Integration ([#3997](https://github.com/getsentry/sentry-react-native/pull/3997))
- New User Interaction Tracing Integration ([#3999](https://github.com/getsentry/sentry-react-native/pull/3999))
- New App Start Integration ([#3852](https://github.com/getsentry/sentry-react-native/pull/3852))
  - By default app start spans are attached to the first created transaction.
  - Standalone mode creates single root span (transaction) including only app start data.
- New React Native Navigation Integration interface ([#4003](https://github.com/getsentry/sentry-react-native/pull/4003))

  ```js
  import * as Sentry from '@sentry/react-native';
  import { Navigation } from 'react-native-navigation';

  Sentry.init({
    tracesSampleRate: 1.0,
    integrations: [
      Sentry.reactNativeNavigationIntegration({ navigation: Navigation })
    ],
  });
  ```

## 6.0.0-alpha.2

- Only internal changes. No SDK changes.

## 6.0.0-alpha.1

### Changes

- Native Frames uses `spanId` to attach frames replacing `traceId` ([#4030](https://github.com/getsentry/sentry-react-native/pull/4030))

### Dependencies

- Bump JavaScript SDK from v8.11.0 to v8.27.0 ([#3851](https://github.com/getsentry/sentry-react-native/pull/3851))
  - [changelog](https://github.com/getsentry/sentry-javascript/blob/develop/CHANGELOG.md#8270)
  - [diff](https://github.com/getsentry/sentry-javascript/compare/8.11.0...8.27.0)

## 5.31.1

### Fixes

- Sentry CLI passes thru recursive node calls during source maps auto upload from Xcode (([#3843](https://github.com/getsentry/sentry-react-native/pull/3843)))
  - This fixes React Native 0.75 Xcode auto upload failures

### Dependencies

- Bump CLI from v2.31.2 to v2.34.0 ([#3843](https://github.com/getsentry/sentry-react-native/pull/3843))
  - [changelog](https://github.com/getsentry/sentry-cli/blob/master/CHANGELOG.md#2340)
  - [diff](https://github.com/getsentry/sentry-cli/compare/2.31.2...2.34.0)

## 5.31.0

### Features

- Add `Sentry.crashedLastRun()` ([#4014](https://github.com/getsentry/sentry-react-native/pull/4014))

### Fixes

- Use `install_modules_dependencies` for React iOS dependencies ([#4040](https://github.com/getsentry/sentry-react-native/pull/4040))
- `Replay.maskAllText` masks `RCTParagraphComponentView` ([#4048](https://github.com/getsentry/sentry-react-native/pull/4048))

### Dependencies

- Bump Cocoa SDK from v8.34.0 to v8.36.0 ([#4037](https://github.com/getsentry/sentry-react-native/pull/4037), [#4046](https://github.com/getsentry/sentry-react-native/pull/4046), [#4049](https://github.com/getsentry/sentry-react-native/pull/4049))
  - [changelog](https://github.com/getsentry/sentry-cocoa/blob/main/CHANGELOG.md#8360)
  - [diff](https://github.com/getsentry/sentry-cocoa/compare/8.34.0...8.36.0)

## 6.0.0-alpha.0

This is an alpha version of the next major version of the Sentry React Native SDK 6.0.0.
Please read the changes listed below as well as the changes made in the underlying
Sentry Javascript SDK 8.0.0 ([JS Docs](https://docs.sentry.io/platforms/javascript/guides/react/migration/v7-to-v8/)).

### Changes

- Removed deprecated ReactNativeTracing option `idleTimeout` use `idleTimeoutMs` instead ([#3998](https://github.com/getsentry/sentry-react-native/pull/3998))
- Removed deprecated ReactNativeTracing option `maxTransactionDuration` use `finalTimeoutMs` instead ([#3998](https://github.com/getsentry/sentry-react-native/pull/3998))
- Removed `beforeNavigate` use `beforeStartSpan` instead ([#3998](https://github.com/getsentry/sentry-react-native/pull/3998))
  - `beforeStartSpan` is executed before the span start, compared to `beforeNavigate` which was executed before the navigation ended (after the span was created)
- New Native Frames Integration ([#3996](https://github.com/getsentry/sentry-react-native/pull/3996))
- New Stall Tracking Integration ([#3997](https://github.com/getsentry/sentry-react-native/pull/3997))
- New User Interaction Tracing Integration ([#3999](https://github.com/getsentry/sentry-react-native/pull/3999))
- New App Start Integration ([#3852](https://github.com/getsentry/sentry-react-native/pull/3852))

  By default app start spans are attached to the first created transaction.
  Standalone mode creates single root span (transaction) including only app start data.

  ```js
  import * as Sentry from '@sentry/react-native';

  Sentry.init({
    tracesSampleRate: 1.0,
    enableAppStartTracking: true, // default true
    enableNativeFramesTracking: true, // default true
    enableStallTracking: true, // default true
    enableUserInteractionTracing: true, // default false
    integrations: [
      Sentry.reactNativeTracingIntegration({
        beforeStartSpan: (startSpanOptions) => {
          startSpanOptions.name = 'New Name';
          return startSpanOptions;
        },
      }),
      Sentry.appStartIntegration({
        standalone: false, // default false
      }),
    ],
  });
  ```

- New React Navigation Integration interface ([#4003](https://github.com/getsentry/sentry-react-native/pull/4003))

  ```js
  import * as Sentry from '@sentry/react-native';
  import { NavigationContainer } from '@react-navigation/native';

  const reactNavigationIntegration = Sentry.reactNavigationIntegration();

  Sentry.init({
    tracesSampleRate: 1.0,
    integrations: [reactNavigationIntegration],
  });

  function RootComponent() {
    const navigation = React.useRef(null);

    return <NavigationContainer ref={navigation}
      onReady={() => {
        reactNavigationIntegration.registerNavigationContainer(navigation);
      }}>
    </NavigationContainer>;
  }
  ```

- New React Native Navigation Integration interface ([#4003](https://github.com/getsentry/sentry-react-native/pull/4003))

  ```js
  import * as Sentry from '@sentry/react-native';
  import { Navigation } from 'react-native-navigation';

  Sentry.init({
    tracesSampleRate: 1.0,
    integrations: [
      Sentry.reactNativeNavigationIntegration({ navigation: Navigation })
    ],
  });
  ```

- Add `spotlight` option ([#4023](https://github.com/getsentry/sentry-react-native/pull/4023))
  - Deprecating `enableSpotlight` and `spotlightSidecarUrl`

### Dependencies

- Bump JavaScript SDK from v7.118.0 to v8.11.0 ([#3910](https://github.com/getsentry/sentry-react-native/pull/3910))
  - [changelog](https://github.com/getsentry/sentry-javascript/blob/master/CHANGELOG.md#8110)
  - [diff](https://github.com/getsentry/sentry-javascript/compare/7.118.0...8.11.0)

## 5.30.0

### Features

- Add `spotlight` option ([#4023](https://github.com/getsentry/sentry-react-native/pull/4023))
  - Deprecating `enableSpotlight` and `spotlightSidecarUrl`

### Dependencies

- Bump JavaScript SDK from v7.118.0 to v7.119.0 ([#4031](https://github.com/getsentry/sentry-react-native/pull/4031))
  - [changelog](https://github.com/getsentry/sentry-javascript/blob/v7/CHANGELOG.md#71190)
  - [diff](https://github.com/getsentry/sentry-javascript/compare/7.118.0...7.119.0)
- Bump Cocoa SDK from v8.33.0 to v8.34.0 ([#4026](https://github.com/getsentry/sentry-react-native/pull/4026))
  - [changelog](https://github.com/getsentry/sentry-cocoa/blob/main/CHANGELOG.md#8340)
  - [diff](https://github.com/getsentry/sentry-cocoa/compare/8.33.0...8.34.0)

## 5.29.0

### Features

- `TimeToInitialDisplay` and `TimeToFullDisplay` start the time to display spans on mount ([#4020](https://github.com/getsentry/sentry-react-native/pull/4020))

### Fixes

- fix(ttid): End and measure TTID regardless current active span ([#4019](https://github.com/getsentry/sentry-react-native/pull/4019))
  - Fixes possible missing TTID measurements and spans
- Fix crash when passing array as data to `Sentry.addBreadcrumb({ data: [] })` ([#4021](https://github.com/getsentry/sentry-react-native/pull/4021))
  - The expected `data` type is plain JS object, otherwise the data might be lost.
- Fix `requireNativeComponent` missing in `react-native-web` ([#3958](https://github.com/getsentry/sentry-react-native/pull/3958))

### Dependencies

- Bump JavaScript SDK from v7.117.0 to v7.118.0 ([#4018](https://github.com/getsentry/sentry-react-native/pull/4018))
  - [changelog](https://github.com/getsentry/sentry-javascript/blob/v7/CHANGELOG.md#71180)
  - [diff](https://github.com/getsentry/sentry-javascript/compare/7.117.0...7.118.0)
- Bump Android SDK from v7.13.0 to v7.14.0 ([#4022](https://github.com/getsentry/sentry-react-native/pull/4022))
  - [changelog](https://github.com/getsentry/sentry-java/blob/main/CHANGELOG.md#7140)
  - [diff](https://github.com/getsentry/sentry-java/compare/7.13.0...7.14.0)

## 5.28.0

### Fixes

- Support `metro@0.80.10` new `sourceMapString` export ([#4004](https://github.com/getsentry/sentry-react-native/pull/4004))
- `Sentry.captureMessage` stack trace is in `event.exception` (moved from `event.threads`) ([#3635](https://github.com/getsentry/sentry-react-native/pull/3635), [#3988](https://github.com/getsentry/sentry-react-native/pull/3988))
  - To revert to the old behavior (causing the stack to be unsymbolicated) use `useThreadsForMessageStack` option

### Dependencies

- Bump Cocoa SDK from v8.32.0 to v8.33.0 ([#4007](https://github.com/getsentry/sentry-react-native/pull/4007))
  - [changelog](https://github.com/getsentry/sentry-cocoa/blob/main/CHANGELOG.md#8330)
  - [diff](https://github.com/getsentry/sentry-cocoa/compare/8.32.0...8.33.0)

## 5.27.0

### Fixes

- Pass `sampleRate` option to the Android SDK ([#3979](https://github.com/getsentry/sentry-react-native/pull/3979))
- Drop app start data older than one minute ([#3974](https://github.com/getsentry/sentry-react-native/pull/3974))
- Use `Platform.constants.reactNativeVersion` instead of `react-native` internal export ([#3949](https://github.com/getsentry/sentry-react-native/pull/3949))

### Dependencies

- Bump Android SDK from v7.12.0 to v7.13.0 ([#3970](https://github.com/getsentry/sentry-react-native/pull/3970), [#3984](https://github.com/getsentry/sentry-react-native/pull/3984))
  - [changelog](https://github.com/getsentry/sentry-java/blob/main/CHANGELOG.md#7130)
  - [diff](https://github.com/getsentry/sentry-java/compare/7.12.0...7.13.0)
- Bump Cocoa SDK from v8.31.1 to v8.32.0 ([#3969](https://github.com/getsentry/sentry-react-native/pull/3969))
  - [changelog](https://github.com/getsentry/sentry-cocoa/blob/main/CHANGELOG.md#8320)
  - [diff](https://github.com/getsentry/sentry-cocoa/compare/8.31.1...8.32.0)

## 5.26.0

### Features

- Session Replay Public Beta ([#3830](https://github.com/getsentry/sentry-react-native/pull/3830))

  To enable Replay use the `replaysSessionSampleRate` or `replaysOnErrorSampleRate` options.

  ```js
  import * as Sentry from '@sentry/react-native';

  Sentry.init({
    _experiments: {
      replaysSessionSampleRate: 1.0,
      replaysOnErrorSampleRate: 1.0,
    },
  });
  ```

  To add React Component Names use `annotateReactComponents` in `metro.config.js`.

  ```js
  // For Expo
  const { getSentryExpoConfig } = require("@sentry/react-native/metro");
  const config = getSentryExpoConfig(__dirname, { annotateReactComponents: true });

  // For RN
  const { getDefaultConfig } = require('@react-native/metro-config');
  const { withSentryConfig } = require('@sentry/react-native/metro');
  module.exports = withSentryConfig(getDefaultConfig(__dirname), { annotateReactComponents: true });
  ```

  To change default redaction behavior add the `mobileReplayIntegration`.

  ```js
  import * as Sentry from '@sentry/react-native';

  Sentry.init({
    _experiments: {
      replaysSessionSampleRate: 1.0,
      replaysOnErrorSampleRate: 1.0,
    },
    integrations: [
      Sentry.mobileReplayIntegration({
        maskAllImages: true,
        maskAllVectors: true,
        maskAllText: true,
      }),
    ],
  });
  ```

  To learn more visit [Sentry's Mobile Session Replay](https://docs.sentry.io/product/explore/session-replay/mobile/) documentation page.

### Dependencies

- Bump Cocoa SDK from v8.30.0 to v8.31.1 ([#3954](https://github.com/getsentry/sentry-react-native/pull/3954))
  - [changelog](https://github.com/getsentry/sentry-cocoa/blob/main/CHANGELOG.md#8311)
  - [diff](https://github.com/getsentry/sentry-cocoa/compare/8.30.0...8.31.1)
- Bump Android SDK from v7.11.0 to v7.12.0 ([#3950](https://github.com/getsentry/sentry-react-native/pull/3949))
  - [changelog](https://github.com/getsentry/sentry-java/blob/main/CHANGELOG.md#7120)
  - [diff](https://github.com/getsentry/sentry-java/compare/7.11.0...7.12.0)

## 5.25.0

### Features

- Improved Touch Event Breadcrumb components structure ([#3899](https://github.com/getsentry/sentry-react-native/pull/3899))
- Set `currentScreen` on native scope ([#3927](https://github.com/getsentry/sentry-react-native/pull/3927))

### Fixes

- `error.cause` chain is locally symbolicated in development builds ([#3920](https://github.com/getsentry/sentry-react-native/pull/3920))
- `sentry-expo-upload-sourcemaps` no longer requires Sentry url when uploading sourcemaps to `sentry.io` ([#3915](https://github.com/getsentry/sentry-react-native/pull/3915))
- Flavor aware Android builds use `SENTRY_AUTH_TOKEN` env as fallback when token not found in `sentry-flavor-type.properties`. ([#3917](https://github.com/getsentry/sentry-react-native/pull/3917))
- `mechanism.handled:false` should crash current session ([#3900](https://github.com/getsentry/sentry-react-native/pull/3900))

### Dependencies

- Bump Cocoa SDK from v8.29.1 to v8.30.0 ([#3914](https://github.com/getsentry/sentry-react-native/pull/3914))
  - [changelog](https://github.com/getsentry/sentry-cocoa/blob/main/CHANGELOG.md#8300)
  - [diff](https://github.com/getsentry/sentry-cocoa/compare/8.29.1...8.30.0)
- Bump Android SDK from v7.10.0 to v7.11.0 ([#3926](https://github.com/getsentry/sentry-react-native/pull/3926))
  - [changelog](https://github.com/getsentry/sentry-java/blob/main/CHANGELOG.md#7110)
  - [diff](https://github.com/getsentry/sentry-java/compare/7.10.0...7.11.0)

## 5.25.0-alpha.2

### Features

- Improve touch event component info if annotated with [`@sentry/babel-plugin-component-annotate`](https://www.npmjs.com/package/@sentry/babel-plugin-component-annotate) ([#3899](https://github.com/getsentry/sentry-react-native/pull/3899))
- Add replay breadcrumbs for touch & navigation events ([#3846](https://github.com/getsentry/sentry-react-native/pull/3846))
- Add network data to Session Replays ([#3912](https://github.com/getsentry/sentry-react-native/pull/3912))
- Filter Sentry Event Breadcrumbs from Mobile Replays ([#3925](https://github.com/getsentry/sentry-react-native/pull/3925))

### Fixes

- `sentry-expo-upload-sourcemaps` no longer requires Sentry url when uploading sourcemaps to `sentry.io` ([#3915](https://github.com/getsentry/sentry-react-native/pull/3915))

### Dependencies

- Bump Cocoa SDK from v8.25.0-alpha.0 to v8.30.0 ([#3914](https://github.com/getsentry/sentry-react-native/pull/3914))
  - [changelog](https://github.com/getsentry/sentry-cocoa/blob/main/CHANGELOG.md#8300)
  - [diff](https://github.com/getsentry/sentry-cocoa/compare/8.25.0-alpha.0...8.30.0)
- Bump Android SDK from v7.9.0-alpha.1 to v7.11.0-alpha.2 ([#3830](https://github.com/getsentry/sentry-react-native/pull/3830))
  - [changelog](https://github.com/getsentry/sentry-java/blob/7.11.0-alpha.2/CHANGELOG.md#7110-alpha2)
  - [diff](https://github.com/getsentry/sentry-java/compare/7.9.0-alpha.1...7.11.0-alpha.2)

Access to Mobile Replay is limited to early access orgs on Sentry. If you're interested, [sign up for the waitlist](https://sentry.io/lp/mobile-replay-beta/)

## 5.24.2

### Features

- Add an option to disable native (iOS and Android) profiling for the `HermesProfiling` integration ([#4094](https://github.com/getsentry/sentry-react-native/pull/4094))

  To disable native profilers add the `hermesProfilingIntegration`.

  ```js
  import * as Sentry from '@sentry/react-native';

  Sentry.init({
    integrations: [
      Sentry.hermesProfilingIntegration({ platformProfilers: false }),
    ],
  });
  ```

## 5.24.1

### Fixes

- App Start Native Frames can start with zeroed values ([#3881](https://github.com/getsentry/sentry-react-native/pull/3881))

### Dependencies

- Bump Cocoa SDK from v8.28.0 to v8.29.1 ([#3890](https://github.com/getsentry/sentry-react-native/pull/3890))
  - [changelog](https://github.com/getsentry/sentry-cocoa/blob/main/CHANGELOG.md#8291)
  - [diff](https://github.com/getsentry/sentry-cocoa/compare/8.28.0...8.29.1)

## 5.24.0

### Features

- Add native application start spans ([#3855](https://github.com/getsentry/sentry-react-native/pull/3855), [#3884](https://github.com/getsentry/sentry-react-native/pull/3884))
  - This doesn't change the app start measurement length, but add child spans (more detail) into the existing app start span
- Added JS Bundle Execution start information to the application start measurements ([#3857](https://github.com/getsentry/sentry-react-native/pull/3857))

### Fixes

- Add more expressive debug logs to Native Frames Integration ([#3880](https://github.com/getsentry/sentry-react-native/pull/3880))
- Add missing tracing integrations when using `client.init()` ([#3882](https://github.com/getsentry/sentry-react-native/pull/3882))
- Ensure `sentry-cli` doesn't trigger Xcode `error:` prefix ([#3887](https://github.com/getsentry/sentry-react-native/pull/3887))
  - Fixes `--allow-failure` failing Xcode builds

### Dependencies

- Bump Cocoa SDK from v8.27.0 to v8.28.0 ([#3866](https://github.com/getsentry/sentry-react-native/pull/3866))
  - [changelog](https://github.com/getsentry/sentry-cocoa/blob/main/CHANGELOG.md#8280)
  - [diff](https://github.com/getsentry/sentry-cocoa/compare/8.27.0...8.28.0)
- Bump Android SDK from v7.8.0 to v7.10.0 ([#3805](https://github.com/getsentry/sentry-react-native/pull/3805))
  - [changelog](https://github.com/getsentry/sentry-java/blob/main/CHANGELOG.md#7100)
  - [diff](https://github.com/getsentry/sentry-java/compare/7.8.0...7.10.0)
- Bump JavaScript SDK from v7.113.0 to v7.117.0 ([#3806](https://github.com/getsentry/sentry-react-native/pull/3806))
  - [changelog](https://github.com/getsentry/sentry-javascript/blob/v7/CHANGELOG.md#71170)
  - [diff](https://github.com/getsentry/sentry-javascript/compare/7.113.0...7.117.0)

## 5.23.1

### Fixes

- Fix failing iOS builds due to missing SentryLevel ([#3854](https://github.com/getsentry/sentry-react-native/pull/3854))
- Add missing logs to dropped App Start spans ([#3861](https://github.com/getsentry/sentry-react-native/pull/3861))
- Make all options of `startTimeToInitialDisplaySpan` optional ([#3867](https://github.com/getsentry/sentry-react-native/pull/3867))
- Add Span IDs to Time to Display debug logs ([#3868](https://github.com/getsentry/sentry-react-native/pull/3868))
- Use TTID end timestamp when TTFD should be updated with an earlier timestamp ([#3869](https://github.com/getsentry/sentry-react-native/pull/3869))

## 5.23.0

This release does *not* build on iOS. Please use `5.23.1` or newer.

### Features

- Functional integrations ([#3814](https://github.com/getsentry/sentry-react-native/pull/3814))

  Instead of installing `@sentry/integrations` and creating integrations using the `new` keyword, you can use direct imports of the functional integrations.

  ```js
  // Before
  import * as Sentry from '@sentry/react-native';
  import { HttpClient } from '@sentry/integrations';

  Sentry.init({
    integrations: [
      new Sentry.BrowserIntegrations.Dedupe(),
      new Sentry.Integration.Screenshot(),
      new HttpClient(),
    ],
  });

  // After
  import * as Sentry from '@sentry/react-native';

  Sentry.init({
    integrations: [
      Sentry.dedupeIntegration(),
      Sentry.screenshotIntegration(),
      Sentry.httpClientIntegration(),
    ],
  });
  ```

  Note that the `Sentry.BrowserIntegrations`, `Sentry.Integration` and the Class style integrations will be removed in the next major version of the SDK.

### Fixes

- Remove unused `rnpm` config ([#3811](https://github.com/getsentry/sentry-react-native/pull/3811))

### Dependencies

- Bump CLI from v2.30.4 to v2.31.2 ([#3719](https://github.com/getsentry/sentry-react-native/pull/3719))
  - [changelog](https://github.com/getsentry/sentry-cli/blob/master/CHANGELOG.md#2312)
  - [diff](https://github.com/getsentry/sentry-cli/compare/2.30.4...2.31.2)
- Bump Cocoa SDK from v8.26.0 to v8.27.0 ([#3858](https://github.com/getsentry/sentry-react-native/pull/3858))
  - [changelog](https://github.com/getsentry/sentry-cocoa/blob/main/CHANGELOG.md#8270)
  - [diff](https://github.com/getsentry/sentry-cocoa/compare/8.26.0...8.27.0)

## 5.23.0-alpha.1

### Fixes

- Pass `replaysSessionSampleRate` option to Android ([#3714](https://github.com/getsentry/sentry-react-native/pull/3714))

Access to Mobile Replay is limited to early access orgs on Sentry. If you're interested, [sign up for the waitlist](https://sentry.io/lp/mobile-replay-beta/)

## 5.22.3

### Fixes

- Missing `RNSentryOnDrawReporterView` on iOS ([#3832](https://github.com/getsentry/sentry-react-native/pull/3832))

### Dependencies

- Bump Cocoa SDK from v8.25.0 to v8.26.0 ([#3802](https://github.com/getsentry/sentry-react-native/pull/3802), [#3815](https://github.com/getsentry/sentry-react-native/pull/3815))
  - [changelog](https://github.com/getsentry/sentry-cocoa/blob/main/CHANGELOG.md#8260)
  - [diff](https://github.com/getsentry/sentry-cocoa/compare/8.25.0...8.26.0)

## 5.22.2

### Fixes

- Remove `tunnel` from SDK Options ([#3787](https://github.com/getsentry/sentry-react-native/pull/3787))
- Fix Apple non UIKit builds ([#3784](https://github.com/getsentry/sentry-react-native/pull/3784))

### Dependencies

- Bump JavaScript SDK from v7.110.1 to v7.113.0 ([#3768](https://github.com/getsentry/sentry-react-native/pull/3768))
  - [changelog](https://github.com/getsentry/sentry-javascript/blob/develop/CHANGELOG.md#71130)
  - [diff](https://github.com/getsentry/sentry-javascript/compare/7.110.1...7.113.0)

## 5.22.1

### Dependencies

- Bump Cocoa SDK from v8.24.0 to v8.25.0 ([#3790](https://github.com/getsentry/sentry-react-native/pull/3790))
  - [changelog](https://github.com/getsentry/sentry-cocoa/blob/main/CHANGELOG.md#8250)
  - [diff](https://github.com/getsentry/sentry-cocoa/compare/8.24.0...8.25.0)

## 5.23.0-alpha.0

### Features

- Mobile Session Replay Alpha ([#3714](https://github.com/getsentry/sentry-react-native/pull/3714))

  To enable Replay for React Native on mobile and web add the following options.

  ```js
  Sentry.init({
    _experiments: {
      replaysSessionSampleRate: 1.0,
      replaysOnErrorSampleRate: 1.0,
    },
  });
  ```

  To change the default Mobile Replay options add the `mobileReplayIntegration`.

  ```js
  Sentry.init({
    _experiments: {
      replaysSessionSampleRate: 1.0,
      replaysOnErrorSampleRate: 1.0,
    },
    integrations: [
      Sentry.mobileReplayIntegration({
        maskAllText: true,
        maskAllImages: true,
      }),
    ],
  });
  ```

  Access is limited to early access orgs on Sentry. If you're interested, [sign up for the waitlist](https://sentry.io/lp/mobile-replay-beta/)

### Dependencies

- Bump Cocoa SDK to [8.25.0-alpha.0](https://github.com/getsentry/sentry-cocoa/releases/tag/8.25.0-alpha.0)
- Bump Android SDK to [7.9.0-alpha.1](https://github.com/getsentry/sentry-java/releases/tag/7.9.0-alpha.1)

## 5.22.0

### Features

- Updated metric normalization from `@sentry/core` ([#11519](https://github.com/getsentry/sentry-javascript/pull/11519))
- Metric rate limiting from `sentry-cocoa` and `sentry-android`

### Dependencies

- Bump Cocoa SDK from v8.21.0 to v8.24.0 ([#3686](https://github.com/getsentry/sentry-react-native/pull/3694), [#3696](https://github.com/getsentry/sentry-react-native/pull/3696))
  - [changelog](https://github.com/getsentry/sentry-cocoa/blob/main/CHANGELOG.md#8240)
  - [diff](https://github.com/getsentry/sentry-cocoa/compare/8.21.0...8.24.0)
- Bump Android SDK from v7.6.0 to v7.8.0 ([#3750](https://github.com/getsentry/sentry-react-native/pull/3750))
  - [changelog](https://github.com/getsentry/sentry-java/blob/main/CHANGELOG.md#780)
  - [diff](https://github.com/getsentry/sentry-java/compare/7.6.0...7.8.0)
- Bump JavaScript SDK from v7.100.1 to v7.110.1 ([#3601](https://github.com/getsentry/sentry-react-native/pull/3601), [#3758](https://github.com/getsentry/sentry-react-native/pull/3758))
  - [changelog](https://github.com/getsentry/sentry-javascript/blob/v7/CHANGELOG.md#71101)
  - [diff](https://github.com/getsentry/sentry-javascript/compare/7.100.1...7.110.1)

## 5.21.0

### Features

- Add `getDefaultConfig` option to `getSentryExpoConfig` ([#3690](https://github.com/getsentry/sentry-react-native/pull/3690))
- Add `beforeScreenshot` option to `ReactNativeOptions` ([#3715](https://github.com/getsentry/sentry-react-native/pull/3715))

### Fixes

- Do not enable NativeFramesTracking when native is not available ([#3705](https://github.com/getsentry/sentry-react-native/pull/3705))
- Do not initialize the SDK during `expo-router` static routes generation ([#3730](https://github.com/getsentry/sentry-react-native/pull/3730))
- Cancel spans in background doesn't crash in environments without AppState ([#3727](https://github.com/getsentry/sentry-react-native/pull/3727))
- Fix missing Stall measurements when using new `.end()` span API ([#3737](https://github.com/getsentry/sentry-react-native/pull/3737))
- Change TimeToDisplay unsupported log from error to warning level. ([#3699](https://github.com/getsentry/sentry-react-native/pull/3699))

### Dependencies

- Bump CLI from v2.30.0 to v2.30.4 ([#3678](https://github.com/getsentry/sentry-react-native/pull/3678), [#3704](https://github.com/getsentry/sentry-react-native/pull/3704))
  - [changelog](https://github.com/getsentry/sentry-cli/blob/master/CHANGELOG.md#2304)
  - [diff](https://github.com/getsentry/sentry-cli/compare/2.30.0...2.30.4)
- Bump Android SDK from v7.5.0 to v7.6.0 ([#3675](https://github.com/getsentry/sentry-react-native/pull/3675))
  - [changelog](https://github.com/getsentry/sentry-java/blob/main/CHANGELOG.md#760)
  - [diff](https://github.com/getsentry/sentry-java/compare/7.5.0...7.6.0)

## 5.20.0

### Features

- Automatic tracing of time to initial display for `react-navigation` ([#3588](https://github.com/getsentry/sentry-react-native/pull/3588))

  When enabled the instrumentation will create TTID spans and measurements.
  The TTID timestamp represent moment when the `react-navigation` screen
  was rendered by the native code.

  ```javascript
  const routingInstrumentation = new Sentry.ReactNavigationInstrumentation({
    enableTimeToInitialDisplay: true,
  });

  Sentry.init({
    integrations: [new Sentry.ReactNativeTracing({routingInstrumentation})],
  });
  ```

- Tracing of full display using manual API ([#3654](https://github.com/getsentry/sentry-react-native/pull/3654))

  In combination with the `react-navigation` automatic instrumentation you can record when
  the application screen is fully rendered.

  For more examples and manual time to initial display see [the documentation](https://docs.sentry.io/platforms/react-native/performance/instrumentation/time-to-display).

  ```javascript
  function Example() {
    const [loaded] = React.useState(false);

    return <View>
      <Sentry.TimeToFullDisplay record={loaded}>
        <Text>Example content</Text>
      </Sentry.TimeToFullDisplay>
    </View>;
  }
  ```

### Fixes

- Allow custom `sentryUrl` for Expo updates source maps uploads ([#3664](https://github.com/getsentry/sentry-react-native/pull/3664))
- Missing Mobile Vitals (slow, frozen frames) when ActiveSpan (Transaction) is trimmed at the end ([#3684](https://github.com/getsentry/sentry-react-native/pull/3684))

## 5.19.3

### Fixes

- Multiple Debug IDs can be loaded into the global polyfill ([#3660](https://github.com/getsentry/sentry-react-native/pull/3660))
  - This fixes a symbolication issue with Expo on the web with enabled bundle splitting.

### Dependencies

- Bump CLI from v2.25.2 to v2.30.0 ([#3534](https://github.com/getsentry/sentry-react-native/pull/3534), [#3666](https://github.com/getsentry/sentry-react-native/pull/3666))
  - [changelog](https://github.com/getsentry/sentry-cli/blob/master/CHANGELOG.md#2300)
  - [diff](https://github.com/getsentry/sentry-cli/compare/2.25.2...2.30.0)
- Bump Cocoa SDK from v8.20.0 to v8.21.0 ([#3651](https://github.com/getsentry/sentry-react-native/pull/3651))
  - [changelog](https://github.com/getsentry/sentry-cocoa/blob/main/CHANGELOG.md#8210)
  - [diff](https://github.com/getsentry/sentry-cocoa/compare/8.20.0...8.21.0)
- Bump Android SDK from v7.3.0 to v7.5.0 ([#3615](https://github.com/getsentry/sentry-react-native/pull/3615))
  - [changelog](https://github.com/getsentry/sentry-java/blob/main/CHANGELOG.md#750)
  - [diff](https://github.com/getsentry/sentry-java/compare/7.3.0...7.5.0)

## 5.19.2

### Fixes

- expo-upload-sourcemaps now works on Windows ([#3643](https://github.com/getsentry/sentry-react-native/pull/3643))
- Option `enabled: false` ensures no events are sent ([#3606](https://github.com/getsentry/sentry-react-native/pull/3606))
- Ignore JSON response when retrieving source context from local Expo Dev Server ([#3611](https://github.com/getsentry/sentry-react-native/pull/3611))
- Upload native debug files only for non-debug builds ([#3649](https://github.com/getsentry/sentry-react-native/pull/3649))
- `TurboModuleRegistry` should not be imported in web applications ([#3610](https://github.com/getsentry/sentry-react-native/pull/3610))

### Dependencies

- Bump Cocoa SDK from v8.17.1 to v8.20.0 ([#3476](https://github.com/getsentry/sentry-react-native/pull/3476))
  - [changelog](https://github.com/getsentry/sentry-cocoa/blob/main/CHANGELOG.md#8200)
  - [diff](https://github.com/getsentry/sentry-cocoa/compare/8.17.1...8.20.0)

## 5.19.1

### Fixes

- Don't add Expo Plugin option `authToken` to application bundle ([#3630](https://github.com/getsentry/sentry-react-native/pull/3630))
  - Expo plugin configurations are generelly stored in plain text, and are also automatically added to built app bundles, and are therefore considered insecure.
  - You should not set the auth token in the plugin config except for local testing. Instead, use the `SENTRY_AUTH_TOKEN` env variable, as pointed out in our [docs](https://docs.sentry.io/platforms/react-native/manual-setup/expo/).
  - In addition to showing a warning, we are now actively removing an `authToken` from the plugin config if it was set.
  - If you had set the auth token in the plugin config previously, **and** built and published an app with that config, you should [rotate your token](https://docs.sentry.io/product/accounts/auth-tokens/).
- Reduce waning messages spam when a property in Expo plugin configuration is missing ([#3631](https://github.com/getsentry/sentry-react-native/pull/3631))
- Add concrete error messages for RN bundle build phase patch ([#3626](https://github.com/getsentry/sentry-react-native/pull/3626))

## 5.19.0

This release contains upgrade of `sentry-android` dependency to major version 7. There are no breaking changes in the JS API. If you are using the Android API please check [the migration guide](https://docs.sentry.io/platforms/android/migration/#migrating-from-iosentrysentry-android-6x-to-iosentrysentry-android-700).

### Features

- Add Android profiles to React Native Profiling ([#3397](https://github.com/getsentry/sentry-react-native/pull/3397))
- Add `Sentry.metrics` ([#3590](https://github.com/getsentry/sentry-react-native/pull/3590))

  To learn more, see the [Set Up Metrics](https://docs.sentry.io/platforms/react-native/metrics/) guide.

  ```javascript
  import * as Sentry from '@sentry/react-native';

  Sentry.init({
    dsn: '___DSN___',
    integrations: [
      Sentry.metrics.metricsAggregatorIntegration(),
    ],
  });

  Sentry.metrics.increment("button_click", 1, {
    tags: { system: "iOS", app_version: "1.0.0" },
  });
  ```

### Fixes

- Upload Debug Symbols Build Phase continues when `node` not found in `WITH_ENVIRONMENT` ([#3573](https://github.com/getsentry/sentry-react-native/pull/3573))
- Fix `proguardUuid` loading on Android ([#3591](https://github.com/getsentry/sentry-react-native/pull/3591))

### Dependencies

- Bump Android SDK from v6.34.0 to v7.3.0 ([#3434](https://github.com/getsentry/sentry-react-native/pull/3434))
  - [changelog](https://github.com/getsentry/sentry-java/blob/main/CHANGELOG.md#730)
  - [diff](https://github.com/getsentry/sentry-java/compare/6.34.0...7.3.0)
- Bump JavaScript SDK from v7.81.1 to v7.100.1 ([#3426](https://github.com/getsentry/sentry-react-native/pull/3426), [#3589](https://github.com/getsentry/sentry-react-native/pull/3589))
  - [changelog](https://github.com/getsentry/sentry-javascript/blob/develop/CHANGELOG.md#7990)
  - [diff](https://github.com/getsentry/sentry-javascript/compare/7.81.1...7.100.1)

## 5.18.0

### Features

- Add [`@spotlightjs/spotlight`](https://spotlightjs.com/) support ([#3550](https://github.com/getsentry/sentry-react-native/pull/3550))

  Download the `Spotlight` desktop application and add the integration to your `Sentry.init`.

  ```javascript
  import * as Sentry from '@sentry/react-native';

  Sentry.init({
    dsn: '___DSN___',
    enableSpotlight: __DEV__,
  });
  ```

- Only upload Expo artifact if source map exists ([#3568](https://github.com/getsentry/sentry-react-native/pull/3568))
- Read `.env` file in `sentry-expo-upload-sourcemaps` ([#3571](https://github.com/getsentry/sentry-react-native/pull/3571))

### Fixes

- Prevent pod install crash when visionos is not present ([#3548](https://github.com/getsentry/sentry-react-native/pull/3548))
- Fetch Organization slug from `@sentry/react-native/expo` config when uploading artifacts ([#3557](https://github.com/getsentry/sentry-react-native/pull/3557))
- Remove 404 Http Client Errors reports for Metro Dev Server Requests ([#3553](https://github.com/getsentry/sentry-react-native/pull/3553))
- Stop tracing Spotlight Sidecar network request in JS ([#3559](https://github.com/getsentry/sentry-react-native/pull/3559))

## 5.17.0

### Features

- New Sentry Metro configuration function `withSentryConfig` ([#3478](https://github.com/getsentry/sentry-react-native/pull/3478))
  - Ensures all Sentry configuration is added to your Metro config
  - Includes `createSentryMetroSerializer`
  - Collapses Sentry internal frames from the stack trace view in LogBox

  ```javascript
  const { getDefaultConfig } = require('@react-native/metro-config');
  const { withSentryConfig } = require('@sentry/react-native/metro');

  const config = getDefaultConfig(__dirname);
  module.exports = withSentryConfig(config);
  ```

- Add experimental visionOS support ([#3467](https://github.com/getsentry/sentry-react-native/pull/3467))
  - To set up [`react-native-visionos`](https://github.com/callstack/react-native-visionos) with the Sentry React Native SDK follow [the standard `iOS` guides](https://docs.sentry.io/platforms/react-native/manual-setup/manual-setup/#ios).
  - Xcode project is located in `visionos` folder instead of `ios`.

### Fixes

- Fix `WITH_ENVIRONMENT` overwrite in `sentry-xcode-debug-files.sh` ([#3525](https://github.com/getsentry/sentry-react-native/pull/3525))
- Sentry CLI 2.25.1 fixes background debug files uploads during Xcode builds ([#3486](https://github.com/getsentry/sentry-react-native/pull/3486))
- Performance Tracing should be disabled by default ([#3533](https://github.com/getsentry/sentry-react-native/pull/3533))
- Use `$NODE_BINARY` to execute Sentry CLI in Xcode scripts ([#3493](https://github.com/getsentry/sentry-react-native/pull/3493))
- Return auto Release and Dist to source maps auto upload ([#3540](https://github.com/getsentry/sentry-react-native/pull/3540))
- Linked errors processed before other integrations ([#3535](https://github.com/getsentry/sentry-react-native/pull/3535))
  - This ensure their frames are correctly symbolicated

### Dependencies

- Bump CLI from v2.23.0 to v2.25.2 ([#3486](https://github.com/getsentry/sentry-react-native/pull/3486))
  - [changelog](https://github.com/getsentry/sentry-cli/blob/master/CHANGELOG.md#2252)
  - [diff](https://github.com/getsentry/sentry-cli/compare/2.23.0...2.25.2)

## 5.16.0

This release ships with a beta version of our new built-in Expo SDK 50 support,
which replaces the deprecated `sentry-expo` package. To learn more,
see [the Expo guide](https://docs.sentry.io/platforms/react-native/manual-setup/expo/).

### Features

- New `@sentry/react-native/expo` Expo config plugin ([#3429](https://github.com/getsentry/sentry-react-native/pull/3429))

  ```js
  const { withSentry } = require('@sentry/react-native/expo');

  const config = {...};

  module.exports = withSentry(config, {
    url: 'https://www.sentry.io/',
    project: 'project-slug', // Or use SENTRY_PROJECT env
    organization: 'org-slug', // Or use SENTRY_ORG env
  });
  ```

  - And `Sentry.init` in `App.js`

  ```js
  import * as Sentry from '@sentry/react-native';

  Sentry.init({
    dsn: '__DSN__',
  });
  ```

- New `getSentryExpoConfig` for simple Metro configuration ([#3454](https://github.com/getsentry/sentry-react-native/pull/3454), [#3501](https://github.com/getsentry/sentry-react-native/pull/3501), [#3514](https://github.com/getsentry/sentry-react-native/pull/3514))
  - This function is a drop in replacement for `getDefaultConfig` from `expo/metro-config`

  ```js
  // const { getDefaultConfig } = require("expo/metro-config");
  const { getSentryExpoConfig } = require("@sentry/react-native/metro");

  // const config = getDefaultConfig(__dirname);
  const config = getSentryExpoConfig(__dirname);
  ```

- New `npx sentry-expo-upload-sourcemaps` for simple EAS Update (`npx expo export`) source maps upload ([#3491](https://github.com/getsentry/sentry-react-native/pull/3491), [#3510](https://github.com/getsentry/sentry-react-native/pull/3510), [#3515](https://github.com/getsentry/sentry-react-native/pull/3515), [#3507](https://github.com/getsentry/sentry-react-native/pull/3507))

  ```bash
  SENTRY_PROJECT=project-slug \
  SENTRY_ORG=org-slug \
  SENTRY_AUTH_TOKEN=super-secret-token \
  npx sentry-expo-upload-sourcemaps dist
  ```

### Others

- Update `sentry-xcode.sh` scripts with Node modules resolution ([#3450](https://github.com/getsentry/sentry-react-native/pull/3450))
  - RN SDK and Sentry CLI are dynamically resolved if override is not supplied
- Resolve Default Integrations based on current platform ([#3465](https://github.com/getsentry/sentry-react-native/pull/3465))
  - Native Integrations are only added if Native Module is available
  - Web Integrations only for React Native Web builds
- Remove Native Modules warning from platform where the absence is expected ([#3466](https://github.com/getsentry/sentry-react-native/pull/3466))
- Add Expo Context information using Expo Native Modules ([#3466](https://github.com/getsentry/sentry-react-native/pull/3466))
- Errors from InternalBytecode.js are no longer marked as in_app ([#3518](https://github.com/getsentry/sentry-react-native/pull/3518))
- Fix system node can't be overwritten in `sentry-xcode-debug-files.sh` ([#3523](https://github.com/getsentry/sentry-react-native/pull/3523))

## 5.16.0-alpha.4

### Fixes

- Make `getSentryExpoConfig` options parameter optional ([#3514](https://github.com/getsentry/sentry-react-native/pull/3514))
- Use `@sentry/react-native/expo` as plugin name in `expo-upload-sourcemaps.js` ([#3515](https://github.com/getsentry/sentry-react-native/pull/3515))

## 5.16.0-alpha.3

This release is compatible with `expo@50.0.0-preview.6` and newer.

### Features

- `withSentryExpoSerializers` changes to `getSentryExpoConfig` ([#3501](https://github.com/getsentry/sentry-react-native/pull/3501))
  - `getSentryExpoConfig` accepts the same parameters as `getDefaultConfig` from `expo/metro-config` and returns Metro configuration
  - This also works for EAS Updates (and expo export). Debug ID is generated by `expo/metro-config` and used by Sentry.

  ```js
  const { getSentryExpoConfig } = require("@sentry/react-native/metro");
  const config = getSentryExpoConfig(config, {});
  ```

- Add `npx sentry-expo-upload-sourcemaps` for simple EAS Update (expo export) source maps upload to Sentry ([#3491](https://github.com/getsentry/sentry-react-native/pull/3491), [#3510](https://github.com/getsentry/sentry-react-native/pull/3510))

  ```bash
  SENTRY_PROJECT=project-slug \
  SENTRY_ORG=org-slug \
  SENTRY_AUTH_TOKEN=super-secret-token \
  npx sentry-expo-upload-sourcemaps dist
  ```

- Sentry CLI binary path in `scripts/expo-upload-sourcemaps.js` is resolved dynamically ([#3507](https://github.com/getsentry/sentry-react-native/pull/3507))
  - Or can be overwritten by `SENTRY_CLI_EXECUTABLE` env

- Resolve Default Integrations based on current platform ([#3465](https://github.com/getsentry/sentry-react-native/pull/3465))
  - Native Integrations are only added if Native Module is available
  - Web Integrations only for React Native Web builds
- Remove Native Modules warning from platform where the absence is expected ([#3466](https://github.com/getsentry/sentry-react-native/pull/3466))
- Add Expo Context information using Expo Native Modules ([#3466](https://github.com/getsentry/sentry-react-native/pull/3466))

### Fixes

- Includes fixes from version 5.15.2

## 5.15.2

### Fixes

- Stop sending navigation route params for auto-generated transactions, as they may contain PII or other sensitive data ([#3487](https://github.com/getsentry/sentry-react-native/pull/3487))
  - Further details and other strategies to mitigate this issue can be found on our [trouble shooting guide page](https://docs.sentry.io/platforms/react-native/troubleshooting/#routing-transaction-data-contains-sensitive-information)

## 5.16.0-alpha.2

### Features

- Add `withSentryExpoSerializers` for easy configurable `metro.config.js` ([#3454](https://github.com/getsentry/sentry-react-native/pull/3454))

  This Serializer doesn't support EAS Updates (and expo export) commands yet. Debug IDs needed for source maps resolution in Sentry
  are generated only during native builds.

  ```js
  const { getDefaultConfig } = require('expo/metro-config');
  const { withSentryExpoSerializers } = require("@sentry/react-native/metro");

  const config = getDefaultConfig(__dirname);
  module.exports = withSentryExpoSerializers(config);
  ```

  Note that this will remove any existing `customSerializer`. Guide for advanced setups [can be found here](https://docs.sentry.io/platforms/react-native/manual-setup/metro).

### Fixes

- Expo SDK minimum version is 49 ([#3453](https://github.com/getsentry/sentry-react-native/pull/3453))
- Remove RN Internal imports for RN Web builds ([#3462](https://github.com/getsentry/sentry-react-native/pull/3462))
- Remove circular dependencies inside of the SDK ([#3464](https://github.com/getsentry/sentry-react-native/pull/3464))
- Includes fixes from version 5.15.1

## 5.15.1

### Fixes

- Sentry CLI upgrade resolves Xcode Could timeout during source maps upload [#3390](https://github.com/getsentry/sentry-react-native/pull/3390)

### Dependencies

- Bump CLI from v2.21.3 to v2.23.0 ([#3390](https://github.com/getsentry/sentry-react-native/pull/3390))
  - [changelog](https://github.com/getsentry/sentry-cli/blob/master/CHANGELOG.md#2230)
  - [diff](https://github.com/getsentry/sentry-cli/compare/2.21.3...2.23.0)

## 5.16.0-alpha.1

### Features

- Add `@sentry/react-native/expo` Expo config plugin ([#3429](https://github.com/getsentry/sentry-react-native/pull/3429))

  This Release introduces the first alpha version of our new SDK for Expo.
  At this time, the SDK is considered experimental and things might break and change in future versions.

  The core of the SDK is Expo plugin which you can easily add to your App config:

  ```js
  const { withSentry } = require('@sentry/react-native/expo');

  const config = {...};

  module.exports = withSentry(config, {
    url: 'https://www.sentry.io/',
    authToken: 'example-token', // Or use SENTRY_AUTH_TOKEN env
    project: 'project-slug', // Or use SENTRY_PROJECT env
    organization: 'org-slug', // Or use SENTRY_ORG env
  });
  ```

  - And `Sentry.init` in `App.js`

  ```js
  import * as Sentry from '@sentry/react-native';

  Sentry.init({
    dsn: '__DSN__',
  });
  ```

- Update `sentry-xcode.sh` scripts with Node modules resolution ([#3450](https://github.com/getsentry/sentry-react-native/pull/3450))
  - RN SDK and Sentry CLI are dynamically resolved if override is not supplied

### Fixes

- Transform shipped JSX for both react-native and web ([#3428](https://github.com/getsentry/sentry-react-native/pull/3428))
  - Removes builds errors when using react-native-web with Webpack

## 5.15.0

### Features

- New simplified Sentry Metro Serializer export ([#3450](https://github.com/getsentry/sentry-react-native/pull/3450))

  ```js
  const { createSentryMetroSerializer } = require('@sentry/react-native/metro');
  ```

### Fixes

- Encode envelopes using Base64, fix array length limit when transferring over Bridge. ([#2852](https://github.com/getsentry/sentry-react-native/pull/2852))
  - This fix requires a rebuild of the native app
- Symbolicate message and non-Error stacktraces locally in debug mode ([#3420](https://github.com/getsentry/sentry-react-native/pull/3420))
- Remove Sentry SDK frames from rejected promise SyntheticError stack ([#3423](https://github.com/getsentry/sentry-react-native/pull/3423))
- Fix path from Xcode scripts to Collect Modules ([#3451](https://github.com/getsentry/sentry-react-native/pull/3451))

### Dependencies

- Bump Cocoa SDK from v8.15.2 to v8.17.1 ([#3412](https://github.com/getsentry/sentry-react-native/pull/3412))
  - [changelog](https://github.com/getsentry/sentry-cocoa/blob/main/CHANGELOG.md#8171)
  - [diff](https://github.com/getsentry/sentry-cocoa/compare/8.15.2...8.17.1)

## 5.14.1

### Fixes

- Add hermes to Pod dependencies to fix profiling with `use_frameworks` ([#3416](https://github.com/getsentry/sentry-react-native/pull/3416))
- Define SentryCurrentDateProvider in RNSentry ([#3418](https://github.com/getsentry/sentry-react-native/pull/3418))

## 5.14.0

### Features

- Add iOS profiles to React Native Profiling ([#3349](https://github.com/getsentry/sentry-react-native/pull/3349))

### Fixes

- Conditionally use Set or CountingSet in Sentry Metro plugin ([#3409](https://github.com/getsentry/sentry-react-native/pull/3409))
  - This makes sentryMetroSerializer compatible with Metro 0.66.2 and newer
- Fix SIGSEV, SIGABRT and SIGBUS crashes happening after/around the August Google Play System update, see [#2955](https://github.com/getsentry/sentry-java/issues/2955) for more details

### Dependencies

- Bump Android SDK from v6.33.1 to v6.34.0 ([#3408](https://github.com/getsentry/sentry-react-native/pull/3408))
  - [changelog](https://github.com/getsentry/sentry-java/blob/main/CHANGELOG.md#6340)
  - [diff](https://github.com/getsentry/sentry-java/compare/6.33.1...6.34.0)
- Bump JavaScript SDK from v7.80.0 to v7.81.1 ([#3396](https://github.com/getsentry/sentry-react-native/pull/3396))
  - [changelog](https://github.com/getsentry/sentry-javascript/blob/develop/CHANGELOG.md#7811)
  - [diff](https://github.com/getsentry/sentry-javascript/compare/7.80.0...7.81.1)

## 5.13.1-beta.1

### Fixes

- Fix SIGSEV, SIGABRT and SIGBUS crashes happening after/around the August Google Play System update, see [#2955](https://github.com/getsentry/sentry-java/issues/2955) for more details

### Dependencies

- Bump Android SDK from v6.33.1 to v6.33.2-beta.1 ([#3385](https://github.com/getsentry/sentry-react-native/pull/3385))
  - [changelog](https://github.com/getsentry/sentry-java/blob/6.33.2-beta.1/CHANGELOG.md#6332-beta1)
  - [diff](https://github.com/getsentry/sentry-java/compare/6.33.1...6.33.2-beta.1)

## 5.13.0

### Features

- Export New JS Performance API ([#3371](https://github.com/getsentry/sentry-react-native/pull/3371))

  ```js
  // Start a span that tracks the duration of expensiveFunction
  const result = Sentry.startSpan({ name: 'important function' }, () => {
    return expensiveFunction();
  });
  ```

  Read more at <https://github.com/getsentry/sentry-javascript/blob/develop/CHANGELOG.md#7690>

- Report current screen in `contexts.app.view_names` ([#3339](https://github.com/getsentry/sentry-react-native/pull/3339))

### Fixes

- Remove `platform: node` from Debug Builds Events ([#3377](https://github.com/getsentry/sentry-react-native/pull/3377))

### Dependencies

- Bump Android SDK from v6.32.0 to v6.33.1 ([#3374](https://github.com/getsentry/sentry-react-native/pull/3374))
  - [changelog](https://github.com/getsentry/sentry-java/blob/main/CHANGELOG.md#6331)
  - [diff](https://github.com/getsentry/sentry-java/compare/6.32.0...6.33.1)
- Bump Cocoa SDK from v8.14.2 to v8.15.2 ([#3376](https://github.com/getsentry/sentry-react-native/pull/3376))
  - [changelog](https://github.com/getsentry/sentry-cocoa/blob/main/CHANGELOG.md#8152)
  - [diff](https://github.com/getsentry/sentry-cocoa/compare/8.14.2...8.15.2)
- Bump CLI from v2.21.2 to v2.21.3 ([#3381](https://github.com/getsentry/sentry-react-native/pull/3381))
  - [changelog](https://github.com/getsentry/sentry-cli/blob/master/CHANGELOG.md#2213)
  - [diff](https://github.com/getsentry/sentry-cli/compare/2.21.2...2.21.3)
- Bump JavaScript SDK from v7.76.0 to v7.80.0 ([#3372](https://github.com/getsentry/sentry-react-native/pull/3372))
  - [changelog](https://github.com/getsentry/sentry-javascript/blob/develop/CHANGELOG.md#7800)
  - [diff](https://github.com/getsentry/sentry-javascript/compare/7.76.0...7.80.0)

## 5.12.0

### Features

- Automatically detect environment if not set ([#3362](https://github.com/getsentry/sentry-react-native/pull/3362))
- Send Source Maps Debug ID for symbolicated Profiles ([#3343](https://github.com/getsentry/sentry-react-native/pull/3343))

### Fixes

- Add actual `activeThreadId` to Profiles ([#3338](https://github.com/getsentry/sentry-react-native/pull/3338))
- Parse Hermes Profiling Bytecode Frames ([#3342](https://github.com/getsentry/sentry-react-native/pull/3342))

### Dependencies

- Bump JavaScript SDK from v7.73.0 to v7.76.0 ([#3344](https://github.com/getsentry/sentry-react-native/pull/3344), [#3365](https://github.com/getsentry/sentry-react-native/pull/3365))
  - [changelog](https://github.com/getsentry/sentry-javascript/blob/develop/CHANGELOG.md#7760)
  - [diff](https://github.com/getsentry/sentry-javascript/compare/7.73.0...7.76.0)
- Bump Cocoa SDK from v8.13.0 to v8.14.2 ([#3340](https://github.com/getsentry/sentry-react-native/pull/3340))
  - [changelog](https://github.com/getsentry/sentry-cocoa/blob/main/CHANGELOG.md#8142)
  - [diff](https://github.com/getsentry/sentry-cocoa/compare/8.13.0...8.14.2)
- Bump Android SDK from v6.30.0 to v6.32.0 ([#3341](https://github.com/getsentry/sentry-react-native/pull/3341))
  - [changelog](https://github.com/getsentry/sentry-java/blob/main/CHANGELOG.md#6320)
  - [diff](https://github.com/getsentry/sentry-java/compare/6.30.0...6.32.0)

## 5.11.1

### Fixes

- Waif for `has-sourcemap-debugid` process to exit ([#3336](https://github.com/getsentry/sentry-react-native/pull/3336))

## 5.11.0

### Features

- Add `buildFeatures.buildConfig=true` to support AGP 8 ([#3298](https://github.com/getsentry/sentry-react-native/pull/3298))
- Add Debug ID support ([#3164](https://github.com/getsentry/sentry-react-native/pull/3164))

  This is optional to use Debug IDs. Your current setup will keep working as is.

  Add Sentry Metro Serializer to `metro.config.js` to generate Debug ID for the application bundle and source map.

  ```javascript
    const {createSentryMetroSerializer} = require('@sentry/react-native/dist/js/tools/sentryMetroSerializer');
    const config = {serializer: createSentryMetroSerializer()};
  ```

  On iOS update `Bundle React Native Code and Images` and `Upload Debug Symbols to Sentry` build phases.

  ```bash
    set -e
    WITH_ENVIRONMENT="../node_modules/react-native/scripts/xcode/with-environment.sh"
    REACT_NATIVE_XCODE="../node_modules/react-native/scripts/react-native-xcode.sh"

    /bin/sh -c "$WITH_ENVIRONMENT \"/bin/sh ../scripts/sentry-xcode.sh $REACT_NATIVE_XCODE\""
  ```

  ```bash
    /bin/sh ../../scripts/sentry-xcode-debug-files.sh
  ```

  More information about the new setup [can be found here](https://docs.sentry.io/platforms/react-native/manual-setup/manual-setup/).
- Add `SENTRY_DISABLE_AUTO_UPLOAD` flag ([#3323](https://github.com/getsentry/sentry-react-native/pull/3323))

  How to use in Android project? It works by default, just set `export SENTRY_DISABLE_AUTO_UPLOAD=true` in your build environment. For Sentry Android Gradle Plugin add the following to your `android/app/build.gradle`.

  ```gradle
  apply from: "../../../sentry.gradle"

  sentry {
      autoUploadProguardMapping = shouldSentryAutoUpload()
      uploadNativeSymbols = shouldSentryAutoUpload()
  }
  ```

  How to use in Xcode? Make sure you are using `scripts/sentry-xcode.sh` and `scripts/sentry-xcode-debug-files.sh` in your
  build phases. And add the following to your `ios/.xcode.env.local` file.

  ```bash
  export SENTRY_DISABLE_AUTO_UPLOAD=true
  ```

### Fixes

- App start time span no longer created if too long ([#3299](https://github.com/getsentry/sentry-react-native/pull/3299))
- Change log output to show what paths are considered when collecting modules ([#3316](https://github.com/getsentry/sentry-react-native/pull/3316))
- `Sentry.wrap` doesn't enforce any keys on the wrapped component props ([#3332](https://github.com/getsentry/sentry-react-native/pull/3332))
- Ignore defaults when warning about duplicate definition of trace propagation targets ([#3327](https://github.com/getsentry/sentry-react-native/pull/3327))
- Screenshots are not taken when the SDK is disabled ([#3333](https://github.com/getsentry/sentry-react-native/pull/3333))
- Use deprecated `ReactNativeTracingOptions.tracingOrigins` if set in the options ([#3331](https://github.com/getsentry/sentry-react-native/pull/3331))
- Cancel auto instrumentation transaction when app goes to background ([#3307](https://github.com/getsentry/sentry-react-native/pull/3307))

### Dependencies

- Bump CLI from v2.20.7 to v2.21.2 ([#3301](https://github.com/getsentry/sentry-react-native/pull/3301))
  - [changelog](https://github.com/getsentry/sentry-cli/blob/master/CHANGELOG.md#2212)
  - [diff](https://github.com/getsentry/sentry-cli/compare/2.20.7...2.21.2)
- Bump Android SDK from v6.29.0 to v6.30.0 ([#3309](https://github.com/getsentry/sentry-react-native/pull/3309))
  - [changelog](https://github.com/getsentry/sentry-java/blob/main/CHANGELOG.md#6300)
  - [diff](https://github.com/getsentry/sentry-java/compare/6.29.0...6.30.0)
- Bump JavaScript SDK from v7.69.0 to v7.73.0 ([#3297](https://github.com/getsentry/sentry-react-native/pull/3297))
  - [changelog](https://github.com/getsentry/sentry-javascript/blob/develop/CHANGELOG.md#7730)
  - [diff](https://github.com/getsentry/sentry-javascript/compare/7.69.0...7.73.0)
- Bump Cocoa SDK from v8.11.0 to v8.13.0 ([#3292](https://github.com/getsentry/sentry-react-native/pull/3292))
  - [changelog](https://github.com/getsentry/sentry-cocoa/blob/main/CHANGELOG.md#8130)
  - [diff](https://github.com/getsentry/sentry-cocoa/compare/8.11.0...8.13.0)

## 5.10.0

### Features

- Add Hermes Debug Info flag to React Native Context ([#3290](https://github.com/getsentry/sentry-react-native/pull/3290))
  - This flag equals `true` when Hermes Bundle contains Debug Info (Hermes Source Map was not emitted)
- Add `enableNdk` property to ReactNativeOptions for Android. ([#3304](https://github.com/getsentry/sentry-react-native/pull/3304))

## 5.9.2

### Fixes

- Create profiles for start up transactions ([#3281](https://github.com/getsentry/sentry-react-native/pull/3281))
- Fix Hermes Bytecode Symbolication one line off ([#3283](https://github.com/getsentry/sentry-react-native/pull/3283))

### Dependencies

- Bump CLI from v2.20.5 to v2.20.7 ([#3265](https://github.com/getsentry/sentry-react-native/pull/3265), [#3273](https://github.com/getsentry/sentry-react-native/pull/3273))
  - [changelog](https://github.com/getsentry/sentry-cli/blob/master/CHANGELOG.md#2207)
  - [diff](https://github.com/getsentry/sentry-cli/compare/2.20.5...2.20.7)
- Bump Cocoa SDK from v8.10.0 to v8.11.0 ([#3245](https://github.com/getsentry/sentry-react-native/pull/3245))
  - [changelog](https://github.com/getsentry/sentry-cocoa/blob/main/CHANGELOG.md#8110)
  - [diff](https://github.com/getsentry/sentry-cocoa/compare/8.10.0...8.11.0)
- Bump JavaScript SDK from v7.63.0 to v7.69.0 ([#3277](https://github.com/getsentry/sentry-react-native/pull/3277), [#3247](https://github.com/getsentry/sentry-react-native/pull/3247))
  - [changelog](https://github.com/getsentry/sentry-javascript/blob/develop/CHANGELOG.md#7690)
  - [diff](https://github.com/getsentry/sentry-javascript/compare/7.63.0...7.69.0)
- Bump Android SDK from v6.28.0 to v6.29.0 ([#3271](https://github.com/getsentry/sentry-react-native/pull/3271))
  - [changelog](https://github.com/getsentry/sentry-java/blob/main/CHANGELOG.md#6290)
  - [diff](https://github.com/getsentry/sentry-java/compare/6.28.0...6.29.0)

## 5.9.1

- Bump Cocoa SDK from v8.9.4 to v8.10.0 ([#3250](https://github.com/getsentry/sentry-react-native/pull/3250))
  - This fixes a compile error for projects that use CocoaPods with `use_frameworks!` option.
  - [changelog](https://github.com/getsentry/sentry-cocoa/blob/main/CHANGELOG.md#8100)
  - [diff](https://github.com/getsentry/sentry-cocoa/compare/8.9.4...8.10.0)

## 5.9.0

## Important Note

**Do not use this version** if you use CocoaPods with `use_frameworks!` option. It introduces a bug where the project won't compile.
This has been fixed in [version `5.9.1`](https://github.com/getsentry/sentry-react-native/releases/tag/5.9.1).

### Features

- Add support for React Native mixed stacktraces ([#3201](https://github.com/getsentry/sentry-react-native/pull/3201))

  In the current `react-native@nightly` (`0.73.0-nightly-20230809-cb60e5c67`) JS errors from native modules can
  contain native JVM or Objective-C exception stack trace. Both JS and native stack trace
  are processed by default no configuration needed.

- Add `tracePropagationTargets` option ([#3230](https://github.com/getsentry/sentry-react-native/pull/3230))

  This release adds support for [distributed tracing](https://docs.sentry.io/platforms/react-native/usage/distributed-tracing/)
  without requiring performance monitoring to be active on the React Native SDK.
  This means even if there is no sampled transaction/span, the SDK will still propagate traces to downstream services.
  Distributed Tracing can be configured with the `tracePropagationTargets` option,
  which controls what requests to attach the `sentry-trace` and `baggage` HTTP headers to (which is what propagates tracing information).

  ```javascript
    Sentry.init({
      tracePropagationTargets: ["third-party-site.com", /^https:\/\/yourserver\.io\/api/],
    });
  ```

### Fixes

- `Sentry.init` must be called before `Sentry.wrap`([#3227](https://github.com/getsentry/sentry-react-native/pull/3227))
  - The SDK now shows warning if incorrect order is detected
- Stall Time is no longer counted when App is in Background. ([#3211](https://github.com/getsentry/sentry-react-native/pull/3211))
- Use application variant instead of variant output to hook to correct package task for modules cleanup ([#3161](https://github.com/getsentry/sentry-react-native/pull/3161))
- Fix `isNativeAvailable` after SDK reinitialization ([#3200](https://github.com/getsentry/sentry-react-native/pull/3200))

### Dependencies

- Bump Android SDK from v6.27.0 to v6.28.0 ([#3192](https://github.com/getsentry/sentry-react-native/pull/3192))
  - [changelog](https://github.com/getsentry/sentry-java/blob/main/CHANGELOG.md#6280)
  - [diff](https://github.com/getsentry/sentry-java/compare/6.27.0...6.28.0)
- Bump Cocoa SDK from v8.9.3 to v8.9.4 ([#3225](https://github.com/getsentry/sentry-react-native/pull/3225))
  - [changelog](https://github.com/getsentry/sentry-cocoa/blob/main/CHANGELOG.md#894)
  - [diff](https://github.com/getsentry/sentry-cocoa/compare/8.9.3...8.9.4)
- Bump JavaScript SDK from v7.61.0 to v7.63.0 ([#3226](https://github.com/getsentry/sentry-react-native/pull/3226), [#3235](https://github.com/getsentry/sentry-react-native/pull/3235))
  - [changelog](https://github.com/getsentry/sentry-javascript/blob/develop/CHANGELOG.md#7630)
  - [diff](https://github.com/getsentry/sentry-javascript/compare/7.61.0...7.63.0)
- Bump CLI from v2.19.4 to v2.20.5 ([#3212](https://github.com/getsentry/sentry-react-native/pull/3212), [#3233](https://github.com/getsentry/sentry-react-native/pull/3233))
  - [changelog](https://github.com/getsentry/sentry-cli/blob/master/CHANGELOG.md#2205)
  - [diff](https://github.com/getsentry/sentry-cli/compare/2.19.4...2.20.5)

## 5.8.1

### Dependencies

- Bump JavaScript SDK from v7.60.1 to v7.61.0 ([#3222](https://github.com/getsentry/sentry-react-native/pull/3222))
  - [changelog](https://github.com/getsentry/sentry-javascript/blob/develop/CHANGELOG.md#7610)
  - [diff](https://github.com/getsentry/sentry-javascript/compare/7.60.1...7.61.0)

## 5.8.0

### Features

- Alpha support for Hermes JavaScript Profiling ([#3057](https://github.com/getsentry/sentry-react-native/pull/3057))

  Profiling is disabled by default. To enable it, configure both
  `tracesSampleRate` and `profilesSampleRate` when initializing the SDK:

  ```javascript
    Sentry.init({
      dsn: '__DSN__',
      tracesSampleRate: 1.0,
      _experiments: {
        // The sampling rate for profiling is relative to TracesSampleRate.
        // In this case, we'll capture profiles for 100% of transactions.
        profilesSampleRate: 1.0,
      },
    });
  ```

  More documentation on profiling and current limitations [can be found here](https://docs.sentry.io/platforms/react-native/profiling/).

### Fixes

- Warn users about multiple versions of `promise` package which can cause unexpected behavior like undefined `Promise.allSettled` ([#3162](https://github.com/getsentry/sentry-react-native/pull/3162))
- Event is enriched with all the Android context on the JS layer and you can filter/modify all the data in the `beforeSend` callback similarly to iOS. ([#3170](https://github.com/getsentry/sentry-react-native/pull/3170))

### Dependencies

- Bump JavaScript SDK from v7.57.0 to v7.60.1 ([#3184](https://github.com/getsentry/sentry-react-native/pull/3184), [#3199](https://github.com/getsentry/sentry-react-native/pull/3199))
  - [changelog](https://github.com/getsentry/sentry-javascript/blob/develop/CHANGELOG.md#7601)
  - [diff](https://github.com/getsentry/sentry-javascript/compare/7.57.0...7.60.1)
- Bump Cocoa SDK from v8.8.0 to v8.9.3 ([#3188](https://github.com/getsentry/sentry-react-native/pull/3188), [#3206](https://github.com/getsentry/sentry-react-native/pull/3206))
  - [changelog](https://github.com/getsentry/sentry-cocoa/blob/main/CHANGELOG.md#893)
  - [diff](https://github.com/getsentry/sentry-cocoa/compare/8.8.0...8.9.3)
- Bump Android SDK from v6.25.1 to v6.27.0 ([#3170](https://github.com/getsentry/sentry-react-native/pull/3170))
  - [changelog](https://github.com/getsentry/sentry-java/blob/main/CHANGELOG.md#6270)
  - [diff](https://github.com/getsentry/sentry-java/compare/6.25.1...6.27.0)

## 5.7.1

### Dependencies

- Bump Android SDK from v6.25.0 to v6.25.1 ([#3179](https://github.com/getsentry/sentry-react-native/pull/3179))
  - [changelog](https://github.com/getsentry/sentry-java/blob/main/CHANGELOG.md#6251)
  - [diff](https://github.com/getsentry/sentry-java/compare/6.25.0...6.25.1)

## 5.7.0

### Fixes

- Filter beforeSendTransaction from the Native SDK ([#3140](https://github.com/getsentry/sentry-react-native/pull/3140))

### Features

- Use `android.namespace` for AGP 8 and RN 0.73 ([#3133](https://github.com/getsentry/sentry-react-native/pull/3133))

### Dependencies

- Bump JavaScript SDK from v7.54.0 to v7.57.0 ([#3119](https://github.com/getsentry/sentry-react-native/pull/3119), [#3153](https://github.com/getsentry/sentry-react-native/pull/3153))
  - [changelog](https://github.com/getsentry/sentry-javascript/blob/develop/CHANGELOG.md#7570)
  - [diff](https://github.com/getsentry/sentry-javascript/compare/7.54.0...7.57.0)
- Bump CLI from v2.18.1 to v2.19.4 ([#3124](https://github.com/getsentry/sentry-react-native/pull/3124), [#3151](https://github.com/getsentry/sentry-react-native/pull/3151))
  - [changelog](https://github.com/getsentry/sentry-cli/blob/master/CHANGELOG.md#2194)
  - [diff](https://github.com/getsentry/sentry-cli/compare/2.18.1...2.19.4)
- Bump Android SDK from v6.22.0 to v6.25.0 ([#3127](https://github.com/getsentry/sentry-react-native/pull/3127), [#3163](https://github.com/getsentry/sentry-react-native/pull/3163))
  - [changelog](https://github.com/getsentry/sentry-java/blob/main/CHANGELOG.md#6250)
  - [diff](https://github.com/getsentry/sentry-java/compare/6.22.0...6.25.0)
- Bump Cocoa SDK from v8.7.3 to v8.8.0 ([#3123](https://github.com/getsentry/sentry-react-native/pull/3123))
  - [changelog](https://github.com/getsentry/sentry-cocoa/blob/main/CHANGELOG.md#880)
  - [diff](https://github.com/getsentry/sentry-cocoa/compare/8.7.3...8.8.0)

## 5.6.0

### Features

- Overwrite Expo bundle names in stack frames ([#3115](https://github.com/getsentry/sentry-react-native/pull/3115))
  - This enables source maps to resolve correctly without using `sentry-expo` package

### Fixes

- Disable `enableNative` if Native SDK is not available ([#3099](https://github.com/getsentry/sentry-react-native/pull/3099))
- Dynamically resolve `collectModulesScript` path to support monorepos ([#3092](https://github.com/getsentry/sentry-react-native/pull/3092))
- Native wrapper methods don't throw disabled error after re-initializing ([#3093](https://github.com/getsentry/sentry-react-native/pull/3093))

### Dependencies

- Bump JavaScript SDK from v7.52.0 to v7.54.0 ([#3071](https://github.com/getsentry/sentry-react-native/pull/3071), [#3088](https://github.com/getsentry/sentry-react-native/pull/3088), [#3094](https://github.com/getsentry/sentry-react-native/pull/3094))
  - [changelog](https://github.com/getsentry/sentry-javascript/blob/develop/CHANGELOG.md#7540)
  - [diff](https://github.com/getsentry/sentry-javascript/compare/7.52.0...7.54.0)
- Bump Android SDK from v6.18.1 to v6.22.0 ([#3086](https://github.com/getsentry/sentry-react-native/pull/3086), [#3075](https://github.com/getsentry/sentry-react-native/pull/3075))
  - [changelog](https://github.com/getsentry/sentry-java/blob/main/CHANGELOG.md#6220)
  - [diff](https://github.com/getsentry/sentry-java/compare/6.18.1...6.22.0)
- Bump Cocoa SDK from v8.7.1 to v8.7.3 ([#3076](https://github.com/getsentry/sentry-react-native/pull/3076))
  - [changelog](https://github.com/getsentry/sentry-cocoa/blob/main/CHANGELOG.md#873)
  - [diff](https://github.com/getsentry/sentry-cocoa/compare/8.7.1...8.7.3)
- Bump CLI from v2.17.5 to v2.18.1 ([#3082](https://github.com/getsentry/sentry-react-native/pull/3082))
  - [changelog](https://github.com/getsentry/sentry-cli/blob/master/CHANGELOG.md#2181)
  - [diff](https://github.com/getsentry/sentry-cli/compare/2.17.5...2.18.1)

## 5.5.0

### Features

- Add `expo`, `react_native_version` and `hermes_version` to React Native Context ([#3050](https://github.com/getsentry/sentry-react-native/pull/3050))

### Dependencies

- Bump JavaScript SDK from v7.51.1 to v7.52.0 ([#3054](https://github.com/getsentry/sentry-react-native/pull/3054), [#3068](https://github.com/getsentry/sentry-react-native/pull/3068))
  - [changelog](https://github.com/getsentry/sentry-javascript/blob/develop/CHANGELOG.md#7520)
  - [diff](https://github.com/getsentry/sentry-javascript/compare/7.51.1...7.52.0)
- Bump Cocoa SDK from v8.6.0 to v8.7.1 ([#3056](https://github.com/getsentry/sentry-react-native/pull/3056), [#3067](https://github.com/getsentry/sentry-react-native/pull/3067))
  - [changelog](https://github.com/getsentry/sentry-cocoa/blob/main/CHANGELOG.md#871)
  - [diff](https://github.com/getsentry/sentry-cocoa/compare/8.6.0...8.7.1)

## 5.4.2

### Fixes

- Fix `event.origin` and `event.environment` on unhandled exception ([#3041](https://github.com/getsentry/sentry-react-native/pull/3041))
- Don't pass `enableTracing` from RN to `sentry-cocoa` options ([#3042](https://github.com/getsentry/sentry-react-native/pull/3042))
- Only store envelopes of fatal crashes on iOS ([#3051](https://github.com/getsentry/sentry-react-native/pull/3051))

### Dependencies

- Bump JavaScript SDK from v7.50.0 to v7.51.1 ([#3043](https://github.com/getsentry/sentry-react-native/pull/3043), [#3053](https://github.com/getsentry/sentry-react-native/pull/3053))
  - [changelog](https://github.com/getsentry/sentry-javascript/blob/develop/CHANGELOG.md#7511)
  - [diff](https://github.com/getsentry/sentry-javascript/compare/7.50.0...7.51.1)

## 4.15.2

- Only store envelopes of fatal crashes on iOS ([#3051](https://github.com/getsentry/sentry-react-native/pull/3051))

## 5.4.1

### Fixes

- Store envelopes immediately during a fatal crash on iOS ([#3031](https://github.com/getsentry/sentry-react-native/pull/3031))
- Do not overwrite `_metadata` option by default `sdkInfo` ([#3036](https://github.com/getsentry/sentry-react-native/pull/3036))

### Dependencies

- Bump JavaScript SDK from v7.49.0 to v7.50.0 ([#3035](https://github.com/getsentry/sentry-react-native/pull/3035))
  - [changelog](https://github.com/getsentry/sentry-javascript/blob/develop/CHANGELOG.md#7500)
  - [diff](https://github.com/getsentry/sentry-javascript/compare/7.49.0...7.50.0)
- Bump Cocoa SDK from v8.5.0 to v8.6.0 ([#3023](https://github.com/getsentry/sentry-react-native/pull/3023))
  - [changelog](https://github.com/getsentry/sentry-cocoa/blob/main/CHANGELOG.md#860)
  - [diff](https://github.com/getsentry/sentry-cocoa/compare/8.5.0...8.6.0)
- Bump Android SDK from v6.17.0 to v6.18.1 ([#3017](https://github.com/getsentry/sentry-react-native/pull/3017))
  - [changelog](https://github.com/getsentry/sentry-java/blob/main/CHANGELOG.md#6181)
  - [diff](https://github.com/getsentry/sentry-java/compare/6.17.0...6.18.1)
- Bump CLI from v2.17.4 to v2.17.5 ([#3024](https://github.com/getsentry/sentry-react-native/pull/3024))
  - [changelog](https://github.com/getsentry/sentry-cli/blob/master/CHANGELOG.md#2175)
  - [diff](https://github.com/getsentry/sentry-cli/compare/2.17.4...2.17.5)

## 4.15.1

### Fixes

- Store envelopes immediately during a fatal crash on iOS ([#3030](https://github.com/getsentry/sentry-react-native/pull/3030))

## 5.4.0

### Features

- Add TS 4.1 typings ([#2995](https://github.com/getsentry/sentry-react-native/pull/2995))
  - TS 3.8 are present and work automatically with older projects
- Add CPU Info to Device Context ([#2984](https://github.com/getsentry/sentry-react-native/pull/2984))

### Fixes

- Allow disabling native on RNNA ([#2978](https://github.com/getsentry/sentry-react-native/pull/2978))
- iOS Autolinking for RN 0.68 and older ([#2980](https://github.com/getsentry/sentry-react-native/pull/2980))
- Clean up `modules.json` when building bundles ([#3008](https://github.com/getsentry/sentry-react-native/pull/3008))
- Only include Screenshots and View Hierarchy for iOS and Mac Catalyst builds ([#3007](https://github.com/getsentry/sentry-react-native/pull/3007))
- Breadcrumbs from Native SDKs are created with timestamps in seconds ([#2997](https://github.com/getsentry/sentry-react-native/pull/2997))
- `addBreadcrumb` converts converts non object data to `{ value: data }` ([#2997](https://github.com/getsentry/sentry-react-native/pull/2997))

### Dependencies

- Bump JavaScript SDK from v7.47.0 to v7.49.0 ([#2975](https://github.com/getsentry/sentry-react-native/pull/2975), [#2988](https://github.com/getsentry/sentry-react-native/pull/2988))
  - [changelog](https://github.com/getsentry/sentry-javascript/blob/develop/CHANGELOG.md#7490)
  - [diff](https://github.com/getsentry/sentry-javascript/compare/7.47.0...7.49.0)
- Bump Cocoa SDK from v8.4.0 to v8.5.0 ([#2977](https://github.com/getsentry/sentry-react-native/pull/2977))
  - [changelog](https://github.com/getsentry/sentry-cocoa/blob/main/CHANGELOG.md#850)
  - [diff](https://github.com/getsentry/sentry-cocoa/compare/8.4.0...8.5.0)
- Bump CLI from v2.17.1 to v2.17.4 ([#2966](https://github.com/getsentry/sentry-react-native/pull/2966), [#2982](https://github.com/getsentry/sentry-react-native/pull/2982), [#2987](https://github.com/getsentry/sentry-react-native/pull/2987))
  - [changelog](https://github.com/getsentry/sentry-cli/blob/master/CHANGELOG.md#2174)
  - [diff](https://github.com/getsentry/sentry-cli/compare/2.17.1...2.17.4)

## 5.3.1

### Fixes

- Disable `enableNativeCrashHandling` and `enableAutoPerformanceTracing` on Apple ([#2936](https://github.com/getsentry/sentry-react-native/pull/))
  - Mac Catalyst builds successfully
- `sentry.gradle` Gracefully skip modules collecting if the script doesn't exist ([#2952](https://github.com/getsentry/sentry-react-native/pull/2952))

### Dependencies

- Bump JavaScript SDK from v7.45.0 to v7.47.0 ([#2946](https://github.com/getsentry/sentry-react-native/pull/2946), [#2958](https://github.com/getsentry/sentry-react-native/pull/2958))
  - [changelog](https://github.com/getsentry/sentry-javascript/blob/develop/CHANGELOG.md#7470)
  - [diff](https://github.com/getsentry/sentry-javascript/compare/7.45.0...7.47.0)
- Bump Android SDK from v6.16.0 to v6.17.0 ([#2948](https://github.com/getsentry/sentry-react-native/pull/2948))
  - [changelog](https://github.com/getsentry/sentry-java/blob/main/CHANGELOG.md#6170)
  - [diff](https://github.com/getsentry/sentry-java/compare/6.16.0...6.17.0)
- Bump Cocoa SDK from v8.3.3 to v8.4.0 ([#2954](https://github.com/getsentry/sentry-react-native/pull/2954))
  - [changelog](https://github.com/getsentry/sentry-cocoa/blob/main/CHANGELOG.md#840)
  - [diff](https://github.com/getsentry/sentry-cocoa/compare/8.3.3...8.4.0)
- Bump CLI from v2.16.1 to v2.17.1 ([#2957](https://github.com/getsentry/sentry-react-native/pull/2957), [#2964](https://github.com/getsentry/sentry-react-native/pull/2964))
  - [changelog](https://github.com/getsentry/sentry-cli/blob/master/CHANGELOG.md#2171)
  - [diff](https://github.com/getsentry/sentry-cli/compare/2.16.1...2.17.1)

## 5.3.0

### Features

- Add `enableTracing` option ([#2933](https://github.com/getsentry/sentry-react-native/pull/2933))
- Add Tabs auto instrumentation for React Native Navigation ([#2932](https://github.com/getsentry/sentry-react-native/pull/2932))
  - This is enabled by default, if you want to disable tabs instrumentation see the example below.

```js
const routingInstrumentation = new Sentry.ReactNativeNavigationInstrumentation(Navigation, { enableTabsInstrumentation: false })
```

### Fixes

- Disable HTTP Client Errors by default on all platform ([#2931](https://github.com/getsentry/sentry-react-native/pull/2931))
  - See [HttpClient](https://docs.sentry.io/platforms/javascript/configuration/integrations/plugin/#httpclient) for configuration details.
  - Use `enableCaptureFailedRequests` to enable the feature.

```js
Sentry.init({ enableCaptureFailedRequests: true })
```

### Dependencies

- Bump JavaScript SDK from v7.44.2 to v7.45.0 ([#2927](https://github.com/getsentry/sentry-react-native/pull/2927))
  - [changelog](https://github.com/getsentry/sentry-javascript/blob/develop/CHANGELOG.md#7450)
  - [diff](https://github.com/getsentry/sentry-javascript/compare/7.44.2...7.45.0)
- Bump CLI from v2.15.2 to v2.16.1 ([#2926](https://github.com/getsentry/sentry-react-native/pull/2926))
  - [changelog](https://github.com/getsentry/sentry-cli/blob/master/CHANGELOG.md#2161)
  - [diff](https://github.com/getsentry/sentry-cli/compare/2.15.2...2.16.1)
- Bump Cocoa SDK from v8.3.2 to v8.3.3 ([#2925](https://github.com/getsentry/sentry-react-native/pull/2925))
  - [changelog](https://github.com/getsentry/sentry-cocoa/blob/main/CHANGELOG.md#833)
  - [diff](https://github.com/getsentry/sentry-cocoa/compare/8.3.2...8.3.3)

## 5.2.0

### Features

- Add User Interaction Tracing for Touch events ([#2835](https://github.com/getsentry/sentry-react-native/pull/2835))
- Add Gesture Tracing for React Native Gesture Handler API v2 ([#2865](https://github.com/getsentry/sentry-react-native/pull/2865))

### Fixes

- Fix use Fetch transport when option `enableNative` is `false` ([#2897](https://github.com/getsentry/sentry-react-native/pull/2897))
- Improve logs when `enableNative` is `false` ([#2897](https://github.com/getsentry/sentry-react-native/pull/2897))

### Dependencies

- Bump JavaScript SDK from v7.40.0 to v7.44.2 ([#2874](https://github.com/getsentry/sentry-react-native/pull/2874), [#2908](https://github.com/getsentry/sentry-react-native/pull/2908), [#2909](https://github.com/getsentry/sentry-react-native/pull/2909))
  - [changelog](https://github.com/getsentry/sentry-javascript/blob/develop/CHANGELOG.md#7442)
  - [diff](https://github.com/getsentry/sentry-javascript/compare/7.40.0...7.44.2)
- Bump Android SDK from v6.15.0 to v6.16.0 ([#2903](https://github.com/getsentry/sentry-react-native/pull/2903))
  - [changelog](https://github.com/getsentry/sentry-java/blob/main/CHANGELOG.md#6160)
  - [diff](https://github.com/getsentry/sentry-java/compare/6.15.0...6.16.0)
- Bump Cocoa SDK from v8.3.0 to v8.3.2 ([#2895](https://github.com/getsentry/sentry-react-native/pull/2895))
  - [changelog](https://github.com/getsentry/sentry-cocoa/blob/main/CHANGELOG.md#832)
  - [diff](https://github.com/getsentry/sentry-cocoa/compare/8.3.0...8.3.2)
- Bump CLI from v2.14.4 to v2.15.2 ([#2898](https://github.com/getsentry/sentry-react-native/pull/2898))
  - [changelog](https://github.com/getsentry/sentry-cli/blob/master/CHANGELOG.md#2152)
  - [diff](https://github.com/getsentry/sentry-cli/compare/2.14.4...2.15.2)

## 5.1.1

### Fixes

- Remove non URL `frame.abs_path` which was causing source maps to fail ([#2891](https://github.com/getsentry/sentry-react-native/pull/2891))

### Dependencies

- Bump Cocoa SDK from v8.2.0 to v8.3.0 ([#2876](https://github.com/getsentry/sentry-react-native/pull/2876))
  - [changelog](https://github.com/getsentry/sentry-cocoa/blob/main/CHANGELOG.md#830)
  - [diff](https://github.com/getsentry/sentry-cocoa/compare/8.2.0...8.3.0)
- Bump CLI from v2.14.3 to v2.14.4 ([#2873](https://github.com/getsentry/sentry-react-native/pull/2873))
  - [changelog](https://github.com/getsentry/sentry-cli/blob/master/CHANGELOG.md#2144)
  - [diff](https://github.com/getsentry/sentry-cli/compare/2.14.3...2.14.4)

## 5.1.0

### Features

- Add App Context `in_foreground` ([#2826](https://github.com/getsentry/sentry-react-native/pull/2826))

### Fixes

- Match app start measurements naming with other SDKs ([#2855](https://github.com/getsentry/sentry-react-native/pull/2855))
  - `app.start.cold` to `app_start_cold`
  - `app.start.warm` to `app_start_warm`

### Dependencies

- Bump Cocoa SDK from v8.0.0 to v8.2.0 ([#2776](https://github.com/getsentry/sentry-react-native/pull/2776))
  - [changelog](https://github.com/getsentry/sentry-cocoa/blob/main/CHANGELOG.md#820)
  - [diff](https://github.com/getsentry/sentry-cocoa/compare/8.0.0...8.2.0)
- Bump JavaScript SDK from v7.37.2 to v7.40.0 ([#2836](https://github.com/getsentry/sentry-react-native/pull/2836), [#2864](https://github.com/getsentry/sentry-react-native/pull/2864))
  - [changelog](https://github.com/getsentry/sentry-javascript/blob/develop/CHANGELOG.md#7400)
  - [diff](https://github.com/getsentry/sentry-javascript/compare/7.37.2...7.40.0)
- Bump CLI from v2.10.0 to v2.14.3 ([#2848](https://github.com/getsentry/sentry-react-native/pull/2848), [#2869](https://github.com/getsentry/sentry-react-native/pull/2869))
  - [changelog](https://github.com/getsentry/sentry-cli/blob/master/CHANGELOG.md#2143)
  - [diff](https://github.com/getsentry/sentry-cli/compare/2.10.0...2.14.3)
- Bump Android SDK from v6.14.0 to v6.15.0 ([#2868](https://github.com/getsentry/sentry-react-native/pull/2868))
  - [changelog](https://github.com/getsentry/sentry-java/blob/main/CHANGELOG.md#6150)
  - [diff](https://github.com/getsentry/sentry-java/compare/6.14.0...6.15.0)

## 5.0.0

The React Native SDK version 5 supports both Legacy (from RN 0.65 and above) and New Architecture (from RN 0.69 and above) as well as the new React Native Gradle Plugin (introduced in RN 0.71). For detailed [migration guide visit our docs](https://docs.sentry.io/platforms/react-native/migration/#from-4x-to-5x).

### Features

- Add support for the RN New Architecture, backwards compatible RNSentry Turbo Module ([#2522](https://github.com/getsentry/sentry-react-native/pull/2522))
- Add View Hierarchy to the crashed/errored events ([#2708](https://github.com/getsentry/sentry-react-native/pull/2708))
- Send react native js engine, turbo module, fabric flags and component stack in Event contexts ([#2552](https://github.com/getsentry/sentry-react-native/pull/2552))
- Sync `tags`, `extra`, `fingerprint`, `level`, `environment` and `breadcrumbs` from `sentry-cocoa` during event processing. ([#2713](https://github.com/getsentry/sentry-react-native/pull/2713))
  - `breadcrumb.level` value `log` is transformed to `debug` when syncing with native layers.
  - Remove `breadcrumb.level` value `critical` transformation to `fatal`.
  - Default `breadcrumb.level` is `info`

### Breaking changes

- Option `enableAutoPerformanceTracking` renamed to `enableAutoPerformanceTracing`
- Option `enableOutOfMemoryTracking` renamed to `enableWatchdogTerminationTracking`
- Remove link hooks (RN 0.68 and older) ([#2332](https://github.com/getsentry/sentry-react-native/pull/2332))
- iOS min target 11, Android API min 21, min React Native version 0.65 ([#2522](https://github.com/getsentry/sentry-react-native/pull/2522), [#2687](https://github.com/getsentry/sentry-react-native/pull/2687))
- New ReactNativeTracingOptions ([#2481](https://github.com/getsentry/sentry-react-native/pull/2481))
  - `idleTimeout` renamed to `idleTimeoutMs`
  - `maxTransactionDuration` renamed to `finalTimeoutMs`
- `touchEventBoundaryProps.labelName` property instead of default `accessibilityLabel` fallback ([#2712](https://github.com/getsentry/sentry-react-native/pull/2712))
- Message event current stack trace moved from `exception` to `threads` ([#2694](https://github.com/getsentry/sentry-react-native/pull/2694))

### Fixes

- Unreachable fallback to fetch transport if native is not available ([#2695](https://github.com/getsentry/sentry-react-native/pull/2695))

### Dependencies

- Bump Cocoa SDK from v7.31.5 to v8.0.0 ([#2756](https://github.com/getsentry/sentry-react-native/pull/2756))
  - [changelog](https://github.com/getsentry/sentry-cocoa/blob/main/CHANGELOG.md#800)
  - [diff](https://github.com/getsentry/sentry-cocoa/compare/7.31.5...8.0.0)
- Bump CLI from v1.74.4 to v2.10.0 ([#2669](https://github.com/getsentry/sentry-react-native/pull/2669))
  - [changelog](https://github.com/getsentry/sentry-cli/blob/master/CHANGELOG.md#2100)
  - [diff](https://github.com/getsentry/sentry-cli/compare/1.74.4...2.10.0)

## 4.15.0

### Features

- Collect modules script for XCode builds supports NODE_BINARY to set path to node executable ([#2805](https://github.com/getsentry/sentry-react-native/pull/2805))

### Fixes

- React Native Error Handlers Integration doesn't crash if ErrorUtils are not available ([#2808](https://github.com/getsentry/sentry-react-native/pull/2808))

### Dependencies

- Bump Android SDK from v6.12.1 to v6.14.0 ([#2790](https://github.com/getsentry/sentry-react-native/pull/2790), [#2809](https://github.com/getsentry/sentry-react-native/pull/2809), [#2828](https://github.com/getsentry/sentry-react-native/pull/2828))
  - [changelog](https://github.com/getsentry/sentry-java/blob/main/CHANGELOG.md#6140)
  - [diff](https://github.com/getsentry/sentry-java/compare/6.12.1...6.14.0)
- Bump Sample React Native from v0.71.0 to v0.71.1 ([#2767](https://github.com/getsentry/sentry-react-native/pull/2767))
  - [changelog](https://github.com/facebook/react-native/blob/main/CHANGELOG.md#v0711)
  - [diff](https://github.com/facebook/react-native/compare/v0.71.0...v0.71.1)
- Bump JavaScript SDK from v7.32.1 to v7.37.2 ([#2785](https://github.com/getsentry/sentry-react-native/pull/2785), [#2799](https://github.com/getsentry/sentry-react-native/pull/2799), [#2818](https://github.com/getsentry/sentry-react-native/pull/2818))
  - [changelog](https://github.com/getsentry/sentry-javascript/blob/master/CHANGELOG.md#7372)
  - [diff](https://github.com/getsentry/sentry-javascript/compare/7.32.1...7.37.2)

## 5.0.0-rc.1

### Fixes

- React Native Error Handlers Integration doesn't crash if ErrorUtils are not available ([#2808](https://github.com/getsentry/sentry-react-native/pull/2808))

## 5.0.0-beta.2

### Features

- Add View Hierarchy to the crashed/errored events ([#2708](https://github.com/getsentry/sentry-react-native/pull/2708))
- Collect modules script for XCode builds supports NODE_BINARY to set path to node executable ([#2805](https://github.com/getsentry/sentry-react-native/pull/2805))

### Dependencies

- Bump Android SDK from v6.12.1 to v6.14.0 ([#2790](https://github.com/getsentry/sentry-react-native/pull/2790), [#2809](https://github.com/getsentry/sentry-react-native/pull/2809), [#2828](https://github.com/getsentry/sentry-react-native/pull/2828))
  - [changelog](https://github.com/getsentry/sentry-java/blob/main/CHANGELOG.md#6140)
  - [diff](https://github.com/getsentry/sentry-java/compare/6.12.1...6.14.0)
- Bump Sample React Native from v0.71.0 to v0.71.1 ([#2767](https://github.com/getsentry/sentry-react-native/pull/2767))
  - [changelog](https://github.com/facebook/react-native/blob/main/CHANGELOG.md#v0711)
  - [diff](https://github.com/facebook/react-native/compare/v0.71.0...v0.71.1)
- Bump JavaScript SDK from v7.32.1 to v7.37.2 ([#2785](https://github.com/getsentry/sentry-react-native/pull/2785), [#2799](https://github.com/getsentry/sentry-react-native/pull/2799), [#2818](https://github.com/getsentry/sentry-react-native/pull/2818))
  - [changelog](https://github.com/getsentry/sentry-javascript/blob/master/CHANGELOG.md#7372)
  - [diff](https://github.com/getsentry/sentry-javascript/compare/7.32.1...7.37.2)

## 5.0.0-beta.1

- Latest changes from 4.14.0

### Breaking changes

- Option `enableAutoPerformanceTracking` renamed to `enableAutoPerformanceTracing`
- Option `enableOutOfMemoryTracking` renamed to `enableWatchdogTerminationTracking`

### Features

- Sync `tags`, `extra`, `fingerprint`, `level`, `environment` and `breadcrumbs` from `sentry-cocoa` during event processing. ([#2713](https://github.com/getsentry/sentry-react-native/pull/2713))
  - `breadcrumb.level` value `log` is transformed to `debug` when syncing with native layers.
  - Remove `breadcrumb.level` value `critical` transformation to `fatal`.
  - Default `breadcrumb.level` is `info`

### Dependencies

- Bump Cocoa SDK from v7.31.5 to v8.0.0 ([#2756](https://github.com/getsentry/sentry-react-native/pull/2756))
  - [changelog](https://github.com/getsentry/sentry-cocoa/blob/main/CHANGELOG.md#800)
  - [diff](https://github.com/getsentry/sentry-cocoa/compare/7.31.5...8.0.0)
- Bump Android SDK from v6.12.1 to v6.13.0 ([#2790](https://github.com/getsentry/sentry-react-native/pull/2790))
  - [changelog](https://github.com/getsentry/sentry-java/blob/main/CHANGELOG.md#6130)
  - [diff](https://github.com/getsentry/sentry-java/compare/6.12.1...6.13.0)

## 4.14.0

### Features

- Add support for RNGP introduced in React Native 0.71.0 ([#2759](https://github.com/getsentry/sentry-react-native/pull/2759))

### Fixes

- Take screenshot runs on UI thread on Android ([#2743](https://github.com/getsentry/sentry-react-native/pull/2743))

### Dependencies

- Bump Android SDK from v6.11.0 to v6.12.1 ([#2755](https://github.com/getsentry/sentry-react-native/pull/2755))
  - [changelog](https://github.com/getsentry/sentry-java/blob/main/CHANGELOG.md#6121)
  - [diff](https://github.com/getsentry/sentry-java/compare/6.11.0...6.12.1)
- Bump JavaScript SDK from v7.29.0 to v7.32.1 ([#2738](https://github.com/getsentry/sentry-react-native/pull/2738), [#2777](https://github.com/getsentry/sentry-react-native/pull/2777))
  - [changelog](https://github.com/getsentry/sentry-javascript/blob/master/CHANGELOG.md#7321)
  - [diff](https://github.com/getsentry/sentry-javascript/compare/7.29.0...7.32.1)

## 5.0.0-alpha.11

- Latest changes from 4.13.0

### Breaking changes

- Message event current stack trace moved from exception to threads ([#2694](https://github.com/getsentry/sentry-react-native/pull/2694))
- `touchEventBoundaryProps.labelName` property instead of default `accessibilityLabel` fallback ([#2712](https://github.com/getsentry/sentry-react-native/pull/2712))

### Fixes

- Unreachable fallback to fetch transport if native is not available ([#2695](https://github.com/getsentry/sentry-react-native/pull/2695))

## 4.13.0

### Fixes

- Missing `originalException` in `beforeSend` for events from react native error handler ([#2706](https://github.com/getsentry/sentry-react-native/pull/2706))
- ModulesLoader integration returns original event if native is not available and event modules overwrite native modules ([#2730](https://github.com/getsentry/sentry-react-native/pull/2730))

### Dependencies

- Bump Cocoa SDK from v7.31.3 to v7.31.5 ([#2699](https://github.com/getsentry/sentry-react-native/pull/2699), [#2714](https://github.com/getsentry/sentry-react-native/pull/2714))
  - [changelog](https://github.com/getsentry/sentry-cocoa/blob/8.0.0/CHANGELOG.md#7315)
  - [diff](https://github.com/getsentry/sentry-cocoa/compare/7.31.3...7.31.5)
- Bump JavaScript SDK from v7.26.0 to v7.29.0 ([#2705](https://github.com/getsentry/sentry-react-native/pull/2705), [#2709](https://github.com/getsentry/sentry-react-native/pull/2709), [#2715](https://github.com/getsentry/sentry-react-native/pull/2715), [#2736](https://github.com/getsentry/sentry-react-native/pull/2736))
  - [changelog](https://github.com/getsentry/sentry-javascript/blob/master/CHANGELOG.md#7290)
  - [diff](https://github.com/getsentry/sentry-javascript/compare/7.26.0...7.29.0)
- Bump Android SDK from v6.9.2 to v6.11.0 ([#2704](https://github.com/getsentry/sentry-react-native/pull/2704), [#2724](https://github.com/getsentry/sentry-react-native/pull/2724))
  - [changelog](https://github.com/getsentry/sentry-java/blob/main/CHANGELOG.md#6110)
  - [diff](https://github.com/getsentry/sentry-java/compare/6.9.2...6.11.0)

## 4.12.0

### Features

- Add `lastEventId` method to the API ([#2675](https://github.com/getsentry/sentry-react-native/pull/2675))

### Fix

- `Sentry.startTransaction` doesn't require `op` ([#2691](https://github.com/getsentry/sentry-react-native/pull/2691))

### Dependencies

- Bump Cocoa SDK from v7.31.2 to v7.31.3 ([#2647](https://github.com/getsentry/sentry-react-native/pull/2647))
  - [changelog](https://github.com/getsentry/sentry-cocoa/blob/8.0.0/CHANGELOG.md#7313)
  - [diff](https://github.com/getsentry/sentry-cocoa/compare/7.31.2...7.31.3)
- Bump JavaScript SDK from v7.21.1 to v7.26.0 ([#2672](https://github.com/getsentry/sentry-react-native/pull/2672), [#2648](https://github.com/getsentry/sentry-react-native/pull/2648), [#2692](https://github.com/getsentry/sentry-react-native/pull/2692))
  - [changelog](https://github.com/getsentry/sentry-javascript/blob/master/CHANGELOG.md#7260)
  - [diff](https://github.com/getsentry/sentry-javascript/compare/7.21.1...7.26.0)
- Bump Android SDK from v6.9.1 to v6.9.2 ([#2677](https://github.com/getsentry/sentry-react-native/pull/2677))
  - [changelog](https://github.com/getsentry/sentry-java/blob/main/CHANGELOG.md#692)
  - [diff](https://github.com/getsentry/sentry-java/compare/6.9.1...6.9.2)

## 5.0.0-alpha.10

- Latest changes from 4.11.0

### Dependencies

- Bump CLI from v1.74.4 to v2.10.0 ([#2669](https://github.com/getsentry/sentry-react-native/pull/2669))
  - [changelog](https://github.com/getsentry/sentry-cli/blob/master/CHANGELOG.md#2100)
  - [diff](https://github.com/getsentry/sentry-cli/compare/1.74.4...2.10.0)

## 4.11.0

### Features

- Screenshots ([#2610](https://github.com/getsentry/sentry-react-native/pull/2610))

## 4.10.1

### Fixes

- Bump Wizard from v1.2.17 to v1.4.0 ([#2645](https://github.com/getsentry/sentry-react-native/pull/2645))
  - [changelog](https://github.com/getsentry/sentry-wizard/blob/master/CHANGELOG.md#140)
  - [diff](https://github.com/getsentry/sentry-wizard/compare/v1.2.17...v1.4.0)
- Android builds without ext config, auto create assets dir for modules ([#2652](https://github.com/getsentry/sentry-react-native/pull/2652))
- Exit gracefully if source map file for collecting modules doesn't exist ([#2655](https://github.com/getsentry/sentry-react-native/pull/2655))
- Create only one clean-up tasks for modules collection ([#2657](https://github.com/getsentry/sentry-react-native/pull/2657))

### Dependencies

- Bump Android SDK from v6.8.0 to v6.9.1 ([#2653](https://github.com/getsentry/sentry-react-native/pull/2653))
  - [changelog](https://github.com/getsentry/sentry-java/blob/main/CHANGELOG.md#691)
  - [diff](https://github.com/getsentry/sentry-java/compare/6.8.0...6.9.1)

## 5.0.0-alpha.9

- Latest changes from 4.10.0

### Fixes

- Add missing source Spec for RNSentry Codegen. ([#2639](https://github.com/getsentry/sentry-react-native/pull/2639))

## 4.10.0

### Features

- JS Runtime dependencies are sent in Events ([#2606](https://github.com/getsentry/sentry-react-native/pull/2606))
  - To collect JS dependencies on iOS add `../node_modules/@sentry/react-native/scripts/collect-modules.sh` at the end of the `Bundle React Native code and images` build phase. The collection only works on Release builds. Android builds have a new step in `sentry.gradle` plugin. More in [the migration documentation](https://docs.sentry.io/platforms/react-native/migration#from-48x-to-49x).

### Dependencies

- Bump JavaScript SDK from v7.20.1 to v7.21.1 ([#2636](https://github.com/getsentry/sentry-react-native/pull/2636))
  - [changelog](https://github.com/getsentry/sentry-javascript/blob/master/CHANGELOG.md#7211)
  - [diff](https://github.com/getsentry/sentry-javascript/compare/7.20.1...7.21.1)

## 5.0.0-alpha.8

- Latest changes from 4.9.0

## 4.9.0

### Features

- Add `maxQueueSize` option ([#2578](https://github.com/getsentry/sentry-react-native/pull/2578))

### Fixes

- Use `Scope` class rather than `Scope` type for top-level functions ([#2627](https://github.com/getsentry/sentry-react-native/pull/2627))

### Dependencies

- Bump JavaScript SDK from v7.16.0 to v7.20.1 ([#2582](https://github.com/getsentry/sentry-react-native/pull/2582), [#2598](https://github.com/getsentry/sentry-react-native/pull/2598), [#2632](https://github.com/getsentry/sentry-react-native/pull/2632), [#2607](https://github.com/getsentry/sentry-react-native/pull/2607))
  - [changelog](https://github.com/getsentry/sentry-javascript/blob/master/CHANGELOG.md#7201)
  - [diff](https://github.com/getsentry/sentry-javascript/compare/7.16.0...7.20.1)
- Bump Cocoa SDK from v7.29.0 to v7.31.2 ([#2592](https://github.com/getsentry/sentry-react-native/pull/2592), [#2601](https://github.com/getsentry/sentry-react-native/pull/2601), [#2629](https://github.com/getsentry/sentry-react-native/pull/2629))
  - [changelog](https://github.com/getsentry/sentry-cocoa/blob/master/CHANGELOG.md#7312)
  - [diff](https://github.com/getsentry/sentry-cocoa/compare/7.29.0...7.31.2)
- Bump Android SDK from v6.6.0 to v6.8.0 ([#2600](https://github.com/getsentry/sentry-react-native/pull/2600), [#2628](https://github.com/getsentry/sentry-react-native/pull/2628))
  - [changelog](https://github.com/getsentry/sentry-java/blob/main/CHANGELOG.md#680)
  - [diff](https://github.com/getsentry/sentry-java/compare/6.6.0...6.8.0)

## 4.8.0

### Fixes

- Message event can have attached stacktrace ([#2577](https://github.com/getsentry/sentry-react-native/pull/2577))
- Fixed maximum call stack exceeded error resulting from large payloads ([#2579](https://github.com/getsentry/sentry-react-native/pull/2579))

### Dependencies

- Bump Android SDK from v6.5.0 to v6.6.0 ([#2572](https://github.com/getsentry/sentry-react-native/pull/2572))
  - [changelog](https://github.com/getsentry/sentry-java/blob/main/CHANGELOG.md#660)
  - [diff](https://github.com/getsentry/sentry-java/compare/6.5.0...6.6.0)
- Bump Cocoa SDK from v7.28.0 to v7.29.0 ([#2571](https://github.com/getsentry/sentry-react-native/pull/2571))
  - [changelog](https://github.com/getsentry/sentry-cocoa/blob/master/CHANGELOG.md#7290)
  - [diff](https://github.com/getsentry/sentry-cocoa/compare/7.28.0...7.29.0)

## 5.0.0-alpha.7

- Latest changes from 4.7.1

### Fixes

- Remove hardcoded Folly version ([#2558](https://github.com/getsentry/sentry-react-native/pull/2558))

### Features

- Send react native js engine, turbo module, fabric flags and component stack in Event contexts ([#2552](https://github.com/getsentry/sentry-react-native/pull/2552))

### Dependencies

- Bump CLI from v1.74.4 to v2.7.0 ([#2457](https://github.com/getsentry/sentry-react-native/pull/2457))
  - [changelog](https://github.com/getsentry/sentry-cli/blob/master/CHANGELOG.md#270)
  - [diff](https://github.com/getsentry/sentry-cli/compare/1.74.4...2.7.0)
- Bump Android SDK from v6.5.0 to v6.6.0 ([#2572](https://github.com/getsentry/sentry-react-native/pull/2572))
  - [changelog](https://github.com/getsentry/sentry-java/blob/main/CHANGELOG.md#660)
  - [diff](https://github.com/getsentry/sentry-java/compare/6.5.0...6.6.0)
- Bump Cocoa SDK from v7.28.0 to v7.29.0 ([#2571](https://github.com/getsentry/sentry-react-native/pull/2571))
  - [changelog](https://github.com/getsentry/sentry-cocoa/blob/master/CHANGELOG.md#7290)
  - [diff](https://github.com/getsentry/sentry-cocoa/compare/7.28.0...7.29.0)

## 4.7.1

### Fixes

- Remove duplicate sdk package record from envelope ([#2570](https://github.com/getsentry/sentry-react-native/pull/2570))
- Fix `appHangsTimeoutInterval` -> `appHangTimeoutInterval` option name ([#2574](https://github.com/getsentry/sentry-react-native/pull/2574))

## 4.7.0

### Dependencies

- Bump Android SDK from v6.4.3 to v6.5.0 ([#2535](https://github.com/getsentry/sentry-react-native/pull/2535))
  - [changelog](https://github.com/getsentry/sentry-java/blob/main/CHANGELOG.md#650)
  - [diff](https://github.com/getsentry/sentry-java/compare/6.4.3...6.5.0)
- Bump JavaScript SDK from v7.14.2 to v7.16.0 ([#2536](https://github.com/getsentry/sentry-react-native/pull/2536), [#2561](https://github.com/getsentry/sentry-react-native/pull/2561))
  - [changelog](https://github.com/getsentry/sentry-javascript/blob/master/CHANGELOG.md#7160)
  - [diff](https://github.com/getsentry/sentry-javascript/compare/7.14.2...7.16.0)
- Bump Cocoa SDK from v7.27.1 to v7.28.0 ([#2548](https://github.com/getsentry/sentry-react-native/pull/2548))
  - [changelog](https://github.com/getsentry/sentry-cocoa/blob/master/CHANGELOG.md#7280)
  - [diff](https://github.com/getsentry/sentry-cocoa/compare/7.27.1...7.28.0)

## 5.0.0-alpha.6

- Latest changes from 4.6.1

### Features

- Add initial support for the RN New Architecture, backwards compatible RNSentry Turbo Module ([#2522](https://github.com/getsentry/sentry-react-native/pull/2522))

### Breaking changes

- New ReactNativeTracingOptions idleTimeoutMs and finalTimeoutMs replacing idleTimeout and maxTransactionDuration respectively ([#2481](https://github.com/getsentry/sentry-react-native/pull/2481))
- iOS min target 12.4, Android API min 21, min React Native version 0.70 ([#2522](https://github.com/getsentry/sentry-react-native/pull/2522))

### Dependencies

- Bump Android SDK from v6.4.3 to v6.5.0 ([#2535](https://github.com/getsentry/sentry-react-native/pull/2535))
  - [changelog](https://github.com/getsentry/sentry-java/blob/main/CHANGELOG.md#650)
  - [diff](https://github.com/getsentry/sentry-java/compare/6.4.3...6.5.0)
- Bump JavaScript SDK from v7.14.2 to v7.15.0 ([#2536](https://github.com/getsentry/sentry-react-native/pull/2536))
  - [changelog](https://github.com/getsentry/sentry-javascript/blob/master/CHANGELOG.md#7150)
  - [diff](https://github.com/getsentry/sentry-javascript/compare/7.14.2...7.15.0)

## 4.6.1

### Fixes

- Make `configureScope` callback safe [#2510](https://github.com/getsentry/sentry-react-native/pull/2510)
- Allows collecting app start and slow/frozen frames if Native SDK is inited manually [#2517](https://github.com/getsentry/sentry-react-native/pull/2517)
- Nested breadcrumb data on android was not treated correctly [#2519](https://github.com/getsentry/sentry-react-native/pull/2519)

### Dependencies

- Bump JavaScript SDK from v7.14.0 to v7.14.2 ([#2511](https://github.com/getsentry/sentry-react-native/pull/2511), [#2526](https://github.com/getsentry/sentry-react-native/pull/2526))
  - [changelog](https://github.com/getsentry/sentry-javascript/blob/master/CHANGELOG.md#7142)
  - [diff](https://github.com/getsentry/sentry-javascript/compare/7.14.0...7.14.2)
- Bump Cocoa SDK from v7.27.0 to v7.27.1 ([#2521](https://github.com/getsentry/sentry-react-native/pull/2521))
  - [changelog](https://github.com/getsentry/sentry-cocoa/blob/master/CHANGELOG.md#7271)
  - [diff](https://github.com/getsentry/sentry-cocoa/compare/7.27.0...7.27.1)
- Bump Android SDK from v6.4.2 to v6.4.3 ([#2520](https://github.com/getsentry/sentry-react-native/pull/2520))
  - [changelog](https://github.com/getsentry/sentry-java/blob/main/CHANGELOG.md#643)
  - [diff](https://github.com/getsentry/sentry-java/compare/6.4.2...6.4.3)

## 5.0.0-alpha.5

### Fixes

- Make `configureScope` callback safe [#2510](https://github.com/getsentry/sentry-react-native/pull/2510)

### Dependencies

- Bump JavaScript SDK from v7.14.0 to v7.14.1 ([#2511](https://github.com/getsentry/sentry-react-native/pull/2511))
  - [changelog](https://github.com/getsentry/sentry-javascript/blob/master/CHANGELOG.md#7141)
  - [diff](https://github.com/getsentry/sentry-javascript/compare/7.14.0...7.14.1)
- Bump Cocoa SDK from v7.27.0 to v7.27.1 ([#2521](https://github.com/getsentry/sentry-react-native/pull/2521))
  - [changelog](https://github.com/getsentry/sentry-cocoa/blob/master/CHANGELOG.md#7271)
  - [diff](https://github.com/getsentry/sentry-cocoa/compare/7.27.0...7.27.1)
- Bump Android SDK from v6.4.2 to v6.4.3 ([#2520](https://github.com/getsentry/sentry-react-native/pull/2520))
  - [changelog](https://github.com/getsentry/sentry-java/blob/main/CHANGELOG.md#643)
  - [diff](https://github.com/getsentry/sentry-java/compare/6.4.2...6.4.3)

## 4.6.0

### Fixes

- SDK Gracefully downgrades when callback throws an error ([#2502](https://github.com/getsentry/sentry-react-native/pull/2502))
- React Navigation v5 ignores when current route is undefined after state changed. ([#2484](https://github.com/getsentry/sentry-react-native/pull/2484))

### Features

- Add ClientReports ([#2496](https://github.com/getsentry/sentry-react-native/pull/2496))

### Sentry Self-hosted Compatibility

- Starting with version `4.6.0` of the `@sentry/react-native` package, [Sentry's self hosted version >= v21.9.0](https://github.com/getsentry/self-hosted/releases) is required or you have to manually disable sending client reports via the `sendClientReports` option. This only applies to self-hosted Sentry. If you are using [sentry.io](https://sentry.io), no action is needed.

### Dependencies

- Bump Cocoa SDK from v7.25.1 to v7.27.0 ([#2500](https://github.com/getsentry/sentry-react-native/pull/2500), [#2506](https://github.com/getsentry/sentry-react-native/pull/2506))
  - [changelog](https://github.com/getsentry/sentry-cocoa/blob/master/CHANGELOG.md#7270)
  - [diff](https://github.com/getsentry/sentry-cocoa/compare/7.25.1...7.27.0)
- Bump JavaScript SDK from v7.13.0 to v7.14.0 ([#2504](https://github.com/getsentry/sentry-react-native/pull/2504))
  - [changelog](https://github.com/getsentry/sentry-javascript/blob/master/CHANGELOG.md#7140)
  - [diff](https://github.com/getsentry/sentry-javascript/compare/7.13.0...7.14.0)

## 5.0.0-alpha.4

- Latest changes from 4.5.0

### Breaking changes

- New ReactNativeTracingOptions idleTimeoutMs and finalTimeoutMs replacing idleTimeout and maxTransactionDuration respectively ([#2481](https://github.com/getsentry/sentry-react-native/pull/2481))

## 4.5.0

### Features

- Add user feedback ([#2486](https://github.com/getsentry/sentry-react-native/pull/2486))
- Add typings for app hang functionality ([#2479](https://github.com/getsentry/sentry-react-native/pull/2479))

### Fixes

- Update warm/cold start span ops ([#2487](https://github.com/getsentry/sentry-react-native/pull/2487))
- Detect hard crash the same as native sdks ([#2480](https://github.com/getsentry/sentry-react-native/pull/2480))
- Integrations factory receives default integrations ([#2494](https://github.com/getsentry/sentry-react-native/pull/2494))

### Dependencies

- Bump Android SDK from v6.4.1 to v6.4.2 ([#2485](https://github.com/getsentry/sentry-react-native/pull/2485))
  - [changelog](https://github.com/getsentry/sentry-java/blob/main/CHANGELOG.md#642)
  - [diff](https://github.com/getsentry/sentry-java/compare/6.4.1...6.4.2)
- Bump JavaScript SDK from v7.12.1 to v7.13.0 ([#2478](https://github.com/getsentry/sentry-react-native/pull/2478))
  - [changelog](https://github.com/getsentry/sentry-javascript/blob/master/CHANGELOG.md#7130)
  - [diff](https://github.com/getsentry/sentry-javascript/compare/7.12.1...7.13.0)

## 4.4.0

### Features

- Add attachments support ([#2463](https://github.com/getsentry/sentry-react-native/pull/2463))

## 4.3.1

### Fixes

- ReactNativeTracingOptions maxTransactionDuration is in seconds ([#2469](https://github.com/getsentry/sentry-react-native/pull/2469))

### Dependencies

- Bump Cocoa SDK from v7.24.1 to v7.25.1 ([#2465](https://github.com/getsentry/sentry-react-native/pull/2465))
  - [changelog](https://github.com/getsentry/sentry-cocoa/blob/master/CHANGELOG.md#7251)
  - [diff](https://github.com/getsentry/sentry-cocoa/compare/7.24.1...7.25.1)

## 5.0.0-alpha.3

- Latest changes from 4.3.x

### Dependencies

- Bump Wizard from v2.0.0 to v2.2.0 ([#2460](https://github.com/getsentry/sentry-react-native/pull/2460))
  - [changelog](https://github.com/getsentry/sentry-wizard/blob/master/CHANGELOG.md#v220)
  - [diff](https://github.com/getsentry/sentry-wizard/compare/v2.0.0...v2.2.0)

## 4.3.0

### Features

- Add Transaction Source for Dynamic Sampling Context ([#2454](https://github.com/getsentry/sentry-react-native/pull/2454))

### Dependencies

- Bump Cocoa SDK from v7.23.0 to v7.24.1 ([#2456](https://github.com/getsentry/sentry-react-native/pull/2456))
  - [changelog](https://github.com/getsentry/sentry-cocoa/blob/master/CHANGELOG.md#7241)
  - [diff](https://github.com/getsentry/sentry-cocoa/compare/7.23.0...7.24.1)
- Bump Android SDK from v6.3.1 to v6.4.1 ([#2437](https://github.com/getsentry/sentry-react-native/pull/2437))
  - [changelog](https://github.com/getsentry/sentry-java/blob/main/CHANGELOG.md#641)
  - [diff](https://github.com/getsentry/sentry-java/compare/6.3.1...6.4.1)
- Bump JavaScript SDK from v7.9.0 to v7.12.1 ([#2451](https://github.com/getsentry/sentry-react-native/pull/2451))
  - [changelog](https://github.com/getsentry/sentry-javascript/blob/master/CHANGELOG.md#7121)
  - [diff](https://github.com/getsentry/sentry-javascript/compare/7.9.0...7.12.1)

## 4.2.4

### Fixes

- ReactNativeTracing wrongly marks transactions as deadline_exceeded when it reaches the idleTimeout ([#2427](https://github.com/getsentry/sentry-react-native/pull/2427))

## 5.0.0-alpha.2

- Latest changes from 4.2.x

## 5.0.0-alpha.1

### Fixes

- Auto linking for RN >= 0.69 ([#2332](https://github.com/getsentry/sentry-react-native/pull/2332))

## 4.2.3

### Fixes

- Bump Cocoa SDK to v7.23.0 ([#2401](https://github.com/getsentry/sentry-react-native/pull/2401))
  - [changelog](https://github.com/getsentry/sentry-cocoa/blob/master/CHANGELOG.md#7230)
  - [diff](https://github.com/getsentry/sentry-cocoa/compare/7.22.0...7.23.0)
- Bump Android SDK to v6.3.1 ([#2410](https://github.com/getsentry/sentry-react-native/pull/2410))
  - [changelog](https://github.com/getsentry/sentry-java/blob/main/CHANGELOG.md#631)
  - [diff](https://github.com/getsentry/sentry-java/compare/6.3.0...6.3.1)
- Bump JavaScript SDK to v7.9.0 ([#2412](https://github.com/getsentry/sentry-react-native/pull/2412))
  - [changelog](https://github.com/getsentry/sentry-javascript/blob/master/CHANGELOG.md#790)
  - [diff](https://github.com/getsentry/sentry-javascript/compare/7.7.0...7.9.0)

## 4.2.2

### Fixes

- Should not ignore `options.transport` function provided in `Sentry.init(...)` ([#2398](https://github.com/getsentry/sentry-react-native/pull/2398))

## 4.2.1

### Fixes

- SENTRY_DIST accepts non-number values on Android ([#2395](https://github.com/getsentry/sentry-react-native/pull/2395))

### Features

- Bump Cocoa SDK to v7.22.0 ([#2392](https://github.com/getsentry/sentry-react-native/pull/2392))
  - [changelog](https://github.com/getsentry/sentry-cocoa/blob/master/CHANGELOG.md#7220)
  - [diff](https://github.com/getsentry/sentry-cocoa/compare/7.21.0...7.22.0)

## 4.2.0

### Features

- Bump Cocoa SDK to v7.21.0 ([#2374](https://github.com/getsentry/sentry-react-native/pull/2374))
  - [changelog](https://github.com/getsentry/sentry-cocoa/blob/master/CHANGELOG.md#7210)
  - [diff](https://github.com/getsentry/sentry-cocoa/compare/7.20.0...7.21.0)
- Bump Android SDK to v6.3.0 ([#2380](https://github.com/getsentry/sentry-react-native/pull/2380))
  - [changelog](https://github.com/getsentry/sentry-java/blob/main/CHANGELOG.md#630)
  - [diff](https://github.com/getsentry/sentry-java/compare/6.1.4...6.3.0)
- Bump JavaScript SDK to v7.7.0 ([#2375](https://github.com/getsentry/sentry-react-native/pull/2375))
  - [changelog](https://github.com/getsentry/sentry-javascript/blob/master/CHANGELOG.md#770)
  - [diff](https://github.com/getsentry/sentry-javascript/compare/7.6.0...7.7.0)

## 4.1.3

### Fixes

- Solve reference to private cocoa SDK class ([#2369](https://github.com/getsentry/sentry-react-native/pull/2369))

## 4.1.2

### Fixes

- Set default unit for measurements ([#2360](https://github.com/getsentry/sentry-react-native/pull/2360))
- When using SENTRY_DIST env. var. on Android, SDK fails to convert to an Integer ([#2365](https://github.com/getsentry/sentry-react-native/pull/2365))

### Features

- Bump JavaScript SDK to v7.6.0 ([#2361](https://github.com/getsentry/sentry-react-native/pull/2361))
  - [changelog](https://github.com/getsentry/sentry-javascript/blob/master/CHANGELOG.md#760)
  - [diff](https://github.com/getsentry/sentry-javascript/compare/7.5.1...7.6.0)

## 4.1.1

### Features

- Bump Cocoa SDK to v7.20.0 ([#2341](https://github.com/getsentry/sentry-react-native/pull/2341), [#2356](https://github.com/getsentry/sentry-react-native/pull/2356))
  - [changelog](https://github.com/getsentry/sentry-cocoa/blob/master/CHANGELOG.md#7200)
  - [diff](https://github.com/getsentry/sentry-cocoa/compare/7.18.1...7.20.0)
- Bump JavaScript SDK to v7.5.1 ([#2342](https://github.com/getsentry/sentry-react-native/pull/2342), [#2350](https://github.com/getsentry/sentry-react-native/pull/2350))
  - [changelog](https://github.com/getsentry/sentry-javascript/blob/master/CHANGELOG.md#751)
  - [diff](https://github.com/getsentry/sentry-javascript/compare/7.3.1...7.5.1)

## 4.1.0

- Fix: Send DidBecomeActiveNotification when OOM enabled ([#2326](https://github.com/getsentry/sentry-react-native/pull/2326))
- Fix: SDK overwrites the user defined ReactNativeTracing ([#2319](https://github.com/getsentry/sentry-react-native/pull/2319))
- Bump Sentry JavaScript 7.3.1 ([#2306](https://github.com/getsentry/sentry-react-native/pull/2306))
  - [changelog](https://github.com/getsentry/sentry-javascript/blob/7.3.1/CHANGELOG.md)
  - [diff](https://github.com/getsentry/sentry-javascript/compare/7.1.1...7.3.1)
- Bump Sentry Cocoa 7.18.1 ([#2320](https://github.com/getsentry/sentry-react-native/pull/2320))
  - [changelog](https://github.com/getsentry/sentry-cocoa/blob/7.18.1/CHANGELOG.md)
  - [diff](https://github.com/getsentry/sentry-cocoa/compare/7.18.0...7.18.1)
- Bump Sentry Android 6.1.4 ([#2320](https://github.com/getsentry/sentry-react-native/pull/2320))
  - [changelog](https://github.com/getsentry/sentry-java/blob/6.1.4/CHANGELOG.md)
  - [diff](https://github.com/getsentry/sentry-java/compare/6.1.2...6.1.4)

## 4.0.2

- Fix Calculate the absolute number of Android versionCode ([#2313](https://github.com/getsentry/sentry-react-native/pull/2313))

## 4.0.1

- Filter out app start with more than 60s ([#2303](https://github.com/getsentry/sentry-react-native/pull/2303))

## 4.0.0

- Bump Sentry JavaScript 7.1.1 ([#2279](https://github.com/getsentry/sentry-react-native/pull/2279))
  - [changelog](https://github.com/getsentry/sentry-javascript/blob/7.1.1/CHANGELOG.md)
  - [diff](https://github.com/getsentry/sentry-javascript/compare/6.19.2...7.1.1)
- Bump Sentry Cocoa 7.18.0 ([#2303](https://github.com/getsentry/sentry-react-native/pull/2303))
  - [changelog](https://github.com/getsentry/sentry-cocoa/blob/7.18.0/CHANGELOG.md)
  - [diff](https://github.com/getsentry/sentry-cocoa/compare/7.11.0...7.18.0)
- Bump Sentry Android 6.1.2 ([#2303](https://github.com/getsentry/sentry-react-native/pull/2303))
  - [changelog](https://github.com/getsentry/sentry-java/blob/6.1.2/CHANGELOG.md)
  - [diff](https://github.com/getsentry/sentry-java/compare/5.7.0...6.1.2)

## Breaking changes

By bumping Sentry Javascript, new breaking changes were introduced, to know more what was changed, check the [breaking changes changelog](https://github.com/getsentry/sentry-javascript/blob/7.0.0/CHANGELOG.md#breaking-changes) from Sentry Javascript.

## 4.0.0-beta.5

- Fix warning missing DSN on BrowserClient. ([#2294](https://github.com/getsentry/sentry-react-native/pull/2294))

## 4.0.0-beta.4

- Bump Sentry Cocoa 7.17.0 ([#2300](https://github.com/getsentry/sentry-react-native/pull/2300))
  - [changelog](https://github.com/getsentry/sentry-cocoa/blob/7.17.0/CHANGELOG.md)
  - [diff](https://github.com/getsentry/sentry-cocoa/compare/7.16.1...7.17.0)
- Bump Sentry Android 6.1.1 ([#2300](https://github.com/getsentry/sentry-react-native/pull/2300))
  - [changelog](https://github.com/getsentry/sentry-java/blob/6.1.1/CHANGELOG.md)
  - [diff](https://github.com/getsentry/sentry-java/compare/6.0.0...6.1.1)

## 4.0.0-beta.3

- Bump Sentry Cocoa 7.16.1 ([#2279](https://github.com/getsentry/sentry-react-native/pull/2283))
  - [changelog](https://github.com/getsentry/sentry-cocoa/blob/7.16.1/CHANGELOG.md)
  - [diff](https://github.com/getsentry/sentry-cocoa/compare/7.11.0...7.16.1)

## 4.0.0-beta.2

- Bump Sentry JavaScript 7.1.1 ([#2279](https://github.com/getsentry/sentry-react-native/pull/2279))
  - [changelog](https://github.com/getsentry/sentry-javascript/blob/7.1.1/CHANGELOG.md)
  - [diff](https://github.com/getsentry/sentry-javascript/compare/7.0.0...7.1.1)
- Bump Sentry Android 6.0.0 ([#2281](https://github.com/getsentry/sentry-react-native/pull/2281))
  - [changelog](https://github.com/getsentry/sentry-java/blob/6.0.0/CHANGELOG.md)
  - [diff](https://github.com/getsentry/sentry-java/compare/5.7.0...6.0.0)

## 4.0.0-beta.1

- Bump Sentry JavaScript 7.0.0 ([#2250](https://github.com/getsentry/sentry-react-native/pull/2250))
  - [changelog](https://github.com/getsentry/sentry-javascript/blob/7.0.0/CHANGELOG.md)
  - [diff](https://github.com/getsentry/sentry-javascript/compare/6.19.2...7.0.0)

## Breaking changes

By bumping Sentry Javascript, new breaking changes were introduced, to know more what was changed, check the [breaking changes changelog](https://github.com/getsentry/sentry-javascript/blob/7.0.0/CHANGELOG.md#breaking-changes) from Sentry Javascript.

## 3.4.3

- feat: Support macOS (#2240) by @ospfranco

## 3.4.2

- fix: Fix cold start appearing again after js bundle reload on Android. #2229

## 3.4.1

- fix: Make withTouchEventBoundary options optional #2196

## 3.4.0

### Various fixes & improvements

- Bump: @sentry/javascript dependencies to 6.19.2 (#2175) by @marandaneto

## 3.3.6

- fix: Respect given release if no dist is given during SDK init (#2163)
- Bump: @sentry/javascript dependencies to 6.19.2 (#2175)

## 3.3.5

- Bump: Sentry Cocoa to 7.11.0 and Sentry Android to 5.7.0 (#2160)

## 3.3.4

- fix(android): setContext serializes as context for Android instead of extra (#2155)
- fix(android): Duplicate Breadcrumbs when captuing messages #2153

## 3.3.3

- Bump: Sentry Cocoa to 7.10.2 and Sentry Android to 5.6.3 (#2145)
- fix(android): Upload source maps correctly regardless of version codes #2144

## 3.3.2

- fix: Do not report empty measurements #1983
- fix(iOS): Bump Sentry Cocoa to 7.10.1 and report slow and frozen measurements (#2132)
- fix(iOS): Missing userId on iOS when the user is not set in the Scope (#2133)

## 3.3.1

- feat: Support setting maxCacheItems #2102
- fix: Clear transaction on route change for React Native Navigation #2119

## 3.3.0

- feat: Support enableNativeCrashHandling for iOS #2101
- Bump: Sentry Cocoa 7.10.0 #2100
- feat: Touch events now track components with `sentry-label` prop, falls back to `accessibilityLabel` and then finally `displayName`. #2068
- fix: Respect sentryOption.debug setting instead of #DEBUG build flag for outputting logs #2039
- fix: Passing correct mutableOptions to iOS SDK (#2037)
- Bump: Bump @sentry/javascript dependencies to 6.17.9 #2082
- fix: Discard prior transactions on react navigation dispatch #2053

## 3.2.14-beta.2

- feat: Touch events now track components with `sentry-label` prop, falls back to `accessibilityLabel` and then finally `displayName`. #2068
- fix: Respect sentryOption.debug setting instead of #DEBUG build flag for outputting logs #2039
- fix: Passing correct mutableOptions to iOS SDK (#2037)
- Bump: Bump @sentry/javascript dependencies to 6.17.9 #2082

## 3.2.14-beta.1

- fix: Discard prior transactions on react navigation dispatch #2053

## 3.2.13

- fix(deps): Add `@sentry/wizard` back in as a dependency to avoid missing dependency when running react-native link. #2015
- Bump: sentry-cli to 1.72.0 #2016

## 3.2.12

- fix: fetchNativeDeviceContexts returns an empty Array if no Device Context available #2002
- Bump: Sentry Cocoa 7.9.0 #2011

## 3.2.11

- fix: Polyfill the promise library to permanently fix unhandled rejections #1984

## 3.2.10

- fix: Do not crash if androidx.core isn't available on Android #1981
- fix: App start measurement on Android #1985
- Bump: Sentry Android to 5.5.2 #1985

## 3.2.9

- Deprecate initialScope in favor of configureScope #1963
- Bump: Sentry Android to 5.5.1 and Sentry Cocoa to 7.7.0 #1965

## 3.2.8

### Various fixes & improvements

- replace usage of master to main (30b44232) by @marandaneto

## 3.2.7

- fix: ReactNavigationV4Instrumentation null when evaluating 'state.routes' #1940
- fix: ConcurrentModification exception for frameMetricsAggregator #1939

## 3.2.6

- feat(android): Support monorepo in gradle plugin #1917
- fix: Remove dependency on promiseRejectionTrackingOptions #1928

## 3.2.5

- fix: Fix dynamic require for promise options bypassing try catch block and crashing apps #1923

## 3.2.4

- fix: Warn when promise rejections won't be caught #1886
- Bump: Sentry Android to 5.4.3 and Sentry Cocoa to 7.5.4 #1920

## 3.2.3

### Various fixes & improvements

- fix(ios): tracesSampler becomes NSNull in iOS and the app cannot be started (#1872) by @marandaneto

## 3.2.2

- Bump Sentry Android SDK to 5.3.0 #1860

## 3.2.1

### Various fixes & improvements

- feat(ios): Missing config `enableOutOfMemoryTracking` on iOS/Mac (#1858) by @marandaneto

## 3.2.0

- feat: Routing instrumentation will emit breadcrumbs on route change and set route tag #1837
- Bump Sentry Android SDK to 5.2.4 ([#1844](https://github.com/getsentry/sentry-react-native/pull/1844))

  - [changelog](https://github.com/getsentry/sentry-java/blob/5.2.4/CHANGELOG.md)
  - [diff](https://github.com/getsentry/sentry-java/compare/5.2.0...5.2.4)

- Bump Sentry Cocoa SDK to 7.4.8 ([#1856](https://github.com/getsentry/sentry-react-native/pull/1856))
  - [changelog](https://github.com/getsentry/sentry-cocoa/blob/7.4.8/CHANGELOG.md)
  - [diff](https://github.com/getsentry/sentry-cocoa/compare/7.3.0...7.4.8)

## 3.2.0-beta.2

- fix: Type React Native Navigation instrumentation constructor argument as unknown to avoid typescript errors #1817

## 3.2.0-beta.1

- feat: Routing instrumentation for React Native Navigation #1774

## 3.1.1

- Bump Sentry Android SDK to 5.2.0 ([#1785](https://github.com/getsentry/sentry-react-native/pull/1785))

  - [changelog](https://github.com/getsentry/sentry-java/blob/5.2.0/CHANGELOG.md)
  - [diff](https://github.com/getsentry/sentry-java/compare/5.1.2...5.2.0)

- Bump Sentry Cocoa SDK to 7.3.0 ([#1785](https://github.com/getsentry/sentry-react-native/pull/1785))
  - [changelog](https://github.com/getsentry/sentry-cocoa/blob/7.3.0/CHANGELOG.md)
  - [diff](https://github.com/getsentry/sentry-cocoa/compare/7.2.6...7.3.0)

## 3.1.0

- Feat: Allow custom release for source map upload scripts #1548
- ref: Remove v5 prefix from react navigation instrumentation to support v6 #1768

## 3.0.3

- Fix: Set Java 8 for source and target compatibility if not using AGP >= 4.2.x (#1763)

## 3.0.2

- Bump: Android tooling API 30 (#1761)

## 3.0.1

- fix: Add sentry-cli as a dependency #1755

## 3.0.0

- feat: Align `event.origin`, `event.environment` with other hybrid sdks #1749
- feat: Add native sdk package info onto events #1749
- build(js): Bump sentry-javascript dependencies to 6.12.0 #1750
- fix: Fix native frames not being added to transactions #1752
- build(android): Bump sentry-android to 5.1.2 #1753
- build(ios): Bump sentry-cocoa to 7.2.6 #1753
- fix: Move @sentry/wizard dependency to devDependencies #1751

## 3.0.0-beta.3

- feat: Add `wrap` wrapper method with profiler and touch event boundary #1728
- feat: App-start measurements, if using the `wrap` wrapper, will now finish on the root component mount #1728

## 3.0.0-beta.2

- feat: Native slow/frozen frames measurements #1711

## 3.0.0-beta.1

- build(ios): Bump sentry-cocoa to 7.2.0-beta.9 #1704
- build(android): Bump sentry-android to 5.1.0-beta.9 #1704
- feat: Add app start measurements to the first transaction #1704
- feat: Create an initial initial ui.load transaction by default #1704
- feat: Add `enableAutoPerformanceTracking` flag that enables auto performance when tracing is enabled #1704

## 2.7.0-beta.1

- feat: Track stalls in the JavaScript event loop as measurements #1542

## 2.6.2

- fix: Fix the error handler (error dialog) not called in dev #1712

## 2.6.1

- build(ios): Bump sentry-cocoa to 7.1.4 #1700

## 2.6.0

- feat: Support the `sendDefaultPii` option. #1634
- build(android): Bump sentry-android to 5.1.0-beta.2 #1645
- fix: Fix transactions on Android having clock drift and missing span data #1645

## 2.5.2

- fix: Fix `Sentry.close()` not correctly resolving the promise on iOS. #1617
- build(js): Bump sentry-javascript dependencies to 6.7.1 #1618

## 2.5.1

- fix: Fatal uncaught events should be tagged handled:false #1597
- fix: Fix duplicate breadcrumbs on Android #1598

## 2.5.0

### Dependencies

- build(js): Bump sentry-javascript dependencies to 6.5.1 #1588
- build(ios): Bump sentry-cocoa to 7.0.0 and remove setLogLevel #1459
- build(android): Bump sentry-android to 5.0.1 #1576

### Features

- feat: `Sentry.flush()` to flush events to disk and returns a promise #1547
- feat: `Sentry.close()` method to fully disable the SDK on all layers and returns a promise #1457

### Fixes

- fix: Process "log" levels in breadcrumbs before sending to native #1565

## 2.5.0-beta.1

- build(ios): Bump sentry-cocoa to 7.0.0 and remove setLogLevel #1459
- feat: Close method to fully disable the SDK on all layers #1457
- build(android): Bump Android SDK to 5.0.0-beta.1 #1476

## 2.4.3

- fix: Use the latest outbox path from hub options instead of private options #1529

## 2.4.2

- fix: enableNative: false should take precedence over autoInitializeNativeSdk: false #1462

## 2.4.1

- fix: Type navigation container ref arguments as any to avoid TypeScript errors #1453

## 2.4.0

- fix: Don't call `NATIVE.fetchRelease` if release and dist already exists on the event #1388
- feat: Add onReady callback that gets called after Native SDK init is called #1406

## 2.3.0

- feat: Re-export Profiler and useProfiler from @sentry/react #1372
- fix(performance): Handle edge cases in React Navigation routing instrumentation. #1365
- build(android): Bump sentry-android to 4.3.0 #1373
- build(devtools): Bump @sentry/wizard to 1.2.2 #1383
- build(js): Bump sentry-javascript dependencies to 6.2.1 #1384
- feat(performance): Option to set route change timeout in routing instrumentation #1370

## 2.2.2

- fix: Fix unhandled promise rejections not being tracked #1367

## 2.2.1

- build(js): Bump @sentry/\* dependencies on javascript to 6.2.0 #1354
- fix: Fix react-dom dependency issue. #1354
- build(android): Bump sentry-android to 4.1.0 #1334

## 2.2.0

- Bump: sentry-android to v4.0.0 #1309
- build(ios): Bump sentry-cocoa to 6.1.4 #1308
- fix: Handle auto session tracking start on iOS #1308
- feat: Use beforeNavigate in routing instrumentation to match behavior on JS #1313
- fix: React Navigation Instrumentation starts initial transaction before navigator mount #1315

## 2.2.0-beta.0

- build(ios): Bump sentry-cocoa to 6.1.3 #1293
- fix: pass maxBreadcrumbs to Android init
- feat: Allow disabling native SDK initialization but still use it #1259
- ref: Rename shouldInitializeNativeSdk to autoInitializeNativeSdk #1275
- fix: Fix parseErrorStack that only takes string in DebugSymbolicator event processor #1274
- fix: Only set "event" type in envelope item and not the payload #1271
- build: Bump JS dependencies to 5.30.0 #1282
- fix: Add fallback envelope item type to iOS. #1283
- feat: Auto performance tracing with XHR/fetch, and routing instrumentation #1230

## 2.1.1

- build(android): Bump `sentry-android` to 3.2.1 #1296

## 2.1.0

- feat: Include @sentry/tracing and expose startTransaction #1167
- feat: A better sample app to showcase the SDK and especially tracing #1168
- build(js): Bump @sentry/javascript dependencies to 5.28.0. #1228
- build(android): Bump `sentry-android` to 3.2.0 #1208

## 2.0.2

- build(ios): Bump `sentry-cocoa` to 6.0.9 #1200

## 2.0.1

- build(ios): Bump `sentry-cocoa` to 6.0.8. #1188
- fix(ios): Remove private imports and call `storeEnvelope` on the client. #1188
- fix(ios): Lock specific version in podspec. #1188
- build(android): Bump `sentry-android` to 3.1.3. #1177
- build(deps): Bump @sentry/javascript deps to version-locked 5.27.4 #1199

## 2.0.0

- build(android): Changes android package name from `io.sentry.RNSentryPackage` to `io.sentry.react.RNSentryPackage` (Breaking). #1131
- fix: As auto session tracking is now on by default, allow user to pass `false` to disable it. #1131
- build: Bump `sentry-android` to 3.1.0. #1131
- build: Bump `sentry-cocoa` to 6.0.3. #1131
- feat(ios): Use `captureEnvelope` on iOS/Mac. #1131
- feat: Support envelopes with type other than `event`. #1131
- feat(android): Add enableNdkScopeSync property to ReactNativeOptions. #1131
- feat(android): Pass attachStacktrace option property down to android SDK. #1131
- build(js): Bump @sentry/javascript dependencies to 5.27.1. #1156

## 1.9.0

- fix: Only show the "Native Sentry SDK is disabled" warning when `enableNative` is false and `enableNativeNagger` is true. #1084
- build: Bump @sentry/javascript dependencies to 5.25.0. #1118

## 1.8.2

- build: Bump @sentry/javascript dependencies to 5.24.2 #1091
- fix: Add a check that `performance` exists before using it. #1091

## 1.8.1

- build: Bump @sentry/javascript dependencies to 5.24.1 #1088
- fix: Fix timestamp offset issues due to issues with `performance.now()` introduced in React Native 0.63. #1088

## 1.8.0

- feat: Support MacOS #1068
- build: Bump @sentry/javascript dependencies to 5.23.0 #1079
- fix: Only call native deviceContexts on iOS #1061
- fix: Don't send over Log and Critical levels over native bridge #1063

## 1.7.2

- meta: Move from Travis CI to Github Actions #1019
- ref: Drop TSLint in favor of ESLint #1023
- test: Add basic end-to-end tests workflow #945
- Bump: sentry-android to v2.3.1

## 1.7.1

- build: Bump sentry-cocoa to 5.2 #1011
- fix: App Store submission for Mac apps getsentry/sentry-cocoa#635
- fix: Use the release and dist set in init options over native release #1009
- fix: assign default options before enableNative check #1007

## 1.7.0

- fix: Use `LogBox` instead of `YellowBox` if possible. #989
- fix: Don't add `DeviceContext` default integration if `enableNative` is set to `false`. #993
- fix: Don't log "Native Sentry SDK is disabled" if `enableNativeNagger` is set to `false`. #993
- feat: Migrate to `@sentry/react` from `@sentry/browser` and expose `ErrorBoundary` & the redux enhancer. #1005

## 1.6.3

- feat: Touch events take Regex for ignoreNames & add tests #973

## 1.6.2

- fix: Don't prefix app:/// to "native" filename as well #957
- feat: Add sdk_info to envelope header on Android. #958

## 1.6.1

- Bump `sentry-cocoa` `5.1.8`

## 1.6.0

- feat: Log component tree with all touch events #952
- fix: Fix appending app:/// prefix to [native code] #946
- Bump `@sentry/*` to `^5.19.0`
- Bump `sentry-cocoa` `5.1.6`

## 1.5.0

- feat: Track touch events as breadcrumbs #939
- fix: Serialize the default user keys in setUser #926
- Bump android 2.2.0 #942
- fix(android): Fix unmapped context keys being overwritten on Android.

## 1.4.5

- fix: Fix Native Wrapper not checking enableNative setting #919

## 1.4.4

- Bump cocoa 5.1.4
- fix(ios): We only store the event in release mode #917

## 1.4.3

- Extend Scope methods to set native scope too. #902
- Bump android 2.1.6
- Bump `@sentry/*` to `^5.16.1`
- Bump cocoa 5.1.3

## 1.4.2

- Bump android 2.1.4 #891
- Expose session timeout. #887
- Added `event.origin` and `event.environment` tags to determine where events originate from. #890

## 1.4.1

- Filtered out `options` keys passed to `init` that would crash native. #885

## 1.4.0

- Remove usages of RNSentry to a native wrapper (#857)
- Bump android 2.1.3 (#858)
- Bump cocoa 5.1.0 (#870)
- Accept enableAutoSessionTracking (#870)
- Don't attach Android Threads (#866)
- Refactored startWithDsnString to be startWithOptions. (#860)

## 1.3.9

- Bump `@sentry/wizard` to `1.1.4`

## 1.3.8

- Fixes a bug in `DebugSymbolicator`

## 1.3.7

- Bump `@sentry/wizard` to `1.1.2`

## 1.3.6

- Bump `@sentry/*` to `^5.15.4`

## 1.3.5

- Bump `@sentry/*` to `^5.15.2`

## 1.3.4

- Bump `@sentry/*` to `^5.15.1`
- Fix a bug in DebugSymbolicator to fetch the correct file
- Bump to `io.sentry:sentry-android:2.0.2`

## 1.3.3

- Fix sourcemap path for Android and `react-native` version `< 0.61`
- Expose Android SDK in Java

## 1.3.2

- Bump `io.sentry:sentry-android:2.0.0`
- Fixes a bug on Android when sending events with wrong envelope size

## 1.3.1

- Bump `@sentry/wizard` to `1.1.1` fixing iOS release identifiers
- console.warn und unhandled rejections in DEV

## 1.3.0

- Bump `io.sentry:sentry-android:2.0.0-rc04`
- Added support for Hermes runtime!!
- Fixed a lot of issues on Android
- NDK support

## 1.2.2

- fix(android): Crash if stacktrace.frames is empty (#742)

## 1.2.1

- Bump `io.sentry:sentry-android:1.7.29`

## 1.2.0

- Bump `@sentry/*` to `^5.10.0`
- Allow overriding sentry.properties location (#722)

## 1.1.0

- Bump `@sentry/*` to `^5.9.0`
- fix(android): Feedback not working (#706)
- fix(types): Fix type mismatch when copying breadcrumb `type` (#693)

## 1.0.9

- Fixed an issue where breadcrumbs failed to be copied correctly

## 1.0.8

- Fix missing `type`, miscast `status_code` entries in Android breadcrumbs

## 1.0.7

- Store `environment`, `release` & `dist` on native iOS and Android clients in case of an native crash

## 1.0.6

- Fix error message to guide towards correct docs page

## 1.0.5

- Convert `message` in Java to string if it's a map (#653)

## 1.0.4

- Also catch `ClassCastException` to support react-native versions < 0.60 (#651)

## 1.0.3

- Expose `BrowserIntegrations` to change browser integrations (#639)

## 1.0.2

- Fixes `breadcrumb.data` cast if it's not a hashmap (#651)

## 1.0.1

- Fixed typo in `RNSentry.m` (#658)

## 1.0.0

This is a new major release of the Sentry's React Native SDK rewritten in TypeScript.
This SDK is now unified with the rest of our JavaScript SDKs and published under a new name `@sentry/react-native`.
It uses `@sentry/browser` and both `sentry-cocoa` and `sentry-android` for native handling.

This release is a breaking change an code changes are necessary.

New way to import and init the SDK:

```js
import * as Sentry from '@sentry/react-native';

Sentry.init({
  dsn: 'DSN',
});
```

## 0.43.2

- Add a check for an empty stacktrace on Android (#594)

## 0.43.1

- Bump `raven-js` `3.27.1`

## 0.43.0

- Bump `sentry-wizard` `0.13.0`

## 0.42.0

- Bump `sentry-cocoa` `4.2.1`
- Fix a bug where environment was correctly set
- Only upload source maps in gradle if non debug build

## 0.41.1

- Fix bump version script

## 0.41.0

- Update android build tools and gradle scripts to be compatible with latest version
- Fix support to build on windows

## 0.40.3

- Bump `sentry-cocoa` `4.1.3`

## 0.40.2

- Fix import for ArrayList and ReadableArray on Android, Fixes #511

## 0.40.1

- Use `buildToolsVersion` in build.gradle

## 0.40.0

- Add fingerprint support for iOS/Android, Fixes #407
- Add support for tvOS

## v0.39.1

- Bump `@sentry/wizard` `0.12.1`
- Add constructor for `RNSentryPackage.java`, Fixes #490

## v0.39.0

- `react-native-sentry >= 0.39.0` requires `react-native >= 0.56.0`
- [Android] Bumping of gradle deps

```
compileSdkVersion 26
buildToolsVersion '26.0.3'
...
targetSdkVersion 26
```

- [Android] Use `sentry-android` `1.7.5`
- Bump `@sentry/wizard` `0.11.0`
- Bump `sentry-cocoa` `4.1.0`
- Use new SDK identifier `sentry.javascript.react-native`

## v0.38.3

- Bump `@sentry/wizard` `0.10.2`

## v0.38.2

- [Android] Use `sentry-android` `1.7.4`

## v0.38.1

- [Android] set empty message to prevent breadcrumb exception

## v0.38.0

- [Android] Remove requirement to pass in `MainApplication` `new RNSentryPackage(MainApplication.this)`

## v0.37.1

- [Android] Call event callbacks even on failure to trigger crashes when device is offline

## v0.37.0

- Revert change to podspec file
- Add support for transaction instead of culprit
- Add equalsIgnoreCase to gradle release name compare
- Bump sentry-java to 1.7.3

## v0.36.0

- Bump raven-js to 3.24.2
- Fixed #391

## v0.35.4

- Bump sentry-cocoa to 3.12.4

## v0.35.3

- Fix wizard command

## v0.35.2

- Fixed #374

## v0.35.1

- Bump sentry-cocoa to 3.12.0

## v0.35.0

- Fixes an issue where error will not be reported to Sentry.

## v0.34.1

- Fixed #354

## v0.34.0

- Fixed #353
- Fixed #347
- Fixed #346
- Fixed #342

## v0.33.0

- Add pro guard default rule @kazy1991
- Exposed crashedLastLaunch for iOS @monotkate
- Fixed #337
- Fixed #333
- Fixed #331
- Fixed #322

## v0.32.1

- Update sentry-wizard

## v0.32.0

### Breaking changes

### Migration guide upgrading from < 0.32.0

Since we now use `@sentry/wizard` for linking with out new `@sentry/cli` package, the old
`sentry-cli-bin` package has been deprecated.
You have to search your codebase for `sentry-cli-binary` and replace it with `@sentry/cli`.
There are few places where we put it during the link process:

- In both `sentry.properties` files in `ios`/`android` folder
- In your Xcode build scripts once in `Bundle React Native code and images` and once in `Upload Debug Symbols to Sentry`

So e.g.:

The `Upload Debug Symbols to Sentry` build script looks like this:

```
export SENTRY_PROPERTIES=sentry.properties
../node_modules/sentry-cli-binary/bin/sentry-cli upload-dsym
```

should be changed to this:

```
export SENTRY_PROPERTIES=sentry.properties
../node_modules/@sentry/cli/bin/sentry-cli upload-dsym
```

### General

- Bump `@sentry/wizard` to `0.7.3`
- Bump `sentry-cocoa` to `3.10.0`
- Fixed #169

## v0.31.0

- Use <https://github.com/getsentry/sentry-wizard> for setup process

## v0.30.3

- Fix podspec file
- Fix gradle regex to allow number in projectname

## v0.30.2

Updated npm dependencies

## v0.30.1

Deploy and release over Probot

## v0.30.0

Refactored iOS to use shared component from sentry-cocoa.
Also squashed many little bugs on iOS.

- Fixed #281
- Fixed #280

## v0.29.0

- Fixed #275
- Fixed #274
- Fixed #272
- Fixed #253

## v0.28.0

We had to rename `project.ext.sentry` to `project.ext.sentryCli` because our own proguard gradle plugin was conflicting with the name.
The docs already reflect this change.

- #257

We now use the `mainThread` to report errors to `RNSentry`. This change is necessary in order for react-native to export constants.
This change shouldn't impact anyone using `react-native-sentry` since most of the "heavy" load was handled by `sentry-cocoa` in its own background queue anyway.

- #259
- #244

Bump `sentry-cocoa` to `3.8.3`

## v0.27.0

We decided to deactivate stack trace merging by default on iOS since it seems to unstable right now.
To activate it set:

```js
Sentry.config('___DSN___', {
  deactivateStacktraceMerging: false,
});
```

We are looking into ways making this more stable and plan to re-enable it again in the future.

## v0.26.0

- Added `setShouldSendCallback` #250

## v0.25.0

- Fix a bug in gradle script that trigged the sourcemap upload twice
- Fixed #245
- Fixed #234

## v0.24.2

- Fixed <https://github.com/getsentry/react-native-sentry/issues/241>

## v0.24.1

- Bump `sentry-cli` version to `1.20.0`

## v0.24.0

- Fix frame urls when only using `raven-js`
- Upgrade `sentry-java` to `1.5.3`
- Upgrade `sentry-cocoa` to `3.8.1`
- Added support for `sampleRate` option

## v0.23.2

- Fixed #228 again ¯\\*(ツ)*/¯

## v0.23.1

- Fixed #228

## v0.23.0

- Add more event properties for `setEventSentSuccessfully` callback on Android

## v0.22.0

- Fixed #158
- Add

```groovy
project.ext.sentry = [
    logLevel: "debug",
    flavorAware: true
]
```

should be before:
`apply from: "../../node_modules/react-native-sentry/sentry.gradle"`
This enables `sentry-cli` debug output on android builds, also adds flavor aware `sentry.properties` files.

## v0.21.2

- Fixing device farm tests

## v0.21.1

- Store event on release and send on next startup.

## v0.21.0

- Fixed an issue where javascript error wasn't sent everytime

## v0.20.0

- Bump `sentry-cocoa` to `3.6.0`

## v0.19.0

- Make `userId` optional for user context
- Bump `sentry-cocoa` to `3.5.0`

## v0.18.0

- Bump `sentry-java` to `1.5.1`
- Fix linking step
- Bump `raven-js` to `3.17.0`

## v0.17.1

- Fixed #190

## v0.17.0

- Fix `disableNativeIntegration` proptery to use right transport

## v0.16.2

- Remove send callback when native integration isn't available.

## v0.16.1

- Removed strange submodule

## v0.16.0

- Bump `sentry-java` to `1.4.0`
- Bump `sentry-cocoa` to `3.4.2`
- Fixed #182
- Fixed path detection of sentry-cli

## v0.15.1

- Fixed last release

## v0.15.0

- Added compatiblity for react-native `0.47.0`
- Fixed #169
- Fixed #106
- Bumped `sentry-cocoa` to `3.3.3`

Also added integration tests running on AWS Device Farm.

## v0.14.16

- Fixed #124

## v0.14.12

- Updated to `sentry-cocoa` `3.1.2`
- Fixed #156

## v0.14.11

- Fixed #166

## v0.14.10

- Fixed #161

## v0.14.9

Fixed #163

## v0.14.8

- Fixed #159
- Fixes breadcrumb tracking on android

## v0.14.7

- Improve performance for `react-native >= 0.46`

## v0.14.6

- Bump `sentry-cocoa` and `KSCrash`

## v0.14.5

- Push Podspec to `sentry-cocoa` `3.1.2`

## v0.14.4

- Removed example project from repo
- Make sure native client is only initialized once

## v0.14.3

- Revert to `23.0.1` android build tools

## v0.14.2

- Fixes #131

## v0.14.1

- Bump `raven-js` `3.16.1`
- Fixes #136

## v0.14.0

- Allowing calls to Sentry without calling `install()`
- Add internal logging if `logLevel >= SentryLog.Debug`
- Use `sentry-cocoa` `3.1.2`

## v0.13.3

- Fixes #67

## v0.13.2

- Fixes #116
- Fixes #51

## v0.13.1

- Fixed Android version dependency

## v0.13.0

- Overhauled internal handling of exceptions
- Updated iOS and Android native dependencies

## v0.12.12

- Fixes #105
- Added option `disableNativeIntegration`

## v0.12.11

- Use sentry-cocoa `3.0.9`
- Fixes #100

## v0.12.10

- Update `raven-js` to `3.16.0`
- Update `sentry-cocoa` to `3.0.8`
- Fixes #64
- Fixes #57

## v0.12.8

- Fix typo

## v0.12.9

- Add support on iOS for stacktrace merging and `react-native 0.45`

## v0.12.7

- Fixes #92

## v0.12.6

- Fixes #95

## v0.12.5

- Fixes #91 #87 #82 #63 #54 #48

## v0.12.3

- Fixed #90

## v0.12.2

- Fixed #90

## v0.12.4

- Fixed #94

## v0.12.1

- Use `3.0.7` `sentry-cocoa` in Podspec

## v0.12.0

- Removed `RSSwizzle` use `SentrySwizzle` instead

## v0.11.8

Update Podspec to use `Sentry/KSCrash`

## v0.11.7

- Fix `duplicate symbol` `RSSwizzle` when using CocoaPods

## v0.11.6

- Use `sentry-cocoa` `3.0.1`

## v0.11.5

- Fix <https://github.com/getsentry/react-native-sentry/issues/77>

## v0.11.4

- Use android buildToolsVersion 23.0.1

## v0.11.3

- Fix Xcode archive to not build generic archive

## v0.11.2

- Fix Xcode archiving

## v0.11.1

- Using latest version of `sentry-cocoa`

## v0.11.0

This is a big release because we switched our internal iOS client from swift to objc which drastically improve the setup experience and compatibility.

We also added support for codepush, please check the docs <https://docs.sentry.io/clients/react-native/codepush/> for more information.

After updating run `react-native unlink react-native-sentry` and `react-native link react-native-sentry` again in order to setup everything correctly.

## v0.10.0

- Greatly improved the linking process. Check out our docs for more information <https://docs.sentry.io/clients/react-native/>

## v0.9.1

- Update to sentry 2.1.11 which fixes a critical bug regarding sending requests on iOS

## v0.9.0

- Improve link and unlink scripts

## v0.8.5

- Fixed: bad operand types for binary operator

## v0.8.4

- Put execution on iOS into a background thread
- Add parameter checks on android

## v0.8.3

- Bump sentry version to 2.1.10 to fix releases

## v0.8.2

- Updated podspec thx @alloy

## v0.8.1

- Added command to package json to inject MainApplication.java into RNSentryPackage

## v0.8.0

- Added native android support
- raven-js is always used we use the native clients for sending events and add more context to them

## v0.7.0

- Bump KSCrash and Sentry version

## v0.6.0

Use `raven-js` internally instead switching between native and raven-js.

Native client will be used when available.

Alot of API changes to more like `raven-js`

## v0.5.3

- Fix import for

```objc
#if __has_include(<React/RNSentry.h>)
#import <React/RNSentry.h> // This is used for versions of react >= 0.40
#else
#import "RNSentry.h" // This is used for versions of react < 0.40
#endif
```

## v0.5.2

- Prefix filepath with `app://` if RavenClient is used

## v0.5.1

- Fix `npm test`
- Added `forceRavenClient` option which forces to use RavenClient instead of the NativeClient

## v0.5.0

- Added support for installation with cocoapods see <https://docs.sentry.io/clients/react-native/#setup-with-cocoapods>
- Lowered minimum version requirement for `react-native` to `0.38.0`

## v0.4.0

- Added `ignoreModulesExclude` to exclude modules that are ignored by default for stacktrace merging
- Added `ignoreModulesInclude` to add additional modules that should be ignored for stacktrace merging<|MERGE_RESOLUTION|>--- conflicted
+++ resolved
@@ -19,24 +19,10 @@
   ...
   <FeedbackForm/>
   ```
-<<<<<<< HEAD
-  or auto-inject it by calling the `showFeedbackForm`:
-    ```jsx
-  import { showFeedbackForm } from '@sentry/react-native';
-  ...
-    <Button
-      title="Show feedback form"
-      onPress={() => {
-        showFeedbackForm(_props.navigation);
-      }}
-    />
-  ```
-=======
 
 ### Fixes
 
 - Use proper SDK name for Session Replay tags ([#4428](https://github.com/getsentry/sentry-react-native/pull/4428))
->>>>>>> 078cb371
 
 ### Changes
 
