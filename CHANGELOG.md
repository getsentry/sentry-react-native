--- conflicted
+++ resolved
@@ -8,18 +8,8 @@
 
 ## Unreleased
 
-### Dependencies
-
-- Bump JavaScript SDK from v8.53.0 to v8.54.0 ([#4503](https://github.com/getsentry/sentry-react-native/pull/4503))
-  - [changelog](https://github.com/getsentry/sentry-javascript/blob/develop/CHANGELOG.md#8540)
-  - [diff](https://github.com/getsentry/sentry-javascript/compare/8.53.0...8.54.0)
-
-## 6.6.0
-
-### Features
-
-<<<<<<< HEAD
-- Send Sentry react-native SDK version in the session replay event (#4450)
+### Features
+
 - Adds Sentry Android Gradle Plugin as an experimental Expo plugin feature ([#4440](https://github.com/getsentry/sentry-react-native/pull/4440))
 
   To enable the plugin add the `enableAndroidGradlePlugin` in the `@sentry/react-native/expo` of the Expo application configuration.
@@ -37,9 +27,19 @@
   ```
 
   To learn more about the available configuration options visit [the documentation](https://docs.sentry.io/platforms/react-native/manual-setup/expo/expo-sagp/).
-=======
+
+### Dependencies
+
+- Bump JavaScript SDK from v8.53.0 to v8.54.0 ([#4503](https://github.com/getsentry/sentry-react-native/pull/4503))
+  - [changelog](https://github.com/getsentry/sentry-javascript/blob/develop/CHANGELOG.md#8540)
+  - [diff](https://github.com/getsentry/sentry-javascript/compare/8.53.0...8.54.0)
+
+## 6.6.0
+
+### Features
+
+- Send Sentry react-native SDK version in the session replay event (#4450)
 - Send Sentry React Native SDK version in the Session Replay Events on iOS ([#4450](https://github.com/getsentry/sentry-react-native/pull/4450))
->>>>>>> 153419cd
 
 ### Fixes
 
