# Changelog

## Unreleased

- build(ios): Bump `sentry-cocoa` to 6.0.8. #1188
- fix(ios): Remove private imports and call `storeEnvelope` on the client. #1188
- fix(ios): Lock specific version in podspec. #1188
<<<<<<< HEAD
- build(android): Bump `sentry-android` to 3.1.3. #1177
=======
- build(deps): Bump @sentry/javascript deps to version-locked 5.27.4 #1199
>>>>>>> b59b8031

## 2.0.0

- build(android): Changes android package name from `io.sentry.RNSentryPackage` to `io.sentry.react.RNSentryPackage` (Breaking). #1131
- fix: As auto session tracking is now on by default, allow user to pass `false` to disable it. #1131
- build: Bump `sentry-android` to 3.1.0. #1131
- build: Bump `sentry-cocoa` to 6.0.3. #1131
- feat(ios): Use `captureEnvelope` on iOS/Mac. #1131
- feat: Support envelopes with type other than `event`. #1131
- feat(android): Add enableNdkScopeSync property to ReactNativeOptions. #1131
- feat(android): Pass attachStacktrace option property down to android SDK. #1131
- build(js): Bump @sentry/javascript dependencies to 5.27.1. #1156

## 1.9.0

- fix: Only show the "Native Sentry SDK is disabled" warning when `enableNative` is false and `enableNativeNagger` is true. #1084
- build: Bump @sentry/javascript dependencies to 5.25.0. #1118

## 1.8.2

- build: Bump @sentry/javascript dependencies to 5.24.2 #1091
- fix: Add a check that `performance` exists before using it. #1091

## 1.8.1

- build: Bump @sentry/javascript dependencies to 5.24.1 #1088
- fix: Fix timestamp offset issues due to issues with `performance.now()` introduced in React Native 0.63. #1088

## 1.8.0

- feat: Support MacOS #1068
- build: Bump @sentry/javascript dependencies to 5.23.0 #1079
- fix: Only call native deviceContexts on iOS #1061
- fix: Don't send over Log and Critical levels over native bridge #1063

## 1.7.2

- meta: Move from Travis CI to Github Actions #1019
- ref: Drop TSLint in favor of ESLint #1023
- test: Add basic end-to-end tests workflow #945
- Bump: sentry-android to v2.3.1

## 1.7.1

- build: Bump sentry-cocoa to 5.2 #1011
- fix: App Store submission for Mac apps getsentry/sentry-cocoa#635
- fix: Use the release and dist set in init options over native release #1009
- fix: assign default options before enableNative check #1007

## 1.7.0

- fix: Use `LogBox` instead of `YellowBox` if possible. #989
- fix: Don't add `DeviceContext` default integration if `enableNative` is set to `false`. #993
- fix: Don't log "Native Sentry SDK is disabled" if `enableNativeNagger` is set to `false`. #993
- feat: Migrate to `@sentry/react` from `@sentry/browser` and expose `ErrorBoundary` & the redux enhancer. #1005

## 1.6.3

- feat: Touch events take Regex for ignoreNames & add tests #973

## 1.6.2

- fix: Don't prefix app:/// to "native" filename as well #957
- feat: Add sdk_info to envelope header on Android. #958

## 1.6.1

- Bump `sentry-cocoa` `5.1.8`

## 1.6.0

- feat: Log component tree with all touch events #952
- fix: Fix appending app:/// prefix to [native code] #946
- Bump `@sentry/*` to `^5.19.0`
- Bump `sentry-cocoa` `5.1.6`

## 1.5.0

- feat: Track touch events as breadcrumbs #939
- fix: Serialize the default user keys in setUser #926
- Bump android 2.2.0 #942
- fix(android): Fix unmapped context keys being overwritten on Android.

## 1.4.5

- fix: Fix Native Wrapper not checking enableNative setting #919

## 1.4.4

- Bump cocoa 5.1.4
- fix(ios): We only store the event in release mode #917

## 1.4.3

- Extend Scope methods to set native scope too. #902
- Bump android 2.1.6
- Bump `@sentry/*` to `^5.16.1`
- Bump cocoa 5.1.3

## 1.4.2

- Bump android 2.1.4 #891
- Expose session timeout. #887
- Added `event.origin` and `event.environment` tags to determine where events originate from. #890

## 1.4.1

- Filtered out `options` keys passed to `init` that would crash native. #885

## 1.4.0

- Remove usages of RNSentry to a native wrapper (#857)
- Bump android 2.1.3 (#858)
- Bump cocoa 5.1.0 (#870)
- Accept enableAutoSessionTracking (#870)
- Don't attach Android Threads (#866)
- Refactored startWithDsnString to be startWithOptions. (#860)

## 1.3.9

- Bump `@sentry/wizard` to `1.1.4`

## 1.3.8

- Fixes a bug in `DebugSymbolicator`

## 1.3.7

- Bump `@sentry/wizard` to `1.1.2`

## 1.3.6

- Bump `@sentry/*` to `^5.15.4`

## 1.3.5

- Bump `@sentry/*` to `^5.15.2`

## 1.3.4

- Bump `@sentry/*` to `^5.15.1`
- Fix a bug in DebugSymbolicator to fetch the correct file
- Bump to `io.sentry:sentry-android:2.0.2`

## 1.3.3

- Fix sourcemap path for Android and `react-native` version `< 0.61`
- Expose Android SDK in Java

## 1.3.2

- Bump `io.sentry:sentry-android:2.0.0`
- Fixes a bug on Android when sending events with wrong envelope size

## 1.3.1

- Bump `@sentry/wizard` to `1.1.1` fixing iOS release identifiers
- console.warn und unhandled rejections in DEV

## 1.3.0

- Bump `io.sentry:sentry-android:2.0.0-rc04`
- Added support for Hermes runtime!!
- Fixed a lot of issues on Android
- NDK support

## 1.2.2

- fix(android): Crash if stacktrace.frames is empty (#742)

## 1.2.1

- Bump `io.sentry:sentry-android:1.7.29`

## 1.2.0

- Bump `@sentry/*` to `^5.10.0`
- Allow overriding sentry.properties location (#722)

## 1.1.0

- Bump `@sentry/*` to `^5.9.0`
- fix(android): Feedback not working (#706)
- fix(types): Fix type mismatch when copying breadcrumb `type` (#693)

## 1.0.9

- Fixed an issue where breadcrumbs failed to be copied correctly

## 1.0.8

- Fix missing `type`, miscast `status_code` entries in Android breadcrumbs

## 1.0.7

- Store `environment`, `release` & `dist` on native iOS and Android clients in case of an native crash

## 1.0.6

- Fix error message to guide towards correct docs page

## 1.0.5

- Convert `message` in Java to string if it's a map (#653)

## 1.0.4

- Also catch `ClassCastException` to support react-native versions < 0.60 (#651)

## 1.0.3

- Expose `BrowserIntegrations` to change browser integrations (#639)

## 1.0.2

- Fixes `breadcrumb.data` cast if it's not a hashmap (#651)

## 1.0.1

- Fixed typo in `RNSentry.m` (#658)

## 1.0.0

This is a new major release of the Sentry's React Native SDK rewritten in TypeScript.
This SDK is now unified with the rest of our JavaScript SDKs and published under a new name `@sentry/react-native`.
It uses `@sentry/browser` and both `sentry-cocoa` and `sentry-android` for native handling.

This release is a breaking change an code changes are necessary.

New way to import and init the SDK:

```js
import * as Sentry from "@sentry/react-native";

Sentry.init({
  dsn: "DSN",
});
```

## 0.43.2

- Add a check for an empty stacktrace on Android (#594)

## 0.43.1

- Bump `raven-js` `3.27.1`

## 0.43.0

- Bump `sentry-wizard` `0.13.0`

## 0.42.0

- Bump `sentry-cocoa` `4.2.1`
- Fix a bug where environment was correctly set
- Only upload source maps in gradle if non debug build

## 0.41.1

- Fix bump version script

## 0.41.0

- Update android build tools and gradle scripts to be compatible with latest version
- Fix support to build on windows

## 0.40.3

- Bump `sentry-cocoa` `4.1.3`

## 0.40.2

- Fix import for ArrayList and ReadableArray on Android, Fixes #511

## 0.40.1

- Use `buildToolsVersion` in build.gradle

## 0.40.0

- Add fingerprint support for iOS/Android, Fixes #407
- Add support for tvOS

## v0.39.1

- Bump `@sentry/wizard` `0.12.1`
- Add constructor for `RNSentryPackage.java`, Fixes #490

## v0.39.0

- `react-native-sentry >= 0.39.0` requires `react-native >= 0.56.0`
- [Android] Bumping of gradle deps

```
compileSdkVersion 26
buildToolsVersion '26.0.3'
...
targetSdkVersion 26
```

- [Android] Use `sentry-android` `1.7.5`
- Bump `@sentry/wizard` `0.11.0`
- Bump `sentry-cocoa` `4.1.0`
- Use new SDK identifier `sentry.javascript.react-native`

## v0.38.3

- Bump `@sentry/wizard` `0.10.2`

## v0.38.2

- [Android] Use `sentry-android` `1.7.4`

## v0.38.1

- [Android] set empty message to prevent breadcrumb exception

## v0.38.0

- [Android] Remove requirement to pass in `MainApplication` `new RNSentryPackage(MainApplication.this)`

## v0.37.1

- [Android] Call event callbacks even on failure to trigger crashes when device is offline

## v0.37.0

- Revert change to podspec file
- Add support for transaction instead of culprit
- Add equalsIgnoreCase to gradle release name compare
- Bump sentry-java to 1.7.3

## v0.36.0

- Bump raven-js to 3.24.2
- Fixed #391

## v0.35.4

- Bump sentry-cocoa to 3.12.4

## v0.35.3

- Fix wizard command

## v0.35.2

- Fixed #374

## v0.35.1

- Bump sentry-cocoa to 3.12.0

## v0.35.0

- Fixes an issue where error will not be reported to Sentry.

## v0.34.1

- Fixed #354

## v0.34.0

- Fixed #353
- Fixed #347
- Fixed #346
- Fixed #342

## v0.33.0

- Add pro guard default rule @kazy1991
- Exposed crashedLastLaunch for iOS @monotkate
- Fixed #337
- Fixed #333
- Fixed #331
- Fixed #322

## v0.32.1

- Update sentry-wizard

## v0.32.0

### Breaking changes

### Migration guide upgrading from < 0.32.0

Since we now use `@sentry/wizard` for linking with out new `@sentry/cli` package, the old
`sentry-cli-bin` package has been deprecated.
You have to search your codebase for `sentry-cli-binary` and replace it with `@sentry/cli`.
There are few places where we put it during the link process:

- In both `sentry.properties` files in `ios`/`android` folder
- In your Xcode build scripts once in `Bundle React Native code and images` and once in `Upload Debug Symbols to Sentry`

So e.g.:

The `Upload Debug Symbols to Sentry` build script looks like this:

```
export SENTRY_PROPERTIES=sentry.properties
../node_modules/sentry-cli-binary/bin/sentry-cli upload-dsym
```

should be changed to this:

```
export SENTRY_PROPERTIES=sentry.properties
../node_modules/@sentry/cli/bin/sentry-cli upload-dsym
```

### General

- Bump `@sentry/wizard` to `0.7.3`
- Bump `sentry-cocoa` to `3.10.0`
- Fixed #169

## v0.31.0

- Use https://github.com/getsentry/sentry-wizard for setup process

## v0.30.3

- Fix podspec file
- Fix gradle regex to allow number in projectname

## v0.30.2

Updated npm dependencies

## v0.30.1

Deploy and release over Probot

## v0.30.0

Refactored iOS to use shared component from sentry-cocoa.
Also squashed many little bugs on iOS.

- Fixed #281
- Fixed #280

## v0.29.0

- Fixed #275
- Fixed #274
- Fixed #272
- Fixed #253

## v0.28.0

We had to rename `project.ext.sentry` to `project.ext.sentryCli` because our own proguard gradle plugin was conflicting with the name.
The docs already reflect this change.

- #257

We now use the `mainThread` to report errors to `RNSentry`. This change is necessary in order for react-native to export constants.
This change shouldn't impact anyone using `react-native-sentry` since most of the "heavy" load was handled by `sentry-cocoa` in its own background queue anyway.

- #259
- #244

Bump `sentry-cocoa` to `3.8.3`

## v0.27.0

We decided to deactivate stack trace merging by default on iOS since it seems to unstable right now.
To activate it set:

```js
Sentry.config("___DSN___", {
  deactivateStacktraceMerging: false,
});
```

We are looking into ways making this more stable and plan to re-enable it again in the future.

## v0.26.0

- Added `setShouldSendCallback` #250

## v0.25.0

- Fix a bug in gradle script that trigged the sourcemap upload twice
- Fixed #245
- Fixed #234

## v0.24.2

- Fixed https://github.com/getsentry/react-native-sentry/issues/241

## v0.24.1

- Bump `sentry-cli` version to `1.20.0`

## v0.24.0

- Fix frame urls when only using `raven-js`
- Upgrade `sentry-java` to `1.5.3`
- Upgrade `sentry-cocoa` to `3.8.1`
- Added support for `sampleRate` option

## v0.23.2

- Fixed #228 again ¯\\_(ツ)_/¯

## v0.23.1

- Fixed #228

## v0.23.0

- Add more event properties for `setEventSentSuccessfully` callback on Android

## v0.22.0

- Fixed #158
- Add

```groovy
project.ext.sentry = [
    logLevel: "debug",
    flavorAware: true
]
```

should be before:
`apply from: "../../node_modules/react-native-sentry/sentry.gradle"`
This enables `sentry-cli` debug output on android builds, also adds flavor aware `sentry.properties` files.

## v0.21.2

- Fixing device farm tests

## v0.21.1

- Store event on release and send on next startup.

## v0.21.0

- Fixed an issue where javascript error wasn't sent everytime

## v0.20.0

- Bump `sentry-cocoa` to `3.6.0`

## v0.19.0

- Make `userId` optional for user context
- Bump `sentry-cocoa` to `3.5.0`

## v0.18.0

- Bump `sentry-java` to `1.5.1`
- Fix linking step
- Bump `raven-js` to `3.17.0`

## v0.17.1

- Fixed #190

## v0.17.0

- Fix `disableNativeIntegration` proptery to use right transport

## v0.16.2

- Remove send callback when native integration isn't available.

## v0.16.1

- Removed strange submodule

## v0.16.0

- Bump `sentry-java` to `1.4.0`
- Bump `sentry-cocoa` to `3.4.2`
- Fixed #182
- Fixed path detection of sentry-cli

## v0.15.1

- Fixed last release

## v0.15.0

- Added compatiblity for react-native `0.47.0`
- Fixed #169
- Fixed #106
- Bumped `sentry-cocoa` to `3.3.3`

Also added integration tests running on AWS Device Farm.

## v0.14.16

- Fixed #124

## v0.14.12

- Updated to `sentry-cocoa` `3.1.2`
- Fixed #156

## v0.14.11

- Fixed #166

## v0.14.10

- Fixed #161

## v0.14.9

Fixed #163

## v0.14.8

- Fixed #159
- Fixes breadcrumb tracking on android

## v0.14.7

- Improve performance for `react-native >= 0.46`

## v0.14.6

- Bump `sentry-cocoa` and `KSCrash`

## v0.14.5

- Push Podspec to `sentry-cocoa` `3.1.2`

## v0.14.4

- Removed example project from repo
- Make sure native client is only initialized once

## v0.14.3

- Revert to `23.0.1` android build tools

## v0.14.2

- Fixes #131

## v0.14.1

- Bump `raven-js` `3.16.1`
- Fixes #136

## v0.14.0

- Allowing calls to Sentry without calling `install()`
- Add internal logging if `logLevel >= SentryLog.Debug`
- Use `sentry-cocoa` `3.1.2`

## v0.13.3

- Fixes #67

## v0.13.2

- Fixes #116
- Fixes #51

## v0.13.1

- Fixed Android version dependency

## v0.13.0

- Overhauled internal handling of exceptions
- Updated iOS and Android native dependencies

## v0.12.12

- Fixes #105
- Added option `disableNativeIntegration`

## v0.12.11

- Use sentry-cocoa `3.0.9`
- Fixes #100

## v0.12.10

- Update `raven-js` to `3.16.0`
- Update `sentry-cocoa` to `3.0.8`
- Fixes #64
- Fixes #57

## v0.12.8

- Fix typo

## v0.12.9

- Add support on iOS for stacktrace merging and `react-native 0.45`

## v0.12.7

- Fixes #92

## v0.12.6

- Fixes #95

## v0.12.5

- Fixes #91 #87 #82 #63 #54 #48

## v0.12.3

- Fixed #90

## v0.12.2

- Fixed #90

## v0.12.4

- Fixed #94

## v0.12.1

- Use `3.0.7` `sentry-cocoa` in Podspec

## v0.12.0

- Removed `RSSwizzle` use `SentrySwizzle` instead

## v0.11.8

Update Podspec to use `Sentry/KSCrash`

## v0.11.7

- Fix `duplicate symbol` `RSSwizzle` when using CocoaPods

## v0.11.6

- Use `sentry-cocoa` `3.0.1`

## v0.11.5

- Fix https://github.com/getsentry/react-native-sentry/issues/77

## v0.11.4

- Use android buildToolsVersion 23.0.1

## v0.11.3

- Fix Xcode archive to not build generic archive

## v0.11.2

- Fix Xcode archiving

## v0.11.1

- Using latest version of `sentry-cocoa`

## v0.11.0

This is a big release because we switched our internal iOS client from swift to objc which drastically improve the setup experience and compatibility.

We also added support for codepush, please check the docs https://docs.sentry.io/clients/react-native/codepush/ for more information.

After updating run `react-native unlink react-native-sentry` and `react-native link react-native-sentry` again in order to setup everything correctly.

## v0.10.0

- Greatly improved the linking process. Check out our docs for more information https://docs.sentry.io/clients/react-native/

## v0.9.1

- Update to sentry 2.1.11 which fixes a critical bug regarding sending requests on iOS

## v0.9.0

- Improve link and unlink scripts

## v0.8.5

- Fixed: bad operand types for binary operator

## v0.8.4

- Put execution on iOS into a background thread
- Add parameter checks on android

## v0.8.3

- Bump sentry version to 2.1.10 to fix releases

## v0.8.2

- Updated podspec thx @alloy

## v0.8.1

- Added command to package json to inject MainApplication.java into RNSentryPackage

## v0.8.0

- Added native android support
- raven-js is always used we use the native clients for sending events and add more context to them

## v0.7.0

- Bump KSCrash and Sentry version

## v0.6.0

Use `raven-js` internally instead switching between native and raven-js.

Native client will be used when available.

Alot of API changes to more like `raven-js`

## v0.5.3

- Fix import for

```objc
#if __has_include(<React/RNSentry.h>)
#import <React/RNSentry.h> // This is used for versions of react >= 0.40
#else
#import "RNSentry.h" // This is used for versions of react < 0.40
#endif
```

## v0.5.2

- Prefix filepath with `app://` if RavenClient is used

## v0.5.1

- Fix `npm test`
- Added `forceRavenClient` option which forces to use RavenClient instead of the NativeClient

## v0.5.0

- Added support for installation with cocoapods see https://docs.sentry.io/clients/react-native/#setup-with-cocoapods
- Lowered minimum version requirement for `react-native` to `0.38.0`

## v0.4.0

- Added `ignoreModulesExclude` to exclude modules that are ignored by default for stacktrace merging
- Added `ignoreModulesInclude` to add additional modules that should be ignored for stacktrace merging<|MERGE_RESOLUTION|>--- conflicted
+++ resolved
@@ -5,11 +5,8 @@
 - build(ios): Bump `sentry-cocoa` to 6.0.8. #1188
 - fix(ios): Remove private imports and call `storeEnvelope` on the client. #1188
 - fix(ios): Lock specific version in podspec. #1188
-<<<<<<< HEAD
 - build(android): Bump `sentry-android` to 3.1.3. #1177
-=======
 - build(deps): Bump @sentry/javascript deps to version-locked 5.27.4 #1199
->>>>>>> b59b8031
 
 ## 2.0.0
 
