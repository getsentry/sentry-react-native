--- conflicted
+++ resolved
@@ -12,12 +12,7 @@
 
 # Setting up an Environment
 
-<<<<<<< HEAD
-- nodejs 18 (with corepack globally installed)
-- yarn version specified in `package.json` (at the moment version 3.6)
-=======
 We use [Volta](https://volta.sh/) to ensure we use consistent versions of node and yarn.
->>>>>>> 032f74ab
 
 `sentry-react-native` is a monorepo containing several packages, and we use `lerna` to manage them. To get started,
 install all dependencies, and then perform an initial build, so TypeScript can read all of the linked type definitions.
