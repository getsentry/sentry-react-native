--- conflicted
+++ resolved
@@ -33,11 +33,7 @@
   s.preserve_paths = '*.js'
 
   s.dependency 'React-Core'
-<<<<<<< HEAD
-  s.dependency 'Sentry/HybridSDK', '8.25.0-alpha.0'
-=======
   s.dependency 'Sentry/HybridSDK', '8.27.0'
->>>>>>> fada0cdb
 
   s.source_files = 'ios/**/*.{h,m,mm}'
   s.public_header_files = 'ios/RNSentry.h'
