require 'json'
version = JSON.parse(File.read('package.json'))["version"]

folly_compiler_flags = '-DFOLLY_NO_CONFIG -DFOLLY_MOBILE=1 -DFOLLY_USE_LIBCPP=1 -Wno-comma -Wno-shorten-64-to-32'

Pod::Spec.new do |s|
  s.name           = 'RNSentry'
  s.version        = version
  s.license        = 'MIT'
  s.summary        = 'Official Sentry SDK for react-native'
  s.author         = 'Sentry'
  s.homepage       = "https://github.com/getsentry/sentry-react-native"
  s.source         = { :git => 'https://github.com/getsentry/sentry-react-native.git', :tag => "#{s.version}"}

  s.ios.deployment_target = "11.0"
  s.osx.deployment_target = "10.13"
  s.tvos.deployment_target = "11.0"

  s.preserve_paths = '*.js'

  s.dependency 'React-Core'
<<<<<<< HEAD
  # s.dependency 'Sentry/HybridSDK', '8.3.3'
=======
  s.dependency 'Sentry/HybridSDK', '8.5.0'
>>>>>>> e88d6a9a

  s.source_files = 'ios/**/*.{h,mm}'
  s.public_header_files = 'ios/RNSentry.h'

  # This guard prevent to install the dependencies when we run `pod install` in the old architecture.
  if ENV['RCT_NEW_ARCH_ENABLED'] == '1' then
    s.compiler_flags = folly_compiler_flags + " -DRCT_NEW_ARCH_ENABLED=1"
    s.pod_target_xcconfig    = {
        "HEADER_SEARCH_PATHS" => "\"$(PODS_ROOT)/boost\"",
        "CLANG_CXX_LANGUAGE_STANDARD" => "c++17"
    }

    s.dependency "React-Codegen"
    s.dependency "RCT-Folly"
    s.dependency "RCTRequired"
    s.dependency "RCTTypeSafety"
    s.dependency "ReactCommon/turbomodule/core"
  end
end<|MERGE_RESOLUTION|>--- conflicted
+++ resolved
@@ -19,11 +19,7 @@
   s.preserve_paths = '*.js'
 
   s.dependency 'React-Core'
-<<<<<<< HEAD
-  # s.dependency 'Sentry/HybridSDK', '8.3.3'
-=======
   s.dependency 'Sentry/HybridSDK', '8.5.0'
->>>>>>> e88d6a9a
 
   s.source_files = 'ios/**/*.{h,mm}'
   s.public_header_files = 'ios/RNSentry.h'
