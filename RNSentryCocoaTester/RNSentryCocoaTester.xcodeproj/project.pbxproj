--- conflicted
+++ resolved
@@ -7,12 +7,8 @@
 	objects = {
 
 /* Begin PBXBuildFile section */
-<<<<<<< HEAD
 		330F308C2C0F3840002A0D4E /* RNSentryBreadcrumbTests.m in Sources */ = {isa = PBXBuildFile; fileRef = 330F308B2C0F3840002A0D4E /* RNSentryBreadcrumbTests.m */; };
 		336084392C32E382008CC412 /* RNSentryReplayBreadcrumbConverterTests.swift in Sources */ = {isa = PBXBuildFile; fileRef = 336084382C32E382008CC412 /* RNSentryReplayBreadcrumbConverterTests.swift */; };
-=======
-		3360843D2C340C76008CC412 /* RNSentryBreadcrumbTests.swift in Sources */ = {isa = PBXBuildFile; fileRef = 3360843C2C340C76008CC412 /* RNSentryBreadcrumbTests.swift */; };
->>>>>>> 5d6473b8
 		33958C692BFCF12600AD1FB6 /* RNSentryOnDrawReporterTests.m in Sources */ = {isa = PBXBuildFile; fileRef = 33958C682BFCF12600AD1FB6 /* RNSentryOnDrawReporterTests.m */; };
 		33AFDFED2B8D14B300AAB120 /* RNSentryFramesTrackerListenerTests.m in Sources */ = {isa = PBXBuildFile; fileRef = 33AFDFEC2B8D14B300AAB120 /* RNSentryFramesTrackerListenerTests.m */; };
 		33AFDFF12B8D15E500AAB120 /* RNSentryDependencyContainerTests.m in Sources */ = {isa = PBXBuildFile; fileRef = 33AFDFF02B8D15E500AAB120 /* RNSentryDependencyContainerTests.m */; };
@@ -23,14 +19,10 @@
 /* Begin PBXFileReference section */
 		1482D5685A340AB93348A43D /* Pods-RNSentryCocoaTesterTests.release.xcconfig */ = {isa = PBXFileReference; includeInIndex = 1; lastKnownFileType = text.xcconfig; name = "Pods-RNSentryCocoaTesterTests.release.xcconfig"; path = "Target Support Files/Pods-RNSentryCocoaTesterTests/Pods-RNSentryCocoaTesterTests.release.xcconfig"; sourceTree = "<group>"; };
 		330F308D2C0F385A002A0D4E /* RNSentryBreadcrumb.h */ = {isa = PBXFileReference; fileEncoding = 4; lastKnownFileType = sourcecode.c.h; name = RNSentryBreadcrumb.h; path = ../ios/RNSentryBreadcrumb.h; sourceTree = "<group>"; };
-<<<<<<< HEAD
 		336084372C32E382008CC412 /* RNSentryCocoaTesterTests-Bridging-Header.h */ = {isa = PBXFileReference; lastKnownFileType = sourcecode.c.h; path = "RNSentryCocoaTesterTests-Bridging-Header.h"; sourceTree = "<group>"; };
 		336084382C32E382008CC412 /* RNSentryReplayBreadcrumbConverterTests.swift */ = {isa = PBXFileReference; fileEncoding = 4; lastKnownFileType = sourcecode.swift; path = RNSentryReplayBreadcrumbConverterTests.swift; sourceTree = "<group>"; };
 		3360843A2C32E3A8008CC412 /* RNSentryReplayBreadcrumbConverter.h */ = {isa = PBXFileReference; fileEncoding = 4; lastKnownFileType = sourcecode.c.h; name = RNSentryReplayBreadcrumbConverter.h; path = ../ios/RNSentryReplayBreadcrumbConverter.h; sourceTree = "<group>"; };
-=======
-		3360843B2C340C75008CC412 /* RNSentryCocoaTesterTests-Bridging-Header.h */ = {isa = PBXFileReference; lastKnownFileType = sourcecode.c.h; path = "RNSentryCocoaTesterTests-Bridging-Header.h"; sourceTree = "<group>"; };
 		3360843C2C340C76008CC412 /* RNSentryBreadcrumbTests.swift */ = {isa = PBXFileReference; lastKnownFileType = sourcecode.swift; path = RNSentryBreadcrumbTests.swift; sourceTree = "<group>"; };
->>>>>>> 5d6473b8
 		3360898D29524164007C7730 /* RNSentryCocoaTesterTests.xctest */ = {isa = PBXFileReference; explicitFileType = wrapper.cfbundle; includeInIndex = 0; path = RNSentryCocoaTesterTests.xctest; sourceTree = BUILT_PRODUCTS_DIR; };
 		338739072A7D7D2800950DDD /* RNSentryTests.h */ = {isa = PBXFileReference; lastKnownFileType = sourcecode.c.h; path = RNSentryTests.h; sourceTree = "<group>"; };
 		33958C672BFCEF5A00AD1FB6 /* RNSentryOnDrawReporter.h */ = {isa = PBXFileReference; fileEncoding = 4; lastKnownFileType = sourcecode.c.h; name = RNSentryOnDrawReporter.h; path = ../ios/RNSentryOnDrawReporter.h; sourceTree = "<group>"; };
@@ -96,13 +88,8 @@
 				33AFDFF02B8D15E500AAB120 /* RNSentryDependencyContainerTests.m */,
 				33AFDFF22B8D15F600AAB120 /* RNSentryDependencyContainerTests.h */,
 				33958C682BFCF12600AD1FB6 /* RNSentryOnDrawReporterTests.m */,
-<<<<<<< HEAD
-				330F308B2C0F3840002A0D4E /* RNSentryBreadcrumbTests.m */,
-				336084372C32E382008CC412 /* RNSentryCocoaTesterTests-Bridging-Header.h */,
-=======
 				3360843C2C340C76008CC412 /* RNSentryBreadcrumbTests.swift */,
 				3360843B2C340C75008CC412 /* RNSentryCocoaTesterTests-Bridging-Header.h */,
->>>>>>> 5d6473b8
 			);
 			path = RNSentryCocoaTesterTests;
 			sourceTree = "<group>";
