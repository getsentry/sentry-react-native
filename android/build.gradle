--- conflicted
+++ resolved
@@ -24,9 +24,6 @@
 
 dependencies {
     implementation 'com.facebook.react:react-native:+'
-<<<<<<< HEAD
     api 'io.sentry:sentry-android:5.5.1-SNAPSHOT'
-=======
     api 'io.sentry:sentry-android:5.5.1'
->>>>>>> 546ee737
 }