def safeExtGet(prop, fallback) {
    rootProject.ext.has(prop) ? rootProject.ext.get(prop) : fallback
}

def isNewArchitectureEnabled() {
    return project.hasProperty("newArchEnabled") && project.newArchEnabled == "true"
}

apply plugin: 'com.android.library'
if (isNewArchitectureEnabled()) {
    apply plugin: 'com.facebook.react'
}

android {
    compileSdkVersion safeExtGet('compileSdkVersion', 31)

    // Conditional for compatibility with AGP <4.2.
    if (project.android.hasProperty("namespace")) {
        namespace = "io.sentry.react"
    }

    def agpVersion = com.android.Version.ANDROID_GRADLE_PLUGIN_VERSION
    if (agpVersion.tokenize('.')[0].toInteger() >= 8) {
        buildFeatures {
            buildConfig = true
        }
    }

    defaultConfig {
        minSdkVersion safeExtGet('minSdkVersion', 21)
        targetSdkVersion safeExtGet('targetSdkVersion', 31)
        versionCode 1
        versionName "1.0"
        ndk {
            abiFilters "x86", "armeabi-v7a", "x86_64", "arm64-v8a"
        }
        compileOptions {
            sourceCompatibility JavaVersion.VERSION_1_8
            targetCompatibility JavaVersion.VERSION_1_8
        }
        buildConfigField "boolean", "IS_NEW_ARCHITECTURE_ENABLED", isNewArchitectureEnabled().toString()
    }

    sourceSets {
        main {
            if (isNewArchitectureEnabled()) {
                java.srcDirs += ['src/newarch']
            } else {
                java.srcDirs += ['src/oldarch']
            }
        }
    }
}

dependencies {
    implementation 'com.facebook.react:react-native:+'
<<<<<<< HEAD
    api 'io.sentry:sentry-android:7.9.0-alpha.1'
=======
    api 'io.sentry:sentry-android:7.10.0'
>>>>>>> 148f9248
}<|MERGE_RESOLUTION|>--- conflicted
+++ resolved
@@ -54,9 +54,5 @@
 
 dependencies {
     implementation 'com.facebook.react:react-native:+'
-<<<<<<< HEAD
-    api 'io.sentry:sentry-android:7.9.0-alpha.1'
-=======
-    api 'io.sentry:sentry-android:7.10.0'
->>>>>>> 148f9248
+    api 'io.sentry:sentry-android:7.11.0-alpha.2'
 }