package io.sentry;

import android.content.Context;
import android.content.pm.PackageInfo;
import android.content.pm.PackageManager;
import android.support.annotation.NonNull;

import com.facebook.react.ReactApplication;
import com.facebook.react.bridge.Arguments;
import com.facebook.react.bridge.Callback;
import com.facebook.react.bridge.Promise;
import com.facebook.react.bridge.ReactApplicationContext;
import com.facebook.react.bridge.ReactContextBaseJavaModule;
import com.facebook.react.bridge.ReactMethod;
import com.facebook.react.bridge.ReadableMap;
import com.facebook.react.bridge.ReadableNativeArray;
import com.facebook.react.bridge.ReadableNativeMap;
import com.facebook.react.bridge.ReadableType;
import com.facebook.react.bridge.WritableMap;
import com.facebook.react.bridge.WritableNativeMap;

import java.util.ArrayDeque;
import java.util.Collections;
import java.util.Deque;
import java.util.HashMap;
import java.util.HashSet;
import java.util.Iterator;
import java.util.Map;
import java.util.Random;
import java.util.Set;
import java.util.logging.Level;
import java.util.logging.Logger;
import java.util.regex.Matcher;
import java.util.regex.Pattern;

import io.sentry.android.AndroidSentryClientFactory;
import io.sentry.android.event.helper.AndroidEventBuilderHelper;
import io.sentry.connection.EventSendCallback;
import io.sentry.event.Breadcrumb;
import io.sentry.event.BreadcrumbBuilder;
import io.sentry.event.Event;
import io.sentry.event.EventBuilder;
import io.sentry.event.Sdk;
import io.sentry.event.User;
import io.sentry.event.UserBuilder;
import io.sentry.event.helper.ShouldSendEventCallback;
import io.sentry.event.interfaces.ExceptionInterface;
import io.sentry.event.interfaces.SentryException;
import io.sentry.event.interfaces.SentryStackTraceElement;
import io.sentry.event.interfaces.StackTraceInterface;
import io.sentry.event.interfaces.UserInterface;

public class RNSentryModule extends ReactContextBaseJavaModule {

    private static final Pattern mJsModuleIdPattern = Pattern.compile("(?:^|[/\\\\])(\\d+\\.js)$");
    private static final String versionString = "0.34.0";
    private static final String sdkName = "sentry-react-native";

    private final ReactApplicationContext reactContext;
    private final ReactApplication reactApplication;

    private static AndroidEventBuilderHelper androidHelper;
    private static PackageInfo packageInfo;
    final static Logger logger = Logger.getLogger("react-native-sentry");
    private static WritableNativeMap extra;
    private static ReadableMap tags;
    private static SentryClient sentryClient;

    public RNSentryModule(ReactApplicationContext reactContext, ReactApplication reactApplication) {
        super(reactContext);
        this.reactContext = reactContext;
        this.reactApplication = reactApplication;
        RNSentryModule.extra = new WritableNativeMap();
        RNSentryModule.packageInfo = getPackageInfo(reactContext);
    }

    public ReactApplication getReactApplication() {
        return reactApplication;
    }

    @Override
    public String getName() {
        return "RNSentry";
    }

    @Override
    public Map<String, Object> getConstants() {
        final Map<String, Object> constants = new HashMap<>();
        constants.put("nativeClientAvailable", true);
        return constants;
    }

    @ReactMethod
<<<<<<< HEAD
    public void startWithDsnString(String dsnString, final ReadableMap options, Callback successCallback, Callback errorCallback) {
=======
    public void startWithDsnString(String dsnString, final ReadableMap options, Promise promise) {
>>>>>>> 477bbfc6
        if (sentryClient != null) {
            logger.info(String.format("Already started, use existing client '%s'", dsnString));
            return;
        }

        try {
            sentryClient = Sentry.init(dsnString, new AndroidSentryClientFactory(this.getReactApplicationContext()));
        } catch (Exception e) {
            logger.info(String.format("Catching on startWithDsnString, calling callback" + e.getMessage()));
<<<<<<< HEAD
            errorCallback.invoke(e.getMessage());
=======
            promise.reject("SentryError", "Error during init", e);
>>>>>>> 477bbfc6
            return;
        }

        androidHelper = new AndroidEventBuilderHelper(this.getReactApplicationContext());
        sentryClient.addEventSendCallback(new EventSendCallback() {
            @Override
            public void onFailure(Event event, Exception exception) {

            }

            @Override
            public void onSuccess(Event event) {
                WritableMap params = Arguments.createMap();
                params.putString("event_id", event.getId().toString());
                params.putString("level", event.getLevel().toString().toLowerCase());
                params.putString("message", event.getMessage());
                params.putString("release", event.getRelease());
                params.putString("dist", event.getDist());
                params.putMap("extra", MapUtil.toWritableMap(event.getExtra()));
                params.putMap("tags", MapUtil.toWritableMap(Collections.<String, Object>unmodifiableMap(event.getTags())));
                if (event.getSentryInterfaces().containsKey(ExceptionInterface.EXCEPTION_INTERFACE)) {
                    ExceptionInterface exceptionInterface = ((ExceptionInterface)event.getSentryInterfaces().get(ExceptionInterface.EXCEPTION_INTERFACE));
                    params.putString("message", exceptionInterface.getExceptions().getFirst().getExceptionMessage());
                }
                RNSentryEventEmitter.sendEvent(reactContext, RNSentryEventEmitter.SENTRY_EVENT_STORED, new WritableNativeMap());
                RNSentryEventEmitter.sendEvent(reactContext, RNSentryEventEmitter.SENTRY_EVENT_SENT_SUCCESSFULLY, params);
            }
        });
        sentryClient.addShouldSendEventCallback(new ShouldSendEventCallback() {
            @Override
            public boolean shouldSend(Event event) {
                // We don't want to send events that are from ExceptionsManagerModule.
                // Because we sent it already from raven.
                if (event.getSentryInterfaces().containsKey(ExceptionInterface.EXCEPTION_INTERFACE)) {
                    ExceptionInterface exceptionInterface = ((ExceptionInterface)event.getSentryInterfaces().get(ExceptionInterface.EXCEPTION_INTERFACE));
                    if (exceptionInterface.getExceptions().getFirst().getExceptionClassName().contains("JavascriptException")) {
                        return false;
                    }
                }
                // Since we set shouldSendEvent for react-native we need to duplicate the code for sampling here
                // I know you could add multiple shouldSendCallbacks but I want to be consistent with ios
                if (options.hasKey("sampleRate")) {
                    double randomDouble = new Random().nextDouble();
                    return options.getDouble("sampleRate") >= Math.abs(randomDouble);
                }
                return true;
            }
        });
        logger.info(String.format("startWithDsnString '%s'", dsnString));
<<<<<<< HEAD
        successCallback.invoke();
=======
        promise.resolve(true);
>>>>>>> 477bbfc6
    }

    @ReactMethod
    public void setLogLevel(int level) {
        logger.setLevel(this.logLevel(level));
    }

    @ReactMethod
    public void setExtra(ReadableMap extra) {
        RNSentryModule.extra.merge(extra);
    }

    @ReactMethod
    public void addExtra(String key, String value) {
        RNSentryModule.extra.putString(key, value);
        logger.info(String.format("addExtra '%s' '%s'", key, value));
    }

    @ReactMethod
    public void setTags(ReadableMap tags) {
        RNSentryModule.tags = tags;
    }

    @ReactMethod
    public void setUser(ReadableMap user) {
        UserBuilder userBuilder = getUserBuilder(user);
        User builtUser = userBuilder.build();
        if (builtUser.getId() != null) {
            Sentry.setUser(builtUser);
        }
    }

    @ReactMethod
    public void crash() {
        throw new RuntimeException("TEST - Sentry Client Crash");
    }

    @ReactMethod
    public void captureBreadcrumb(ReadableMap breadcrumb) {
        logger.info(String.format("captureEvent '%s'", breadcrumb));

        BreadcrumbBuilder breadcrumbBuilder = new BreadcrumbBuilder();
        if (breadcrumb.hasKey("category")) {
            breadcrumbBuilder.setCategory(breadcrumb.getString("category"));
        }
        if (breadcrumb.hasKey("data") && breadcrumb.getMap("data") != null) {
            Map<String, String> newData = new HashMap<>();
            for (Map.Entry<String, Object> data : ((ReadableNativeMap)breadcrumb.getMap("data")).toHashMap().entrySet()) {
                newData.put(data.getKey(), data.getValue() != null ? data.getValue().toString() : null);
            }
            breadcrumbBuilder.setData(newData);
        }
        breadcrumbBuilder.setLevel(breadcrumbLevel((ReadableNativeMap)breadcrumb));

        if (breadcrumb.hasKey("message")) {
            breadcrumbBuilder.setMessage(breadcrumb.getString("message"));
        }
        Sentry.record(breadcrumbBuilder.build());
    }

    @ReactMethod
    public void captureEvent(ReadableMap event) {
        ReadableNativeMap castEvent = (ReadableNativeMap)event;

        EventBuilder eventBuilder = new EventBuilder()
                .withLevel(eventLevel(castEvent));

        if (event.hasKey("message")) {
            eventBuilder.withMessage(event.getString("message"));
        }

        if (event.hasKey("logger")) {
            eventBuilder.withLogger(event.getString("logger"));
        }

        if (event.hasKey("user")) {
            UserBuilder userBuilder = getUserBuilder(event.getMap("user"));
            User builtUser = userBuilder.build();
            if (builtUser.getId() != null) {
                UserInterface userInterface = new UserInterface(
                        builtUser.getId(),
                        builtUser.getUsername(),
                        null,
                        builtUser.getEmail(),
                        builtUser.getData()
                );
                eventBuilder.withSentryInterface(userInterface);
            }
        }

        if (castEvent.hasKey("extra")) {
            for (Map.Entry<String, Object> entry : castEvent.getMap("extra").toHashMap().entrySet()) {
                eventBuilder.withExtra(entry.getKey(), entry.getValue());
            }
        }

        if (castEvent.hasKey("tags")) {
            for (Map.Entry<String, Object> entry : castEvent.getMap("tags").toHashMap().entrySet()) {
                String tagValue = entry.getValue() != null ? entry.getValue().toString() : "INVALID_TAG";
                eventBuilder.withTag(entry.getKey(), tagValue);
            }
        }

        if (event.hasKey("exception")) {
            ReadableNativeArray exceptionValues = (ReadableNativeArray)event.getMap("exception").getArray("values");
            ReadableNativeMap exception = exceptionValues.getMap(0);
            ReadableNativeMap stacktrace = exception.getMap("stacktrace");
            if (exception.hasKey("value")) {
                addExceptionInterface(eventBuilder, exception.getString("type"), exception.getString("value"), stacktrace.getArray("frames"));
            } else {
                // We use type/type here since this indicates an Unhandled Promise Rejection
                // https://github.com/getsentry/react-native-sentry/issues/353
                addExceptionInterface(eventBuilder, exception.getString("type"), exception.getString("type"), stacktrace.getArray("frames"));
            }
        }

        Sentry.capture(buildEvent(eventBuilder));
    }

    @ReactMethod
    public void clearContext() {
        Sentry.clearContext();
        RNSentryModule.extra = new WritableNativeMap();
        RNSentryModule.tags = null;
    }

    @ReactMethod
    public void activateStacktraceMerging(Promise promise) {
        logger.info("TODO: implement activateStacktraceMerging");
//        promise.resolve(true);
        promise.reject("Sentry", "Stacktrace merging not yet implemented");
    }

    @NonNull
    private UserBuilder getUserBuilder(ReadableMap user) {
        UserBuilder userBuilder = new UserBuilder();
        if (user.hasKey("email")) {
            userBuilder.setEmail(user.getString("email"));
        }
        if (user.hasKey("userID")) {
            userBuilder.setId(user.getString("userID"));
        } else if (user.hasKey("userId")) {
            userBuilder.setId(user.getString("userId"));
        } else if (user.hasKey("id")) {
            userBuilder.setId(user.getString("id"));
        }
        if (user.hasKey("username")) {
            userBuilder.setUsername(user.getString("username"));
        }
        if (user.hasKey("extra")) {
            userBuilder.setData(((ReadableNativeMap)user.getMap("extra")).toHashMap());
        }
        return userBuilder;
    }

    public static Event buildEvent(EventBuilder eventBuilder) {
        androidHelper.helpBuildingEvent(eventBuilder);

        setRelease(eventBuilder);
        eventBuilder.withBreadcrumbs(Sentry.getStoredClient().getContext().getBreadcrumbs());

        if (extra != null) {
            for (Map.Entry<String, Object> entry : extra.toHashMap().entrySet()) {
                if (entry.getValue() != null) {
                    eventBuilder.withExtra(entry.getKey(), entry.getValue());
                    logger.info(String.format("addExtra '%s' '%s'", entry.getKey(), entry.getValue()));
                }
            }
        }
        if (tags != null) {
            for (Map.Entry<String, Object> entry : ((ReadableNativeMap)tags).toHashMap().entrySet()) {
                eventBuilder.withExtra(entry.getKey(), entry.getValue());
            }
        }

        Event event = eventBuilder.build();
        Set<String> sdkIntegrations = new HashSet<>();
        sdkIntegrations.add("sentry-java");
        event.setSdk(new Sdk(sdkName, versionString, sdkIntegrations));
        return event;
    }

    private static void addExceptionInterface(EventBuilder eventBuilder, String type, String value, ReadableNativeArray stack) {
        StackTraceInterface stackTraceInterface = new StackTraceInterface(convertToNativeStacktrace(stack));
        Deque<SentryException> exceptions = new ArrayDeque<>();

        exceptions.push(new SentryException(value, type, "", stackTraceInterface));

        eventBuilder.withSentryInterface(new ExceptionInterface(exceptions));
    }

    private static SentryStackTraceElement[] convertToNativeStacktrace(ReadableNativeArray stack) {
        Deque<SentryStackTraceElement> frames = new ArrayDeque<>();
        for (int i = 0; i < stack.size(); i++) {
            ReadableNativeMap frame = stack.getMap(i);

            String fileName = "";
            if (frame.hasKey("file")) {
                fileName = frame.getString("file");
            } else if (frame.hasKey("filename")) {
                fileName = frame.getString("filename");
            }

            String methodName = "";
            if (frame.hasKey("methodName")) {
                methodName = frame.getString("methodName");
            } else if (frame.hasKey("function")) {
                methodName = frame.getString("function");
            }

            int lineNumber = 0;
            if (frame.hasKey("lineNumber") &&
                    !frame.isNull("lineNumber") &&
                    frame.getType("lineNumber") == ReadableType.Number) {
                lineNumber = frame.getInt("lineNumber");
            } else if (frame.hasKey("lineno") &&
                    !frame.isNull("lineno") &&
                    frame.getType("lineno") == ReadableType.Number) {
                lineNumber = frame.getInt("lineno");
            }

            int column = 0;
            if (frame.hasKey("column") &&
                    !frame.isNull("column") &&
                    frame.getType("column") == ReadableType.Number) {
                column = frame.getInt("column");
            } else if (frame.hasKey("colno") &&
                    !frame.isNull("colno") &&
                    frame.getType("colno") == ReadableType.Number) {
                column = frame.getInt("colno");
            }

            String[] lastFileNameSegments = fileName.split("\\?");
            String lastPathComponent = lastFileNameSegments[0];
            String[] fileNameSegments = lastPathComponent.split("/");
            String calculatedFileName = fileNameSegments[fileNameSegments.length-1];
            StringBuilder finalFileName = new StringBuilder("app:///").append(calculatedFileName);

            // We want to skip native code frames without function
            if (methodName.equals("?") && calculatedFileName.equals("[native code]")) {
                continue;
            }

            // We remove the url and add native code the method name so its in the stacktrace
            // but not
            if (calculatedFileName.equals("[native code]")) {
                finalFileName = new StringBuilder("");
                methodName = new StringBuilder("[native code] ").append(methodName).toString();
            }

            SentryStackTraceElement stackFrame = new SentryStackTraceElement("", methodName, stackFrameToModuleId(frame), lineNumber, column, finalFileName.toString(), "javascript");
            frames.add(stackFrame);
        }
        SentryStackTraceElement[] synthStackTrace = new SentryStackTraceElement[frames.size()];
        Iterator<SentryStackTraceElement> iterator = frames.descendingIterator();
        int i = 0;
        while (iterator.hasNext()) {
            synthStackTrace[i] = iterator.next();
            i++;
        }
        return synthStackTrace;
    }

    private static String stackFrameToModuleId(ReadableMap frame) {
        if (frame.hasKey("file") &&
                !frame.isNull("file") &&
                frame.getType("file") == ReadableType.String) {
            final Matcher matcher = mJsModuleIdPattern.matcher(frame.getString("file"));
            if (matcher.find()) {
                return matcher.group(1) + ":";
            }
        }
        return "";
    }

    private static void setRelease(EventBuilder eventBuilder) {
        if (extra.hasKey("__sentry_version")) {
            eventBuilder.withRelease(packageInfo.packageName + "-" + extra.getString("__sentry_version"));
            eventBuilder.withDist(null);
        }
        if (extra.hasKey("__sentry_release")) {
            eventBuilder.withRelease(extra.getString("__sentry_release"));
        }
        if (extra.hasKey("__sentry_dist")) {
            eventBuilder.withDist(extra.getString("__sentry_dist"));
        }
    }

    private static PackageInfo getPackageInfo(Context ctx) {
        try {
            return ctx.getPackageManager().getPackageInfo(ctx.getPackageName(), 0);
        } catch (PackageManager.NameNotFoundException e) {
            logger.info("Error getting package info.");
            return null;
        }
    }

    private Breadcrumb.Level breadcrumbLevel(ReadableNativeMap breadcrumb) {
        String level = "";
        if (breadcrumb.hasKey("level")) {
            level = breadcrumb.getString("level");
        }
        switch (level) {
            case "critical":
                return Breadcrumb.Level.CRITICAL;
            case "warning":
                return Breadcrumb.Level.WARNING;
            case "info":
                return Breadcrumb.Level.INFO;
            case "debug":
                return Breadcrumb.Level.DEBUG;
            default:
                return Breadcrumb.Level.ERROR;
        }
    }

    private Event.Level eventLevel(ReadableNativeMap event) {
        String level = "";
        if (event.hasKey("level")) {
            level = event.getString("level");
        }
        switch (level) {
            case "fatal":
                return Event.Level.FATAL;
            case "warning":
                return Event.Level.WARNING;
            case "info":
                return Event.Level.INFO;
            case "debug":
                return Event.Level.DEBUG;
            default:
                return Event.Level.ERROR;
        }
    }

    private Level logLevel(int level) {
        switch (level) {
            case 1:
                return Level.SEVERE;
            case 2:
                return Level.INFO;
            case 3:
                return Level.ALL;
            default:
                return Level.OFF;
        }
    }
}<|MERGE_RESOLUTION|>--- conflicted
+++ resolved
@@ -7,7 +7,6 @@
 
 import com.facebook.react.ReactApplication;
 import com.facebook.react.bridge.Arguments;
-import com.facebook.react.bridge.Callback;
 import com.facebook.react.bridge.Promise;
 import com.facebook.react.bridge.ReactApplicationContext;
 import com.facebook.react.bridge.ReactContextBaseJavaModule;
@@ -91,11 +90,7 @@
     }
 
     @ReactMethod
-<<<<<<< HEAD
-    public void startWithDsnString(String dsnString, final ReadableMap options, Callback successCallback, Callback errorCallback) {
-=======
     public void startWithDsnString(String dsnString, final ReadableMap options, Promise promise) {
->>>>>>> 477bbfc6
         if (sentryClient != null) {
             logger.info(String.format("Already started, use existing client '%s'", dsnString));
             return;
@@ -105,11 +100,7 @@
             sentryClient = Sentry.init(dsnString, new AndroidSentryClientFactory(this.getReactApplicationContext()));
         } catch (Exception e) {
             logger.info(String.format("Catching on startWithDsnString, calling callback" + e.getMessage()));
-<<<<<<< HEAD
-            errorCallback.invoke(e.getMessage());
-=======
             promise.reject("SentryError", "Error during init", e);
->>>>>>> 477bbfc6
             return;
         }
 
@@ -159,11 +150,7 @@
             }
         });
         logger.info(String.format("startWithDsnString '%s'", dsnString));
-<<<<<<< HEAD
-        successCallback.invoke();
-=======
         promise.resolve(true);
->>>>>>> 477bbfc6
     }
 
     @ReactMethod
