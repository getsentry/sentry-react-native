--- conflicted
+++ resolved
@@ -72,13 +72,10 @@
 
     public static final String NAME = "RNSentry";
 
-<<<<<<< HEAD
     private static JavaScriptExecutorFactory javaScriptExecutorFactory = null;
 
-=======
     private static final String NATIVE_SDK_NAME = "sentry.native.android";
     private static final String ANDROID_SDK_NAME = "sentry.java.android.react-native";
->>>>>>> 46db8ae3
     private static final ILogger logger = new AndroidLogger(NAME);
     private static final BuildInfoProvider buildInfo = new BuildInfoProvider(logger);
     private static final String modulesPath = "modules.json";
