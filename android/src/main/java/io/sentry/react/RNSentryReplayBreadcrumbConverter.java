--- conflicted
+++ resolved
@@ -4,13 +4,10 @@
 import io.sentry.android.replay.DefaultReplayBreadcrumbConverter;
 import io.sentry.rrweb.RRWebEvent;
 import io.sentry.rrweb.RRWebBreadcrumbEvent;
-<<<<<<< HEAD
 import io.sentry.rrweb.RRWebSpanEvent;
 
-=======
 import java.util.ArrayList;
 import java.util.HashMap;
->>>>>>> e3aaee8d
 import org.jetbrains.annotations.NotNull;
 import org.jetbrains.annotations.Nullable;
 import org.jetbrains.annotations.TestOnly;
@@ -26,9 +23,15 @@
     if (breadcrumb.getCategory() == null) {
       return null;
     }
+
     if (breadcrumb.getCategory().equals("touch")) {
-<<<<<<< HEAD
       return convertTouchBreadcrumb(breadcrumb);
+    }
+    if (breadcrumb.getCategory().equals("navigation")) {
+      final RRWebBreadcrumbEvent rrWebBreadcrumb = new RRWebBreadcrumbEvent();
+      rrwebBreadcrumb.setCategory(breadcrumb.getCategory());
+      rrwebBreadcrumb.setData(breadcrumb.getData());
+      return rrwebBreadcrumb;
     }
     if (breadcrumb.getCategory().equals("xhr")) {
       return convertNetworkBreadcrumb(breadcrumb);
@@ -37,50 +40,52 @@
       // Drop native http breadcrumbs to avoid duplicates
       return null;
     }
-    return super.convert(breadcrumb);
+
+    RRWebEvent nativeBreadcrumb = super.convert(breadcrumb);
+
+    // ignore native navigation breadcrumbs
+    if (nativeBreadcrumb instanceof RRWebBreadcrumbEvent) {
+      rrwebBreadcrumb = (RRWebBreadcrumbEvent) nativeBreadcrumb;
+      if (rrwebBreadcrumb.getCategory() != null && rrwebBreadcrumb.getCategory().equals("navigation")) {
+        return null;
+      }
+    }
+
+    return nativeBreadcrumb;
   }
 
   @TestOnly
   public @NotNull RRWebEvent convertTouchBreadcrumb(final @NotNull Breadcrumb breadcrumb) {
     final RRWebBreadcrumbEvent rrWebBreadcrumb = new RRWebBreadcrumbEvent();
-    assert rrWebBreadcrumb.getCategory() == null;
-    rrWebBreadcrumb.setCategory("ui.tap");
-    final Object target = breadcrumb.getData("target");
-    if (target != null) {
-      rrWebBreadcrumb.setMessage(target.toString());
-=======
-      rrwebBreadcrumb.setCategory("ui.tap");
-      ArrayList path = (ArrayList) breadcrumb.getData("path");
-      if (path != null) {
-        StringBuilder message = new StringBuilder();
-        for (int i = Math.min(3, path.size()); i >= 0; i--) {
-          HashMap item = (HashMap) path.get(i);
-          message.append(item.get("name"));
-          if (item.containsKey("element") || item.containsKey("file")) {
-            message.append('(');
-            if (item.containsKey("element")) {
-              message.append(item.get("element"));
-              if (item.containsKey("file")) {
-                message.append(", ");
-                message.append(item.get("file"));
-              }
-            } else if (item.containsKey("file")) {
+
+    rrwebBreadcrumb.setCategory("ui.tap");
+    ArrayList path = (ArrayList) breadcrumb.getData("path");
+    if (path != null) {
+      StringBuilder message = new StringBuilder();
+      for (int i = Math.min(3, path.size()); i >= 0; i--) {
+        HashMap item = (HashMap) path.get(i);
+        message.append(item.get("name"));
+        if (item.containsKey("element") || item.containsKey("file")) {
+          message.append('(');
+          if (item.containsKey("element")) {
+            message.append(item.get("element"));
+            if (item.containsKey("file")) {
+              message.append(", ");
               message.append(item.get("file"));
             }
-            message.append(')');
+          } else if (item.containsKey("file")) {
+            message.append(item.get("file"));
           }
-          if (i > 0) {
-            message.append(" > ");
-          }
+          message.append(')');
         }
-        rrwebBreadcrumb.setMessage(message.toString());
+        if (i > 0) {
+          message.append(" > ");
+        }
       }
-      rrwebBreadcrumb.setData(breadcrumb.getData());
-    } else if (breadcrumb.getCategory().equals("navigation")) {
-      rrwebBreadcrumb.setCategory(breadcrumb.getCategory());
-      rrwebBreadcrumb.setData(breadcrumb.getData());
->>>>>>> e3aaee8d
+      rrwebBreadcrumb.setMessage(message.toString());
     }
+
+    rrwebBreadcrumb.setLevel(breadcrumb.getLevel());
     rrWebBreadcrumb.setData(breadcrumb.getData());
     rrWebBreadcrumb.setTimestamp(breadcrumb.getTimestamp().getTime());
     rrWebBreadcrumb.setBreadcrumbTimestamp(breadcrumb.getTimestamp().getTime() / 1000.0);
@@ -97,7 +102,6 @@
     final String url = breadcrumb.getData("url") instanceof String
             ? (String) breadcrumb.getData("url") : null;
 
-<<<<<<< HEAD
     if (startTimestamp == null || endTimestamp == null || url == null) {
       return null;
     }
@@ -126,26 +130,5 @@
     rrWebSpanEvent.setDescription(url);
     rrWebSpanEvent.setData(data);
     return rrWebSpanEvent;
-=======
-    if (rrwebBreadcrumb.getCategory() != null && !rrwebBreadcrumb.getCategory().isEmpty()) {
-      rrwebBreadcrumb.setLevel(breadcrumb.getLevel());
-      rrwebBreadcrumb.setTimestamp(breadcrumb.getTimestamp().getTime());
-      rrwebBreadcrumb.setBreadcrumbTimestamp(breadcrumb.getTimestamp().getTime() / 1000.0);
-      rrwebBreadcrumb.setBreadcrumbType("default");
-      return rrwebBreadcrumb;
-    }
-
-    RRWebEvent nativeBreadcrumb = super.convert(breadcrumb);
-
-    // ignore native navigation breadcrumbs
-    if (nativeBreadcrumb instanceof RRWebBreadcrumbEvent) {
-      rrwebBreadcrumb = (RRWebBreadcrumbEvent) nativeBreadcrumb;
-      if (rrwebBreadcrumb.getCategory() != null && rrwebBreadcrumb.getCategory().equals("navigation")) {
-        return null;
-      }
-    }
-
-    return nativeBreadcrumb;
->>>>>>> e3aaee8d
   }
 }