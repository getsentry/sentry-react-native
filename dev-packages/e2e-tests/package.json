--- conflicted
+++ resolved
@@ -1,10 +1,6 @@
 {
   "name": "sentry-react-native-e2e-tests",
-<<<<<<< HEAD
-  "version": "6.7.0-alpha.0",
-=======
   "version": "6.7.0",
->>>>>>> 3f056803
   "private": true,
   "description": "Sentry React Native End to End Tests Library",
   "main": "dist/index.js",
@@ -18,11 +14,7 @@
     "@babel/preset-env": "^7.25.3",
     "@babel/preset-typescript": "^7.18.6",
     "@sentry/core": "8.54.0",
-<<<<<<< HEAD
-    "@sentry/react-native": "6.7.0-alpha.0",
-=======
     "@sentry/react-native": "6.7.0",
->>>>>>> 3f056803
     "@types/node": "^20.9.3",
     "@types/react": "^18.2.64",
     "appium": "2.4.1",
