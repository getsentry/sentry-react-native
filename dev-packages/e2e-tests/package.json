{
  "name": "sentry-react-native-e2e-tests",
  "version": "6.3.0-beta.2",
  "private": true,
  "description": "Sentry React Native End to End Tests Library",
  "main": "dist/index.js",
  "scripts": {
    "build": "tsc --project tsconfig.build.json",
    "test:ios": "./cli.mjs ios --create --build --test",
    "test:android": "./cli.mjs android --create --build --test"
  },
  "license": "MIT",
  "devDependencies": {
    "@babel/preset-env": "^7.20.2",
    "@babel/preset-typescript": "^7.18.6",
<<<<<<< HEAD
    "@sentry/react-native": "6.3.0-beta.2",
    "@sentry/utils": "8.39.0",
=======
    "@sentry/react-native": "6.3.0-beta.1",
    "@sentry/utils": "8.40.0",
>>>>>>> db44eafb
    "@types/node": "^20.9.3",
    "@types/react": "^18.2.64",
    "appium": "2.4.1",
    "appium-uiautomator2-driver": "2.39.0",
    "appium-xcuitest-driver": "5.13.0",
    "babel-jest": "^29.7.0",
    "jest": "^29.7.0",
    "react": "18.3.1",
    "react-native": "0.75.4",
    "react-native-launch-arguments": "^4.0.2",
    "typescript": "4.9.5",
    "webdriverio": "^8.27.0"
  },
  "dependencies": {
    "minimist": "1.2.8",
    "p-retry": "6.2.0",
    "semver": "7.6.3",
    "xcode": "3.0.1"
  },
  "peerDependencies": {
    "react-native-launch-arguments": "^4.0.2"
  }
}<|MERGE_RESOLUTION|>--- conflicted
+++ resolved
@@ -13,13 +13,8 @@
   "devDependencies": {
     "@babel/preset-env": "^7.20.2",
     "@babel/preset-typescript": "^7.18.6",
-<<<<<<< HEAD
     "@sentry/react-native": "6.3.0-beta.2",
-    "@sentry/utils": "8.39.0",
-=======
-    "@sentry/react-native": "6.3.0-beta.1",
     "@sentry/utils": "8.40.0",
->>>>>>> db44eafb
     "@types/node": "^20.9.3",
     "@types/react": "^18.2.64",
     "appium": "2.4.1",
