--- conflicted
+++ resolved
@@ -13,13 +13,8 @@
   "devDependencies": {
     "@babel/preset-env": "^7.25.3",
     "@babel/preset-typescript": "^7.18.6",
-<<<<<<< HEAD
     "@sentry/core": "9.12.0",
-    "@sentry/react-native": "6.11.0-beta.0",
-=======
-    "@sentry/core": "8.54.0",
     "@sentry/react-native": "6.13.1",
->>>>>>> 834729f1
     "@types/node": "^20.9.3",
     "@types/react": "^18.2.64",
     "appium": "2.4.1",
