{
  "name": "sentry-react-native-e2e-tests",
  "version": "6.4.0",
  "private": true,
  "description": "Sentry React Native End to End Tests Library",
  "main": "dist/index.js",
  "scripts": {
    "build": "tsc --project tsconfig.build.json",
    "test:ios": "./cli.mjs ios --create --build --test",
    "test:android": "./cli.mjs android --create --build --test"
  },
  "license": "MIT",
  "devDependencies": {
    "@babel/preset-env": "^7.25.3",
    "@babel/preset-typescript": "^7.18.6",
<<<<<<< HEAD
    "@sentry/react-native": "6.4.0-beta.1",
    "@sentry/utils": "8.41.0",
=======
    "@sentry/react-native": "6.4.0",
    "@sentry/utils": "8.40.0",
>>>>>>> ddc05526
    "@types/node": "^20.9.3",
    "@types/react": "^18.2.64",
    "appium": "2.4.1",
    "appium-uiautomator2-driver": "2.39.0",
    "appium-xcuitest-driver": "5.13.0",
    "babel-jest": "^29.7.0",
    "jest": "^29.7.0",
    "react": "18.3.1",
    "react-native": "0.76.3",
    "react-native-launch-arguments": "^4.0.2",
    "typescript": "4.9.5",
    "webdriverio": "^8.27.0"
  },
  "dependencies": {
    "minimist": "1.2.8",
    "p-retry": "6.2.0",
    "semver": "7.6.3",
    "xcode": "3.0.1"
  },
  "peerDependencies": {
    "react-native-launch-arguments": "^4.0.2"
  }
}<|MERGE_RESOLUTION|>--- conflicted
+++ resolved
@@ -13,13 +13,8 @@
   "devDependencies": {
     "@babel/preset-env": "^7.25.3",
     "@babel/preset-typescript": "^7.18.6",
-<<<<<<< HEAD
-    "@sentry/react-native": "6.4.0-beta.1",
+    "@sentry/react-native": "6.4.0",
     "@sentry/utils": "8.41.0",
-=======
-    "@sentry/react-native": "6.4.0",
-    "@sentry/utils": "8.40.0",
->>>>>>> ddc05526
     "@types/node": "^20.9.3",
     "@types/react": "^18.2.64",
     "appium": "2.4.1",
