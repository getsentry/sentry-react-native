--- conflicted
+++ resolved
@@ -41,12 +41,8 @@
 const e2eComponentPatch = '<EndToEndTestsScreen />';
 const lastImportRex = /^([^]*)(import\s+[^;]*?;$)/m;
 const patchRex = '@sentry/react-native';
-<<<<<<< HEAD
-const headerComponentRex = /<ScrollView/gm;
-=======
 // Support both older RN versions with ScrollView and newer versions with NewAppScreen
 const headerComponentRex = /(<ScrollView|<NewAppScreen)/gm;
->>>>>>> 032f74ab
 const exportDefaultRex = /export\s+default\s+App;/m;
 
 const jsPath = path.join(args.app, 'App.js');
