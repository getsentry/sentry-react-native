{
  "name": "sentry-react-native-type-check",
  "private": true,
<<<<<<< HEAD
  "version": "6.7.0-alpha.0",
=======
  "version": "6.7.0",
>>>>>>> 3f056803
  "scripts": {
    "type-check": "./run-type-check.sh"
  }
}<|MERGE_RESOLUTION|>--- conflicted
+++ resolved
@@ -1,11 +1,7 @@
 {
   "name": "sentry-react-native-type-check",
   "private": true,
-<<<<<<< HEAD
-  "version": "6.7.0-alpha.0",
-=======
   "version": "6.7.0",
->>>>>>> 3f056803
   "scripts": {
     "type-check": "./run-type-check.sh"
   }
