{
  "name": "sentry-react-native-type-check",
  "private": true,
<<<<<<< HEAD
  "version": "6.15.1",
=======
  "version": "7.7.0",
>>>>>>> 032f74ab
  "scripts": {
    "type-check": "./run-type-check.sh"
  }
}<|MERGE_RESOLUTION|>--- conflicted
+++ resolved
@@ -1,11 +1,7 @@
 {
   "name": "sentry-react-native-type-check",
   "private": true,
-<<<<<<< HEAD
-  "version": "6.15.1",
-=======
   "version": "7.7.0",
->>>>>>> 032f74ab
   "scripts": {
     "type-check": "./run-type-check.sh"
   }
