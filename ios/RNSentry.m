#import "RNSentry.h"

#if __has_include(<React/RCTConvert.h>)
#import <React/RCTConvert.h>
#else
#import "RCTConvert.h"
#endif

#import <Sentry/Sentry.h>
#import <Sentry/SentryScreenFrames.h>

@interface SentrySDK (RNSentry)

+ (void)captureEnvelope:(SentryEnvelope *)envelope;

+ (void)storeEnvelope:(SentryEnvelope *)envelope;

@end

static bool didFetchAppStart;

@implementation RNSentry {
    bool sentHybridSdkDidBecomeActive;
    SentryOptions *sentryOptions;
}

- (dispatch_queue_t)methodQueue
{
    return dispatch_get_main_queue();
}

+ (BOOL)requiresMainQueueSetup {
    return YES;
}

RCT_EXPORT_MODULE()

- (NSDictionary<NSString *, id> *)constantsToExport
{
    return @{@"nativeClientAvailable": @YES, @"nativeTransport": @YES};
}

RCT_EXPORT_METHOD(initNativeSdk:(NSDictionary *_Nonnull)options
                  resolve:(RCTPromiseResolveBlock)resolve
                  rejecter:(RCTPromiseRejectBlock)reject)
{
    NSError *error = nil;

    SentryBeforeSendEventCallback beforeSend = ^SentryEvent*(SentryEvent *event) {
        // We don't want to send an event after startup that came from a Unhandled JS Exception of react native
        // Because we sent it already before the app crashed.
        if (nil != event.exceptions.firstObject.type &&
            [event.exceptions.firstObject.type rangeOfString:@"Unhandled JS Exception"].location != NSNotFound) {
            NSLog(@"Unhandled JS Exception");
            return nil;
        }

        [self setEventOriginTag:event];

        return event;
    };

    NSMutableDictionary * mutableOptions =[options mutableCopy];
    [mutableOptions setValue:beforeSend forKey:@"beforeSend"];

    // remove performance traces sample rate and traces sampler since we don't want to synchronize these configurations
    // to the Native SDKs.
    // The user could tho initialize the SDK manually and set themselves.
    [mutableOptions removeObjectForKey:@"tracesSampleRate"];
    [mutableOptions removeObjectForKey:@"tracesSampler"];

    sentryOptions = [[SentryOptions alloc] initWithDict:mutableOptions didFailWithError:&error];
    if (error) {
        reject(@"SentryReactNative", error.localizedDescription, error);
        return;
    }

    if ([mutableOptions valueForKey:@"enableNativeCrashHandling"] != nil) {
        BOOL enableNativeCrashHandling = (BOOL)[mutableOptions valueForKey:@"enableNativeCrashHandling"];

        if (!enableNativeCrashHandling) {
            NSMutableArray *integrations = sentryOptions.integrations.mutableCopy;
            [integrations removeObject:@"SentryCrashIntegration"];
            sentryOptions.integrations = integrations;
        }
    }
<<<<<<< HEAD
    
    // Enable the App start and Frames tracking measurements
    if ([mutableOptions valueForKey:@"enableAutoPerformanceTracking"] != nil) {
        BOOL enableAutoPerformanceTracking = (BOOL)[mutableOptions valueForKey:@"enableAutoPerformanceTracking"];

        PrivateSentrySDKOnly.appStartMeasurementHybridSDKMode = enableAutoPerformanceTracking;
        PrivateSentrySDKOnly.framesTrackingMeasurementHybridSDKMode = enableAutoPerformanceTracking;
    }
=======
>>>>>>> ff33ffa2

    [SentrySDK startWithOptionsObject:sentryOptions];

    // If the app is active/in foreground, and we have not sent the SentryHybridSdkDidBecomeActive notification, send it.
    if ([[UIApplication sharedApplication] applicationState] == UIApplicationStateActive && !sentHybridSdkDidBecomeActive && sentryOptions.enableAutoSessionTracking) {
        [[NSNotificationCenter defaultCenter]
            postNotificationName:@"SentryHybridSdkDidBecomeActive"
            object:nil];

        sentHybridSdkDidBecomeActive = true;
    }




    resolve(@YES);
}

- (void)setEventOriginTag:(SentryEvent *)event {
  if (event.sdk != nil) {
    NSString *sdkName = event.sdk[@"name"];

    // If the event is from react native, it gets set there and we do not handle
    // it here.
    if ([sdkName isEqualToString:@"sentry.cocoa"]) {
      [self setEventEnvironmentTag:event origin:@"ios" environment:@"native"];
    }
  }
}

- (void)setEventEnvironmentTag:(SentryEvent *)event
                        origin:(NSString *)origin
                   environment:(NSString *)environment {
  NSMutableDictionary *newTags = [NSMutableDictionary new];

  if (nil != event.tags && [event.tags count] > 0) {
    [newTags addEntriesFromDictionary:event.tags];
  }
  if (nil != origin) {
    [newTags setValue:origin forKey:@"event.origin"];
  }
  if (nil != environment) {
    [newTags setValue:environment forKey:@"event.environment"];
  }

  event.tags = newTags;
}

RCT_EXPORT_METHOD(fetchNativeSdkInfo:(RCTPromiseResolveBlock)resolve
                  rejecter:(RCTPromiseRejectBlock)reject)
{
    if (sentryOptions == nil) {
        return reject(@"SentryReactNative",@"Called fetchNativeSdkInfo without initializing the SDK first.", nil);
    }

    resolve(@{
        @"name": sentryOptions.sdkInfo.name,
        @"version": sentryOptions.sdkInfo.version
            });
}

RCT_EXPORT_METHOD(fetchNativeDeviceContexts:(RCTPromiseResolveBlock)resolve
                  rejecter:(RCTPromiseRejectBlock)reject)
{
    NSLog(@"Bridge call to: deviceContexts");
    NSMutableDictionary<NSString *, id> *contexts = [NSMutableDictionary new];
    // Temp work around until sorted out this API in sentry-cocoa.
    // TODO: If the callback isnt' executed the promise wouldn't be resolved.
    [SentrySDK configureScope:^(SentryScope * _Nonnull scope) {
        NSDictionary<NSString *, id> *serializedScope = [scope serialize];
        // Scope serializes as 'context' instead of 'contexts' as it does for the event.
        NSDictionary<NSString *, id> *tempContexts = [serializedScope valueForKey:@"context"];
        if (tempContexts != nil) {
            [contexts addEntriesFromDictionary:tempContexts];
        }
        if (sentryOptions != nil && sentryOptions.debug) {
            NSData *data = [NSJSONSerialization dataWithJSONObject:contexts options:0 error:nil];
            NSString *debugContext = [[NSString alloc] initWithData:data encoding:NSUTF8StringEncoding];
            NSLog(@"Contexts: %@", debugContext);
        }
    }];
    resolve(contexts);
}

RCT_EXPORT_METHOD(fetchNativeAppStart:(RCTPromiseResolveBlock)resolve
                  rejecter:(RCTPromiseRejectBlock)reject)
{

    SentryAppStartMeasurement *appStartMeasurement = PrivateSentrySDKOnly.appStartMeasurement;

    if (appStartMeasurement == nil) {
        resolve(nil);
    } else {
        BOOL isColdStart = appStartMeasurement.type == SentryAppStartTypeCold;

        resolve(@{
            @"isColdStart": [NSNumber numberWithBool:isColdStart],
            @"appStartTime": [NSNumber numberWithDouble:(appStartMeasurement.appStartTimestamp.timeIntervalSince1970 * 1000)],
            @"didFetchAppStart": [NSNumber numberWithBool:didFetchAppStart],
                });

    }

    // This is always set to true, as we would only allow an app start fetch to only happen once
    // in the case of a JS bundle reload, we do not want it to be instrumented again.
    didFetchAppStart = true;
}

RCT_EXPORT_METHOD(fetchNativeFrames:(RCTPromiseResolveBlock)resolve
                  rejecter:(RCTPromiseRejectBlock)reject)
{

    if (PrivateSentrySDKOnly.isFramesTrackingRunning) {
        SentryScreenFrames *frames = PrivateSentrySDKOnly.currentScreenFrames;

        if (frames == nil) {
            resolve(nil);
            return;
        }

        NSNumber *total = [NSNumber numberWithLong:frames.total];
        NSNumber *frozen = [NSNumber numberWithLong:frames.frozen];
        NSNumber *slow = [NSNumber numberWithLong:frames.slow];
        NSNumber *zero = [NSNumber numberWithLong:0L];

        if ([total isEqualToNumber:zero] && [frozen isEqualToNumber:zero] && [slow isEqualToNumber:zero]) {
            resolve(nil);
            return;
        }

        resolve(@{
            @"totalFrames": total,
            @"frozenFrames": frozen,
            @"slowFrames": slow,
        });
    } else {
      resolve(nil);
    }
}

RCT_EXPORT_METHOD(fetchNativeRelease:(RCTPromiseResolveBlock)resolve
                  rejecter:(RCTPromiseRejectBlock)reject)
{
    NSDictionary *infoDict = [[NSBundle mainBundle] infoDictionary];
    resolve(@{
              @"id": infoDict[@"CFBundleIdentifier"],
              @"version": infoDict[@"CFBundleShortVersionString"],
              @"build": infoDict[@"CFBundleVersion"],
              });
}

RCT_EXPORT_METHOD(captureEnvelope:(NSDictionary * _Nonnull)envelopeDict
                  resolve:(RCTPromiseResolveBlock)resolve
                  rejecter:(RCTPromiseRejectBlock)reject)
{
    if ([NSJSONSerialization isValidJSONObject:envelopeDict]) {
        SentrySdkInfo *sdkInfo = [[SentrySdkInfo alloc] initWithDict:envelopeDict[@"header"]];
        SentryId *eventId = [[SentryId alloc] initWithUUIDString:envelopeDict[@"header"][@"event_id"]];
        SentryEnvelopeHeader *envelopeHeader = [[SentryEnvelopeHeader alloc] initWithId:eventId sdkInfo:sdkInfo traceState:nil];

        NSError *error;
        NSData *envelopeItemData = [NSJSONSerialization dataWithJSONObject:envelopeDict[@"payload"] options:0 error:&error];
        if (nil != error) {
            reject(@"SentryReactNative", @"Cannot serialize event", error);
        }

        NSString *itemType = envelopeDict[@"payload"][@"type"];
        if (itemType == nil) {
            // Default to event type.
            itemType = @"event";
        }

        SentryEnvelopeItemHeader *envelopeItemHeader = [[SentryEnvelopeItemHeader alloc] initWithType:itemType length:envelopeItemData.length];
        SentryEnvelopeItem *envelopeItem = [[SentryEnvelopeItem alloc] initWithHeader:envelopeItemHeader data:envelopeItemData];

        SentryEnvelope *envelope = [[SentryEnvelope alloc] initWithHeader:envelopeHeader singleItem:envelopeItem];

        #if DEBUG
            [SentrySDK captureEnvelope:envelope];
        #else
            if ([envelopeDict[@"payload"][@"level"] isEqualToString:@"fatal"]) {
                // Storing to disk happens asynchronously with captureEnvelope
                [SentrySDK storeEnvelope:envelope];
            } else {
                [SentrySDK captureEnvelope:envelope];
            }
        #endif
        resolve(@YES);
    } else {
        reject(@"SentryReactNative", @"Cannot serialize event", nil);
    }
}

RCT_EXPORT_METHOD(setUser:(NSDictionary *)user
                  otherUserKeys:(NSDictionary *)otherUserKeys
)
{
    [SentrySDK configureScope:^(SentryScope * _Nonnull scope) {
        if (nil == user && nil == otherUserKeys) {
            [scope setUser:nil];
        } else {
            SentryUser* userInstance = [[SentryUser alloc] init];

            if (nil != user) {
                [userInstance setUserId:user[@"id"]];
                [userInstance setEmail:user[@"email"]];
                [userInstance setUsername:user[@"username"]];
            }

            if (nil != otherUserKeys) {
                [userInstance setData:otherUserKeys];
            }

            [scope setUser:userInstance];
        }
    }];
}

RCT_EXPORT_METHOD(addBreadcrumb:(NSDictionary *)breadcrumb)
{
    [SentrySDK configureScope:^(SentryScope * _Nonnull scope) {
        SentryBreadcrumb* breadcrumbInstance = [[SentryBreadcrumb alloc] init];

        NSString * levelString = breadcrumb[@"level"];
        SentryLevel sentryLevel;
        if ([levelString isEqualToString:@"fatal"]) {
            sentryLevel = kSentryLevelFatal;
        } else if ([levelString isEqualToString:@"warning"]) {
            sentryLevel = kSentryLevelWarning;
        } else if ([levelString isEqualToString:@"info"]) {
            sentryLevel = kSentryLevelInfo;
        } else if ([levelString isEqualToString:@"debug"]) {
            sentryLevel = kSentryLevelDebug;
        } else {
            sentryLevel = kSentryLevelError;
        }
        [breadcrumbInstance setLevel:sentryLevel];

        [breadcrumbInstance setCategory:breadcrumb[@"category"]];

        [breadcrumbInstance setType:breadcrumb[@"type"]];

        [breadcrumbInstance setMessage:breadcrumb[@"message"]];

        [breadcrumbInstance setData:breadcrumb[@"data"]];

        [scope addBreadcrumb:breadcrumbInstance];
    }];
}

RCT_EXPORT_METHOD(clearBreadcrumbs) {
    [SentrySDK configureScope:^(SentryScope * _Nonnull scope) {
        [scope clearBreadcrumbs];
    }];
}

RCT_EXPORT_METHOD(setExtra:(NSString *)key
                  extra:(NSString *)extra
)
{
    [SentrySDK configureScope:^(SentryScope * _Nonnull scope) {
        [scope setExtraValue:extra forKey:key];
    }];
}

RCT_EXPORT_METHOD(setContext:(NSString *)key
                  context:(NSDictionary *)context
)
{
    [SentrySDK configureScope:^(SentryScope * _Nonnull scope) {
        [scope setContextValue:context forKey:key];
    }];
}

RCT_EXPORT_METHOD(setTag:(NSString *)key
                  value:(NSString *)value
)
{
    [SentrySDK configureScope:^(SentryScope * _Nonnull scope) {
        [scope setTagValue:value forKey:key];
    }];
}

RCT_EXPORT_METHOD(crash)
{
    [SentrySDK crash];
}

RCT_EXPORT_METHOD(closeNativeSdk:(RCTPromiseResolveBlock)resolve
                  rejecter:(RCTPromiseRejectBlock)reject)
{
  [SentrySDK close];
  resolve(@YES);
}

RCT_EXPORT_METHOD(disableNativeFramesTracking)
{
    // Do nothing on iOS, this bridge method only has an effect on android.
}

@end<|MERGE_RESOLUTION|>--- conflicted
+++ resolved
@@ -84,8 +84,7 @@
             sentryOptions.integrations = integrations;
         }
     }
-<<<<<<< HEAD
-    
+
     // Enable the App start and Frames tracking measurements
     if ([mutableOptions valueForKey:@"enableAutoPerformanceTracking"] != nil) {
         BOOL enableAutoPerformanceTracking = (BOOL)[mutableOptions valueForKey:@"enableAutoPerformanceTracking"];
@@ -93,8 +92,6 @@
         PrivateSentrySDKOnly.appStartMeasurementHybridSDKMode = enableAutoPerformanceTracking;
         PrivateSentrySDKOnly.framesTrackingMeasurementHybridSDKMode = enableAutoPerformanceTracking;
     }
-=======
->>>>>>> ff33ffa2
 
     [SentrySDK startWithOptionsObject:sentryOptions];
 
