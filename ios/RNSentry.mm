--- conflicted
+++ resolved
@@ -9,11 +9,7 @@
 #import <Sentry/Sentry.h>
 #import <Sentry/PrivateSentrySDKOnly.h>
 #import <Sentry/SentryScreenFrames.h>
-<<<<<<< HEAD
-#import "SentryOptions+RNOptions.h"
-=======
 #import <Sentry/SentryOptions+HybridSDKs.h>
->>>>>>> 6ec98ded
 
 // Thanks to this guard, we won't import this header when we build for the old architecture.
 #ifdef RCT_NEW_ARCH_ENABLED
@@ -106,16 +102,9 @@
     [mutableOptions removeObjectForKey:@"tracesSampleRate"];
     [mutableOptions removeObjectForKey:@"tracesSampler"];
 
-<<<<<<< HEAD
-    SentryOptions *sentryOptions = [[SentryOptions alloc] initWithRNOptions:options didFailWithError:&error];
-    if (error) {
-        reject(@"SentryReactNative", error.localizedDescription, error);
-        return;
-=======
     SentryOptions *sentryOptions = [[SentryOptions alloc] initWithDict:mutableOptions didFailWithError:errorPointer];
     if (*errorPointer != nil) {
         return nil;
->>>>>>> 6ec98ded
     }
 
     if ([mutableOptions valueForKey:@"enableNativeCrashHandling"] != nil) {
@@ -129,21 +118,8 @@
     }
 
     // Enable the App start and Frames tracking measurements
-<<<<<<< HEAD
-    if ([mutableOptions valueForKey:@"enableAutoPerformanceTracking"] != nil) {
-        BOOL enableAutoPerformanceTracking = (BOOL)[mutableOptions valueForKey:@"enableAutoPerformanceTracking"];
-
-        PrivateSentrySDKOnly.appStartMeasurementHybridSDKMode = enableAutoPerformanceTracking;
-#if TARGET_OS_IPHONE || TARGET_OS_MACCATALYST
-        PrivateSentrySDKOnly.framesTrackingMeasurementHybridSDKMode = enableAutoPerformanceTracking;
-#endif
-    }
-
-    [SentrySDK startWithOptions:sentryOptions];
-=======
     if ([mutableOptions valueForKey:@"enableAutoPerformanceTracing"] != nil) {
         BOOL enableAutoPerformanceTracing = (BOOL)[mutableOptions valueForKey:@"enableAutoPerformanceTracing"];
->>>>>>> 6ec98ded
 
         PrivateSentrySDKOnly.appStartMeasurementHybridSDKMode = enableAutoPerformanceTracing;
 #if TARGET_OS_IPHONE || TARGET_OS_MACCATALYST
