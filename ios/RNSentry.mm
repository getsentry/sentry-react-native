--- conflicted
+++ resolved
@@ -9,11 +9,7 @@
 
 #if __has_include(<hermes/hermes.h>)
 #define SENTRY_PROFILING_ENABLED 1
-<<<<<<< HEAD
-#define SENTRY_TARGET_PROFILING_SUPPORTED 1
-=======
 #import <Sentry/SentryProfilingConditionals.h>
->>>>>>> 665f1d7b
 #else
 #define SENTRY_PROFILING_ENABLED 0
 #define SENTRY_TARGET_PROFILING_SUPPORTED 0
@@ -610,43 +606,28 @@
     try {
         facebook::hermes::HermesRuntime::enableSamplingProfiler();
         if (nativeProfileTraceId == nil && nativeProfileStartTime == 0) {
-<<<<<<< HEAD
-            nativeProfileTraceId = [[SentryId alloc] init];
-            nativeProfileStartTime = [PrivateSentrySDKOnly startProfilerForTrace: nativeProfileTraceId];
-        } else {
-            NSLog(@"Can't start native profiling. Currently existing trace: %@", nativeProfileTraceId);
-=======
 #if SENTRY_TARGET_PROFILING_SUPPORTED
             nativeProfileTraceId = [[SentryId alloc] init];
             nativeProfileStartTime = [PrivateSentrySDKOnly startProfilerForTrace: nativeProfileTraceId];
 #endif
         } else {
             NSLog(@"Native profiling already in progress. Currently existing trace: %@", nativeProfileTraceId);
->>>>>>> 665f1d7b
         }
         return @{ @"started": @YES };
     } catch (const std::exception& ex) {
         if (nativeProfileTraceId != nil) {
-<<<<<<< HEAD
-            [PrivateSentrySDKOnly discardProfilerForTrace: nativeProfileTraceId];
-=======
 #if SENTRY_TARGET_PROFILING_SUPPORTED
             [PrivateSentrySDKOnly discardProfilerForTrace: nativeProfileTraceId];
 #endif
->>>>>>> 665f1d7b
             nativeProfileTraceId = nil;
         }
         nativeProfileStartTime = 0;
         return @{ @"error": [NSString stringWithCString: ex.what() encoding:[NSString defaultCStringEncoding]] };
     } catch (...) {
         if (nativeProfileTraceId != nil) {
-<<<<<<< HEAD
-            [PrivateSentrySDKOnly discardProfilerForTrace: nativeProfileTraceId];
-=======
 #if SENTRY_TARGET_PROFILING_SUPPORTED
             [PrivateSentrySDKOnly discardProfilerForTrace: nativeProfileTraceId];
 #endif
->>>>>>> 665f1d7b
             nativeProfileTraceId = nil;
         }
         nativeProfileStartTime = 0;
@@ -663,15 +644,10 @@
     try {
         NSDictionary<NSString *, id> * nativeProfile = nil;
         if (nativeProfileTraceId != nil && nativeProfileStartTime != 0) {
-<<<<<<< HEAD
-            uint64_t nativeProfileStopTime = [[[SentryDependencyContainer sharedInstance] dateProvider] systemTime];
-            nativeProfile = [PrivateSentrySDKOnly collectProfileBetween:nativeProfileStartTime and:nativeProfileStopTime forTrace:nativeProfileTraceId];
-=======
 #if SENTRY_TARGET_PROFILING_SUPPORTED
             uint64_t nativeProfileStopTime = [[[SentryDependencyContainer sharedInstance] dateProvider] systemTime];
             nativeProfile = [PrivateSentrySDKOnly collectProfileBetween:nativeProfileStartTime and:nativeProfileStopTime forTrace:nativeProfileTraceId];
 #endif
->>>>>>> 665f1d7b
         }
         // Cleanup native profiles
         nativeProfileTraceId = nil;
@@ -695,8 +671,6 @@
         }
 #endif
 
-<<<<<<< HEAD
-=======
         if (data == nil) {
           return @{ @"error": @"Failed to retrieve Hermes profile." };
         }
@@ -705,36 +679,25 @@
           return @{ @"profile": data };
         }
 
->>>>>>> 665f1d7b
         return @{
           @"profile": data,
           @"nativeProfile": nativeProfile,
         };
     } catch (const std::exception& ex) {
         if (nativeProfileTraceId != nil) {
-<<<<<<< HEAD
-            [PrivateSentrySDKOnly discardProfilerForTrace: nativeProfileTraceId];
-            nativeProfileTraceId = nil;
-=======
 #if SENTRY_TARGET_PROFILING_SUPPORTED
           [PrivateSentrySDKOnly discardProfilerForTrace: nativeProfileTraceId];
 #endif
           nativeProfileTraceId = nil;
->>>>>>> 665f1d7b
         }
         nativeProfileStartTime = 0;
         return @{ @"error": [NSString stringWithCString: ex.what() encoding:[NSString defaultCStringEncoding]] };
     } catch (...) {
         if (nativeProfileTraceId != nil) {
-<<<<<<< HEAD
-            [PrivateSentrySDKOnly discardProfilerForTrace: nativeProfileTraceId];
-            nativeProfileTraceId = nil;
-=======
 #if SENTRY_TARGET_PROFILING_SUPPORTED
           [PrivateSentrySDKOnly discardProfilerForTrace: nativeProfileTraceId];
 #endif
           nativeProfileTraceId = nil;
->>>>>>> 665f1d7b
         }
         nativeProfileStartTime = 0;
         return @{ @"error": @"Failed to stop profiling" };
