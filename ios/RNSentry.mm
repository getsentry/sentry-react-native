--- conflicted
+++ resolved
@@ -110,16 +110,9 @@
         sentHybridSdkDidBecomeActive = true;
     }
 
-<<<<<<< HEAD
-    #if SENTRY_TARGET_REPLAY_SUPPORTED
-        // Replay is initialized by SentryHybridSdkDidBecomeActive event, so this has to be called after it
-        [RNSentrySessionReplay postInit];
-    #endif
-=======
 #if SENTRY_TARGET_REPLAY_SUPPORTED
     [RNSentrySessionReplay postInit];
 #endif
->>>>>>> 30ed290c
 
     resolve(@YES);
 }
