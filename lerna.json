--- conflicted
+++ resolved
@@ -1,10 +1,6 @@
 {
   "$schema": "node_modules/lerna/schemas/lerna-schema.json",
-<<<<<<< HEAD
   "version": "7.0.0-alpha.0",
-=======
-  "version": "6.14.0",
->>>>>>> bfbb0a1c
   "packages": [
     "packages/*",
     "dev-packages/*",
