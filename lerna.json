{
  "$schema": "node_modules/lerna/schemas/lerna-schema.json",
<<<<<<< HEAD
  "version": "6.7.0-alpha.0",
=======
  "version": "6.7.0",
>>>>>>> 3f056803
  "packages": [
    "packages/*",
    "dev-packages/*",
    "samples/*",
    "performance-tests/*"
  ],
  "npmClient": "yarn"
}<|MERGE_RESOLUTION|>--- conflicted
+++ resolved
@@ -1,10 +1,6 @@
 {
   "$schema": "node_modules/lerna/schemas/lerna-schema.json",
-<<<<<<< HEAD
-  "version": "6.7.0-alpha.0",
-=======
   "version": "6.7.0",
->>>>>>> 3f056803
   "packages": [
     "packages/*",
     "dev-packages/*",
