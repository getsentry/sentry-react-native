--- conflicted
+++ resolved
@@ -106,114 +106,47 @@
   }
 
   static setDataCallback(callback) {
-    if (Sentry._ravenClient) {
-      Sentry._ravenClient.setDataCallback(callback);
-    } else {
-      if (Sentry.options.logLevel >= 2) {
-        console.log('react-native-sentry (setDataCallback):', callback);
-      }
-    }
+    Sentry._ravenClient.setDataCallback(callback);
   }
 
   static setUserContext(user) {
-    if (Sentry._ravenClient) {
-      Sentry._ravenClient.setUserContext(user);
-    } else {
-      if (Sentry.options.logLevel >= 2) {
-        console.log('react-native-sentry (setUserContext):', user);
-      }
-    }
+    Sentry._ravenClient.setUserContext(user);
     if (Sentry.isNativeClientAvailable()) Sentry._nativeClient.setUserContext(user);
   }
 
   static setTagsContext(tags) {
-    if (Sentry._ravenClient) {
-      Sentry._ravenClient.setTagsContext(tags);
-    } else {
-      if (Sentry.options.logLevel >= 2) {
-        console.log('react-native-sentry (setTagsContext):', tags);
-      }
-    }
+    Sentry._ravenClient.setTagsContext(tags);
     if (Sentry.isNativeClientAvailable()) Sentry._nativeClient.setTagsContext(tags);
   }
 
   static setExtraContext(extra) {
-    if (Sentry._ravenClient) {
-      Sentry._ravenClient.setExtraContext(extra);
-    } else {
-      if (Sentry.options.logLevel >= 2) {
-        console.log('react-native-sentry (setExtraContext):', extra);
-      }
-    }
+    Sentry._ravenClient.setExtraContext(extra);
     if (Sentry.isNativeClientAvailable()) Sentry._nativeClient.setExtraContext(extra);
   }
 
   static captureMessage(message, options) {
-    if (Sentry._ravenClient) {
-      Sentry._ravenClient.captureMessage(message, options);
-    } else {
-      if (Sentry.options.logLevel >= 2) {
-        console.log('react-native-sentry (captureMessage):', message, options);
-      }
-    }
+    Sentry._ravenClient.captureMessage(message, options);
   }
 
   static captureException(ex, options) {
-    if (Sentry._ravenClient) {
-      Sentry._ravenClient.captureException(ex, options);
-    } else {
-      if (Sentry.options.logLevel >= 2) {
-        console.log('react-native-sentry (captureException):', ex, options);
-      }
-    }
+    Sentry._ravenClient.captureException(ex, options);
   }
 
   static captureBreadcrumb(msg, options) {
-    if (Sentry._ravenClient) {
-      Sentry._ravenClient.captureBreadcrumb(msg, options);
-    } else {
-      if (Sentry.options.logLevel >= 2) {
-        console.log('react-native-sentry (captureBreadcrumb):', msg, options);
-      }
-    }
+    Sentry._ravenClient.captureBreadcrumb(msg, options);
   }
 
   static clearContext = async () => {
     if (Sentry.isNativeClientAvailable()) Sentry._nativeClient.clearContext();
-<<<<<<< HEAD
-    if (Sentry._ravenClient) {
-      Sentry._ravenClient.clearContext(clearContext);
-    } else {
-      if (Sentry.options.logLevel >= 2) {
-        console.log('react-native-sentry (clearContext):', clearContext);
-      }
-    }
-  }
-=======
     Sentry._ravenClient.clearContext();
   };
->>>>>>> 582e9f97
 
   static context(options, func, args) {
-    if (Sentry._ravenClient) {
-      return Sentry._ravenClient.context(options, func, args);
-    } else {
-      if (Sentry.options.logLevel >= 2) {
-        console.log('react-native-sentry (context)');
-      }
-      return null
-    }
+    return Sentry._ravenClient.context(options, func, args);
   }
 
   static wrap(options, func, _before) {
-    if (Sentry._ravenClient) {
-      return Sentry._ravenClient.wrap(options, func, _before);
-    } else {
-      if (Sentry.options.logLevel >= 2) {
-        console.log('react-native-sentry (wrap)');
-      }
-      return null
-    }
+    return Sentry._ravenClient.wrap(options, func, _before);
   }
 
   static lastException() {
@@ -228,13 +161,7 @@
 
   static setRelease(release) {
     Sentry._setInternalOption('release', release);
-    if (Sentry._ravenClient) {
-      Sentry._ravenClient.setRelease(release);
-    } else {
-      if (Sentry.options.logLevel >= 2) {
-        console.log('react-native-sentry (setRelease):', release);
-      }
-    }
+    Sentry._ravenClient.setRelease(release);
   }
 
   static setDist(dist) {
