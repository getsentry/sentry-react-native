{
  "name": "@sentry/react-native",
  "homepage": "https://github.com/getsentry/sentry-react-native",
  "repository": "https://github.com/getsentry/sentry-react-native",
  "version": "5.5.0",
  "description": "Official Sentry SDK for react-native",
  "typings": "dist/js/index.d.ts",
  "types": "dist/js/index.d.ts",
  "typesVersions": {
    "<4.1": {
      "*": [
        "ts3.8/*"
      ]
    }
  },
  "typescript": {
    "definition": "dist/js/index.d.ts"
  },
  "main": "dist/js/index.js",
  "scripts": {
    "build": "yarn build:sdk && yarn downlevel && yarn build:tools",
    "build:sdk": "tsc -p tsconfig.build.json",
    "build:sdk:watch": "tsc -p tsconfig.build.json -w --preserveWatchOutput",
    "build:tools": "tsc -p tsconfig.build.tools.json",
    "downlevel": "downlevel-dts dist ts3.8/dist --to=3.8",
    "clean": "rimraf dist coverage",
    "test": "jest",
    "fix": "yarn fix:eslint && yarn fix:prettier",
    "fix:eslint": "eslint --config .eslintrc.js --fix .",
    "fix:prettier": "prettier --write \"{src,test,scripts}/**/**.ts\"",
    "lint": "yarn lint:eslint && yarn lint:prettier",
    "lint:eslint": "eslint --config .eslintrc.js .",
    "lint:prettier": "prettier --check \"{src,test,scripts}/**/**.ts\"",
    "test:watch": "jest --watch",
    "run-ios": "cd sample && yarn react-native run-ios",
    "run-android": "cd sample && yarn react-native run-android",
    "yalc:add:sentry-javascript": "yalc add @sentry/browser @sentry/core @sentry/hub @sentry/integrations @sentry/react @sentry/types @sentry/utils"
  },
  "keywords": [
    "react-native",
    "sentry",
    "crashreporting",
    "ios"
  ],
  "publishConfig": {
    "access": "public"
  },
  "author": "Sentry",
  "license": "MIT",
  "//": [
    "React version to be compatible with RN",
    "When bumping make sure to update the version of react, i.e:  https://github.com/facebook/react-native/blob/v0.56.0/package.json"
  ],
  "peerDependencies": {
    "react": ">=17.0.0",
    "react-native": ">=0.65.0"
  },
  "dependencies": {
<<<<<<< HEAD
    "@sentry/browser": "file:.yalc/@sentry/browser",
    "@sentry/cli": "2.17.5",
    "@sentry/core": "file:.yalc/@sentry/core",
    "@sentry/hub": "file:.yalc/@sentry/hub",
    "@sentry/integrations": "file:.yalc/@sentry/integrations",
    "@sentry/react": "file:.yalc/@sentry/react",
    "@sentry/types": "file:.yalc/@sentry/types",
    "@sentry/utils": "file:.yalc/@sentry/utils"
=======
    "@sentry/browser": "7.53.1",
    "@sentry/cli": "2.17.5",
    "@sentry/core": "7.53.1",
    "@sentry/hub": "7.53.1",
    "@sentry/integrations": "7.53.1",
    "@sentry/react": "7.53.1",
    "@sentry/types": "7.53.1",
    "@sentry/utils": "7.53.1"
>>>>>>> b92b976d
  },
  "devDependencies": {
    "@sentry-internal/eslint-config-sdk": "7.53.1",
    "@sentry-internal/eslint-plugin-sdk": "7.53.1",
    "@sentry/typescript": "^5.20.1",
    "@sentry/wizard": "3.0.0",
    "@types/jest": "^29.2.5",
    "@types/react": "^18.0.25",
    "babel-jest": "^29.3.1",
    "downlevel-dts": "^0.11.0",
    "eslint": "^7.6.0",
    "eslint-plugin-react": "^7.20.6",
    "eslint-plugin-react-native": "^3.8.1",
    "jest": "^29.3.1",
    "jest-environment-jsdom": "^29.4.1",
    "prettier": "^2.0.5",
    "react": "18.2.0",
    "react-native": "0.71.7",
    "replace-in-file": "^6.0.0",
    "rimraf": "^4.1.1",
    "ts-jest": "^29.0.5",
    "typescript": "4.1.3"
  },
  "rnpm": {
    "commands": {},
    "android": {
      "packageInstance": "new RNSentryPackage()",
      "packageImportPath": "import io.sentry.react.RNSentryPackage;"
    },
    "ios": {}
  },
  "jest": {
    "collectCoverage": true,
    "preset": "react-native",
    "globals": {
      "__DEV__": true,
      "ts-jest": {
        "tsConfig": "./tsconfig.json",
        "diagnostics": false
      }
    },
    "moduleFileExtensions": [
      "ts",
      "tsx",
      "js"
    ],
    "testPathIgnorePatterns": [
      "<rootDir>/sample/",
      "<rootDir>/test/e2e/"
    ],
    "testEnvironment": "node",
    "testMatch": [
      "**/*.test.(ts|tsx)"
    ]
  },
  "codegenConfig": {
    "name": "RNSentrySpec",
    "type": "modules",
    "jsSrcsDir": "src",
    "android": {
      "javaPackageName": "io.sentry.react"
    }
  }
}<|MERGE_RESOLUTION|>--- conflicted
+++ resolved
@@ -56,16 +56,6 @@
     "react-native": ">=0.65.0"
   },
   "dependencies": {
-<<<<<<< HEAD
-    "@sentry/browser": "file:.yalc/@sentry/browser",
-    "@sentry/cli": "2.17.5",
-    "@sentry/core": "file:.yalc/@sentry/core",
-    "@sentry/hub": "file:.yalc/@sentry/hub",
-    "@sentry/integrations": "file:.yalc/@sentry/integrations",
-    "@sentry/react": "file:.yalc/@sentry/react",
-    "@sentry/types": "file:.yalc/@sentry/types",
-    "@sentry/utils": "file:.yalc/@sentry/utils"
-=======
     "@sentry/browser": "7.53.1",
     "@sentry/cli": "2.17.5",
     "@sentry/core": "7.53.1",
@@ -74,7 +64,6 @@
     "@sentry/react": "7.53.1",
     "@sentry/types": "7.53.1",
     "@sentry/utils": "7.53.1"
->>>>>>> b92b976d
   },
   "devDependencies": {
     "@sentry-internal/eslint-config-sdk": "7.53.1",
