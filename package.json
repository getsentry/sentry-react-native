--- conflicted
+++ resolved
@@ -51,17 +51,6 @@
     "react-native": ">=0.65.0"
   },
   "dependencies": {
-<<<<<<< HEAD
-    "@sentry/browser": "7.43.0",
-    "@sentry/cli": "2.15.1",
-    "@sentry/core": "7.43.0",
-    "@sentry/hub": "7.43.0",
-    "@sentry/integrations": "7.43.0",
-    "@sentry/react": "7.43.0",
-    "@sentry/tracing": "7.43.0",
-    "@sentry/types": "7.43.0",
-    "@sentry/utils": "7.43.0"
-=======
     "@sentry/browser": "7.48.0",
     "@sentry/cli": "2.17.3",
     "@sentry/core": "7.48.0",
@@ -70,7 +59,6 @@
     "@sentry/react": "7.48.0",
     "@sentry/types": "7.48.0",
     "@sentry/utils": "7.48.0"
->>>>>>> 92992580
   },
   "devDependencies": {
     "@sentry-internal/eslint-config-sdk": "7.48.0",
