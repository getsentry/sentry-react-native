{
  "name": "react-native-sentry",
  "homepage": "https://github.com/getsentry/react-native-sentry",
  "repository": "https://github.com/getsentry/react-native-sentry",
  "version": "0.12.12",
  "description": "Official Sentry client for react-native",
  "main": "index.js",
  "scripts": {
    "test": "echo \"Error: no test specified\" && exit 1",
    "precommit": "lint-staged"
  },
  "keywords": [
    "react-native",
    "sentry",
    "crashreporting",
    "ios"
  ],
  "author": "Sentry",
  "license": "MIT",
  "peerDependencies": {
    "react-native": ">=0.38.0"
  },
  "dependencies": {
    "chalk": "^1.1.1",
    "glob": "7.1.1",
    "inquirer": "3.0.6",
<<<<<<< HEAD
    "raven-js": "^3.15.0",
    "sentry-cli-binary": "git+https://github.com/ZoetropeLabs/sentry-cli.git",
=======
    "raven-js": "^3.16.0",
    "sentry-cli-binary": "^1.13.3",
>>>>>>> c5cb06cb
    "xcode": "0.9.3"
  },
  "rnpm": {
    "commands": {
      "postlink": "node node_modules/react-native-sentry/scripts/postlink",
      "postunlink": "node node_modules/react-native-sentry/scripts/postunlink"
    },
    "android": {
      "packageInstance": "new RNSentryPackage(MainApplication.this)"
    }
  },
  "devDependencies": {
    "husky": "^0.13.4",
    "lint-staged": "^3.6.0",
    "prettier": "^1.4.2"
  },
  "lint-staged": {
    "*.js": [
      "prettier --write --single-quote --bracket-spacing=false --print-width=90",
      "git add"
    ]
  }
}<|MERGE_RESOLUTION|>--- conflicted
+++ resolved
@@ -24,13 +24,9 @@
     "chalk": "^1.1.1",
     "glob": "7.1.1",
     "inquirer": "3.0.6",
-<<<<<<< HEAD
-    "raven-js": "^3.15.0",
     "sentry-cli-binary": "git+https://github.com/ZoetropeLabs/sentry-cli.git",
-=======
     "raven-js": "^3.16.0",
     "sentry-cli-binary": "^1.13.3",
->>>>>>> c5cb06cb
     "xcode": "0.9.3"
   },
   "rnpm": {
