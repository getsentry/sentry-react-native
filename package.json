{
  "name": "@sentry/react-native",
  "homepage": "https://github.com/getsentry/sentry-react-native",
  "repository": "https://github.com/getsentry/sentry-react-native",
  "version": "5.6.0",
  "description": "Official Sentry SDK for react-native",
  "typings": "dist/js/index.d.ts",
  "types": "dist/js/index.d.ts",
  "typesVersions": {
    "<4.1": {
      "*": [
        "ts3.8/*"
      ]
    }
  },
  "typescript": {
    "definition": "dist/js/index.d.ts"
  },
  "main": "dist/js/index.js",
  "scripts": {
    "build": "yarn build:sdk && yarn downlevel && yarn build:tools",
    "build:sdk": "tsc -p tsconfig.build.json",
    "build:sdk:watch": "tsc -p tsconfig.build.json -w --preserveWatchOutput",
    "build:tools": "tsc -p tsconfig.build.tools.json",
    "downlevel": "downlevel-dts dist ts3.8/dist --to=3.8",
    "clean": "rimraf dist coverage",
    "test": "jest",
    "fix": "yarn fix:eslint && yarn fix:prettier",
    "fix:eslint": "eslint --config .eslintrc.js --fix .",
    "fix:prettier": "prettier --write \"{src,test,scripts}/**/**.ts\"",
    "lint": "yarn lint:eslint && yarn lint:prettier",
    "lint:eslint": "eslint --config .eslintrc.js .",
    "lint:prettier": "prettier --check \"{src,test,scripts}/**/**.ts\"",
    "test:watch": "jest --watch",
    "run-ios": "cd sample-new-architecture && yarn react-native run-ios",
    "run-android": "cd sample-new-architecture && yarn react-native run-android",
    "yalc:add:sentry-javascript": "yalc add @sentry/browser @sentry/core @sentry/hub @sentry/integrations @sentry/react @sentry/types @sentry/utils"
  },
  "keywords": [
    "react-native",
    "sentry",
    "crashreporting",
    "ios"
  ],
  "publishConfig": {
    "access": "public"
  },
  "author": "Sentry",
  "license": "MIT",
  "//": [
    "React version to be compatible with RN",
    "When bumping make sure to update the version of react, i.e:  https://github.com/facebook/react-native/blob/v0.56.0/package.json"
  ],
  "peerDependencies": {
    "react": ">=17.0.0",
    "react-native": ">=0.65.0"
  },
  "dependencies": {
<<<<<<< HEAD
    "@sentry/browser": "7.57.0-beta.0",
    "@sentry/cli": "2.18.1",
    "@sentry/core": "7.57.0-beta.0",
    "@sentry/hub": "7.57.0-beta.0",
    "@sentry/integrations": "7.57.0-beta.0",
    "@sentry/react": "7.57.0-beta.0",
    "@sentry/types": "7.57.0-beta.0",
    "@sentry/utils": "7.57.0-beta.0"
=======
    "@sentry/browser": "7.56.0",
    "@sentry/cli": "2.19.2",
    "@sentry/core": "7.56.0",
    "@sentry/hub": "7.56.0",
    "@sentry/integrations": "7.56.0",
    "@sentry/react": "7.56.0",
    "@sentry/types": "7.56.0",
    "@sentry/utils": "7.56.0"
>>>>>>> 83595d75
  },
  "devDependencies": {
    "@sentry-internal/eslint-config-sdk": "7.57.0-beta.0",
    "@sentry-internal/eslint-plugin-sdk": "7.57.0-beta.0",
    "@sentry/typescript": "^5.20.1",
    "@sentry/wizard": "3.2.3",
    "@types/jest": "^29.2.5",
    "@types/react": "^18.0.25",
    "babel-jest": "^29.3.1",
    "downlevel-dts": "^0.11.0",
    "eslint": "^7.6.0",
    "eslint-plugin-react": "^7.20.6",
    "eslint-plugin-react-native": "^3.8.1",
    "jest": "^29.3.1",
    "jest-environment-jsdom": "^29.4.1",
    "prettier": "^2.0.5",
    "react": "18.2.0",
    "react-native": "0.72.0",
    "replace-in-file": "^6.0.0",
    "rimraf": "^4.1.1",
    "ts-jest": "^29.0.5",
    "typescript": "4.1.3"
  },
  "rnpm": {
    "commands": {},
    "android": {
      "packageInstance": "new RNSentryPackage()",
      "packageImportPath": "import io.sentry.react.RNSentryPackage;"
    },
    "ios": {}
  },
  "jest": {
    "collectCoverage": true,
    "preset": "react-native",
    "globals": {
      "__DEV__": true,
      "ts-jest": {
        "tsConfig": "./tsconfig.json",
        "diagnostics": false
      }
    },
    "moduleFileExtensions": [
      "ts",
      "tsx",
      "js"
    ],
    "testPathIgnorePatterns": [
      "<rootDir>/test/e2e/"
    ],
    "testEnvironment": "node",
    "testMatch": [
      "**/*.test.(ts|tsx)"
    ]
  },
  "codegenConfig": {
    "name": "RNSentrySpec",
    "type": "modules",
    "jsSrcsDir": "src",
    "android": {
      "javaPackageName": "io.sentry.react"
    }
  }
}<|MERGE_RESOLUTION|>--- conflicted
+++ resolved
@@ -56,25 +56,14 @@
     "react-native": ">=0.65.0"
   },
   "dependencies": {
-<<<<<<< HEAD
     "@sentry/browser": "7.57.0-beta.0",
-    "@sentry/cli": "2.18.1",
+    "@sentry/cli": "2.19.2",
     "@sentry/core": "7.57.0-beta.0",
     "@sentry/hub": "7.57.0-beta.0",
     "@sentry/integrations": "7.57.0-beta.0",
     "@sentry/react": "7.57.0-beta.0",
     "@sentry/types": "7.57.0-beta.0",
     "@sentry/utils": "7.57.0-beta.0"
-=======
-    "@sentry/browser": "7.56.0",
-    "@sentry/cli": "2.19.2",
-    "@sentry/core": "7.56.0",
-    "@sentry/hub": "7.56.0",
-    "@sentry/integrations": "7.56.0",
-    "@sentry/react": "7.56.0",
-    "@sentry/types": "7.56.0",
-    "@sentry/utils": "7.56.0"
->>>>>>> 83595d75
   },
   "devDependencies": {
     "@sentry-internal/eslint-config-sdk": "7.57.0-beta.0",
