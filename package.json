{
  "name": "@sentry/react-native",
  "homepage": "https://github.com/getsentry/sentry-react-native",
  "repository": "https://github.com/getsentry/sentry-react-native",
  "version": "5.17.0",
  "description": "Official Sentry SDK for react-native",
  "typings": "dist/js/index.d.ts",
  "types": "dist/js/index.d.ts",
  "typesVersions": {
    "<4.9": {
      "*": [
        "ts3.8/*"
      ]
    }
  },
  "typescript": {
    "definition": "dist/js/index.d.ts"
  },
  "main": "dist/js/index.js",
  "scripts": {
    "build": "yarn build:sdk && yarn downlevel && yarn build:tools && yarn build:plugin",
    "build:sdk": "tsc -p tsconfig.build.json",
    "build:sdk:watch": "tsc -p tsconfig.build.json -w --preserveWatchOutput",
    "build:tools": "tsc -p tsconfig.build.tools.json",
    "build:tools:watch": "tsc -p tsconfig.build.tools.json -w --preserveWatchOutput",
    "build:plugin": "EXPO_NONINTERACTIVE=true expo-module build plugin",
    "downlevel": "downlevel-dts dist ts3.8/dist --to=3.8",
    "clean": "rimraf dist coverage && yarn clean:plugin",
    "clean:plugin": "expo-module clean plugin",
    "circularDepCheck": "madge --circular dist/js/index.js && madge --circular metro.js && madge --circular expo.js",
    "test": "yarn test:sdk && yarn test:tools",
    "test:sdk": "jest",
    "test:tools": "jest --config jest.config.tools.js",
    "fix": "yarn fix:eslint && yarn fix:prettier",
    "fix:eslint": "eslint --config .eslintrc.js --fix .",
    "fix:prettier": "prettier --write \"{src,test,scripts,plugin/src}/**/**.ts\"",
    "lint": "yarn lint:eslint && yarn lint:prettier",
    "lint:eslint": "eslint --config .eslintrc.js .",
    "lint:prettier": "prettier --check \"{src,test,scripts,plugin/src}/**/**.ts\"",
    "test:watch": "jest --watch",
    "run-ios": "cd samples/react-native && yarn react-native run-ios",
    "run-android": "cd samples/react-native && yarn react-native run-android",
    "yalc:add:sentry-javascript": "yalc add @sentry/browser @sentry/core @sentry/hub @sentry/integrations @sentry/react @sentry/types @sentry/utils"
  },
  "bin": {
    "sentry-expo-upload-sourcemaps": "scripts/expo-upload-sourcemaps.js"
  },
  "keywords": [
    "react-native",
    "sentry",
    "crashreporting",
    "ios"
  ],
  "publishConfig": {
    "access": "public"
  },
  "author": "Sentry",
  "license": "MIT",
  "//": [
    "React version to be compatible with RN",
    "When bumping make sure to update the version of react, i.e:  https://github.com/facebook/react-native/blob/v0.56.0/package.json"
  ],
  "peerDependencies": {
    "expo": ">=49.0.0",
    "react": ">=17.0.0",
    "react-native": ">=0.65.0"
  },
  "dependencies": {
    "@sentry/browser": "7.81.1",
    "@sentry/cli": "2.25.2",
    "@sentry/core": "7.81.1",
    "@sentry/hub": "7.81.1",
    "@sentry/integrations": "7.81.1",
    "@sentry/react": "7.81.1",
    "@sentry/types": "7.81.1",
    "@sentry/utils": "7.81.1"
  },
  "devDependencies": {
    "@babel/core": "^7.23.5",
    "@expo/metro-config": "0.16.0",
    "@sentry-internal/eslint-config-sdk": "7.81.1",
    "@sentry-internal/eslint-plugin-sdk": "7.81.1",
    "@sentry-internal/typescript": "7.80.0",
    "@sentry/wizard": "3.16.3",
    "@types/jest": "^29.5.3",
    "@types/node": "^20.9.3",
    "@types/react": "^18.2.14",
    "@types/uglify-js": "^3.17.2",
    "@types/uuid": "^9.0.4",
    "babel-jest": "^29.6.2",
    "downlevel-dts": "^0.11.0",
    "eslint": "^7.6.0",
    "eslint-plugin-react": "^7.20.6",
    "eslint-plugin-react-native": "^3.8.1",
    "expo": "50.0.0-preview.8",
    "expo-module-scripts": "^3.1.0",
    "jest": "^29.6.2",
    "jest-environment-jsdom": "^29.6.2",
<<<<<<< HEAD
    "jest-fetch-mock": "^3.0.3",
=======
    "jest-extended": "^4.0.2",
>>>>>>> 58b32618
    "madge": "^6.1.0",
    "metro": "0.76",
    "prettier": "^2.0.5",
    "react": "18.2.0",
    "react-native": "0.73.2",
    "replace-in-file": "^7.0.1",
    "rimraf": "^4.1.1",
    "ts-jest": "^29.1.1",
    "typescript": "4.9.5",
    "uglify-js": "^3.17.4",
    "uuid": "^9.0.1"
  },
  "rnpm": {
    "commands": {},
    "android": {
      "packageInstance": "new RNSentryPackage()",
      "packageImportPath": "import io.sentry.react.RNSentryPackage;"
    },
    "ios": {}
  },
  "codegenConfig": {
    "name": "RNSentrySpec",
    "type": "modules",
    "jsSrcsDir": "src",
    "android": {
      "javaPackageName": "io.sentry.react"
    }
  },
  "peerDependenciesMeta": {
    "expo": {
      "optional": true
    }
  }
}<|MERGE_RESOLUTION|>--- conflicted
+++ resolved
@@ -96,11 +96,8 @@
     "expo-module-scripts": "^3.1.0",
     "jest": "^29.6.2",
     "jest-environment-jsdom": "^29.6.2",
-<<<<<<< HEAD
     "jest-fetch-mock": "^3.0.3",
-=======
     "jest-extended": "^4.0.2",
->>>>>>> 58b32618
     "madge": "^6.1.0",
     "metro": "0.76",
     "prettier": "^2.0.5",
