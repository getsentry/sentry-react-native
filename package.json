--- conflicted
+++ resolved
@@ -1,13 +1,4 @@
 {
-<<<<<<< HEAD
-  "name": "react-native-sentry",
-  "homepage": "https://github.com/getsentry/react-native-sentry",
-  "repository": "https://github.com/getsentry/react-native-sentry",
-  "version": "0.43.1",
-  "description": "Official Sentry SDK for react-native",
-  "typings": "lib/Sentry.d.ts",
-  "types": "./lib/Sentry.d.ts",
-=======
   "name": "@sentry/react-native",
   "homepage": "https://github.com/getsentry/sentry-react-native",
   "repository": "https://github.com/getsentry/sentry-react-native",
@@ -15,20 +6,14 @@
   "description": "Official Sentry SDK for react-native",
   "typings": "dist/js/index.d.ts",
   "types": "dist/js/index.d.ts",
->>>>>>> 026b186b
   "typescript": {
     "definition": "dist/js/index.d.ts"
   },
   "main": "dist/js/index.js",
   "scripts": {
-<<<<<<< HEAD
-    "test": "echo \"Error: no test specified\" && exit 1",
-    "test:typescript": "node_modules/typescript/bin/tsc --noImplicitAny --allowJs typescript/Sentry-tests.ts"
-=======
     "build": "tsc -p tsconfig.build.json",
     "build:watch": "tsc -p tsconfig.build.json -w --preserveWatchOutput",
     "clean": "rimraf dist coverage"
->>>>>>> 026b186b
   },
   "keywords": [
     "react-native",
@@ -42,17 +27,12 @@
     "react-native": ">=0.56.0"
   },
   "dependencies": {
-<<<<<<< HEAD
-    "@sentry/wizard": "^0.13.0",
-    "raven-js": "^3.27.1"
-=======
     "@sentry/browser": "^5.2.1",
     "@sentry/core": "^5.2.0",
     "@sentry/integrations": "^5.2.0",
     "@sentry/types": "^5.2.0",
     "@sentry/utils": "^5.2.0",
     "@sentry/wizard": "^0.13.0"
->>>>>>> 026b186b
   },
   "rnpm": {
     "commands": {
@@ -69,17 +49,11 @@
     }
   },
   "devDependencies": {
-<<<<<<< HEAD
-    "prettier": "^1.12.1",
-    "replace-in-file": "^3.4.0",
-    "typescript": "^2.8.3"
-=======
     "@sentry/typescript": "5.*",
     "@types/react-native": "^0.57.57",
     "prettier": "^1.17.0",
     "replace-in-file": "^4.0.0",
     "rimraf": "^2.6.3",
     "typescript": "^3.4.5"
->>>>>>> 026b186b
   }
 }