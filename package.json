{
  "name": "@sentry/react-native",
  "homepage": "https://github.com/getsentry/sentry-react-native",
  "repository": "https://github.com/getsentry/sentry-react-native",
<<<<<<< HEAD
  "version": "6.0.0-alpha.0",
=======
  "version": "5.31.1",
>>>>>>> c2a4e9b9
  "description": "Official Sentry SDK for react-native",
  "typings": "dist/js/index.d.ts",
  "types": "dist/js/index.d.ts",
  "typesVersions": {
    "<4.9": {
      "*": [
        "ts3.8/*"
      ]
    }
  },
  "typescript": {
    "definition": "dist/js/index.d.ts"
  },
  "main": "dist/js/index.js",
  "scripts": {
    "build": "yarn build:sdk && yarn downlevel && yarn build:tools && yarn build:plugin",
    "build:sdk": "tsc -p tsconfig.build.json",
    "build:sdk:watch": "tsc -p tsconfig.build.json -w --preserveWatchOutput",
    "build:tools": "tsc -p tsconfig.build.tools.json",
    "build:tools:watch": "tsc -p tsconfig.build.tools.json -w --preserveWatchOutput",
    "build:plugin": "EXPO_NONINTERACTIVE=true expo-module build plugin",
    "downlevel": "downlevel-dts dist ts3.8/dist --to=3.8",
    "clean": "rimraf dist coverage && yarn clean:plugin",
    "clean:plugin": "expo-module clean plugin",
    "circularDepCheck": "madge --circular dist/js/index.js && madge --circular metro.js && madge --circular expo.js",
    "test": "yarn test:sdk && yarn test:tools",
    "test:sdk": "jest",
    "test:tools": "jest --config jest.config.tools.js",
    "fix": "yarn fix:eslint && yarn fix:prettier",
    "fix:eslint": "eslint --config .eslintrc.js --fix .",
    "fix:prettier": "prettier --write \"{src,test,scripts,plugin/src}/**/**.ts\"",
    "lint": "yarn lint:eslint && yarn lint:prettier",
    "lint:eslint": "eslint --config .eslintrc.js .",
    "lint:prettier": "prettier --check \"{src,test,scripts,plugin/src}/**/**.ts\"",
    "test:watch": "jest --watch",
    "run-ios": "cd samples/react-native && yarn react-native run-ios",
    "run-android": "cd samples/react-native && yarn react-native run-android",
    "yalc:add:sentry-javascript": "yalc add @sentry/browser @sentry/core @sentry/react @sentry/types @sentry/utils",
    "set-version-samples": "bash scripts/set-version-samples.sh"
  },
  "bin": {
    "sentry-expo-upload-sourcemaps": "scripts/expo-upload-sourcemaps.js"
  },
  "keywords": [
    "react-native",
    "sentry",
    "crashreporting",
    "ios"
  ],
  "publishConfig": {
    "access": "public"
  },
  "author": "Sentry",
  "license": "MIT",
  "//": [
    "React version to be compatible with RN",
    "When bumping make sure to update the version of react, i.e:  https://github.com/facebook/react-native/blob/v0.56.0/package.json"
  ],
  "peerDependencies": {
    "expo": ">=49.0.0",
    "react": ">=17.0.0",
    "react-native": ">=0.65.0"
  },
  "dependencies": {
    "@sentry/babel-plugin-component-annotate": "2.20.1",
<<<<<<< HEAD
    "@sentry/browser": "8.26.0",
    "@sentry/cli": "2.31.2",
    "@sentry/core": "8.26.0",
    "@sentry/react": "8.26.0",
    "@sentry/types": "8.26.0",
    "@sentry/utils": "8.26.0"
=======
    "@sentry/browser": "7.119.0",
    "@sentry/cli": "2.34.0",
    "@sentry/core": "7.119.0",
    "@sentry/hub": "7.119.0",
    "@sentry/integrations": "7.119.0",
    "@sentry/react": "7.119.0",
    "@sentry/types": "7.119.0",
    "@sentry/utils": "7.119.0"
>>>>>>> c2a4e9b9
  },
  "devDependencies": {
    "@babel/core": "^7.23.5",
    "@expo/metro-config": "0.17.5",
    "@mswjs/interceptors": "^0.25.15",
    "@sentry-internal/eslint-config-sdk": "8.26.0",
    "@sentry-internal/eslint-plugin-sdk": "8.26.0",
    "@sentry-internal/typescript": "8.26.0",
    "@sentry/wizard": "3.16.3",
    "@testing-library/react-native": "^12.5.3",
    "@types/jest": "^29.5.3",
    "@types/node": "^20.9.3",
    "@types/react": "^18.2.64",
    "@types/uglify-js": "^3.17.2",
    "@types/uuid": "^9.0.4",
    "@types/xmlhttprequest": "^1.8.2",
    "babel-jest": "^29.6.2",
    "babel-plugin-module-resolver": "^5.0.0",
    "babel-preset-fbjs": "^3.4.0",
    "downlevel-dts": "^0.11.0",
    "eslint": "^7.6.0",
    "eslint-plugin-react": "^7.20.6",
    "eslint-plugin-react-native": "^3.8.1",
    "expo": "^50.0.8",
    "expo-module-scripts": "3.1.0",
    "jest": "^29.6.2",
    "jest-environment-jsdom": "^29.6.2",
    "jest-extended": "^4.0.2",
    "madge": "^6.1.0",
    "metro": "0.80.10",
    "prettier": "^2.0.5",
    "react": "18.2.0",
    "react-native": "0.73.9",
    "react-native-version": "^4.0.0",
    "react-test-renderer": "^18.2.0",
    "replace-in-file": "^7.0.1",
    "rimraf": "^4.1.1",
    "ts-jest": "^29.1.1",
    "typescript": "4.9.5",
    "uglify-js": "^3.17.4",
    "uuid": "^9.0.1",
    "xmlhttprequest": "^1.8.0"
  },
  "codegenConfig": {
    "name": "RNSentrySpec",
    "type": "modules",
    "jsSrcsDir": "src",
    "android": {
      "javaPackageName": "io.sentry.react"
    }
  },
  "peerDependenciesMeta": {
    "expo": {
      "optional": true
    }
  },
  "packageManager": "yarn@1.22.22"
}<|MERGE_RESOLUTION|>--- conflicted
+++ resolved
@@ -2,11 +2,7 @@
   "name": "@sentry/react-native",
   "homepage": "https://github.com/getsentry/sentry-react-native",
   "repository": "https://github.com/getsentry/sentry-react-native",
-<<<<<<< HEAD
   "version": "6.0.0-alpha.0",
-=======
-  "version": "5.31.1",
->>>>>>> c2a4e9b9
   "description": "Official Sentry SDK for react-native",
   "typings": "dist/js/index.d.ts",
   "types": "dist/js/index.d.ts",
@@ -72,23 +68,12 @@
   },
   "dependencies": {
     "@sentry/babel-plugin-component-annotate": "2.20.1",
-<<<<<<< HEAD
     "@sentry/browser": "8.26.0",
-    "@sentry/cli": "2.31.2",
+    "@sentry/cli": "2.34.0",
     "@sentry/core": "8.26.0",
     "@sentry/react": "8.26.0",
     "@sentry/types": "8.26.0",
     "@sentry/utils": "8.26.0"
-=======
-    "@sentry/browser": "7.119.0",
-    "@sentry/cli": "2.34.0",
-    "@sentry/core": "7.119.0",
-    "@sentry/hub": "7.119.0",
-    "@sentry/integrations": "7.119.0",
-    "@sentry/react": "7.119.0",
-    "@sentry/types": "7.119.0",
-    "@sentry/utils": "7.119.0"
->>>>>>> c2a4e9b9
   },
   "devDependencies": {
     "@babel/core": "^7.23.5",
