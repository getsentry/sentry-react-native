--- conflicted
+++ resolved
@@ -66,16 +66,6 @@
     "react-native": ">=0.65.0"
   },
   "dependencies": {
-<<<<<<< HEAD
-    "@sentry/browser": "7.99.0",
-    "@sentry/cli": "2.25.2",
-    "@sentry/core": "7.99.0",
-    "@sentry/hub": "7.99.0",
-    "@sentry/integrations": "7.99.0",
-    "@sentry/react": "7.99.0",
-    "@sentry/types": "7.99.0",
-    "@sentry/utils": "7.99.0"
-=======
     "@sentry/browser": "7.100.1",
     "@sentry/cli": "2.25.2",
     "@sentry/core": "7.100.1",
@@ -84,21 +74,14 @@
     "@sentry/react": "7.100.1",
     "@sentry/types": "7.100.1",
     "@sentry/utils": "7.100.1"
->>>>>>> eb1b3c93
   },
   "devDependencies": {
     "@babel/core": "^7.23.5",
     "@expo/metro-config": "0.16.0",
     "@mswjs/interceptors": "^0.25.15",
-<<<<<<< HEAD
-    "@sentry-internal/eslint-config-sdk": "7.99.0",
-    "@sentry-internal/eslint-plugin-sdk": "7.99.0",
-    "@sentry-internal/typescript": "7.99.0",
-=======
     "@sentry-internal/eslint-config-sdk": "7.100.1",
     "@sentry-internal/eslint-plugin-sdk": "7.100.1",
     "@sentry-internal/typescript": "7.100.1",
->>>>>>> eb1b3c93
     "@sentry/wizard": "3.16.3",
     "@types/jest": "^29.5.3",
     "@types/node": "^20.9.3",
