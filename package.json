--- conflicted
+++ resolved
@@ -24,12 +24,8 @@
     "chalk": "^1.1.1",
     "glob": "7.1.1",
     "inquirer": "3.0.6",
-    "sentry-cli-binary": "git+https://github.com/ZoetropeLabs/sentry-cli.git",
     "raven-js": "^3.16.0",
-<<<<<<< HEAD
-=======
     "sentry-cli-binary": "^1.16.0",
->>>>>>> 582e9f97
     "xcode": "0.9.3"
   },
   "rnpm": {
