{
  "name": "@sentry/react-native",
  "homepage": "https://github.com/getsentry/sentry-react-native",
  "repository": "https://github.com/getsentry/sentry-react-native",
  "version": "5.14.1",
  "description": "Official Sentry SDK for react-native",
  "typings": "dist/js/index.d.ts",
  "types": "dist/js/index.d.ts",
  "typesVersions": {
    "<4.9": {
      "*": [
        "ts3.8/*"
      ]
    }
  },
  "typescript": {
    "definition": "dist/js/index.d.ts"
  },
  "main": "dist/js/index.js",
  "scripts": {
    "build": "yarn build:sdk && yarn downlevel && yarn build:tools",
    "build:sdk": "tsc -p tsconfig.build.json",
    "build:sdk:watch": "tsc -p tsconfig.build.json -w --preserveWatchOutput",
    "build:tools": "tsc -p tsconfig.build.tools.json",
    "downlevel": "downlevel-dts dist ts3.8/dist --to=3.8",
    "clean": "rimraf dist coverage",
    "test": "yarn test:sdk && yarn test:tools",
    "test:sdk": "jest",
    "test:tools": "jest --config jest.config.tools.js",
    "fix": "yarn fix:eslint && yarn fix:prettier",
    "fix:eslint": "eslint --config .eslintrc.js --fix .",
    "fix:prettier": "prettier --write \"{src,test,scripts}/**/**.ts\"",
    "lint": "yarn lint:eslint && yarn lint:prettier",
    "lint:eslint": "eslint --config .eslintrc.js .",
    "lint:prettier": "prettier --check \"{src,test,scripts}/**/**.ts\"",
    "test:watch": "jest --watch",
    "run-ios": "cd sample-new-architecture && yarn react-native run-ios",
    "run-android": "cd sample-new-architecture && yarn react-native run-android",
    "yalc:add:sentry-javascript": "yalc add @sentry/browser @sentry/core @sentry/hub @sentry/integrations @sentry/react @sentry/types @sentry/utils"
  },
  "keywords": [
    "react-native",
    "sentry",
    "crashreporting",
    "ios"
  ],
  "publishConfig": {
    "access": "public"
  },
  "author": "Sentry",
  "license": "MIT",
  "//": [
    "React version to be compatible with RN",
    "When bumping make sure to update the version of react, i.e:  https://github.com/facebook/react-native/blob/v0.56.0/package.json"
  ],
  "peerDependencies": {
    "react": ">=17.0.0",
    "react-native": ">=0.65.0"
  },
  "dependencies": {
    "@sentry/browser": "7.81.1",
    "@sentry/cli": "2.21.3",
    "@sentry/core": "7.81.1",
    "@sentry/hub": "7.81.1",
    "@sentry/integrations": "7.81.1",
    "@sentry/react": "7.81.1",
    "@sentry/types": "7.81.1",
    "@sentry/utils": "7.81.1"
  },
  "devDependencies": {
<<<<<<< HEAD
    "@sentry-internal/eslint-config-sdk": "7.80.0",
    "@sentry-internal/eslint-plugin-sdk": "7.80.0",
    "@sentry-internal/typescript": "7.80.0",
=======
    "@sentry-internal/eslint-config-sdk": "7.81.1",
    "@sentry-internal/eslint-plugin-sdk": "7.81.1",
    "@sentry/typescript": "^5.20.1",
>>>>>>> 058f59db
    "@sentry/wizard": "3.16.3",
    "@types/jest": "^29.5.3",
    "@types/node": "^20.9.3",
    "@types/react": "^18.2.14",
    "@types/uglify-js": "^3.17.2",
    "@types/uuid": "^9.0.4",
    "babel-jest": "^29.6.2",
    "downlevel-dts": "^0.11.0",
    "eslint": "^7.6.0",
    "eslint-plugin-react": "^7.20.6",
    "eslint-plugin-react-native": "^3.8.1",
    "jest": "^29.6.2",
    "jest-environment-jsdom": "^29.6.2",
    "metro": "0.76",
    "prettier": "^2.0.5",
    "react": "18.2.0",
    "react-native": "0.72.4",
    "replace-in-file": "^7.0.1",
    "rimraf": "^4.1.1",
    "ts-jest": "^29.1.1",
    "typescript": "4.9.5",
    "uglify-js": "^3.17.4",
    "uuid": "^9.0.1"
  },
  "rnpm": {
    "commands": {},
    "android": {
      "packageInstance": "new RNSentryPackage()",
      "packageImportPath": "import io.sentry.react.RNSentryPackage;"
    },
    "ios": {}
  },
  "codegenConfig": {
    "name": "RNSentrySpec",
    "type": "modules",
    "jsSrcsDir": "src",
    "android": {
      "javaPackageName": "io.sentry.react"
    }
  }
}<|MERGE_RESOLUTION|>--- conflicted
+++ resolved
@@ -68,15 +68,9 @@
     "@sentry/utils": "7.81.1"
   },
   "devDependencies": {
-<<<<<<< HEAD
-    "@sentry-internal/eslint-config-sdk": "7.80.0",
-    "@sentry-internal/eslint-plugin-sdk": "7.80.0",
-    "@sentry-internal/typescript": "7.80.0",
-=======
     "@sentry-internal/eslint-config-sdk": "7.81.1",
     "@sentry-internal/eslint-plugin-sdk": "7.81.1",
-    "@sentry/typescript": "^5.20.1",
->>>>>>> 058f59db
+    "@sentry-internal/typescript": "7.80.0",
     "@sentry/wizard": "3.16.3",
     "@types/jest": "^29.5.3",
     "@types/node": "^20.9.3",
