--- conflicted
+++ resolved
@@ -42,21 +42,6 @@
     "react-native": ">=0.65.0"
   },
   "dependencies": {
-<<<<<<< HEAD
-    "@sentry/browser": "7.42.0",
-    "@sentry/cli": "2.14.4",
-    "@sentry/core": "7.42.0",
-    "@sentry/hub": "7.42.0",
-    "@sentry/integrations": "7.42.0",
-    "@sentry/react": "7.42.0",
-    "@sentry/tracing": "7.42.0",
-    "@sentry/types": "7.42.0",
-    "@sentry/utils": "7.42.0"
-  },
-  "devDependencies": {
-    "@sentry-internal/eslint-config-sdk": "7.42.0",
-    "@sentry-internal/eslint-plugin-sdk": "7.42.0",
-=======
     "@sentry/browser": "7.44.0",
     "@sentry/cli": "2.14.4",
     "@sentry/core": "7.44.0",
@@ -70,7 +55,6 @@
   "devDependencies": {
     "@sentry-internal/eslint-config-sdk": "7.44.0",
     "@sentry-internal/eslint-plugin-sdk": "7.44.0",
->>>>>>> b15cb599
     "@sentry/typescript": "^5.20.1",
     "@sentry/wizard": "2.6.0",
     "@types/jest": "^29.2.5",
