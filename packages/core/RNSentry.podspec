require_relative './scripts/sentry_utils.rb'
require 'json'
version = JSON.parse(File.read('package.json'))["version"]

rn_package = parse_rn_package_json()
rn_version = get_rn_version(rn_package)
is_hermes_default = is_hermes_default(rn_version)
is_profiling_supported = is_profiling_supported(rn_version)
is_new_hermes_runtime = is_new_hermes_runtime(rn_version)

# Use different Folly configuration for RN 0.80.0+
if should_use_folly_flags(rn_version)
  # For older RN versions, keep the original Folly configuration
  folly_flags = ' -DFOLLY_NO_CONFIG -DFOLLY_MOBILE=1 -DFOLLY_USE_LIBCPP=1'
  folly_compiler_flags = folly_flags + ' ' + '-Wno-comma -Wno-shorten-64-to-32'
else
  # For RN 0.80+, don't use the incompatible Folly flags
  folly_compiler_flags = ''
end

is_new_arch_enabled = ENV["RCT_NEW_ARCH_ENABLED"] == "1"
is_using_hermes = (ENV['USE_HERMES'] == nil && is_hermes_default) || ENV['USE_HERMES'] == '1'
new_arch_enabled_flag = (is_new_arch_enabled ? folly_compiler_flags + " -DRCT_NEW_ARCH_ENABLED" : "")
sentry_profiling_supported_flag = (is_profiling_supported ? " -DSENTRY_PROFILING_SUPPORTED=1" : "")
new_hermes_runtime_flag = (is_new_hermes_runtime ? " -DNEW_HERMES_RUNTIME" : "")
other_cflags = "$(inherited)" + new_arch_enabled_flag + sentry_profiling_supported_flag + new_hermes_runtime_flag

Pod::Spec.new do |s|
  s.name           = 'RNSentry'
  s.version        = version
  s.license        = 'MIT'
  s.summary        = 'Official Sentry SDK for react-native'
  s.author         = 'Sentry'
  s.homepage       = "https://github.com/getsentry/sentry-react-native"
  s.source         = { :git => 'https://github.com/getsentry/sentry-react-native.git', :tag => "#{s.version}"}

  s.ios.deployment_target = "12.0"
  s.osx.deployment_target = "10.13"
  s.tvos.deployment_target = "11.0"
  s.visionos.deployment_target = "1.0" if s.respond_to?(:visionos)

  s.preserve_paths = '*.js'

  s.source_files = 'ios/**/*.{h,m,mm}'
  s.public_header_files = 'ios/RNSentry.h'

  s.compiler_flags = other_cflags

<<<<<<< HEAD
  s.dependency 'Sentry', '>= 9.0.0-alpha.0'
=======
  s.dependency 'Sentry/HybridSDK', '>= 9.1.0'
>>>>>>> 10b1a8fb

  if defined? install_modules_dependencies
    # Default React Native dependencies for 0.71 and above (new and legacy architecture)
    install_modules_dependencies(s)
  else
    s.dependency 'React-Core'

    if is_new_arch_enabled then
      # New Architecture on React Native 0.70 and older
      s.pod_target_xcconfig = {
          "HEADER_SEARCH_PATHS" => "\"$(PODS_ROOT)/boost\"",
          "CLANG_CXX_LANGUAGE_STANDARD" => "c++17"
      }

      s.dependency "React-RCTFabric" # Required for Fabric Components (like RCTViewComponentView)
      s.dependency "React-Codegen"
      s.dependency "RCT-Folly"
      s.dependency "RCTRequired"
      s.dependency "RCTTypeSafety"
      s.dependency "ReactCommon/turbomodule/core"
    end
  end

  if is_using_hermes then
    s.dependency 'React-hermes'
    s.dependency 'hermes-engine'
  end
end<|MERGE_RESOLUTION|>--- conflicted
+++ resolved
@@ -46,11 +46,7 @@
 
   s.compiler_flags = other_cflags
 
-<<<<<<< HEAD
-  s.dependency 'Sentry', '>= 9.0.0-alpha.0'
-=======
-  s.dependency 'Sentry/HybridSDK', '>= 9.1.0'
->>>>>>> 10b1a8fb
+  s.dependency 'Sentry', '>= 9.1.0'
 
   if defined? install_modules_dependencies
     # Default React Native dependencies for 0.71 and above (new and legacy architecture)
