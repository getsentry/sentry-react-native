require_relative './scripts/sentry_utils.rb'
require 'json'
version = JSON.parse(File.read('package.json'))["version"]

rn_package = parse_rn_package_json()
rn_version = get_rn_version(rn_package)
is_hermes_default = is_hermes_default(rn_version)
is_profiling_supported = is_profiling_supported(rn_version)
is_new_hermes_runtime = is_new_hermes_runtime(rn_version)

# Use different Folly configuration for RN 0.80.0+
if should_use_folly_flags(rn_version)
  # For older RN versions, keep the original Folly configuration
  folly_flags = ' -DFOLLY_NO_CONFIG -DFOLLY_MOBILE=1 -DFOLLY_USE_LIBCPP=1'
  folly_compiler_flags = folly_flags + ' ' + '-Wno-comma -Wno-shorten-64-to-32'
else
  # For RN 0.80+, don't use the incompatible Folly flags
  folly_compiler_flags = ''
end

is_new_arch_enabled = ENV["RCT_NEW_ARCH_ENABLED"] == "1"
is_using_hermes = (ENV['USE_HERMES'] == nil && is_hermes_default) || ENV['USE_HERMES'] == '1'
new_arch_enabled_flag = (is_new_arch_enabled ? folly_compiler_flags + " -DRCT_NEW_ARCH_ENABLED" : "")
sentry_profiling_supported_flag = (is_profiling_supported ? " -DSENTRY_PROFILING_SUPPORTED=1" : "")
new_hermes_runtime_flag = (is_new_hermes_runtime ? " -DNEW_HERMES_RUNTIME" : "")
other_cflags = "$(inherited)" + new_arch_enabled_flag + sentry_profiling_supported_flag + new_hermes_runtime_flag

Pod::Spec.new do |s|
  s.name           = 'RNSentry'
  s.version        = version
  s.license        = 'MIT'
  s.summary        = 'Official Sentry SDK for react-native'
  s.author         = 'Sentry'
  s.homepage       = "https://github.com/getsentry/sentry-react-native"
  s.source         = { :git => 'https://github.com/getsentry/sentry-react-native.git', :tag => "#{s.version}"}

  s.ios.deployment_target = "11.0"
  s.osx.deployment_target = "10.13"
  s.tvos.deployment_target = "11.0"
  s.visionos.deployment_target = "1.0" if s.respond_to?(:visionos)

  s.preserve_paths = '*.js'

  s.source_files = 'ios/**/*.{h,m,mm}'
  s.public_header_files = 'ios/RNSentry.h'

  s.compiler_flags = other_cflags

<<<<<<< HEAD
# Todo: revert change after testing 
  s.dependency 'Sentry/HybridSDK', '8.54.1-alpha.2'
=======
  s.dependency 'Sentry/HybridSDK', '8.55.0'
>>>>>>> 4f3abd31

  if defined? install_modules_dependencies
    # Default React Native dependencies for 0.71 and above (new and legacy architecture)
    install_modules_dependencies(s)
  else
    s.dependency 'React-Core'

    if is_new_arch_enabled then
      # New Architecture on React Native 0.70 and older
      s.pod_target_xcconfig = {
          "HEADER_SEARCH_PATHS" => "\"$(PODS_ROOT)/boost\"",
          "CLANG_CXX_LANGUAGE_STANDARD" => "c++17"
      }

      s.dependency "React-RCTFabric" # Required for Fabric Components (like RCTViewComponentView)
      s.dependency "React-Codegen"
      s.dependency "RCT-Folly"
      s.dependency "RCTRequired"
      s.dependency "RCTTypeSafety"
      s.dependency "ReactCommon/turbomodule/core"
    end
  end

  if is_using_hermes then
    s.dependency 'React-hermes'
    s.dependency 'hermes-engine'
  end
end<|MERGE_RESOLUTION|>--- conflicted
+++ resolved
@@ -46,12 +46,7 @@
 
   s.compiler_flags = other_cflags
 
-<<<<<<< HEAD
-# Todo: revert change after testing 
-  s.dependency 'Sentry/HybridSDK', '8.54.1-alpha.2'
-=======
   s.dependency 'Sentry/HybridSDK', '8.55.0'
->>>>>>> 4f3abd31
 
   if defined? install_modules_dependencies
     # Default React Native dependencies for 0.71 and above (new and legacy architecture)
