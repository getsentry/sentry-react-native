// !$*UTF8*$!
{
	archiveVersion = 1;
	classes = {
	};
	objectVersion = 56;
	objects = {

/* Begin PBXBuildFile section */
		332D33472CDBDBB600547D76 /* RNSentryReplayOptionsTests.swift in Sources */ = {isa = PBXBuildFile; fileRef = 332D33462CDBDBB600547D76 /* RNSentryReplayOptionsTests.swift */; };
		336084392C32E382008CC412 /* RNSentryReplayBreadcrumbConverterTests.swift in Sources */ = {isa = PBXBuildFile; fileRef = 336084382C32E382008CC412 /* RNSentryReplayBreadcrumbConverterTests.swift */; };
		33958C692BFCF12600AD1FB6 /* RNSentryOnDrawReporterTests.m in Sources */ = {isa = PBXBuildFile; fileRef = 33958C682BFCF12600AD1FB6 /* RNSentryOnDrawReporterTests.m */; };
		33AFDFED2B8D14B300AAB120 /* RNSentryFramesTrackerListenerTests.m in Sources */ = {isa = PBXBuildFile; fileRef = 33AFDFEC2B8D14B300AAB120 /* RNSentryFramesTrackerListenerTests.m */; };
		33AFDFF12B8D15E500AAB120 /* RNSentryDependencyContainerTests.m in Sources */ = {isa = PBXBuildFile; fileRef = 33AFDFF02B8D15E500AAB120 /* RNSentryDependencyContainerTests.m */; };
		33F58AD02977037D008F60EA /* RNSentryTests.mm in Sources */ = {isa = PBXBuildFile; fileRef = 33F58ACF2977037D008F60EA /* RNSentryTests.mm */; };
		AEFB00422CC90C4B00EC8A9A /* RNSentryBreadcrumbTests.swift in Sources */ = {isa = PBXBuildFile; fileRef = 3360843C2C340C76008CC412 /* RNSentryBreadcrumbTests.swift */; };
		B5859A50A3E865EF5E61465A /* libPods-RNSentryCocoaTesterTests.a in Frameworks */ = {isa = PBXBuildFile; fileRef = 650CB718ACFBD05609BF2126 /* libPods-RNSentryCocoaTesterTests.a */; };
/* End PBXBuildFile section */

/* Begin PBXFileReference section */
		1482D5685A340AB93348A43D /* Pods-RNSentryCocoaTesterTests.release.xcconfig */ = {isa = PBXFileReference; includeInIndex = 1; lastKnownFileType = text.xcconfig; name = "Pods-RNSentryCocoaTesterTests.release.xcconfig"; path = "Target Support Files/Pods-RNSentryCocoaTesterTests/Pods-RNSentryCocoaTesterTests.release.xcconfig"; sourceTree = "<group>"; };
		330F308D2C0F385A002A0D4E /* RNSentryBreadcrumb.h */ = {isa = PBXFileReference; fileEncoding = 4; lastKnownFileType = sourcecode.c.h; name = RNSentryBreadcrumb.h; path = ../ios/RNSentryBreadcrumb.h; sourceTree = "<group>"; };
		332D33462CDBDBB600547D76 /* RNSentryReplayOptionsTests.swift */ = {isa = PBXFileReference; lastKnownFileType = sourcecode.swift; path = RNSentryReplayOptionsTests.swift; sourceTree = "<group>"; };
		332D33482CDBDC7300547D76 /* RNSentry.h */ = {isa = PBXFileReference; lastKnownFileType = sourcecode.c.h; name = RNSentry.h; path = ../ios/RNSentry.h; sourceTree = SOURCE_ROOT; };
		332D33492CDCC8E100547D76 /* RNSentryTests.h */ = {isa = PBXFileReference; lastKnownFileType = sourcecode.c.h; path = RNSentryTests.h; sourceTree = "<group>"; };
		332D334A2CDCC8EB00547D76 /* RNSentryCocoaTesterTests-Bridging-Header.h */ = {isa = PBXFileReference; lastKnownFileType = sourcecode.c.h; path = "RNSentryCocoaTesterTests-Bridging-Header.h"; sourceTree = "<group>"; };
		336084382C32E382008CC412 /* RNSentryReplayBreadcrumbConverterTests.swift */ = {isa = PBXFileReference; fileEncoding = 4; lastKnownFileType = sourcecode.swift; path = RNSentryReplayBreadcrumbConverterTests.swift; sourceTree = "<group>"; };
		3360843A2C32E3A8008CC412 /* RNSentryReplayBreadcrumbConverter.h */ = {isa = PBXFileReference; fileEncoding = 4; lastKnownFileType = sourcecode.c.h; name = RNSentryReplayBreadcrumbConverter.h; path = ../ios/RNSentryReplayBreadcrumbConverter.h; sourceTree = "<group>"; };
		3360843C2C340C76008CC412 /* RNSentryBreadcrumbTests.swift */ = {isa = PBXFileReference; lastKnownFileType = sourcecode.swift; path = RNSentryBreadcrumbTests.swift; sourceTree = "<group>"; };
		3360898D29524164007C7730 /* RNSentryCocoaTesterTests.xctest */ = {isa = PBXFileReference; explicitFileType = wrapper.cfbundle; includeInIndex = 0; path = RNSentryCocoaTesterTests.xctest; sourceTree = BUILT_PRODUCTS_DIR; };
		338739072A7D7D2800950DDD /* RNSentryReplay.h */ = {isa = PBXFileReference; lastKnownFileType = sourcecode.c.h; name = RNSentryReplay.h; path = ../ios/RNSentryReplay.h; sourceTree = "<group>"; };
		33958C672BFCEF5A00AD1FB6 /* RNSentryOnDrawReporter.h */ = {isa = PBXFileReference; fileEncoding = 4; lastKnownFileType = sourcecode.c.h; name = RNSentryOnDrawReporter.h; path = ../ios/RNSentryOnDrawReporter.h; sourceTree = "<group>"; };
		33958C682BFCF12600AD1FB6 /* RNSentryOnDrawReporterTests.m */ = {isa = PBXFileReference; lastKnownFileType = sourcecode.c.objc; path = RNSentryOnDrawReporterTests.m; sourceTree = "<group>"; };
		33AFDFEC2B8D14B300AAB120 /* RNSentryFramesTrackerListenerTests.m */ = {isa = PBXFileReference; lastKnownFileType = sourcecode.c.objc; path = RNSentryFramesTrackerListenerTests.m; sourceTree = "<group>"; };
		33AFDFEE2B8D14C200AAB120 /* RNSentryFramesTrackerListenerTests.h */ = {isa = PBXFileReference; lastKnownFileType = sourcecode.c.h; path = RNSentryFramesTrackerListenerTests.h; sourceTree = "<group>"; };
		33AFDFF02B8D15E500AAB120 /* RNSentryDependencyContainerTests.m */ = {isa = PBXFileReference; lastKnownFileType = sourcecode.c.objc; path = RNSentryDependencyContainerTests.m; sourceTree = "<group>"; };
		33AFDFF22B8D15F600AAB120 /* RNSentryDependencyContainerTests.h */ = {isa = PBXFileReference; lastKnownFileType = sourcecode.c.h; path = RNSentryDependencyContainerTests.h; sourceTree = "<group>"; };
		33AFE0132B8F31AF00AAB120 /* RNSentryDependencyContainer.h */ = {isa = PBXFileReference; fileEncoding = 4; lastKnownFileType = sourcecode.c.h; name = RNSentryDependencyContainer.h; path = ../ios/RNSentryDependencyContainer.h; sourceTree = "<group>"; };
		33F58ACF2977037D008F60EA /* RNSentryTests.mm */ = {isa = PBXFileReference; fileEncoding = 4; lastKnownFileType = sourcecode.cpp.objcpp; path = RNSentryTests.mm; sourceTree = "<group>"; };
		650CB718ACFBD05609BF2126 /* libPods-RNSentryCocoaTesterTests.a */ = {isa = PBXFileReference; explicitFileType = archive.ar; includeInIndex = 0; path = "libPods-RNSentryCocoaTesterTests.a"; sourceTree = BUILT_PRODUCTS_DIR; };
		E2321E7CFA55AB617247098E /* Pods-RNSentryCocoaTesterTests.debug.xcconfig */ = {isa = PBXFileReference; includeInIndex = 1; lastKnownFileType = text.xcconfig; name = "Pods-RNSentryCocoaTesterTests.debug.xcconfig"; path = "Target Support Files/Pods-RNSentryCocoaTesterTests/Pods-RNSentryCocoaTesterTests.debug.xcconfig"; sourceTree = "<group>"; };
/* End PBXFileReference section */

/* Begin PBXFrameworksBuildPhase section */
		BB7D14838753E6599863899B /* Frameworks */ = {
			isa = PBXFrameworksBuildPhase;
			buildActionMask = 2147483647;
			files = (
				B5859A50A3E865EF5E61465A /* libPods-RNSentryCocoaTesterTests.a in Frameworks */,
			);
			runOnlyForDeploymentPostprocessing = 0;
		};
/* End PBXFrameworksBuildPhase section */

/* Begin PBXGroup section */
		00D0AE33FB669AAC85D66F8D /* Pods */ = {
			isa = PBXGroup;
			children = (
				E2321E7CFA55AB617247098E /* Pods-RNSentryCocoaTesterTests.debug.xcconfig */,
				1482D5685A340AB93348A43D /* Pods-RNSentryCocoaTesterTests.release.xcconfig */,
			);
			path = Pods;
			sourceTree = "<group>";
		};
		3360896929524163007C7730 = {
			isa = PBXGroup;
			children = (
				33AFE0122B8F319000AAB120 /* RNSentry */,
				3360899029524164007C7730 /* RNSentryCocoaTesterTests */,
				3360897329524163007C7730 /* Products */,
				00D0AE33FB669AAC85D66F8D /* Pods */,
				E9CBAA4D06145A9DB2C82C1B /* Frameworks */,
			);
			sourceTree = "<group>";
		};
		3360897329524163007C7730 /* Products */ = {
			isa = PBXGroup;
			children = (
				3360898D29524164007C7730 /* RNSentryCocoaTesterTests.xctest */,
			);
			name = Products;
			sourceTree = "<group>";
		};
		3360899029524164007C7730 /* RNSentryCocoaTesterTests */ = {
			isa = PBXGroup;
			children = (
				332D334A2CDCC8EB00547D76 /* RNSentryCocoaTesterTests-Bridging-Header.h */,
				332D33492CDCC8E100547D76 /* RNSentryTests.h */,
				336084382C32E382008CC412 /* RNSentryReplayBreadcrumbConverterTests.swift */,
				33F58ACF2977037D008F60EA /* RNSentryTests.mm */,
				33AFDFEC2B8D14B300AAB120 /* RNSentryFramesTrackerListenerTests.m */,
				33AFDFEE2B8D14C200AAB120 /* RNSentryFramesTrackerListenerTests.h */,
				33AFDFF02B8D15E500AAB120 /* RNSentryDependencyContainerTests.m */,
				33AFDFF22B8D15F600AAB120 /* RNSentryDependencyContainerTests.h */,
				33958C682BFCF12600AD1FB6 /* RNSentryOnDrawReporterTests.m */,
				3360843C2C340C76008CC412 /* RNSentryBreadcrumbTests.swift */,
				332D33462CDBDBB600547D76 /* RNSentryReplayOptionsTests.swift */,
			);
			path = RNSentryCocoaTesterTests;
			sourceTree = "<group>";
		};
		33AFE0122B8F319000AAB120 /* RNSentry */ = {
			isa = PBXGroup;
			children = (
				332D33482CDBDC7300547D76 /* RNSentry.h */,
				3360843A2C32E3A8008CC412 /* RNSentryReplayBreadcrumbConverter.h */,
				330F308D2C0F385A002A0D4E /* RNSentryBreadcrumb.h */,
				33958C672BFCEF5A00AD1FB6 /* RNSentryOnDrawReporter.h */,
				33AFE0132B8F31AF00AAB120 /* RNSentryDependencyContainer.h */,
				338739072A7D7D2800950DDD /* RNSentryReplay.h */,
			);
			name = RNSentry;
			sourceTree = "<group>";
		};
		E9CBAA4D06145A9DB2C82C1B /* Frameworks */ = {
			isa = PBXGroup;
			children = (
				650CB718ACFBD05609BF2126 /* libPods-RNSentryCocoaTesterTests.a */,
			);
			name = Frameworks;
			sourceTree = "<group>";
		};
/* End PBXGroup section */

/* Begin PBXNativeTarget section */
		3360898C29524164007C7730 /* RNSentryCocoaTesterTests */ = {
			isa = PBXNativeTarget;
			buildConfigurationList = 336089A429524164007C7730 /* Build configuration list for PBXNativeTarget "RNSentryCocoaTesterTests" */;
			buildPhases = (
				30F19D4E16BEEFEC68733838 /* [CP] Check Pods Manifest.lock */,
				3360898929524164007C7730 /* Sources */,
				BB7D14838753E6599863899B /* Frameworks */,
				CC7959F3721CB3AD7CB6A047 /* [CP] Copy Pods Resources */,
			);
			buildRules = (
			);
			dependencies = (
			);
			name = RNSentryCocoaTesterTests;
			productName = RNSentryCocoaTesterTests;
			productReference = 3360898D29524164007C7730 /* RNSentryCocoaTesterTests.xctest */;
			productType = "com.apple.product-type.bundle.unit-test";
		};
/* End PBXNativeTarget section */

/* Begin PBXProject section */
		3360896A29524163007C7730 /* Project object */ = {
			isa = PBXProject;
			attributes = {
				BuildIndependentTargetsInParallel = 1;
				LastSwiftUpdateCheck = 1540;
				LastUpgradeCheck = 1420;
				TargetAttributes = {
					3360898C29524164007C7730 = {
						CreatedOnToolsVersion = 14.2;
						LastSwiftMigration = 1540;
					};
				};
			};
			buildConfigurationList = 3360896D29524163007C7730 /* Build configuration list for PBXProject "RNSentryCocoaTester" */;
			compatibilityVersion = "Xcode 14.0";
			developmentRegion = en;
			hasScannedForEncodings = 0;
			knownRegions = (
				en,
				Base,
			);
			mainGroup = 3360896929524163007C7730;
			productRefGroup = 3360897329524163007C7730 /* Products */;
			projectDirPath = "";
			projectRoot = "";
			targets = (
				3360898C29524164007C7730 /* RNSentryCocoaTesterTests */,
			);
		};
/* End PBXProject section */

/* Begin PBXShellScriptBuildPhase section */
		30F19D4E16BEEFEC68733838 /* [CP] Check Pods Manifest.lock */ = {
			isa = PBXShellScriptBuildPhase;
			buildActionMask = 2147483647;
			files = (
			);
			inputFileListPaths = (
			);
			inputPaths = (
				"${PODS_PODFILE_DIR_PATH}/Podfile.lock",
				"${PODS_ROOT}/Manifest.lock",
			);
			name = "[CP] Check Pods Manifest.lock";
			outputFileListPaths = (
			);
			outputPaths = (
				"$(DERIVED_FILE_DIR)/Pods-RNSentryCocoaTesterTests-checkManifestLockResult.txt",
			);
			runOnlyForDeploymentPostprocessing = 0;
			shellPath = /bin/sh;
			shellScript = "diff \"${PODS_PODFILE_DIR_PATH}/Podfile.lock\" \"${PODS_ROOT}/Manifest.lock\" > /dev/null\nif [ $? != 0 ] ; then\n    # print error to STDERR\n    echo \"error: The sandbox is not in sync with the Podfile.lock. Run 'pod install' or update your CocoaPods installation.\" >&2\n    exit 1\nfi\n# This output is used by Xcode 'outputs' to avoid re-running this script phase.\necho \"SUCCESS\" > \"${SCRIPT_OUTPUT_FILE_0}\"\n";
			showEnvVarsInLog = 0;
		};
		CC7959F3721CB3AD7CB6A047 /* [CP] Copy Pods Resources */ = {
			isa = PBXShellScriptBuildPhase;
			buildActionMask = 2147483647;
			files = (
			);
			inputFileListPaths = (
				"${PODS_ROOT}/Target Support Files/Pods-RNSentryCocoaTesterTests/Pods-RNSentryCocoaTesterTests-resources-${CONFIGURATION}-input-files.xcfilelist",
			);
			name = "[CP] Copy Pods Resources";
			outputFileListPaths = (
				"${PODS_ROOT}/Target Support Files/Pods-RNSentryCocoaTesterTests/Pods-RNSentryCocoaTesterTests-resources-${CONFIGURATION}-output-files.xcfilelist",
			);
			runOnlyForDeploymentPostprocessing = 0;
			shellPath = /bin/sh;
			shellScript = "\"${PODS_ROOT}/Target Support Files/Pods-RNSentryCocoaTesterTests/Pods-RNSentryCocoaTesterTests-resources.sh\"\n";
			showEnvVarsInLog = 0;
		};
/* End PBXShellScriptBuildPhase section */

/* Begin PBXSourcesBuildPhase section */
		3360898929524164007C7730 /* Sources */ = {
			isa = PBXSourcesBuildPhase;
			buildActionMask = 2147483647;
			files = (
<<<<<<< HEAD
				AEFB00422CC90C4B00EC8A9A /* RNSentryBreadcrumbTests.swift in Sources */,
=======
				332D33472CDBDBB600547D76 /* RNSentryReplayOptionsTests.swift in Sources */,
>>>>>>> b2bb1bea
				33AFDFF12B8D15E500AAB120 /* RNSentryDependencyContainerTests.m in Sources */,
				336084392C32E382008CC412 /* RNSentryReplayBreadcrumbConverterTests.swift in Sources */,
				33F58AD02977037D008F60EA /* RNSentryTests.mm in Sources */,
				33958C692BFCF12600AD1FB6 /* RNSentryOnDrawReporterTests.m in Sources */,
				33AFDFED2B8D14B300AAB120 /* RNSentryFramesTrackerListenerTests.m in Sources */,
			);
			runOnlyForDeploymentPostprocessing = 0;
		};
/* End PBXSourcesBuildPhase section */

/* Begin XCBuildConfiguration section */
		3360899F29524164007C7730 /* Debug */ = {
			isa = XCBuildConfiguration;
			buildSettings = {
				ALWAYS_SEARCH_USER_PATHS = NO;
				CLANG_ANALYZER_NONNULL = YES;
				CLANG_ANALYZER_NUMBER_OBJECT_CONVERSION = YES_AGGRESSIVE;
				CLANG_CXX_LANGUAGE_STANDARD = "gnu++20";
				CLANG_ENABLE_MODULES = YES;
				CLANG_ENABLE_OBJC_ARC = YES;
				CLANG_ENABLE_OBJC_WEAK = YES;
				CLANG_WARN_BLOCK_CAPTURE_AUTORELEASING = YES;
				CLANG_WARN_BOOL_CONVERSION = YES;
				CLANG_WARN_COMMA = YES;
				CLANG_WARN_CONSTANT_CONVERSION = YES;
				CLANG_WARN_DEPRECATED_OBJC_IMPLEMENTATIONS = YES;
				CLANG_WARN_DIRECT_OBJC_ISA_USAGE = YES_ERROR;
				CLANG_WARN_DOCUMENTATION_COMMENTS = YES;
				CLANG_WARN_EMPTY_BODY = YES;
				CLANG_WARN_ENUM_CONVERSION = YES;
				CLANG_WARN_INFINITE_RECURSION = YES;
				CLANG_WARN_INT_CONVERSION = YES;
				CLANG_WARN_NON_LITERAL_NULL_CONVERSION = YES;
				CLANG_WARN_OBJC_IMPLICIT_RETAIN_SELF = YES;
				CLANG_WARN_OBJC_LITERAL_CONVERSION = YES;
				CLANG_WARN_OBJC_ROOT_CLASS = YES_ERROR;
				CLANG_WARN_QUOTED_INCLUDE_IN_FRAMEWORK_HEADER = YES;
				CLANG_WARN_RANGE_LOOP_ANALYSIS = YES;
				CLANG_WARN_STRICT_PROTOTYPES = YES;
				CLANG_WARN_SUSPICIOUS_MOVE = YES;
				CLANG_WARN_UNGUARDED_AVAILABILITY = YES_AGGRESSIVE;
				CLANG_WARN_UNREACHABLE_CODE = YES;
				CLANG_WARN__DUPLICATE_METHOD_MATCH = YES;
				COPY_PHASE_STRIP = NO;
				DEBUG_INFORMATION_FORMAT = dwarf;
				ENABLE_STRICT_OBJC_MSGSEND = YES;
				ENABLE_TESTABILITY = YES;
				GCC_C_LANGUAGE_STANDARD = gnu11;
				GCC_DYNAMIC_NO_PIC = NO;
				GCC_NO_COMMON_BLOCKS = YES;
				GCC_OPTIMIZATION_LEVEL = 0;
				GCC_PREPROCESSOR_DEFINITIONS = (
					"DEBUG=1",
					"$(inherited)",
				);
				GCC_WARN_64_TO_32_BIT_CONVERSION = YES;
				GCC_WARN_ABOUT_RETURN_TYPE = YES_ERROR;
				GCC_WARN_UNDECLARED_SELECTOR = YES;
				GCC_WARN_UNINITIALIZED_AUTOS = YES_AGGRESSIVE;
				GCC_WARN_UNUSED_FUNCTION = YES;
				GCC_WARN_UNUSED_VARIABLE = YES;
				HEADER_SEARCH_PATHS = "\"${PODS_ROOT}/Sentry/Sources/Sentry/include\"";
				IPHONEOS_DEPLOYMENT_TARGET = 12.4;
				MTL_ENABLE_DEBUG_INFO = INCLUDE_SOURCE;
				MTL_FAST_MATH = YES;
				ONLY_ACTIVE_ARCH = YES;
				REACT_NATIVE_PATH = "${PODS_ROOT}/../../node_modules/react-native";
				SDKROOT = iphoneos;
			};
			name = Debug;
		};
		336089A029524164007C7730 /* Release */ = {
			isa = XCBuildConfiguration;
			buildSettings = {
				ALWAYS_SEARCH_USER_PATHS = NO;
				CLANG_ANALYZER_NONNULL = YES;
				CLANG_ANALYZER_NUMBER_OBJECT_CONVERSION = YES_AGGRESSIVE;
				CLANG_CXX_LANGUAGE_STANDARD = "gnu++20";
				CLANG_ENABLE_MODULES = YES;
				CLANG_ENABLE_OBJC_ARC = YES;
				CLANG_ENABLE_OBJC_WEAK = YES;
				CLANG_WARN_BLOCK_CAPTURE_AUTORELEASING = YES;
				CLANG_WARN_BOOL_CONVERSION = YES;
				CLANG_WARN_COMMA = YES;
				CLANG_WARN_CONSTANT_CONVERSION = YES;
				CLANG_WARN_DEPRECATED_OBJC_IMPLEMENTATIONS = YES;
				CLANG_WARN_DIRECT_OBJC_ISA_USAGE = YES_ERROR;
				CLANG_WARN_DOCUMENTATION_COMMENTS = YES;
				CLANG_WARN_EMPTY_BODY = YES;
				CLANG_WARN_ENUM_CONVERSION = YES;
				CLANG_WARN_INFINITE_RECURSION = YES;
				CLANG_WARN_INT_CONVERSION = YES;
				CLANG_WARN_NON_LITERAL_NULL_CONVERSION = YES;
				CLANG_WARN_OBJC_IMPLICIT_RETAIN_SELF = YES;
				CLANG_WARN_OBJC_LITERAL_CONVERSION = YES;
				CLANG_WARN_OBJC_ROOT_CLASS = YES_ERROR;
				CLANG_WARN_QUOTED_INCLUDE_IN_FRAMEWORK_HEADER = YES;
				CLANG_WARN_RANGE_LOOP_ANALYSIS = YES;
				CLANG_WARN_STRICT_PROTOTYPES = YES;
				CLANG_WARN_SUSPICIOUS_MOVE = YES;
				CLANG_WARN_UNGUARDED_AVAILABILITY = YES_AGGRESSIVE;
				CLANG_WARN_UNREACHABLE_CODE = YES;
				CLANG_WARN__DUPLICATE_METHOD_MATCH = YES;
				COPY_PHASE_STRIP = NO;
				DEBUG_INFORMATION_FORMAT = "dwarf-with-dsym";
				ENABLE_NS_ASSERTIONS = NO;
				ENABLE_STRICT_OBJC_MSGSEND = YES;
				GCC_C_LANGUAGE_STANDARD = gnu11;
				GCC_NO_COMMON_BLOCKS = YES;
				GCC_WARN_64_TO_32_BIT_CONVERSION = YES;
				GCC_WARN_ABOUT_RETURN_TYPE = YES_ERROR;
				GCC_WARN_UNDECLARED_SELECTOR = YES;
				GCC_WARN_UNINITIALIZED_AUTOS = YES_AGGRESSIVE;
				GCC_WARN_UNUSED_FUNCTION = YES;
				GCC_WARN_UNUSED_VARIABLE = YES;
				HEADER_SEARCH_PATHS = "\"${PODS_ROOT}/Sentry/Sources/Sentry/include\"";
				IPHONEOS_DEPLOYMENT_TARGET = 12.4;
				MTL_ENABLE_DEBUG_INFO = NO;
				MTL_FAST_MATH = YES;
				REACT_NATIVE_PATH = "${PODS_ROOT}/../../node_modules/react-native";
				SDKROOT = iphoneos;
				VALIDATE_PRODUCT = YES;
			};
			name = Release;
		};
		336089A529524164007C7730 /* Debug */ = {
			isa = XCBuildConfiguration;
			baseConfigurationReference = E2321E7CFA55AB617247098E /* Pods-RNSentryCocoaTesterTests.debug.xcconfig */;
			buildSettings = {
				CLANG_ENABLE_MODULES = YES;
				CODE_SIGN_STYLE = Automatic;
				CURRENT_PROJECT_VERSION = 1;
				GENERATE_INFOPLIST_FILE = YES;
				HEADER_SEARCH_PATHS = (
					"$(inherited)",
					"\"${PODS_ROOT}/Headers/Public\"",
					"\"${PODS_ROOT}/Headers/Public/DoubleConversion\"",
					"\"${PODS_ROOT}/Headers/Public/FBLazyVector\"",
					"\"${PODS_ROOT}/Headers/Public/OCMock\"",
					"\"${PODS_ROOT}/Headers/Public/RCT-Folly\"",
					"\"${PODS_ROOT}/Headers/Public/RCTRequired\"",
					"\"${PODS_ROOT}/Headers/Public/RCTTypeSafety\"",
					"\"${PODS_ROOT}/Headers/Public/RNSentry\"",
					"\"${PODS_ROOT}/Headers/Public/React-Codegen\"",
					"\"${PODS_ROOT}/Headers/Public/React-Core\"",
					"\"${PODS_ROOT}/Headers/Public/React-NativeModulesApple\"",
					"\"${PODS_ROOT}/Headers/Public/React-RCTAnimation\"",
					"\"${PODS_ROOT}/Headers/Public/React-RCTAppDelegate\"",
					"\"${PODS_ROOT}/Headers/Public/React-RCTBlob\"",
					"\"${PODS_ROOT}/Headers/Public/React-RCTText\"",
					"\"${PODS_ROOT}/Headers/Public/React-callinvoker\"",
					"\"${PODS_ROOT}/Headers/Public/React-cxxreact\"",
					"\"${PODS_ROOT}/Headers/Public/React-debug\"",
					"\"${PODS_ROOT}/Headers/Public/React-hermes\"",
					"\"${PODS_ROOT}/Headers/Public/React-jsi\"",
					"\"${PODS_ROOT}/Headers/Public/React-jsiexecutor\"",
					"\"${PODS_ROOT}/Headers/Public/React-jsinspector\"",
					"\"${PODS_ROOT}/Headers/Public/React-logger\"",
					"\"${PODS_ROOT}/Headers/Public/React-perflogger\"",
					"\"${PODS_ROOT}/Headers/Public/React-runtimeexecutor\"",
					"\"${PODS_ROOT}/Headers/Public/React-runtimescheduler\"",
					"\"${PODS_ROOT}/Headers/Public/React-utils\"",
					"\"${PODS_ROOT}/Headers/Public/ReactCommon\"",
					"\"${PODS_ROOT}/Headers/Public/Sentry\"",
					"\"${PODS_ROOT}/Headers/Public/SocketRocket\"",
					"\"${PODS_ROOT}/Headers/Public/Yoga\"",
					"\"${PODS_ROOT}/Headers/Public/fmt\"",
					"\"${PODS_ROOT}/Headers/Public/glog\"",
					"\"${PODS_ROOT}/Headers/Public/hermes-engine\"",
					"\"${PODS_ROOT}/Headers/Public/libevent\"",
					"\"$(PODS_ROOT)/DoubleConversion\"",
					"\"$(PODS_ROOT)/boost\"",
					"\"$(PODS_ROOT)/Headers/Private/React-Core\"",
					"\"$(PODS_TARGET_SRCROOT)/include/\"",
					"\"${PODS_ROOT}/Sentry/Sources/Sentry/include\"",
				);
				IPHONEOS_DEPLOYMENT_TARGET = 12.4;
				MARKETING_VERSION = 1.0;
				PRODUCT_BUNDLE_IDENTIFIER = io.sentry.RNSentryCocoaTesterTests;
				PRODUCT_NAME = "$(TARGET_NAME)";
				REACT_NATIVE_PATH = "${PODS_ROOT}/../../node_modules/react-native";
				SUPPORTED_PLATFORMS = "iphoneos iphonesimulator";
				SUPPORTS_MACCATALYST = NO;
				SUPPORTS_MAC_DESIGNED_FOR_IPHONE_IPAD = NO;
				SWIFT_EMIT_LOC_STRINGS = NO;
				SWIFT_OBJC_BRIDGING_HEADER = "RNSentryCocoaTesterTests/RNSentryCocoaTesterTests-Bridging-Header.h";
				SWIFT_OPTIMIZATION_LEVEL = "-Onone";
				SWIFT_VERSION = 5.0;
				TARGETED_DEVICE_FAMILY = 1;
			};
			name = Debug;
		};
		336089A629524164007C7730 /* Release */ = {
			isa = XCBuildConfiguration;
			baseConfigurationReference = 1482D5685A340AB93348A43D /* Pods-RNSentryCocoaTesterTests.release.xcconfig */;
			buildSettings = {
				CLANG_ENABLE_MODULES = YES;
				CODE_SIGN_STYLE = Automatic;
				CURRENT_PROJECT_VERSION = 1;
				GENERATE_INFOPLIST_FILE = YES;
				HEADER_SEARCH_PATHS = (
					"$(inherited)",
					"\"${PODS_ROOT}/Headers/Public\"",
					"\"${PODS_ROOT}/Headers/Public/DoubleConversion\"",
					"\"${PODS_ROOT}/Headers/Public/FBLazyVector\"",
					"\"${PODS_ROOT}/Headers/Public/OCMock\"",
					"\"${PODS_ROOT}/Headers/Public/RCT-Folly\"",
					"\"${PODS_ROOT}/Headers/Public/RCTRequired\"",
					"\"${PODS_ROOT}/Headers/Public/RCTTypeSafety\"",
					"\"${PODS_ROOT}/Headers/Public/RNSentry\"",
					"\"${PODS_ROOT}/Headers/Public/React-Codegen\"",
					"\"${PODS_ROOT}/Headers/Public/React-Core\"",
					"\"${PODS_ROOT}/Headers/Public/React-NativeModulesApple\"",
					"\"${PODS_ROOT}/Headers/Public/React-RCTAnimation\"",
					"\"${PODS_ROOT}/Headers/Public/React-RCTAppDelegate\"",
					"\"${PODS_ROOT}/Headers/Public/React-RCTBlob\"",
					"\"${PODS_ROOT}/Headers/Public/React-RCTText\"",
					"\"${PODS_ROOT}/Headers/Public/React-callinvoker\"",
					"\"${PODS_ROOT}/Headers/Public/React-cxxreact\"",
					"\"${PODS_ROOT}/Headers/Public/React-debug\"",
					"\"${PODS_ROOT}/Headers/Public/React-hermes\"",
					"\"${PODS_ROOT}/Headers/Public/React-jsi\"",
					"\"${PODS_ROOT}/Headers/Public/React-jsiexecutor\"",
					"\"${PODS_ROOT}/Headers/Public/React-jsinspector\"",
					"\"${PODS_ROOT}/Headers/Public/React-logger\"",
					"\"${PODS_ROOT}/Headers/Public/React-perflogger\"",
					"\"${PODS_ROOT}/Headers/Public/React-runtimeexecutor\"",
					"\"${PODS_ROOT}/Headers/Public/React-runtimescheduler\"",
					"\"${PODS_ROOT}/Headers/Public/React-utils\"",
					"\"${PODS_ROOT}/Headers/Public/ReactCommon\"",
					"\"${PODS_ROOT}/Headers/Public/Sentry\"",
					"\"${PODS_ROOT}/Headers/Public/SocketRocket\"",
					"\"${PODS_ROOT}/Headers/Public/Yoga\"",
					"\"${PODS_ROOT}/Headers/Public/fmt\"",
					"\"${PODS_ROOT}/Headers/Public/glog\"",
					"\"${PODS_ROOT}/Headers/Public/hermes-engine\"",
					"\"${PODS_ROOT}/Headers/Public/libevent\"",
					"\"$(PODS_ROOT)/DoubleConversion\"",
					"\"$(PODS_ROOT)/boost\"",
					"\"$(PODS_ROOT)/Headers/Private/React-Core\"",
					"\"$(PODS_TARGET_SRCROOT)/include/\"",
					"\"${PODS_ROOT}/Sentry/Sources/Sentry/include\"",
				);
				IPHONEOS_DEPLOYMENT_TARGET = 12.4;
				MARKETING_VERSION = 1.0;
				PRODUCT_BUNDLE_IDENTIFIER = io.sentry.RNSentryCocoaTesterTests;
				PRODUCT_NAME = "$(TARGET_NAME)";
				REACT_NATIVE_PATH = "${PODS_ROOT}/../../node_modules/react-native";
				SUPPORTED_PLATFORMS = "iphoneos iphonesimulator";
				SUPPORTS_MACCATALYST = NO;
				SUPPORTS_MAC_DESIGNED_FOR_IPHONE_IPAD = NO;
				SWIFT_EMIT_LOC_STRINGS = NO;
				SWIFT_OBJC_BRIDGING_HEADER = "RNSentryCocoaTesterTests/RNSentryCocoaTesterTests-Bridging-Header.h";
				SWIFT_VERSION = 5.0;
				TARGETED_DEVICE_FAMILY = 1;
			};
			name = Release;
		};
/* End XCBuildConfiguration section */

/* Begin XCConfigurationList section */
		3360896D29524163007C7730 /* Build configuration list for PBXProject "RNSentryCocoaTester" */ = {
			isa = XCConfigurationList;
			buildConfigurations = (
				3360899F29524164007C7730 /* Debug */,
				336089A029524164007C7730 /* Release */,
			);
			defaultConfigurationIsVisible = 0;
			defaultConfigurationName = Release;
		};
		336089A429524164007C7730 /* Build configuration list for PBXNativeTarget "RNSentryCocoaTesterTests" */ = {
			isa = XCConfigurationList;
			buildConfigurations = (
				336089A529524164007C7730 /* Debug */,
				336089A629524164007C7730 /* Release */,
			);
			defaultConfigurationIsVisible = 0;
			defaultConfigurationName = Release;
		};
/* End XCConfigurationList section */
	};
	rootObject = 3360896A29524163007C7730 /* Project object */;
}<|MERGE_RESOLUTION|>--- conflicted
+++ resolved
@@ -222,11 +222,8 @@
 			isa = PBXSourcesBuildPhase;
 			buildActionMask = 2147483647;
 			files = (
-<<<<<<< HEAD
 				AEFB00422CC90C4B00EC8A9A /* RNSentryBreadcrumbTests.swift in Sources */,
-=======
 				332D33472CDBDBB600547D76 /* RNSentryReplayOptionsTests.swift in Sources */,
->>>>>>> b2bb1bea
 				33AFDFF12B8D15E500AAB120 /* RNSentryDependencyContainerTests.m in Sources */,
 				336084392C32E382008CC412 /* RNSentryReplayBreadcrumbConverterTests.swift in Sources */,
 				33F58AD02977037D008F60EA /* RNSentryTests.mm in Sources */,
