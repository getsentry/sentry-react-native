import Sentry
import XCTest

final class RNSentryReplayOptions: XCTestCase {

    func testOptionsWithoutExperimentalAreIgnored() {
        let optionsDict = NSMutableDictionary()
        RNSentryReplay.updateOptions(optionsDict)

        XCTAssertEqual(optionsDict.count, 0)
    }

    func testReplayOptionsDictContainsAllOptionsKeysWhenSessionSampleRateUsed() {
        let optionsDict = ([
            "dsn": "https://abc@def.ingest.sentry.io/1234567",
            "replaysSessionSampleRate": 0.75
        ] as NSDictionary).mutableCopy() as! NSMutableDictionary
        RNSentryReplay.updateOptions(optionsDict)

        let sessionReplay = optionsDict["sessionReplay"] as! [String: Any]

        assertAllDefaultReplayOptionsAreNotNil(replayOptions: sessionReplay)
    }

    func testReplayOptionsDictContainsAllOptionsKeysWhenErrorSampleRateUsed() {
        let optionsDict = ([
            "dsn": "https://abc@def.ingest.sentry.io/1234567",
            "replaysOnErrorSampleRate": 0.75
        ] as NSDictionary).mutableCopy() as! NSMutableDictionary
        RNSentryReplay.updateOptions(optionsDict)

        let sessionReplay = optionsDict["sessionReplay"] as! [String: Any]

        assertAllDefaultReplayOptionsAreNotNil(replayOptions: sessionReplay)
    }

    func testReplayOptionsDictContainsAllOptionsKeysWhenErrorAndSessionSampleRatesUsed() {
        let optionsDict = ([
            "dsn": "https://abc@def.ingest.sentry.io/1234567",
            "replaysOnErrorSampleRate": 0.75,
            "replaysSessionSampleRate": 0.75
        ] as NSDictionary).mutableCopy() as! NSMutableDictionary
        RNSentryReplay.updateOptions(optionsDict)

        let sessionReplay = optionsDict["sessionReplay"] as! [String: Any]

        assertAllDefaultReplayOptionsAreNotNil(replayOptions: sessionReplay)
    }

    func assertAllDefaultReplayOptionsAreNotNil(replayOptions: [String: Any]) {
<<<<<<< HEAD
        XCTAssertEqual(replayOptions.count, 8)
=======
        XCTAssertEqual(replayOptions.count, 9)
>>>>>>> 032f74ab
        XCTAssertNotNil(replayOptions["sessionSampleRate"])
        XCTAssertNotNil(replayOptions["errorSampleRate"])
        XCTAssertNotNil(replayOptions["maskAllImages"])
        XCTAssertNotNil(replayOptions["maskAllText"])
        XCTAssertNotNil(replayOptions["maskedViewClasses"])
        XCTAssertNotNil(replayOptions["sdkInfo"])
        XCTAssertNotNil(replayOptions["enableViewRendererV2"])
        XCTAssertNotNil(replayOptions["enableFastViewRendering"])
<<<<<<< HEAD
=======
        XCTAssertNotNil(replayOptions["quality"])
>>>>>>> 032f74ab
    }

    func testSessionSampleRate() {
        let optionsDict = ([
            "dsn": "https://abc@def.ingest.sentry.io/1234567",
            "replaysSessionSampleRate": 0.75
        ] as NSDictionary).mutableCopy() as! NSMutableDictionary
        RNSentryReplay.updateOptions(optionsDict)

        let actualOptions = try! SentryOptionsInternal.initWithDict(optionsDict as! [String: Any])
        XCTAssertEqual(actualOptions.sessionReplay.sessionSampleRate, 0.75)
    }

    func testOnErrorSampleRate() {
        let optionsDict = ([
            "dsn": "https://abc@def.ingest.sentry.io/1234567",
            "replaysOnErrorSampleRate": 0.75
        ] as NSDictionary).mutableCopy() as! NSMutableDictionary
        RNSentryReplay.updateOptions(optionsDict)

        let actualOptions = try! SentryOptionsInternal.initWithDict(optionsDict as! [String: Any])
        XCTAssertEqual(actualOptions.sessionReplay.onErrorSampleRate, 0.75)
    }

    func testMaskAllVectors() {
        let optionsDict = ([
            "dsn": "https://abc@def.ingest.sentry.io/1234567",
            "replaysOnErrorSampleRate": 0.75,
            "mobileReplayOptions": [ "maskAllVectors": true ]
        ] as NSDictionary).mutableCopy() as! NSMutableDictionary

        RNSentryReplay.updateOptions(optionsDict)

        XCTAssertEqual(optionsDict.count, 4)

        let sessionReplay = optionsDict["sessionReplay"] as! [String: Any]

        let maskedViewClasses = sessionReplay["maskedViewClasses"] as! [String]
        XCTAssertTrue(maskedViewClasses.contains("RNSVGSvgView"))
    }

    func testMaskAllImages() {
        let optionsDict = ([
            "dsn": "https://abc@def.ingest.sentry.io/1234567",
            "replaysOnErrorSampleRate": 0.75,
            "mobileReplayOptions": [ "maskAllImages": true ]
        ] as NSDictionary).mutableCopy() as! NSMutableDictionary

        RNSentryReplay.updateOptions(optionsDict)

        let actualOptions = try! SentryOptionsInternal.initWithDict(optionsDict as! [String: Any])

        XCTAssertEqual(actualOptions.sessionReplay.maskAllImages, true)
        assertContainsClass(classArray: actualOptions.sessionReplay.maskedViewClasses, stringClass: "RCTImageView")
    }

    func testMaskAllImagesFalse() {
        let optionsDict = ([
            "dsn": "https://abc@def.ingest.sentry.io/1234567",
            "replaysOnErrorSampleRate": 0.75,
            "mobileReplayOptions": [ "maskAllImages": false ]
        ] as NSDictionary).mutableCopy() as! NSMutableDictionary

        RNSentryReplay.updateOptions(optionsDict)

        let actualOptions = try! SentryOptionsInternal.initWithDict(optionsDict as! [String: Any])

        XCTAssertEqual(actualOptions.sessionReplay.maskAllImages, false)
        XCTAssertEqual(actualOptions.sessionReplay.maskedViewClasses.count, 0)
    }

    func testMaskAllText() {
        let optionsDict = ([
            "dsn": "https://abc@def.ingest.sentry.io/1234567",
            "replaysOnErrorSampleRate": 0.75,
            "mobileReplayOptions": [ "maskAllText": true ]
        ] as NSDictionary).mutableCopy() as! NSMutableDictionary

        RNSentryReplay.updateOptions(optionsDict)

        let actualOptions = try! SentryOptionsInternal.initWithDict(optionsDict as! [String: Any])

        XCTAssertEqual(actualOptions.sessionReplay.maskAllText, true)
        assertContainsClass(classArray: actualOptions.sessionReplay.maskedViewClasses, stringClass: "RCTTextView")
        assertContainsClass(classArray: actualOptions.sessionReplay.maskedViewClasses, stringClass: "RCTParagraphComponentView")
    }

    func assertContainsClass(classArray: [AnyClass], stringClass: String) {
        XCTAssertTrue(mapToObjectIdentifiers(classArray: classArray).contains(ObjectIdentifier(NSClassFromString(stringClass)!)))
    }

    func mapToObjectIdentifiers(classArray: [AnyClass]) -> [ObjectIdentifier] {
        return classArray.map { ObjectIdentifier($0) }
    }

    func testMaskAllTextFalse() {
        let optionsDict = ([
            "dsn": "https://abc@def.ingest.sentry.io/1234567",
            "replaysOnErrorSampleRate": 0.75,
            "mobileReplayOptions": [ "maskAllText": false ]
        ] as NSDictionary).mutableCopy() as! NSMutableDictionary

        RNSentryReplay.updateOptions(optionsDict)

        let actualOptions = try! SentryOptionsInternal.initWithDict(optionsDict as! [String: Any])

        XCTAssertEqual(actualOptions.sessionReplay.maskAllText, false)
        XCTAssertEqual(actualOptions.sessionReplay.maskedViewClasses.count, 0)
    }

    func testEnableViewRendererV2Default() {
        let optionsDict = ([
            "dsn": "https://abc@def.ingest.sentry.io/1234567",
            "replaysOnErrorSampleRate": 0.75
        ] as NSDictionary).mutableCopy() as! NSMutableDictionary

        RNSentryReplay.updateOptions(optionsDict)

<<<<<<< HEAD
        let actualOptions = try! Options(dict: optionsDict as! [String: Any])
=======
        let actualOptions = try! SentryOptionsInternal.initWithDict(optionsDict as! [String: Any])
>>>>>>> 032f74ab

        XCTAssertTrue(actualOptions.sessionReplay.enableViewRendererV2)
    }

    func testEnableViewRendererV2True() {
        let optionsDict = ([
            "dsn": "https://abc@def.ingest.sentry.io/1234567",
            "replaysOnErrorSampleRate": 0.75,
            "mobileReplayOptions": [ "enableViewRendererV2": true ]
        ] as NSDictionary).mutableCopy() as! NSMutableDictionary

        RNSentryReplay.updateOptions(optionsDict)

<<<<<<< HEAD
        let actualOptions = try! Options(dict: optionsDict as! [String: Any])
=======
        let actualOptions = try! SentryOptionsInternal.initWithDict(optionsDict as! [String: Any])
>>>>>>> 032f74ab

        XCTAssertTrue(actualOptions.sessionReplay.enableViewRendererV2)
    }

    func testEnableViewRendererV2False() {
        let optionsDict = ([
            "dsn": "https://abc@def.ingest.sentry.io/1234567",
            "replaysOnErrorSampleRate": 0.75,
            "mobileReplayOptions": [ "enableViewRendererV2": false ]
        ] as NSDictionary).mutableCopy() as! NSMutableDictionary

        RNSentryReplay.updateOptions(optionsDict)

<<<<<<< HEAD
        let actualOptions = try! Options(dict: optionsDict as! [String: Any])
=======
        let actualOptions = try! SentryOptionsInternal.initWithDict(optionsDict as! [String: Any])
>>>>>>> 032f74ab

        XCTAssertFalse(actualOptions.sessionReplay.enableViewRendererV2)
    }

    func testEnableFastViewRenderingDefault() {
        let optionsDict = ([
            "dsn": "https://abc@def.ingest.sentry.io/1234567",
            "replaysOnErrorSampleRate": 0.75
        ] as NSDictionary).mutableCopy() as! NSMutableDictionary

        RNSentryReplay.updateOptions(optionsDict)

<<<<<<< HEAD
        let actualOptions = try! Options(dict: optionsDict as! [String: Any])
=======
        let actualOptions = try! SentryOptionsInternal.initWithDict(optionsDict as! [String: Any])
>>>>>>> 032f74ab

        XCTAssertFalse(actualOptions.sessionReplay.enableFastViewRendering)
    }

    func testEnableFastViewRenderingTrue() {
        let optionsDict = ([
            "dsn": "https://abc@def.ingest.sentry.io/1234567",
            "replaysOnErrorSampleRate": 0.75,
            "mobileReplayOptions": [ "enableFastViewRendering": true ]
        ] as NSDictionary).mutableCopy() as! NSMutableDictionary

        RNSentryReplay.updateOptions(optionsDict)

<<<<<<< HEAD
        let actualOptions = try! Options(dict: optionsDict as! [String: Any])
=======
        let actualOptions = try! SentryOptionsInternal.initWithDict(optionsDict as! [String: Any])
>>>>>>> 032f74ab

        XCTAssertTrue(actualOptions.sessionReplay.enableFastViewRendering)
    }

    func testEnableFastViewRenderingFalse() {
        let optionsDict = ([
            "dsn": "https://abc@def.ingest.sentry.io/1234567",
            "replaysOnErrorSampleRate": 0.75,
            "mobileReplayOptions": [ "enableFastViewRendering": false ]
        ] as NSDictionary).mutableCopy() as! NSMutableDictionary

        RNSentryReplay.updateOptions(optionsDict)

<<<<<<< HEAD
        let actualOptions = try! Options(dict: optionsDict as! [String: Any])
=======
        let actualOptions = try! SentryOptionsInternal.initWithDict(optionsDict as! [String: Any])
>>>>>>> 032f74ab

        XCTAssertFalse(actualOptions.sessionReplay.enableFastViewRendering)
    }

<<<<<<< HEAD
=======
    func testReplayQualityDefault() {
        let optionsDict = ([
            "dsn": "https://abc@def.ingest.sentry.io/1234567",
            "replaysOnErrorSampleRate": 0.75
        ] as NSDictionary).mutableCopy() as! NSMutableDictionary

        RNSentryReplay.updateOptions(optionsDict)

        let actualOptions = try! SentryOptionsInternal.initWithDict(optionsDict as! [String: Any])

        XCTAssertEqual(actualOptions.sessionReplay.quality, SentryReplayOptions.SentryReplayQuality.medium)
    }

    func testReplayQualityLow() {
        let optionsDict = ([
            "dsn": "https://abc@def.ingest.sentry.io/1234567",
            "replaysOnErrorSampleRate": 0.75,
            "replaysSessionQuality": "low"
        ] as NSDictionary).mutableCopy() as! NSMutableDictionary

        RNSentryReplay.updateOptions(optionsDict)

        let actualOptions = try! SentryOptionsInternal.initWithDict(optionsDict as! [String: Any])

        XCTAssertEqual(actualOptions.sessionReplay.quality, SentryReplayOptions.SentryReplayQuality.low)
    }

    func testReplayQualityMedium() {
        let optionsDict = ([
            "dsn": "https://abc@def.ingest.sentry.io/1234567",
            "replaysOnErrorSampleRate": 0.75,
            "replaysSessionQuality": "medium"
        ] as NSDictionary).mutableCopy() as! NSMutableDictionary

        RNSentryReplay.updateOptions(optionsDict)

        let actualOptions = try! SentryOptionsInternal.initWithDict(optionsDict as! [String: Any])

        XCTAssertEqual(actualOptions.sessionReplay.quality, SentryReplayOptions.SentryReplayQuality.medium)
    }

    func testReplayQualityHigh() {
        let optionsDict = ([
            "dsn": "https://abc@def.ingest.sentry.io/1234567",
            "replaysOnErrorSampleRate": 0.75,
            "replaysSessionQuality": "high"
        ] as NSDictionary).mutableCopy() as! NSMutableDictionary

        RNSentryReplay.updateOptions(optionsDict)

        let actualOptions = try! SentryOptionsInternal.initWithDict(optionsDict as! [String: Any])

        XCTAssertEqual(actualOptions.sessionReplay.quality, SentryReplayOptions.SentryReplayQuality.high)
    }

    func testReplayQualityInvalidFallsBackToMedium() {
        let optionsDict = ([
            "dsn": "https://abc@def.ingest.sentry.io/1234567",
            "replaysOnErrorSampleRate": 0.75,
            "replaysSessionQuality": "invalid"
        ] as NSDictionary).mutableCopy() as! NSMutableDictionary

        RNSentryReplay.updateOptions(optionsDict)

        let actualOptions = try! SentryOptionsInternal.initWithDict(optionsDict as! [String: Any])

        XCTAssertEqual(actualOptions.sessionReplay.quality, SentryReplayOptions.SentryReplayQuality.medium)
    }
>>>>>>> 032f74ab
}<|MERGE_RESOLUTION|>--- conflicted
+++ resolved
@@ -48,11 +48,7 @@
     }
 
     func assertAllDefaultReplayOptionsAreNotNil(replayOptions: [String: Any]) {
-<<<<<<< HEAD
-        XCTAssertEqual(replayOptions.count, 8)
-=======
         XCTAssertEqual(replayOptions.count, 9)
->>>>>>> 032f74ab
         XCTAssertNotNil(replayOptions["sessionSampleRate"])
         XCTAssertNotNil(replayOptions["errorSampleRate"])
         XCTAssertNotNil(replayOptions["maskAllImages"])
@@ -61,10 +57,7 @@
         XCTAssertNotNil(replayOptions["sdkInfo"])
         XCTAssertNotNil(replayOptions["enableViewRendererV2"])
         XCTAssertNotNil(replayOptions["enableFastViewRendering"])
-<<<<<<< HEAD
-=======
         XCTAssertNotNil(replayOptions["quality"])
->>>>>>> 032f74ab
     }
 
     func testSessionSampleRate() {
@@ -183,11 +176,7 @@
 
         RNSentryReplay.updateOptions(optionsDict)
 
-<<<<<<< HEAD
-        let actualOptions = try! Options(dict: optionsDict as! [String: Any])
-=======
-        let actualOptions = try! SentryOptionsInternal.initWithDict(optionsDict as! [String: Any])
->>>>>>> 032f74ab
+        let actualOptions = try! SentryOptionsInternal.initWithDict(optionsDict as! [String: Any])
 
         XCTAssertTrue(actualOptions.sessionReplay.enableViewRendererV2)
     }
@@ -201,11 +190,7 @@
 
         RNSentryReplay.updateOptions(optionsDict)
 
-<<<<<<< HEAD
-        let actualOptions = try! Options(dict: optionsDict as! [String: Any])
-=======
-        let actualOptions = try! SentryOptionsInternal.initWithDict(optionsDict as! [String: Any])
->>>>>>> 032f74ab
+        let actualOptions = try! SentryOptionsInternal.initWithDict(optionsDict as! [String: Any])
 
         XCTAssertTrue(actualOptions.sessionReplay.enableViewRendererV2)
     }
@@ -219,11 +204,7 @@
 
         RNSentryReplay.updateOptions(optionsDict)
 
-<<<<<<< HEAD
-        let actualOptions = try! Options(dict: optionsDict as! [String: Any])
-=======
-        let actualOptions = try! SentryOptionsInternal.initWithDict(optionsDict as! [String: Any])
->>>>>>> 032f74ab
+        let actualOptions = try! SentryOptionsInternal.initWithDict(optionsDict as! [String: Any])
 
         XCTAssertFalse(actualOptions.sessionReplay.enableViewRendererV2)
     }
@@ -236,11 +217,7 @@
 
         RNSentryReplay.updateOptions(optionsDict)
 
-<<<<<<< HEAD
-        let actualOptions = try! Options(dict: optionsDict as! [String: Any])
-=======
-        let actualOptions = try! SentryOptionsInternal.initWithDict(optionsDict as! [String: Any])
->>>>>>> 032f74ab
+        let actualOptions = try! SentryOptionsInternal.initWithDict(optionsDict as! [String: Any])
 
         XCTAssertFalse(actualOptions.sessionReplay.enableFastViewRendering)
     }
@@ -254,11 +231,7 @@
 
         RNSentryReplay.updateOptions(optionsDict)
 
-<<<<<<< HEAD
-        let actualOptions = try! Options(dict: optionsDict as! [String: Any])
-=======
-        let actualOptions = try! SentryOptionsInternal.initWithDict(optionsDict as! [String: Any])
->>>>>>> 032f74ab
+        let actualOptions = try! SentryOptionsInternal.initWithDict(optionsDict as! [String: Any])
 
         XCTAssertTrue(actualOptions.sessionReplay.enableFastViewRendering)
     }
@@ -272,17 +245,11 @@
 
         RNSentryReplay.updateOptions(optionsDict)
 
-<<<<<<< HEAD
-        let actualOptions = try! Options(dict: optionsDict as! [String: Any])
-=======
-        let actualOptions = try! SentryOptionsInternal.initWithDict(optionsDict as! [String: Any])
->>>>>>> 032f74ab
+        let actualOptions = try! SentryOptionsInternal.initWithDict(optionsDict as! [String: Any])
 
         XCTAssertFalse(actualOptions.sessionReplay.enableFastViewRendering)
     }
 
-<<<<<<< HEAD
-=======
     func testReplayQualityDefault() {
         let optionsDict = ([
             "dsn": "https://abc@def.ingest.sentry.io/1234567",
@@ -351,5 +318,4 @@
 
         XCTAssertEqual(actualOptions.sessionReplay.quality, SentryReplayOptions.SentryReplayQuality.medium)
     }
->>>>>>> 032f74ab
 }