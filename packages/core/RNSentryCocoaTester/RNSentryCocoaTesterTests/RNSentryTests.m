#import "RNSentryTests.h"
#import "RNSentryReplay.h"
#import "SentrySDKWrapper.h"
#import <OCMock/OCMock.h>
#import <RNSentry/RNSentry.h>
#import <UIKit/UIKit.h>
#import <XCTest/XCTest.h>
@import Sentry;

@interface RNSentryInitNativeSdkTests : XCTestCase

@end

@implementation RNSentryInitNativeSdkTests

- (void)testCreateOptionsWithDictionaryRemovesPerformanceProperties
{
    RNSentry *rnSentry = [[RNSentry alloc] init];
    NSError *error = nil;

    NSDictionary *_Nonnull mockedReactNativeDictionary =
        @{ @"dsn" : @"https://abcd@efgh.ingest.sentry.io/123456",
            @"beforeSend" : @"will_be_overwritten",
            @"tracesSampleRate" : @1,
            @"tracesSampler" : ^(SentrySamplingContext *_Nonnull samplingContext) { return @1;
}
, @"enableTracing" : @YES,
}
;
mockedReactNativeDictionary = [rnSentry prepareOptions:mockedReactNativeDictionary];
SentryOptions *actualOptions =
    [SentrySDKWrapper createOptionsWithDictionary:mockedReactNativeDictionary
                           isSessionReplayEnabled:NO
                                            error:&error];

XCTAssertNotNil(actualOptions, @"Did not create sentry options");
XCTAssertNil(error, @"Should not pass no error");
XCTAssertNotNil(
    actualOptions.beforeSend, @"Before send is overwriten by the native RNSentry implementation");
XCTAssertEqual(
    actualOptions.tracesSampleRate, nil, @"Traces sample rate should not be passed to native");
XCTAssertEqual(actualOptions.tracesSampler, nil, @"Traces sampler should not be passed to native");
}

- (void)testCaptureFailedRequestsIsDisabled
{
    NSError *error = nil;

    NSDictionary *_Nonnull mockedReactNativeDictionary = @{
        @"dsn" : @"https://abcd@efgh.ingest.sentry.io/123456",
    };
    SentryOptions *actualOptions =
        [SentrySDKWrapper createOptionsWithDictionary:mockedReactNativeDictionary
                               isSessionReplayEnabled:NO
                                                error:&error];

    XCTAssertNotNil(actualOptions, @"Did not create sentry options");
    XCTAssertNil(error, @"Should not pass no error");
    XCTAssertFalse(actualOptions.enableCaptureFailedRequests);
}

- (void)testCreateOptionsWithDictionaryNativeCrashHandlingDefault
{
    NSError *error = nil;

    NSDictionary *_Nonnull mockedReactNativeDictionary = @{
        @"dsn" : @"https://abcd@efgh.ingest.sentry.io/123456",
    };
    SentryOptions *actualOptions =
        [SentrySDKWrapper createOptionsWithDictionary:mockedReactNativeDictionary
                               isSessionReplayEnabled:NO
                                                error:&error];
    XCTAssertNotNil(actualOptions, @"Did not create sentry options");
    XCTAssertNil(error, @"Should not pass no error");
    XCTAssertTrue(actualOptions.enableCrashHandler, @"Did not set native crash handling");
}

- (void)testCreateOptionsWithDictionaryAutoPerformanceTracingDefault
{
    NSError *error = nil;

    NSDictionary *_Nonnull mockedReactNativeDictionary = @{
        @"dsn" : @"https://abcd@efgh.ingest.sentry.io/123456",
    };
    SentryOptions *actualOptions =
        [SentrySDKWrapper createOptionsWithDictionary:mockedReactNativeDictionary
                               isSessionReplayEnabled:NO
                                                error:&error];
    XCTAssertNotNil(actualOptions, @"Did not create sentry options");
    XCTAssertNil(error, @"Should not pass no error");
    XCTAssertEqual(
        actualOptions.enableAutoPerformanceTracing, true, @"Did not set Auto Performance Tracing");
}

- (void)testCreateOptionsWithDictionaryNativeCrashHandlingEnabled
{
    NSError *error = nil;

    NSDictionary *_Nonnull mockedReactNativeDictionary = @{
        @"dsn" : @"https://abcd@efgh.ingest.sentry.io/123456",
        @"enableNativeCrashHandling" : @YES,
    };
    SentryOptions *actualOptions =
        [SentrySDKWrapper createOptionsWithDictionary:mockedReactNativeDictionary
                               isSessionReplayEnabled:NO
                                                error:&error];
    XCTAssertNotNil(actualOptions, @"Did not create sentry options");
    XCTAssertNil(error, @"Should not pass no error");
    XCTAssertTrue(actualOptions.enableCrashHandler, @"Did not set native crash handling");
}

- (void)testCreateOptionsWithDictionaryAutoPerformanceTracingEnabled
{
    NSError *error = nil;

    NSDictionary *_Nonnull mockedReactNativeDictionary = @{
        @"dsn" : @"https://abcd@efgh.ingest.sentry.io/123456",
        @"enableAutoPerformanceTracing" : @YES,
    };
    SentryOptions *actualOptions =
        [SentrySDKWrapper createOptionsWithDictionary:mockedReactNativeDictionary
                               isSessionReplayEnabled:NO
                                                error:&error];
    XCTAssertNotNil(actualOptions, @"Did not create sentry options");
    XCTAssertNil(error, @"Should not pass no error");
    XCTAssertEqual(
        actualOptions.enableAutoPerformanceTracing, true, @"Did not set Auto Performance Tracing");
}

- (void)testCreateOptionsWithDictionaryNativeCrashHandlingDisabled
{
    NSError *error = nil;

    NSDictionary *_Nonnull mockedReactNativeDictionary = @{
        @"dsn" : @"https://abcd@efgh.ingest.sentry.io/123456",
        @"enableNativeCrashHandling" : @NO,
    };
    SentryOptions *actualOptions =
        [SentrySDKWrapper createOptionsWithDictionary:mockedReactNativeDictionary
                               isSessionReplayEnabled:NO
                                                error:&error];
    XCTAssertNotNil(actualOptions, @"Did not create sentry options");
    XCTAssertNil(error, @"Should not pass no error");
    XCTAssertFalse(actualOptions.enableCrashHandler, @"Did not disable native crash handling");
}

- (void)testCreateOptionsWithDictionaryAutoPerformanceTracingDisabled
{
    NSError *error = nil;

    NSDictionary *_Nonnull mockedReactNativeDictionary = @{
        @"dsn" : @"https://abcd@efgh.ingest.sentry.io/123456",
        @"enableAutoPerformanceTracing" : @NO,
    };
    SentryOptions *actualOptions =
        [SentrySDKWrapper createOptionsWithDictionary:mockedReactNativeDictionary
                               isSessionReplayEnabled:NO
                                                error:&error];
    XCTAssertNotNil(actualOptions, @"Did not create sentry options");
    XCTAssertNil(error, @"Should not pass no error");
    XCTAssertEqual(actualOptions.enableAutoPerformanceTracing, false,
        @"Did not disable Auto Performance Tracing");
}

- (void)testCreateOptionsWithDictionarySpotlightEnabled
{
    NSError *error = nil;

    NSDictionary *_Nonnull mockedReactNativeDictionary = @{
        @"dsn" : @"https://abcd@efgh.ingest.sentry.io/123456",
        @"spotlight" : @YES,
        @"defaultSidecarUrl" : @"http://localhost:8969/teststream",
    };
    SentryOptions *actualOptions =
        [SentrySDKWrapper createOptionsWithDictionary:mockedReactNativeDictionary
                               isSessionReplayEnabled:NO
                                                error:&error];
    XCTAssertNotNil(actualOptions, @"Did not create sentry options");
    XCTAssertNil(error, @"Should not pass no error");
    XCTAssertTrue(actualOptions.enableSpotlight, @"Did not enable spotlight");
    XCTAssertEqual(actualOptions.spotlightUrl, @"http://localhost:8969/teststream");
}

- (void)testCreateOptionsWithDictionarySpotlightOne
{
    NSError *error = nil;

    NSDictionary *_Nonnull mockedReactNativeDictionary = @{
        @"dsn" : @"https://abcd@efgh.ingest.sentry.io/123456",
        @"spotlight" : @1,
        @"defaultSidecarUrl" : @"http://localhost:8969/teststream",
    };
    SentryOptions *actualOptions =
        [SentrySDKWrapper createOptionsWithDictionary:mockedReactNativeDictionary
                               isSessionReplayEnabled:NO
                                                error:&error];
    XCTAssertNotNil(actualOptions, @"Did not create sentry options");
    XCTAssertNil(error, @"Should not pass no error");
    XCTAssertTrue(actualOptions.enableSpotlight, @"Did not enable spotlight");
    XCTAssertEqual(actualOptions.spotlightUrl, @"http://localhost:8969/teststream");
}

- (void)testCreateOptionsWithDictionarySpotlightUrl
{
    NSError *error = nil;

    NSDictionary *_Nonnull mockedReactNativeDictionary = @{
        @"dsn" : @"https://abcd@efgh.ingest.sentry.io/123456",
        @"spotlight" : @"http://localhost:8969/teststream",
    };
    SentryOptions *actualOptions =
        [SentrySDKWrapper createOptionsWithDictionary:mockedReactNativeDictionary
                               isSessionReplayEnabled:NO
                                                error:&error];
    XCTAssertNotNil(actualOptions, @"Did not create sentry options");
    XCTAssertNil(error, @"Should not pass no error");
    XCTAssertTrue(actualOptions.enableSpotlight, @"Did not enable spotlight");
    XCTAssertEqual(actualOptions.spotlightUrl, @"http://localhost:8969/teststream");
}

- (void)testCreateOptionsWithDictionarySpotlightDisabled
{
    NSError *error = nil;

    NSDictionary *_Nonnull mockedReactNativeDictionary = @{
        @"dsn" : @"https://abcd@efgh.ingest.sentry.io/123456",
        @"spotlight" : @NO,
    };
    SentryOptions *actualOptions =
        [SentrySDKWrapper createOptionsWithDictionary:mockedReactNativeDictionary
                               isSessionReplayEnabled:NO
                                                error:&error];
    XCTAssertNotNil(actualOptions, @"Did not create sentry options");
    XCTAssertNil(error, @"Should not pass no error");
    XCTAssertFalse(actualOptions.enableSpotlight, @"Did not disable spotlight");
}

- (void)testCreateOptionsWithDictionarySpotlightZero
{
    NSError *error = nil;

    NSDictionary *_Nonnull mockedReactNativeDictionary = @{
        @"dsn" : @"https://abcd@efgh.ingest.sentry.io/123456",
        @"spotlight" : @0,
    };
    SentryOptions *actualOptions =
        [SentrySDKWrapper createOptionsWithDictionary:mockedReactNativeDictionary
                               isSessionReplayEnabled:NO
                                                error:&error];
    XCTAssertNotNil(actualOptions, @"Did not create sentry options");
    XCTAssertNil(error, @"Should not pass no error");
    XCTAssertFalse(actualOptions.enableSpotlight, @"Did not disable spotlight");
}

- (void)testCreateOptionsWithDictionaryEnableUnhandledCPPExceptionsV2Enabled
{
    NSError *error = nil;

    NSDictionary *_Nonnull mockedReactNativeDictionary = @{
        @"dsn" : @"https://abcd@efgh.ingest.sentry.io/123456",
        @"_experiments" : @ {
            @"enableUnhandledCPPExceptionsV2" : @YES,
        },
    };
    SentryOptions *actualOptions =
        [SentrySDKWrapper createOptionsWithDictionary:mockedReactNativeDictionary
                               isSessionReplayEnabled:NO
                                                error:&error];

    XCTAssertNotNil(actualOptions, @"Did not create sentry options");
    XCTAssertNil(error, @"Should not pass no error");

    id experimentalOptions = [actualOptions valueForKey:@"experimental"];
    XCTAssertNotNil(experimentalOptions, @"Experimental options should not be nil");

    BOOL enableUnhandledCPPExceptions =
        [[experimentalOptions valueForKey:@"enableUnhandledCPPExceptionsV2"] boolValue];
    XCTAssertTrue(
        enableUnhandledCPPExceptions, @"enableUnhandledCPPExceptionsV2 should be enabled");
}

- (void)testCreateOptionsWithDictionaryEnableUnhandledCPPExceptionsV2Disabled
{
    NSError *error = nil;

    NSDictionary *_Nonnull mockedReactNativeDictionary = @{
        @"dsn" : @"https://abcd@efgh.ingest.sentry.io/123456",
        @"_experiments" : @ {
            @"enableUnhandledCPPExceptionsV2" : @NO,
        },
    };
    SentryOptions *actualOptions =
        [SentrySDKWrapper createOptionsWithDictionary:mockedReactNativeDictionary
                               isSessionReplayEnabled:NO
                                                error:&error];

    XCTAssertNotNil(actualOptions, @"Did not create sentry options");
    XCTAssertNil(error, @"Should not pass no error");

    id experimentalOptions = [actualOptions valueForKey:@"experimental"];
    XCTAssertNotNil(experimentalOptions, @"Experimental options should not be nil");

    BOOL enableUnhandledCPPExceptions =
        [[experimentalOptions valueForKey:@"enableUnhandledCPPExceptionsV2"] boolValue];
    XCTAssertFalse(
        enableUnhandledCPPExceptions, @"enableUnhandledCPPExceptionsV2 should be disabled");
}

- (void)testCreateOptionsWithDictionaryEnableUnhandledCPPExceptionsV2Default
{
    NSError *error = nil;

    NSDictionary *_Nonnull mockedReactNativeDictionary = @{
        @"dsn" : @"https://abcd@efgh.ingest.sentry.io/123456",
    };
    SentryOptions *actualOptions =
        [SentrySDKWrapper createOptionsWithDictionary:mockedReactNativeDictionary
                               isSessionReplayEnabled:NO
                                                error:&error];

    XCTAssertNotNil(actualOptions, @"Did not create sentry options");
    XCTAssertNil(error, @"Should not pass no error");

    // Test that when no _experiments are provided, the experimental option defaults to false
    id experimentalOptions = [actualOptions valueForKey:@"experimental"];
    XCTAssertNotNil(experimentalOptions, @"Experimental options should not be nil");

    BOOL enableUnhandledCPPExceptions =
        [[experimentalOptions valueForKey:@"enableUnhandledCPPExceptionsV2"] boolValue];
    XCTAssertFalse(
        enableUnhandledCPPExceptions, @"enableUnhandledCPPExceptionsV2 should default to disabled");
}

- (void)testCreateOptionsWithDictionaryEnableLogsEnabled
{
    NSError *error = nil;

    NSDictionary *_Nonnull mockedReactNativeDictionary = @{
        @"dsn" : @"https://abcd@efgh.ingest.sentry.io/123456",
        @"enableLogs" : @YES,
    };
    SentryOptions *actualOptions =
        [SentrySDKWrapper createOptionsWithDictionary:mockedReactNativeDictionary
                               isSessionReplayEnabled:NO
                                                error:&error];

    XCTAssertNotNil(actualOptions, @"Did not create sentry options");
    XCTAssertNil(error, @"Should not pass no error");

    BOOL enableLogs = [[actualOptions valueForKey:@"enableLogs"] boolValue];
    XCTAssertTrue(enableLogs, @"enableLogs should be enabled");
}

- (void)testCreateOptionsWithDictionaryEnableLogsDisabled
{
    NSError *error = nil;

    NSDictionary *_Nonnull mockedReactNativeDictionary = @{
        @"dsn" : @"https://abcd@efgh.ingest.sentry.io/123456",
        @"enableLogs" : @NO,
    };
    SentryOptions *actualOptions =
        [SentrySDKWrapper createOptionsWithDictionary:mockedReactNativeDictionary
                               isSessionReplayEnabled:NO
                                                error:&error];

    XCTAssertNotNil(actualOptions, @"Did not create sentry options");
    XCTAssertNil(error, @"Should not pass no error");
<<<<<<< HEAD

=======
    
>>>>>>> 63f29e88
    BOOL enableLogs = [[actualOptions valueForKey:@"enableLogs"] boolValue];
    XCTAssertFalse(enableLogs, @"enableLogs should be disabled");
}

- (void)testPassesErrorOnWrongDsn
{
    NSError *error = nil;

    NSDictionary *_Nonnull mockedReactNativeDictionary = @{
        @"dsn" : @"not_a_valid_dsn",
    };
    SentryOptions *actualOptions =
        [SentrySDKWrapper createOptionsWithDictionary:mockedReactNativeDictionary
                               isSessionReplayEnabled:NO
                                                error:&error];

    XCTAssertNil(actualOptions, @"Created invalid sentry options");
    XCTAssertNotNil(error, @"Did not created error on invalid dsn");
}

- (void)testBeforeBreadcrumbsCallbackFiltersOutSentryDsnRequestBreadcrumbs
{
    RNSentry *rnSentry = [[RNSentry alloc] init];
    NSError *error = nil;

    NSDictionary *_Nonnull mockedDictionary = @{
        @"dsn" : @"https://abc@def.ingest.sentry.io/1234567",
        @"devServerUrl" : @"http://localhost:8081"
    };
    mockedDictionary = [rnSentry prepareOptions:mockedDictionary];
    SentryOptions *options = [SentrySDKWrapper createOptionsWithDictionary:mockedDictionary
                                                    isSessionReplayEnabled:NO
                                                                     error:&error];
    SentryBreadcrumb *breadcrumb = [[SentryBreadcrumb alloc] init];
    breadcrumb.type = @"http";
    breadcrumb.data = @{ @"url" : @"https://def.ingest.sentry.io/1234567" };

    SentryBreadcrumb *result = options.beforeBreadcrumb(breadcrumb);

    XCTAssertNil(result, @"Breadcrumb should be filtered out");
}

- (void)testBeforeBreadcrumbsCallbackFiltersOutDevServerRequestBreadcrumbs
{
    NSError *error = nil;

    NSString *mockDevServer = @"http://localhost:8081";

    NSDictionary *_Nonnull mockedDictionary =
        @{ @"dsn" : @"https://abc@def.ingest.sentry.io/1234567", @"devServerUrl" : mockDevServer };
    SentryOptions *options = [SentrySDKWrapper createOptionsWithDictionary:mockedDictionary
                                                    isSessionReplayEnabled:NO
                                                                     error:&error];
    SentryBreadcrumb *breadcrumb = [[SentryBreadcrumb alloc] init];
    breadcrumb.type = @"http";
    breadcrumb.data = @{ @"url" : mockDevServer };

    SentryBreadcrumb *result = options.beforeBreadcrumb(breadcrumb);

    XCTAssertNil(result, @"Breadcrumb should be filtered out");
}

- (void)testBeforeBreadcrumbsCallbackDoesNotFiltersOutNonDevServerOrDsnRequestBreadcrumbs
{
    NSError *error = nil;

    NSDictionary *_Nonnull mockedDictionary = @{
        @"dsn" : @"https://abc@def.ingest.sentry.io/1234567",
        @"devServerUrl" : @"http://localhost:8081"
    };
    SentryOptions *options = [SentrySDKWrapper createOptionsWithDictionary:mockedDictionary
                                                    isSessionReplayEnabled:NO
                                                                     error:&error];
    SentryBreadcrumb *breadcrumb = [[SentryBreadcrumb alloc] init];
    breadcrumb.type = @"http";
    breadcrumb.data = @{ @"url" : @"http://testurl.com/service" };

    SentryBreadcrumb *result = options.beforeBreadcrumb(breadcrumb);

    XCTAssertEqual(breadcrumb, result);
}

- (void)testBeforeBreadcrumbsCallbackKeepsBreadcrumbWhenDevServerUrlIsNotPassedAndDsnDoesNotMatch
{
    NSError *error = nil;

    NSDictionary *_Nonnull mockedDictionary = @{ // dsn is always validated in SentryOptions initialization
        @"dsn" : @"https://abc@def.ingest.sentry.io/1234567"
    };
    SentryOptions *options = [SentrySDKWrapper createOptionsWithDictionary:mockedDictionary
                                                    isSessionReplayEnabled:NO
                                                                     error:&error];
    SentryBreadcrumb *breadcrumb = [[SentryBreadcrumb alloc] init];
    breadcrumb.type = @"http";
    breadcrumb.data = @{ @"url" : @"http://testurl.com/service" };

    SentryBreadcrumb *result = options.beforeBreadcrumb(breadcrumb);

    XCTAssertEqual(breadcrumb, result);
}

- (void)testEventFromSentryCocoaReactNativeHasOriginAndEnvironmentTags
{
    RNSentry *rnSentry = [[RNSentry alloc] init];
    SentryEvent *testEvent = [[SentryEvent alloc] init];
    testEvent.sdk = @{
        @"name" : @"sentry.cocoa.react-native",
    };

    [rnSentry setEventOriginTag:testEvent];

    XCTAssertEqual(testEvent.tags[@"event.origin"], @"ios");
    XCTAssertEqual(testEvent.tags[@"event.environment"], @"native");
}

- (void)testEventFromSentryReactNativeOriginAndEnvironmentTagsAreOverwritten
{
    RNSentry *rnSentry = [[RNSentry alloc] init];
    SentryEvent *testEvent = [[SentryEvent alloc] init];
    testEvent.sdk = @{
        @"name" : @"sentry.cocoa.react-native",
    };
    testEvent.tags = @{
        @"event.origin" : @"testEventOriginTag",
        @"event.environment" : @"testEventEnvironmentTag",
    };

    [rnSentry setEventOriginTag:testEvent];

    XCTAssertEqual(testEvent.tags[@"event.origin"], @"ios");
    XCTAssertEqual(testEvent.tags[@"event.environment"], @"native");
}

void (^expectRejecterNotCalled)(NSString *, NSString *, NSError *)
    = ^(NSString *code, NSString *message, NSError *error) {
          @throw [NSException exceptionWithName:@"Promise Rejector should not be called."
                                         reason:nil
                                       userInfo:nil];
      };

uint64_t MOCKED_SYMBOL_ADDRESS = 123;
char const *MOCKED_SYMBOL_NAME = "symbolicatedname";

int
sucessfulSymbolicate(const void *, Dl_info *info)
{
    info->dli_saddr = (void *)MOCKED_SYMBOL_ADDRESS;
    info->dli_sname = MOCKED_SYMBOL_NAME;
    return 1;
}

- (void)prepareNativeFrameMocksWithLocalSymbolication:(BOOL)debug
{
    SentryOptions *sentryOptions = [[SentryOptions alloc] init];
    sentryOptions.debug = debug; // no local symbolication

    id sentrySDKMock = OCMClassMock([SentrySDKInternal class]);
    OCMStub([(Class)sentrySDKMock options]).andReturn(sentryOptions);

    id sentryDependencyContainerMock = OCMClassMock([SentryDependencyContainer class]);
    OCMStub(ClassMethod([sentryDependencyContainerMock sharedInstance]))
        .andReturn(sentryDependencyContainerMock);

    id sentryBinaryImageInfoMockOne = OCMClassMock([SentryBinaryImageInfo class]);
    OCMStub([(SentryBinaryImageInfo *)sentryBinaryImageInfoMockOne address])
        .andReturn([@112233 unsignedLongLongValue]);
    OCMStub([sentryBinaryImageInfoMockOne name]).andReturn(@"testnameone");

    id sentryBinaryImageInfoMockTwo = OCMClassMock([SentryBinaryImageInfo class]);
    OCMStub([(SentryBinaryImageInfo *)sentryBinaryImageInfoMockTwo address])
        .andReturn([@112233 unsignedLongLongValue]);
    OCMStub([sentryBinaryImageInfoMockTwo name]).andReturn(@"testnametwo");

    id sentryBinaryImageCacheMock = OCMClassMock([SentryBinaryImageCache class]);
    OCMStub([(SentryDependencyContainer *)sentryDependencyContainerMock binaryImageCache])
        .andReturn(sentryBinaryImageCacheMock);
    OCMStub([sentryBinaryImageCacheMock imageByAddress:[@123 unsignedLongLongValue]])
        .andReturn(sentryBinaryImageInfoMockOne);
    OCMStub([sentryBinaryImageCacheMock imageByAddress:[@456 unsignedLongLongValue]])
        .andReturn(sentryBinaryImageInfoMockTwo);

    NSDictionary *serializedDebugImage = @{
        @"uuid" : @"mockuuid",
        @"debug_id" : @"mockdebugid",
        @"type" : @"macho",
        @"image_addr" : @"0x000000000001b669",
    };
    id sentryDebugImageMock = OCMClassMock([SentryDebugMeta class]);
    OCMStub([sentryDebugImageMock serialize]).andReturn(serializedDebugImage);

    id sentryDebugImageProviderMock = OCMClassMock([SentryDebugImageProvider class]);
    OCMStub(
        [sentryDebugImageProviderMock
            getDebugImagesForImageAddressesFromCache:[NSSet setWithObject:@"0x000000000001b669"]])
        .andReturn(@[ sentryDebugImageMock ]);

    OCMStub([sentryDependencyContainerMock debugImageProvider])
        .andReturn(sentryDebugImageProviderMock);
}

- (void)testFetchNativeStackFramesByInstructionsServerSymbolication
{
    [self prepareNativeFrameMocksWithLocalSymbolication:NO];
    RNSentry *rnSentry = [[RNSentry alloc] init];
    NSDictionary *actual = [rnSentry fetchNativeStackFramesBy:@[ @123, @456 ]
                                                  symbolicate:sucessfulSymbolicate];

    NSDictionary *expected = @{
        @"debugMetaImages" : @[
            @{
                @"uuid" : @"mockuuid",
                @"debug_id" : @"mockdebugid",
                @"type" : @"macho",
                @"image_addr" : @"0x000000000001b669",
            },
        ],
        @"frames" : @[
            @{
                @"package" : @"testnameone",
                @"in_app" : @NO,
                @"platform" : @"cocoa",
                @"instruction_addr" : @"0x000000000000007b", // 123
                @"image_addr" : @"0x000000000001b669", // 112233
            },
            @{
                @"package" : @"testnametwo",
                @"in_app" : @NO,
                @"platform" : @"cocoa",
                @"instruction_addr" : @"0x00000000000001c8", // 456
                @"image_addr" : @"0x000000000001b669", // 445566
            },
        ],
    };
    XCTAssertTrue([actual isEqualToDictionary:expected]);
}

- (void)testFetchNativeStackFramesByInstructionsOnDeviceSymbolication
{
    [self prepareNativeFrameMocksWithLocalSymbolication:YES];
    RNSentry *rnSentry = [[RNSentry alloc] init];
    NSDictionary *actual = [rnSentry fetchNativeStackFramesBy:@[ @123, @456 ]
                                                  symbolicate:sucessfulSymbolicate];

    NSDictionary *expected = @{
        @"frames" : @[
            @{
                @"function" : @"symbolicatedname",
                @"package" : @"testnameone",
                @"in_app" : @NO,
                @"platform" : @"cocoa",
                @"symbol_addr" : @"0x000000000000007b", // 123
                @"instruction_addr" : @"0x000000000000007b", // 123
                @"image_addr" : @"0x000000000001b669", // 112233
            },
            @{
                @"function" : @"symbolicatedname",
                @"package" : @"testnametwo",
                @"in_app" : @NO,
                @"platform" : @"cocoa",
                @"symbol_addr" : @"0x000000000000007b", // 123
                @"instruction_addr" : @"0x00000000000001c8", // 456
                @"image_addr" : @"0x000000000001b669", // 445566
            },
        ],
    };
    XCTAssertTrue([actual isEqualToDictionary:expected]);
}

- (void)testIgnoreErrorsDropsMatchingExceptionValue
{
    RNSentry *rnSentry = [[RNSentry alloc] init];
    NSError *error = nil;
    NSMutableDictionary *mockedOptions = [@{
        @"dsn" : @"https://abc@def.ingest.sentry.io/1234567",
        @"ignoreErrorsRegex" : @[ @"IgnoreMe.*" ]
    } mutableCopy];
    mockedOptions = [rnSentry prepareOptions:mockedOptions];
    SentryOptions *options = [SentrySDKWrapper createOptionsWithDictionary:mockedOptions
                                                    isSessionReplayEnabled:NO
                                                                     error:&error];
    XCTAssertNotNil(options);
    XCTAssertNil(error);
    SentryEvent *event = [[SentryEvent alloc] init];
    SentryException *exception = [SentryException alloc];
    exception.value = @"IgnoreMe: This should be ignored";
    event.exceptions = @[ exception ];
    SentryEvent *result = options.beforeSend(event);
    XCTAssertNil(result, @"Event with matching exception.value should be dropped");
}

- (void)testIgnoreErrorsDropsMatchingEventMessage
{
    RNSentry *rnSentry = [[RNSentry alloc] init];
    NSError *error = nil;
    NSMutableDictionary *mockedOptions = [@{
        @"dsn" : @"https://abc@def.ingest.sentry.io/1234567",
        @"ignoreErrorsStr" : @[ @"DropThisError" ]
    } mutableCopy];
    mockedOptions = [rnSentry prepareOptions:mockedOptions];
    SentryOptions *options = [SentrySDKWrapper createOptionsWithDictionary:mockedOptions
                                                    isSessionReplayEnabled:NO
                                                                     error:&error];
    XCTAssertNotNil(options);
    XCTAssertNotNil(options);
    XCTAssertNil(error);
    SentryEvent *event = [[SentryEvent alloc] init];
    SentryMessage *msg = [SentryMessage alloc];
    msg.message = @"DropThisError: should be dropped";
    event.message = msg;
    SentryEvent *result = options.beforeSend(event);
    XCTAssertNil(result, @"Event with matching event.message.formatted should be dropped");
}

- (void)testIgnoreErrorsDoesNotDropNonMatchingEvent
{
    RNSentry *rnSentry = [[RNSentry alloc] init];
    NSError *error = nil;
    NSMutableDictionary *mockedOptions = [@{
        @"dsn" : @"https://abc@def.ingest.sentry.io/1234567",
        @"ignoreErrorsRegex" : @[ @"IgnoreMe.*" ]
    } mutableCopy];
    mockedOptions = [rnSentry prepareOptions:mockedOptions];
    SentryOptions *options = [SentrySDKWrapper createOptionsWithDictionary:mockedOptions
                                                    isSessionReplayEnabled:NO
                                                                     error:&error];
    XCTAssertNotNil(options);
    XCTAssertNotNil(options);
    XCTAssertNil(error);
    SentryEvent *event = [[SentryEvent alloc] init];
    SentryException *exception = [SentryException alloc];
    exception.value = @"SomeOtherError: should not be ignored";
    event.exceptions = @[ exception ];
    SentryMessage *msg = [SentryMessage alloc];
    msg.message = @"SomeOtherMessage";
    event.message = msg;
    SentryEvent *result = options.beforeSend(event);
    XCTAssertNotNil(result, @"Event with non-matching error should not be dropped");
}

- (void)testIgnoreErrorsDropsMatchingExactString
{
    RNSentry *rnSentry = [[RNSentry alloc] init];
    NSError *error = nil;
    NSMutableDictionary *mockedOptions = [@{
        @"dsn" : @"https://abc@def.ingest.sentry.io/1234567",
        @"ignoreErrorsStr" : @[ @"ExactError" ]
    } mutableCopy];
    mockedOptions = [rnSentry prepareOptions:mockedOptions];
    SentryOptions *options = [SentrySDKWrapper createOptionsWithDictionary:mockedOptions
                                                    isSessionReplayEnabled:NO
                                                                     error:&error];
    XCTAssertNotNil(options);
    XCTAssertNotNil(options);
    XCTAssertNil(error);
    SentryEvent *event = [[SentryEvent alloc] init];
    SentryMessage *msg = [SentryMessage alloc];
    msg.message = @"ExactError";
    event.message = msg;
    SentryEvent *result = options.beforeSend(event);
    XCTAssertNil(result, @"Event with exactly matching string should be dropped");
}

- (void)testIgnoreErrorsRegexAndStringBothWork
{
    RNSentry *rnSentry = [[RNSentry alloc] init];
    NSError *error = nil;
    NSMutableDictionary *mockedOptions = [@{
        @"dsn" : @"https://abc@def.ingest.sentry.io/1234567",
        @"ignoreErrorsStr" : @[ @"ExactError" ],
        @"ignoreErrorsRegex" : @[ @"IgnoreMe.*" ],

    } mutableCopy];
    mockedOptions = [rnSentry prepareOptions:mockedOptions];
    SentryOptions *options = [SentrySDKWrapper createOptionsWithDictionary:mockedOptions
                                                    isSessionReplayEnabled:NO
                                                                     error:&error];
    XCTAssertNotNil(options);
    XCTAssertNotNil(options);
    XCTAssertNil(error);
    // Test regex match
    SentryEvent *event1 = [[SentryEvent alloc] init];
    SentryException *exception = [SentryException alloc];
    exception.value = @"IgnoreMe: This should be ignored";
    event1.exceptions = @[ exception ];
    SentryEvent *result1 = options.beforeSend(event1);
    XCTAssertNil(result1, @"Event with matching regex should be dropped");
    // Test exact string match
    SentryEvent *event2 = [[SentryEvent alloc] init];
    SentryMessage *msg = [SentryMessage alloc];
    msg.message = @"ExactError";
    event2.message = msg;
    SentryEvent *result2 = options.beforeSend(event2);
    XCTAssertNil(result2, @"Event with exactly matching string should be dropped");
    // Test non-matching
    SentryEvent *event3 = [[SentryEvent alloc] init];
    SentryMessage *msg3 = [SentryMessage alloc];
    msg3.message = @"OtherError";
    event3.message = msg3;
    SentryEvent *result3 = options.beforeSend(event3);
    XCTAssertNotNil(result3, @"Event with non-matching error should not be dropped");
}

- (void)testCreateOptionsWithDictionaryEnableSessionReplayInUnreliableEnvironmentDefault
{
    NSError *error = nil;

    NSDictionary *_Nonnull mockedReactNativeDictionary = @{
        @"dsn" : @"https://abcd@efgh.ingest.sentry.io/123456",
    };
    SentryOptions *actualOptions =
        [SentrySDKWrapper createOptionsWithDictionary:mockedReactNativeDictionary
                               isSessionReplayEnabled:NO
                                                error:&error];

    XCTAssertNotNil(actualOptions, @"Did not create sentry options");
    XCTAssertNil(error, @"Should not pass no error");

    id experimentalOptions = [actualOptions valueForKey:@"experimental"];
    XCTAssertNotNil(experimentalOptions, @"Experimental options should not be nil");

    BOOL enableUnhandledCPPExceptions =
        [[experimentalOptions valueForKey:@"enableSessionReplayInUnreliableEnvironment"] boolValue];
    XCTAssertFalse(enableUnhandledCPPExceptions,
        @"enableSessionReplayInUnreliableEnvironment should be disabled");
}

- (void)testCreateOptionsWithDictionaryEnableSessionReplayInUnreliableEnvironmentWithErrorSampleRate
{
    NSError *error = nil;

    NSMutableDictionary *_Nonnull mockedReactNativeDictionary = [@{
        @"dsn" : @"https://abcd@efgh.ingest.sentry.io/123456",
        @"replaysOnErrorSampleRate" : @1.0,
        @"replaysSessionSampleRate" : @0
    } mutableCopy];
    BOOL enableReplay = [RNSentryReplay updateOptions:mockedReactNativeDictionary];
    SentryOptions *actualOptions =
        [SentrySDKWrapper createOptionsWithDictionary:mockedReactNativeDictionary
                               isSessionReplayEnabled:enableReplay
                                                error:&error];

    XCTAssertNotNil(actualOptions, @"Did not create sentry options");
    XCTAssertNil(error, @"Should not pass no error");

    id experimentalOptions = [actualOptions valueForKey:@"experimental"];
    XCTAssertNotNil(experimentalOptions, @"Experimental options should not be nil");

    BOOL enableUnhandledCPPExceptions =
        [[experimentalOptions valueForKey:@"enableSessionReplayInUnreliableEnvironment"] boolValue];
    XCTAssertTrue(enableUnhandledCPPExceptions,
        @"enableSessionReplayInUnreliableEnvironment should be enabled");
}

- (void)
    testCreateOptionsWithDictionaryEnableSessionReplayInUnreliableEnvironmentWithSessionSampleRate
{
    NSError *error = nil;

    NSMutableDictionary *_Nonnull mockedReactNativeDictionary = [@{
        @"dsn" : @"https://abcd@efgh.ingest.sentry.io/123456",
        @"replaysOnErrorSampleRate" : @0.0,
        @"replaysSessionSampleRate" : @0.1
    } mutableCopy];
    BOOL enableReplay = [RNSentryReplay updateOptions:mockedReactNativeDictionary];
    SentryOptions *actualOptions =
        [SentrySDKWrapper createOptionsWithDictionary:mockedReactNativeDictionary
                               isSessionReplayEnabled:enableReplay
                                                error:&error];
    XCTAssertNotNil(actualOptions, @"Did not create sentry options");
    XCTAssertNil(error, @"Should not pass no error");

    id experimentalOptions = [actualOptions valueForKey:@"experimental"];
    XCTAssertNotNil(experimentalOptions, @"Experimental options should not be nil");

    BOOL enableUnhandledCPPExceptions =
        [[experimentalOptions valueForKey:@"enableSessionReplayInUnreliableEnvironment"] boolValue];
    XCTAssertTrue(enableUnhandledCPPExceptions,
        @"enableSessionReplayInUnreliableEnvironment should be enabled");
}

- (void)
    testCreateOptionsWithDictionaryEnableSessionReplayInUnreliableEnvironmentWithSessionSampleRates
{
    NSError *error = nil;

    NSMutableDictionary *_Nonnull mockedReactNativeDictionary = [@{
        @"dsn" : @"https://abcd@efgh.ingest.sentry.io/123456",
        @"replaysOnErrorSampleRate" : @1.0,
        @"replaysSessionSampleRate" : @0.1
    } mutableCopy];
    BOOL enableReplay = [RNSentryReplay updateOptions:mockedReactNativeDictionary];
    SentryOptions *actualOptions =
        [SentrySDKWrapper createOptionsWithDictionary:mockedReactNativeDictionary
                               isSessionReplayEnabled:enableReplay
                                                error:&error];

    XCTAssertNotNil(actualOptions, @"Did not create sentry options");
    XCTAssertNil(error, @"Should not pass no error");

    id experimentalOptions = [actualOptions valueForKey:@"experimental"];
    XCTAssertNotNil(experimentalOptions, @"Experimental options should not be nil");

    BOOL enableUnhandledCPPExceptions =
        [[experimentalOptions valueForKey:@"enableSessionReplayInUnreliableEnvironment"] boolValue];
    XCTAssertTrue(enableUnhandledCPPExceptions,
        @"enableSessionReplayInUnreliableEnvironment should be enabled");
}

- (void)testCreateOptionsWithDictionaryEnableSessionReplayInUnreliableEnvironmentDisabled
{
    NSError *error = nil;

    NSDictionary *_Nonnull mockedReactNativeDictionary = @{
        @"dsn" : @"https://abcd@efgh.ingest.sentry.io/123456",
        @"replaysOnErrorSampleRate" : @0,
        @"replaysSessionSampleRate" : @0
    };
    SentryOptions *actualOptions =
        [SentrySDKWrapper createOptionsWithDictionary:mockedReactNativeDictionary
                               isSessionReplayEnabled:NO
                                                error:&error];

    XCTAssertNotNil(actualOptions, @"Did not create sentry options");
    XCTAssertNil(error, @"Should not pass no error");

    id experimentalOptions = [actualOptions valueForKey:@"experimental"];
    XCTAssertNotNil(experimentalOptions, @"Experimental options should not be nil");

    BOOL enableUnhandledCPPExceptions =
        [[experimentalOptions valueForKey:@"enableSessionReplayInUnreliableEnvironment"] boolValue];
    XCTAssertFalse(enableUnhandledCPPExceptions,
        @"enableSessionReplayInUnreliableEnvironment should be disabled");
}

- (void)testCreateUserWithGeoDataCreatesSentryGeoObject
{
    NSDictionary *userKeys = @{
        @"id" : @"123",
        @"email" : @"test@example.com",
        @"username" : @"testuser",
        @"geo" :
            @ { @"city" : @"San Francisco", @"country_code" : @"US", @"region" : @"California" }
    };

    NSDictionary *userDataKeys = @{ @"customField" : @"customValue" };

    SentryUser *user = [RNSentry userFrom:userKeys otherUserKeys:userDataKeys];

    XCTAssertNotNil(user, @"User should not be nil");
    XCTAssertEqual(user.userId, @"123", @"User ID should match");
    XCTAssertEqual(user.email, @"test@example.com", @"Email should match");
    XCTAssertEqual(user.username, @"testuser", @"Username should match");

    // Test that geo data is properly converted to SentryGeo object
    XCTAssertNotNil(user.geo, @"Geo should not be nil");
    XCTAssertTrue([user.geo isKindOfClass:[SentryGeo class]], @"Geo should be SentryGeo object");
    XCTAssertEqual(user.geo.city, @"San Francisco", @"City should match");
    XCTAssertEqual(user.geo.countryCode, @"US", @"Country code should match");
    XCTAssertEqual(user.geo.region, @"California", @"Region should match");

    // Test that custom data is preserved
    XCTAssertNotNil(user.data, @"User data should not be nil");
    XCTAssertEqual(user.data[@"customField"], @"customValue", @"Custom field should be preserved");
}

- (void)testCreateUserWithPartialGeoDataCreatesSentryGeoObject
{
    NSDictionary *userKeys =
        @{ @"id" : @"456", @"geo" : @ { @"city" : @"New York", @"country_code" : @"US" } };

    NSDictionary *userDataKeys = @{};

    SentryUser *user = [RNSentry userFrom:userKeys otherUserKeys:userDataKeys];

    XCTAssertNotNil(user, @"User should not be nil");
    XCTAssertEqual(user.userId, @"456", @"User ID should match");

    // Test that partial geo data is properly converted to SentryGeo object
    XCTAssertNotNil(user.geo, @"Geo should not be nil");
    XCTAssertTrue([user.geo isKindOfClass:[SentryGeo class]], @"Geo should be SentryGeo object");
    XCTAssertEqual(user.geo.city, @"New York", @"City should match");
    XCTAssertEqual(user.geo.countryCode, @"US", @"Country code should match");
    XCTAssertNil(user.geo.region, @"Region should be nil when not provided");
}

- (void)testCreateUserWithEmptyGeoDataCreatesSentryGeoObject
{
    NSDictionary *userKeys = @{ @"id" : @"789", @"geo" : @ {} };

    NSDictionary *userDataKeys = @{};

    SentryUser *user = [RNSentry userFrom:userKeys otherUserKeys:userDataKeys];

    XCTAssertNotNil(user, @"User should not be nil");
    XCTAssertEqual(user.userId, @"789", @"User ID should match");

    // Test that empty geo data is properly converted to SentryGeo object
    XCTAssertNotNil(user.geo, @"Geo should not be nil");
    XCTAssertTrue([user.geo isKindOfClass:[SentryGeo class]], @"Geo should be SentryGeo object");
    XCTAssertNil(user.geo.city, @"City should be nil when not provided");
    XCTAssertNil(user.geo.countryCode, @"Country code should be nil when not provided");
    XCTAssertNil(user.geo.region, @"Region should be nil when not provided");
}

- (void)testCreateUserWithoutGeoDataDoesNotCreateGeoObject
{
    NSDictionary *userKeys = @{ @"id" : @"999", @"email" : @"test@example.com" };

    NSDictionary *userDataKeys = @{};

    SentryUser *user = [RNSentry userFrom:userKeys otherUserKeys:userDataKeys];

    XCTAssertNotNil(user, @"User should not be nil");
    XCTAssertEqual(user.userId, @"999", @"User ID should match");
    XCTAssertEqual(user.email, @"test@example.com", @"Email should match");

    // Test that no geo object is created when geo data is not provided
    XCTAssertNil(user.geo, @"Geo should be nil when not provided");
}

@end<|MERGE_RESOLUTION|>--- conflicted
+++ resolved
@@ -366,11 +366,6 @@
 
     XCTAssertNotNil(actualOptions, @"Did not create sentry options");
     XCTAssertNil(error, @"Should not pass no error");
-<<<<<<< HEAD
-
-=======
-    
->>>>>>> 63f29e88
     BOOL enableLogs = [[actualOptions valueForKey:@"enableLogs"] boolValue];
     XCTAssertFalse(enableLogs, @"enableLogs should be disabled");
 }
