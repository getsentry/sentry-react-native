#import "RNSentryTests.h"
#import "RNSentryReplay.h"
#import "SentrySDKWrapper.h"
#import <OCMock/OCMock.h>
#import <RNSentry/RNSentry.h>
#import <UIKit/UIKit.h>
#import <XCTest/XCTest.h>
@import Sentry;

@interface RNSentryInitNativeSdkTests : XCTestCase

@end

@implementation RNSentryInitNativeSdkTests

- (void)testCreateOptionsWithDictionaryRemovesPerformanceProperties
{
    RNSentry *rnSentry = [[RNSentry alloc] init];
    NSError *error = nil;

    NSDictionary *_Nonnull mockedReactNativeDictionary =
        @{ @"dsn" : @"https://abcd@efgh.ingest.sentry.io/123456",
            @"beforeSend" : @"will_be_overwritten",
            @"tracesSampleRate" : @1,
            @"tracesSampler" : ^(SentrySamplingContext *_Nonnull samplingContext) { return @1;
}
, @"enableTracing" : @YES,
}
;
mockedReactNativeDictionary = [rnSentry prepareOptions:mockedReactNativeDictionary];
SentryOptions *actualOptions =
    [SentrySDKWrapper createOptionsWithDictionary:mockedReactNativeDictionary
                           isSessionReplayEnabled:NO
                                            error:&error];

XCTAssertNotNil(actualOptions, @"Did not create sentry options");
XCTAssertNil(error, @"Should not pass no error");
XCTAssertNotNil(
    actualOptions.beforeSend, @"Before send is overwriten by the native RNSentry implementation");
XCTAssertEqual(
    actualOptions.tracesSampleRate, nil, @"Traces sample rate should not be passed to native");
XCTAssertEqual(actualOptions.tracesSampler, nil, @"Traces sampler should not be passed to native");
}

- (void)testCaptureFailedRequestsIsDisabled
{
    NSError *error = nil;

    NSDictionary *_Nonnull mockedReactNativeDictionary = @{
        @"dsn" : @"https://abcd@efgh.ingest.sentry.io/123456",
    };
    SentryOptions *actualOptions =
        [SentrySDKWrapper createOptionsWithDictionary:mockedReactNativeDictionary
                               isSessionReplayEnabled:NO
                                                error:&error];

    XCTAssertNotNil(actualOptions, @"Did not create sentry options");
    XCTAssertNil(error, @"Should not pass no error");
    XCTAssertFalse(actualOptions.enableCaptureFailedRequests);
}

- (void)testCreateOptionsWithDictionaryNativeCrashHandlingDefault
{
    NSError *error = nil;

    NSDictionary *_Nonnull mockedReactNativeDictionary = @{
        @"dsn" : @"https://abcd@efgh.ingest.sentry.io/123456",
    };
    SentryOptions *actualOptions =
        [SentrySDKWrapper createOptionsWithDictionary:mockedReactNativeDictionary
                               isSessionReplayEnabled:NO
                                                error:&error];
    XCTAssertNotNil(actualOptions, @"Did not create sentry options");
    XCTAssertNil(error, @"Should not pass no error");
    XCTAssertTrue(actualOptions.enableCrashHandler, @"Did not set native crash handling");
}

- (void)testCreateOptionsWithDictionaryAutoPerformanceTracingDefault
{
    NSError *error = nil;

    NSDictionary *_Nonnull mockedReactNativeDictionary = @{
        @"dsn" : @"https://abcd@efgh.ingest.sentry.io/123456",
    };
    SentryOptions *actualOptions =
        [SentrySDKWrapper createOptionsWithDictionary:mockedReactNativeDictionary
                               isSessionReplayEnabled:NO
                                                error:&error];
    XCTAssertNotNil(actualOptions, @"Did not create sentry options");
    XCTAssertNil(error, @"Should not pass no error");
    XCTAssertEqual(
        actualOptions.enableAutoPerformanceTracing, true, @"Did not set Auto Performance Tracing");
}

- (void)testCreateOptionsWithDictionaryNativeCrashHandlingEnabled
{
    NSError *error = nil;

    NSDictionary *_Nonnull mockedReactNativeDictionary = @{
        @"dsn" : @"https://abcd@efgh.ingest.sentry.io/123456",
        @"enableNativeCrashHandling" : @YES,
    };
    SentryOptions *actualOptions =
        [SentrySDKWrapper createOptionsWithDictionary:mockedReactNativeDictionary
                               isSessionReplayEnabled:NO
                                                error:&error];
    XCTAssertNotNil(actualOptions, @"Did not create sentry options");
    XCTAssertNil(error, @"Should not pass no error");
    XCTAssertTrue(actualOptions.enableCrashHandler, @"Did not set native crash handling");
}

- (void)testCreateOptionsWithDictionaryAutoPerformanceTracingEnabled
{
    NSError *error = nil;

    NSDictionary *_Nonnull mockedReactNativeDictionary = @{
        @"dsn" : @"https://abcd@efgh.ingest.sentry.io/123456",
        @"enableAutoPerformanceTracing" : @YES,
    };
    SentryOptions *actualOptions =
        [SentrySDKWrapper createOptionsWithDictionary:mockedReactNativeDictionary
                               isSessionReplayEnabled:NO
                                                error:&error];
    XCTAssertNotNil(actualOptions, @"Did not create sentry options");
    XCTAssertNil(error, @"Should not pass no error");
    XCTAssertEqual(
        actualOptions.enableAutoPerformanceTracing, true, @"Did not set Auto Performance Tracing");
}

- (void)testCreateOptionsWithDictionaryNativeCrashHandlingDisabled
{
    NSError *error = nil;

    NSDictionary *_Nonnull mockedReactNativeDictionary = @{
        @"dsn" : @"https://abcd@efgh.ingest.sentry.io/123456",
        @"enableNativeCrashHandling" : @NO,
    };
    SentryOptions *actualOptions =
        [SentrySDKWrapper createOptionsWithDictionary:mockedReactNativeDictionary
                               isSessionReplayEnabled:NO
                                                error:&error];
    XCTAssertNotNil(actualOptions, @"Did not create sentry options");
    XCTAssertNil(error, @"Should not pass no error");
    XCTAssertFalse(actualOptions.enableCrashHandler, @"Did not disable native crash handling");
}

- (void)testCreateOptionsWithDictionaryAutoPerformanceTracingDisabled
{
    NSError *error = nil;

    NSDictionary *_Nonnull mockedReactNativeDictionary = @{
        @"dsn" : @"https://abcd@efgh.ingest.sentry.io/123456",
        @"enableAutoPerformanceTracing" : @NO,
    };
    SentryOptions *actualOptions =
        [SentrySDKWrapper createOptionsWithDictionary:mockedReactNativeDictionary
                               isSessionReplayEnabled:NO
                                                error:&error];
    XCTAssertNotNil(actualOptions, @"Did not create sentry options");
    XCTAssertNil(error, @"Should not pass no error");
    XCTAssertEqual(actualOptions.enableAutoPerformanceTracing, false,
        @"Did not disable Auto Performance Tracing");
}

- (void)testCreateOptionsWithDictionarySpotlightEnabled
{
    NSError *error = nil;

    NSDictionary *_Nonnull mockedReactNativeDictionary = @{
        @"dsn" : @"https://abcd@efgh.ingest.sentry.io/123456",
        @"spotlight" : @YES,
        @"defaultSidecarUrl" : @"http://localhost:8969/teststream",
    };
    SentryOptions *actualOptions =
        [SentrySDKWrapper createOptionsWithDictionary:mockedReactNativeDictionary
                               isSessionReplayEnabled:NO
                                                error:&error];
    XCTAssertNotNil(actualOptions, @"Did not create sentry options");
    XCTAssertNil(error, @"Should not pass no error");
    XCTAssertTrue(actualOptions.enableSpotlight, @"Did not enable spotlight");
    XCTAssertEqual(actualOptions.spotlightUrl, @"http://localhost:8969/teststream");
}

- (void)testCreateOptionsWithDictionarySpotlightOne
{
    NSError *error = nil;

    NSDictionary *_Nonnull mockedReactNativeDictionary = @{
        @"dsn" : @"https://abcd@efgh.ingest.sentry.io/123456",
        @"spotlight" : @1,
        @"defaultSidecarUrl" : @"http://localhost:8969/teststream",
    };
    SentryOptions *actualOptions =
        [SentrySDKWrapper createOptionsWithDictionary:mockedReactNativeDictionary
                               isSessionReplayEnabled:NO
                                                error:&error];
    XCTAssertNotNil(actualOptions, @"Did not create sentry options");
    XCTAssertNil(error, @"Should not pass no error");
    XCTAssertTrue(actualOptions.enableSpotlight, @"Did not enable spotlight");
    XCTAssertEqual(actualOptions.spotlightUrl, @"http://localhost:8969/teststream");
}

- (void)testCreateOptionsWithDictionarySpotlightUrl
{
    NSError *error = nil;

    NSDictionary *_Nonnull mockedReactNativeDictionary = @{
        @"dsn" : @"https://abcd@efgh.ingest.sentry.io/123456",
        @"spotlight" : @"http://localhost:8969/teststream",
    };
    SentryOptions *actualOptions =
        [SentrySDKWrapper createOptionsWithDictionary:mockedReactNativeDictionary
                               isSessionReplayEnabled:NO
                                                error:&error];
    XCTAssertNotNil(actualOptions, @"Did not create sentry options");
    XCTAssertNil(error, @"Should not pass no error");
    XCTAssertTrue(actualOptions.enableSpotlight, @"Did not enable spotlight");
    XCTAssertEqual(actualOptions.spotlightUrl, @"http://localhost:8969/teststream");
}

- (void)testCreateOptionsWithDictionarySpotlightDisabled
{
    NSError *error = nil;

    NSDictionary *_Nonnull mockedReactNativeDictionary = @{
        @"dsn" : @"https://abcd@efgh.ingest.sentry.io/123456",
        @"spotlight" : @NO,
    };
    SentryOptions *actualOptions =
        [SentrySDKWrapper createOptionsWithDictionary:mockedReactNativeDictionary
                               isSessionReplayEnabled:NO
                                                error:&error];
    XCTAssertNotNil(actualOptions, @"Did not create sentry options");
    XCTAssertNil(error, @"Should not pass no error");
    XCTAssertFalse(actualOptions.enableSpotlight, @"Did not disable spotlight");
}

- (void)testCreateOptionsWithDictionarySpotlightZero
{
    NSError *error = nil;

    NSDictionary *_Nonnull mockedReactNativeDictionary = @{
        @"dsn" : @"https://abcd@efgh.ingest.sentry.io/123456",
        @"spotlight" : @0,
    };
    SentryOptions *actualOptions =
        [SentrySDKWrapper createOptionsWithDictionary:mockedReactNativeDictionary
                               isSessionReplayEnabled:NO
                                                error:&error];
    XCTAssertNotNil(actualOptions, @"Did not create sentry options");
    XCTAssertNil(error, @"Should not pass no error");
    XCTAssertFalse(actualOptions.enableSpotlight, @"Did not disable spotlight");
}

- (void)testCreateOptionsWithDictionaryEnableUnhandledCPPExceptionsV2Enabled
{
    NSError *error = nil;

    NSDictionary *_Nonnull mockedReactNativeDictionary = @{
        @"dsn" : @"https://abcd@efgh.ingest.sentry.io/123456",
        @"_experiments" : @ {
            @"enableUnhandledCPPExceptionsV2" : @YES,
        },
    };
    SentryOptions *actualOptions =
        [SentrySDKWrapper createOptionsWithDictionary:mockedReactNativeDictionary
                               isSessionReplayEnabled:NO
                                                error:&error];

    XCTAssertNotNil(actualOptions, @"Did not create sentry options");
    XCTAssertNil(error, @"Should not pass no error");

    id experimentalOptions = [actualOptions valueForKey:@"experimental"];
    XCTAssertNotNil(experimentalOptions, @"Experimental options should not be nil");

    BOOL enableUnhandledCPPExceptions =
        [[experimentalOptions valueForKey:@"enableUnhandledCPPExceptionsV2"] boolValue];
    XCTAssertTrue(
        enableUnhandledCPPExceptions, @"enableUnhandledCPPExceptionsV2 should be enabled");
}

- (void)testCreateOptionsWithDictionaryEnableUnhandledCPPExceptionsV2Disabled
{
    NSError *error = nil;

    NSDictionary *_Nonnull mockedReactNativeDictionary = @{
        @"dsn" : @"https://abcd@efgh.ingest.sentry.io/123456",
        @"_experiments" : @ {
            @"enableUnhandledCPPExceptionsV2" : @NO,
        },
    };
    SentryOptions *actualOptions =
        [SentrySDKWrapper createOptionsWithDictionary:mockedReactNativeDictionary
                               isSessionReplayEnabled:NO
                                                error:&error];

    XCTAssertNotNil(actualOptions, @"Did not create sentry options");
    XCTAssertNil(error, @"Should not pass no error");

    id experimentalOptions = [actualOptions valueForKey:@"experimental"];
    XCTAssertNotNil(experimentalOptions, @"Experimental options should not be nil");

    BOOL enableUnhandledCPPExceptions =
        [[experimentalOptions valueForKey:@"enableUnhandledCPPExceptionsV2"] boolValue];
    XCTAssertFalse(
        enableUnhandledCPPExceptions, @"enableUnhandledCPPExceptionsV2 should be disabled");
}

- (void)testCreateOptionsWithDictionaryEnableUnhandledCPPExceptionsV2Default
{
    NSError *error = nil;

    NSDictionary *_Nonnull mockedReactNativeDictionary = @{
        @"dsn" : @"https://abcd@efgh.ingest.sentry.io/123456",
    };
    SentryOptions *actualOptions =
        [SentrySDKWrapper createOptionsWithDictionary:mockedReactNativeDictionary
                               isSessionReplayEnabled:NO
                                                error:&error];

    XCTAssertNotNil(actualOptions, @"Did not create sentry options");
    XCTAssertNil(error, @"Should not pass no error");

    // Test that when no _experiments are provided, the experimental option defaults to false
    id experimentalOptions = [actualOptions valueForKey:@"experimental"];
    XCTAssertNotNil(experimentalOptions, @"Experimental options should not be nil");

    BOOL enableUnhandledCPPExceptions =
        [[experimentalOptions valueForKey:@"enableUnhandledCPPExceptionsV2"] boolValue];
    XCTAssertFalse(
        enableUnhandledCPPExceptions, @"enableUnhandledCPPExceptionsV2 should default to disabled");
}

- (void)testCreateOptionsWithDictionaryEnableLogsEnabled
{
    NSError *error = nil;

    NSDictionary *_Nonnull mockedReactNativeDictionary = @{
        @"dsn" : @"https://abcd@efgh.ingest.sentry.io/123456",
        @"enableLogs" : @YES,
    };
    SentryOptions *actualOptions =
        [SentrySDKWrapper createOptionsWithDictionary:mockedReactNativeDictionary
                               isSessionReplayEnabled:NO
                                                error:&error];

    XCTAssertNotNil(actualOptions, @"Did not create sentry options");
    XCTAssertNil(error, @"Should not pass no error");

    BOOL enableLogs = [[actualOptions valueForKey:@"enableLogs"] boolValue];
    XCTAssertTrue(enableLogs, @"enableLogs should be enabled");
}

- (void)testCreateOptionsWithDictionaryEnableLogsDisabled
{
    NSError *error = nil;

    NSDictionary *_Nonnull mockedReactNativeDictionary = @{
        @"dsn" : @"https://abcd@efgh.ingest.sentry.io/123456",
        @"enableLogs" : @NO,
    };
    SentryOptions *actualOptions =
        [SentrySDKWrapper createOptionsWithDictionary:mockedReactNativeDictionary
                               isSessionReplayEnabled:NO
                                                error:&error];

    XCTAssertNotNil(actualOptions, @"Did not create sentry options");
    XCTAssertNil(error, @"Should not pass no error");
<<<<<<< HEAD

=======
>>>>>>> f149b21e
    BOOL enableLogs = [[actualOptions valueForKey:@"enableLogs"] boolValue];
    XCTAssertFalse(enableLogs, @"enableLogs should be disabled");
}

- (void)testPassesErrorOnWrongDsn
{
    NSError *error = nil;

    NSDictionary *_Nonnull mockedReactNativeDictionary = @{
        @"dsn" : @"not_a_valid_dsn",
    };
    SentryOptions *actualOptions =
        [SentrySDKWrapper createOptionsWithDictionary:mockedReactNativeDictionary
                               isSessionReplayEnabled:NO
                                                error:&error];

    XCTAssertNil(actualOptions, @"Created invalid sentry options");
    XCTAssertNotNil(error, @"Did not created error on invalid dsn");
}

- (void)testBeforeBreadcrumbsCallbackFiltersOutSentryDsnRequestBreadcrumbs
{
    RNSentry *rnSentry = [[RNSentry alloc] init];
    NSError *error = nil;

    NSDictionary *_Nonnull mockedDictionary = @{
        @"dsn" : @"https://abc@def.ingest.sentry.io/1234567",
        @"devServerUrl" : @"http://localhost:8081"
    };
    mockedDictionary = [rnSentry prepareOptions:mockedDictionary];
    SentryOptions *options = [SentrySDKWrapper createOptionsWithDictionary:mockedDictionary
                                                    isSessionReplayEnabled:NO
                                                                     error:&error];
    SentryBreadcrumb *breadcrumb = [[SentryBreadcrumb alloc] init];
    breadcrumb.type = @"http";
    breadcrumb.data = @{ @"url" : @"https://def.ingest.sentry.io/1234567" };

    SentryBreadcrumb *result = options.beforeBreadcrumb(breadcrumb);

    XCTAssertNil(result, @"Breadcrumb should be filtered out");
}

- (void)testBeforeBreadcrumbsCallbackFiltersOutDevServerRequestBreadcrumbs
{
    NSError *error = nil;

    NSString *mockDevServer = @"http://localhost:8081";

    NSDictionary *_Nonnull mockedDictionary =
        @{ @"dsn" : @"https://abc@def.ingest.sentry.io/1234567", @"devServerUrl" : mockDevServer };
    SentryOptions *options = [SentrySDKWrapper createOptionsWithDictionary:mockedDictionary
                                                    isSessionReplayEnabled:NO
                                                                     error:&error];
    SentryBreadcrumb *breadcrumb = [[SentryBreadcrumb alloc] init];
    breadcrumb.type = @"http";
    breadcrumb.data = @{ @"url" : mockDevServer };

    SentryBreadcrumb *result = options.beforeBreadcrumb(breadcrumb);

    XCTAssertNil(result, @"Breadcrumb should be filtered out");
}

- (void)testBeforeBreadcrumbsCallbackDoesNotFiltersOutNonDevServerOrDsnRequestBreadcrumbs
{
    NSError *error = nil;

    NSDictionary *_Nonnull mockedDictionary = @{
        @"dsn" : @"https://abc@def.ingest.sentry.io/1234567",
        @"devServerUrl" : @"http://localhost:8081"
    };
    SentryOptions *options = [SentrySDKWrapper createOptionsWithDictionary:mockedDictionary
                                                    isSessionReplayEnabled:NO
                                                                     error:&error];
    SentryBreadcrumb *breadcrumb = [[SentryBreadcrumb alloc] init];
    breadcrumb.type = @"http";
    breadcrumb.data = @{ @"url" : @"http://testurl.com/service" };

    SentryBreadcrumb *result = options.beforeBreadcrumb(breadcrumb);

    XCTAssertEqual(breadcrumb, result);
}

- (void)testBeforeBreadcrumbsCallbackKeepsBreadcrumbWhenDevServerUrlIsNotPassedAndDsnDoesNotMatch
{
    NSError *error = nil;

    NSDictionary *_Nonnull mockedDictionary = @{ // dsn is always validated in SentryOptions initialization
        @"dsn" : @"https://abc@def.ingest.sentry.io/1234567"
    };
    SentryOptions *options = [SentrySDKWrapper createOptionsWithDictionary:mockedDictionary
                                                    isSessionReplayEnabled:NO
                                                                     error:&error];
    SentryBreadcrumb *breadcrumb = [[SentryBreadcrumb alloc] init];
    breadcrumb.type = @"http";
    breadcrumb.data = @{ @"url" : @"http://testurl.com/service" };

    SentryBreadcrumb *result = options.beforeBreadcrumb(breadcrumb);

    XCTAssertEqual(breadcrumb, result);
}

- (void)testEventFromSentryCocoaReactNativeHasOriginAndEnvironmentTags
{
    RNSentry *rnSentry = [[RNSentry alloc] init];
    SentryEvent *testEvent = [[SentryEvent alloc] init];
    testEvent.sdk = @{
        @"name" : @"sentry.cocoa.react-native",
    };

    [rnSentry setEventOriginTag:testEvent];

    XCTAssertEqual(testEvent.tags[@"event.origin"], @"ios");
    XCTAssertEqual(testEvent.tags[@"event.environment"], @"native");
}

- (void)testEventFromSentryReactNativeOriginAndEnvironmentTagsAreOverwritten
{
    RNSentry *rnSentry = [[RNSentry alloc] init];
    SentryEvent *testEvent = [[SentryEvent alloc] init];
    testEvent.sdk = @{
        @"name" : @"sentry.cocoa.react-native",
    };
    testEvent.tags = @{
        @"event.origin" : @"testEventOriginTag",
        @"event.environment" : @"testEventEnvironmentTag",
    };

    [rnSentry setEventOriginTag:testEvent];

    XCTAssertEqual(testEvent.tags[@"event.origin"], @"ios");
    XCTAssertEqual(testEvent.tags[@"event.environment"], @"native");
}

void (^expectRejecterNotCalled)(NSString *, NSString *, NSError *)
    = ^(NSString *code, NSString *message, NSError *error) {
          @throw [NSException exceptionWithName:@"Promise Rejector should not be called."
                                         reason:nil
                                       userInfo:nil];
      };

uint64_t MOCKED_SYMBOL_ADDRESS = 123;
char const *MOCKED_SYMBOL_NAME = "symbolicatedname";

int
sucessfulSymbolicate(const void *, Dl_info *info)
{
    info->dli_saddr = (void *)MOCKED_SYMBOL_ADDRESS;
    info->dli_sname = MOCKED_SYMBOL_NAME;
    return 1;
}

- (void)prepareNativeFrameMocksWithLocalSymbolication:(BOOL)debug
{
    SentryOptions *sentryOptions = [[SentryOptions alloc] init];
    sentryOptions.debug = debug; // no local symbolication

    id sentrySDKMock = OCMClassMock([SentrySDKInternal class]);
    OCMStub([(Class)sentrySDKMock options]).andReturn(sentryOptions);

    id sentryDependencyContainerMock = OCMClassMock([SentryDependencyContainer class]);
    OCMStub(ClassMethod([sentryDependencyContainerMock sharedInstance]))
        .andReturn(sentryDependencyContainerMock);

    id sentryBinaryImageInfoMockOne = OCMClassMock([SentryBinaryImageInfo class]);
    OCMStub([(SentryBinaryImageInfo *)sentryBinaryImageInfoMockOne address])
        .andReturn([@112233 unsignedLongLongValue]);
    OCMStub([sentryBinaryImageInfoMockOne name]).andReturn(@"testnameone");

    id sentryBinaryImageInfoMockTwo = OCMClassMock([SentryBinaryImageInfo class]);
    OCMStub([(SentryBinaryImageInfo *)sentryBinaryImageInfoMockTwo address])
        .andReturn([@112233 unsignedLongLongValue]);
    OCMStub([sentryBinaryImageInfoMockTwo name]).andReturn(@"testnametwo");

    id sentryBinaryImageCacheMock = OCMClassMock([SentryBinaryImageCache class]);
    OCMStub([(SentryDependencyContainer *)sentryDependencyContainerMock binaryImageCache])
        .andReturn(sentryBinaryImageCacheMock);
    OCMStub([sentryBinaryImageCacheMock imageByAddress:[@123 unsignedLongLongValue]])
        .andReturn(sentryBinaryImageInfoMockOne);
    OCMStub([sentryBinaryImageCacheMock imageByAddress:[@456 unsignedLongLongValue]])
        .andReturn(sentryBinaryImageInfoMockTwo);

    NSDictionary *serializedDebugImage = @{
        @"uuid" : @"mockuuid",
        @"debug_id" : @"mockdebugid",
        @"type" : @"macho",
        @"image_addr" : @"0x000000000001b669",
    };
    id sentryDebugImageMock = OCMClassMock([SentryDebugMeta class]);
    OCMStub([sentryDebugImageMock serialize]).andReturn(serializedDebugImage);

    id sentryDebugImageProviderMock = OCMClassMock([SentryDebugImageProvider class]);
    OCMStub(
        [sentryDebugImageProviderMock
            getDebugImagesForImageAddressesFromCache:[NSSet setWithObject:@"0x000000000001b669"]])
        .andReturn(@[ sentryDebugImageMock ]);

    OCMStub([sentryDependencyContainerMock debugImageProvider])
        .andReturn(sentryDebugImageProviderMock);
}

- (void)testFetchNativeStackFramesByInstructionsServerSymbolication
{
    [self prepareNativeFrameMocksWithLocalSymbolication:NO];
    RNSentry *rnSentry = [[RNSentry alloc] init];
    NSDictionary *actual = [rnSentry fetchNativeStackFramesBy:@[ @123, @456 ]
                                                  symbolicate:sucessfulSymbolicate];

    NSDictionary *expected = @{
        @"debugMetaImages" : @[
            @{
                @"uuid" : @"mockuuid",
                @"debug_id" : @"mockdebugid",
                @"type" : @"macho",
                @"image_addr" : @"0x000000000001b669",
            },
        ],
        @"frames" : @[
            @{
                @"package" : @"testnameone",
                @"in_app" : @NO,
                @"platform" : @"cocoa",
                @"instruction_addr" : @"0x000000000000007b", // 123
                @"image_addr" : @"0x000000000001b669", // 112233
            },
            @{
                @"package" : @"testnametwo",
                @"in_app" : @NO,
                @"platform" : @"cocoa",
                @"instruction_addr" : @"0x00000000000001c8", // 456
                @"image_addr" : @"0x000000000001b669", // 445566
            },
        ],
    };
    XCTAssertTrue([actual isEqualToDictionary:expected]);
}

- (void)testFetchNativeStackFramesByInstructionsOnDeviceSymbolication
{
    [self prepareNativeFrameMocksWithLocalSymbolication:YES];
    RNSentry *rnSentry = [[RNSentry alloc] init];
    NSDictionary *actual = [rnSentry fetchNativeStackFramesBy:@[ @123, @456 ]
                                                  symbolicate:sucessfulSymbolicate];

    NSDictionary *expected = @{
        @"frames" : @[
            @{
                @"function" : @"symbolicatedname",
                @"package" : @"testnameone",
                @"in_app" : @NO,
                @"platform" : @"cocoa",
                @"symbol_addr" : @"0x000000000000007b", // 123
                @"instruction_addr" : @"0x000000000000007b", // 123
                @"image_addr" : @"0x000000000001b669", // 112233
            },
            @{
                @"function" : @"symbolicatedname",
                @"package" : @"testnametwo",
                @"in_app" : @NO,
                @"platform" : @"cocoa",
                @"symbol_addr" : @"0x000000000000007b", // 123
                @"instruction_addr" : @"0x00000000000001c8", // 456
                @"image_addr" : @"0x000000000001b669", // 445566
            },
        ],
    };
    XCTAssertTrue([actual isEqualToDictionary:expected]);
}

- (void)testIgnoreErrorsDropsMatchingExceptionValue
{
    RNSentry *rnSentry = [[RNSentry alloc] init];
    NSError *error = nil;
    NSMutableDictionary *mockedOptions = [@{
        @"dsn" : @"https://abc@def.ingest.sentry.io/1234567",
        @"ignoreErrorsRegex" : @[ @"IgnoreMe.*" ]
    } mutableCopy];
    mockedOptions = [rnSentry prepareOptions:mockedOptions];
    SentryOptions *options = [SentrySDKWrapper createOptionsWithDictionary:mockedOptions
                                                    isSessionReplayEnabled:NO
                                                                     error:&error];
    XCTAssertNotNil(options);
    XCTAssertNil(error);
    SentryEvent *event = [[SentryEvent alloc] init];
    SentryException *exception = [SentryException alloc];
    exception.value = @"IgnoreMe: This should be ignored";
    event.exceptions = @[ exception ];
    SentryEvent *result = options.beforeSend(event);
    XCTAssertNil(result, @"Event with matching exception.value should be dropped");
}

- (void)testIgnoreErrorsDropsMatchingEventMessage
{
    RNSentry *rnSentry = [[RNSentry alloc] init];
    NSError *error = nil;
    NSMutableDictionary *mockedOptions = [@{
        @"dsn" : @"https://abc@def.ingest.sentry.io/1234567",
        @"ignoreErrorsStr" : @[ @"DropThisError" ]
    } mutableCopy];
    mockedOptions = [rnSentry prepareOptions:mockedOptions];
    SentryOptions *options = [SentrySDKWrapper createOptionsWithDictionary:mockedOptions
                                                    isSessionReplayEnabled:NO
                                                                     error:&error];
    XCTAssertNotNil(options);
    XCTAssertNotNil(options);
    XCTAssertNil(error);
    SentryEvent *event = [[SentryEvent alloc] init];
    SentryMessage *msg = [SentryMessage alloc];
    msg.message = @"DropThisError: should be dropped";
    event.message = msg;
    SentryEvent *result = options.beforeSend(event);
    XCTAssertNil(result, @"Event with matching event.message.formatted should be dropped");
}

- (void)testIgnoreErrorsDoesNotDropNonMatchingEvent
{
    RNSentry *rnSentry = [[RNSentry alloc] init];
    NSError *error = nil;
    NSMutableDictionary *mockedOptions = [@{
        @"dsn" : @"https://abc@def.ingest.sentry.io/1234567",
        @"ignoreErrorsRegex" : @[ @"IgnoreMe.*" ]
    } mutableCopy];
    mockedOptions = [rnSentry prepareOptions:mockedOptions];
    SentryOptions *options = [SentrySDKWrapper createOptionsWithDictionary:mockedOptions
                                                    isSessionReplayEnabled:NO
                                                                     error:&error];
    XCTAssertNotNil(options);
    XCTAssertNotNil(options);
    XCTAssertNil(error);
    SentryEvent *event = [[SentryEvent alloc] init];
    SentryException *exception = [SentryException alloc];
    exception.value = @"SomeOtherError: should not be ignored";
    event.exceptions = @[ exception ];
    SentryMessage *msg = [SentryMessage alloc];
    msg.message = @"SomeOtherMessage";
    event.message = msg;
    SentryEvent *result = options.beforeSend(event);
    XCTAssertNotNil(result, @"Event with non-matching error should not be dropped");
}

- (void)testIgnoreErrorsDropsMatchingExactString
{
    RNSentry *rnSentry = [[RNSentry alloc] init];
    NSError *error = nil;
    NSMutableDictionary *mockedOptions = [@{
        @"dsn" : @"https://abc@def.ingest.sentry.io/1234567",
        @"ignoreErrorsStr" : @[ @"ExactError" ]
    } mutableCopy];
    mockedOptions = [rnSentry prepareOptions:mockedOptions];
    SentryOptions *options = [SentrySDKWrapper createOptionsWithDictionary:mockedOptions
                                                    isSessionReplayEnabled:NO
                                                                     error:&error];
    XCTAssertNotNil(options);
    XCTAssertNotNil(options);
    XCTAssertNil(error);
    SentryEvent *event = [[SentryEvent alloc] init];
    SentryMessage *msg = [SentryMessage alloc];
    msg.message = @"ExactError";
    event.message = msg;
    SentryEvent *result = options.beforeSend(event);
    XCTAssertNil(result, @"Event with exactly matching string should be dropped");
}

- (void)testIgnoreErrorsRegexAndStringBothWork
{
    RNSentry *rnSentry = [[RNSentry alloc] init];
    NSError *error = nil;
    NSMutableDictionary *mockedOptions = [@{
        @"dsn" : @"https://abc@def.ingest.sentry.io/1234567",
        @"ignoreErrorsStr" : @[ @"ExactError" ],
        @"ignoreErrorsRegex" : @[ @"IgnoreMe.*" ],

    } mutableCopy];
    mockedOptions = [rnSentry prepareOptions:mockedOptions];
    SentryOptions *options = [SentrySDKWrapper createOptionsWithDictionary:mockedOptions
                                                    isSessionReplayEnabled:NO
                                                                     error:&error];
    XCTAssertNotNil(options);
    XCTAssertNotNil(options);
    XCTAssertNil(error);
    // Test regex match
    SentryEvent *event1 = [[SentryEvent alloc] init];
    SentryException *exception = [SentryException alloc];
    exception.value = @"IgnoreMe: This should be ignored";
    event1.exceptions = @[ exception ];
    SentryEvent *result1 = options.beforeSend(event1);
    XCTAssertNil(result1, @"Event with matching regex should be dropped");
    // Test exact string match
    SentryEvent *event2 = [[SentryEvent alloc] init];
    SentryMessage *msg = [SentryMessage alloc];
    msg.message = @"ExactError";
    event2.message = msg;
    SentryEvent *result2 = options.beforeSend(event2);
    XCTAssertNil(result2, @"Event with exactly matching string should be dropped");
    // Test non-matching
    SentryEvent *event3 = [[SentryEvent alloc] init];
    SentryMessage *msg3 = [SentryMessage alloc];
    msg3.message = @"OtherError";
    event3.message = msg3;
    SentryEvent *result3 = options.beforeSend(event3);
    XCTAssertNotNil(result3, @"Event with non-matching error should not be dropped");
}

- (void)testCreateOptionsWithDictionaryEnableSessionReplayInUnreliableEnvironmentDefault
{
    NSError *error = nil;

    NSDictionary *_Nonnull mockedReactNativeDictionary = @{
        @"dsn" : @"https://abcd@efgh.ingest.sentry.io/123456",
    };
    SentryOptions *actualOptions =
        [SentrySDKWrapper createOptionsWithDictionary:mockedReactNativeDictionary
                               isSessionReplayEnabled:NO
                                                error:&error];

    XCTAssertNotNil(actualOptions, @"Did not create sentry options");
    XCTAssertNil(error, @"Should not pass no error");

    id experimentalOptions = [actualOptions valueForKey:@"experimental"];
    XCTAssertNotNil(experimentalOptions, @"Experimental options should not be nil");

    BOOL enableUnhandledCPPExceptions =
        [[experimentalOptions valueForKey:@"enableSessionReplayInUnreliableEnvironment"] boolValue];
    XCTAssertFalse(enableUnhandledCPPExceptions,
        @"enableSessionReplayInUnreliableEnvironment should be disabled");
}

- (void)testCreateOptionsWithDictionaryEnableSessionReplayInUnreliableEnvironmentWithErrorSampleRate
{
    NSError *error = nil;

    NSMutableDictionary *_Nonnull mockedReactNativeDictionary = [@{
        @"dsn" : @"https://abcd@efgh.ingest.sentry.io/123456",
        @"replaysOnErrorSampleRate" : @1.0,
        @"replaysSessionSampleRate" : @0
    } mutableCopy];
    BOOL enableReplay = [RNSentryReplay updateOptions:mockedReactNativeDictionary];
    SentryOptions *actualOptions =
        [SentrySDKWrapper createOptionsWithDictionary:mockedReactNativeDictionary
                               isSessionReplayEnabled:enableReplay
                                                error:&error];

    XCTAssertNotNil(actualOptions, @"Did not create sentry options");
    XCTAssertNil(error, @"Should not pass no error");

    id experimentalOptions = [actualOptions valueForKey:@"experimental"];
    XCTAssertNotNil(experimentalOptions, @"Experimental options should not be nil");

    BOOL enableUnhandledCPPExceptions =
        [[experimentalOptions valueForKey:@"enableSessionReplayInUnreliableEnvironment"] boolValue];
    XCTAssertTrue(enableUnhandledCPPExceptions,
        @"enableSessionReplayInUnreliableEnvironment should be enabled");
}

- (void)
    testCreateOptionsWithDictionaryEnableSessionReplayInUnreliableEnvironmentWithSessionSampleRate
{
    NSError *error = nil;

    NSMutableDictionary *_Nonnull mockedReactNativeDictionary = [@{
        @"dsn" : @"https://abcd@efgh.ingest.sentry.io/123456",
        @"replaysOnErrorSampleRate" : @0.0,
        @"replaysSessionSampleRate" : @0.1
    } mutableCopy];
    BOOL enableReplay = [RNSentryReplay updateOptions:mockedReactNativeDictionary];
    SentryOptions *actualOptions =
        [SentrySDKWrapper createOptionsWithDictionary:mockedReactNativeDictionary
                               isSessionReplayEnabled:enableReplay
                                                error:&error];
    XCTAssertNotNil(actualOptions, @"Did not create sentry options");
    XCTAssertNil(error, @"Should not pass no error");

    id experimentalOptions = [actualOptions valueForKey:@"experimental"];
    XCTAssertNotNil(experimentalOptions, @"Experimental options should not be nil");

    BOOL enableUnhandledCPPExceptions =
        [[experimentalOptions valueForKey:@"enableSessionReplayInUnreliableEnvironment"] boolValue];
    XCTAssertTrue(enableUnhandledCPPExceptions,
        @"enableSessionReplayInUnreliableEnvironment should be enabled");
}

- (void)
    testCreateOptionsWithDictionaryEnableSessionReplayInUnreliableEnvironmentWithSessionSampleRates
{
    NSError *error = nil;

    NSMutableDictionary *_Nonnull mockedReactNativeDictionary = [@{
        @"dsn" : @"https://abcd@efgh.ingest.sentry.io/123456",
        @"replaysOnErrorSampleRate" : @1.0,
        @"replaysSessionSampleRate" : @0.1
    } mutableCopy];
    BOOL enableReplay = [RNSentryReplay updateOptions:mockedReactNativeDictionary];
    SentryOptions *actualOptions =
        [SentrySDKWrapper createOptionsWithDictionary:mockedReactNativeDictionary
                               isSessionReplayEnabled:enableReplay
                                                error:&error];

    XCTAssertNotNil(actualOptions, @"Did not create sentry options");
    XCTAssertNil(error, @"Should not pass no error");

    id experimentalOptions = [actualOptions valueForKey:@"experimental"];
    XCTAssertNotNil(experimentalOptions, @"Experimental options should not be nil");

    BOOL enableUnhandledCPPExceptions =
        [[experimentalOptions valueForKey:@"enableSessionReplayInUnreliableEnvironment"] boolValue];
    XCTAssertTrue(enableUnhandledCPPExceptions,
        @"enableSessionReplayInUnreliableEnvironment should be enabled");
}

- (void)testCreateOptionsWithDictionaryEnableSessionReplayInUnreliableEnvironmentDisabled
{
    NSError *error = nil;

    NSDictionary *_Nonnull mockedReactNativeDictionary = @{
        @"dsn" : @"https://abcd@efgh.ingest.sentry.io/123456",
        @"replaysOnErrorSampleRate" : @0,
        @"replaysSessionSampleRate" : @0
    };
    SentryOptions *actualOptions =
        [SentrySDKWrapper createOptionsWithDictionary:mockedReactNativeDictionary
                               isSessionReplayEnabled:NO
                                                error:&error];

    XCTAssertNotNil(actualOptions, @"Did not create sentry options");
    XCTAssertNil(error, @"Should not pass no error");

    id experimentalOptions = [actualOptions valueForKey:@"experimental"];
    XCTAssertNotNil(experimentalOptions, @"Experimental options should not be nil");

    BOOL enableUnhandledCPPExceptions =
        [[experimentalOptions valueForKey:@"enableSessionReplayInUnreliableEnvironment"] boolValue];
    XCTAssertFalse(enableUnhandledCPPExceptions,
        @"enableSessionReplayInUnreliableEnvironment should be disabled");
}

- (void)testCreateUserWithGeoDataCreatesSentryGeoObject
{
    NSDictionary *userKeys = @{
        @"id" : @"123",
        @"email" : @"test@example.com",
        @"username" : @"testuser",
        @"geo" :
            @ { @"city" : @"San Francisco", @"country_code" : @"US", @"region" : @"California" }
    };

    NSDictionary *userDataKeys = @{ @"customField" : @"customValue" };

    SentryUser *user = [RNSentry userFrom:userKeys otherUserKeys:userDataKeys];

    XCTAssertNotNil(user, @"User should not be nil");
    XCTAssertEqual(user.userId, @"123", @"User ID should match");
    XCTAssertEqual(user.email, @"test@example.com", @"Email should match");
    XCTAssertEqual(user.username, @"testuser", @"Username should match");

    // Test that geo data is properly converted to SentryGeo object
    XCTAssertNotNil(user.geo, @"Geo should not be nil");
    XCTAssertTrue([user.geo isKindOfClass:[SentryGeo class]], @"Geo should be SentryGeo object");
    XCTAssertEqual(user.geo.city, @"San Francisco", @"City should match");
    XCTAssertEqual(user.geo.countryCode, @"US", @"Country code should match");
    XCTAssertEqual(user.geo.region, @"California", @"Region should match");

    // Test that custom data is preserved
    XCTAssertNotNil(user.data, @"User data should not be nil");
    XCTAssertEqual(user.data[@"customField"], @"customValue", @"Custom field should be preserved");
}

- (void)testCreateUserWithPartialGeoDataCreatesSentryGeoObject
{
    NSDictionary *userKeys =
        @{ @"id" : @"456", @"geo" : @ { @"city" : @"New York", @"country_code" : @"US" } };

    NSDictionary *userDataKeys = @{};

    SentryUser *user = [RNSentry userFrom:userKeys otherUserKeys:userDataKeys];

    XCTAssertNotNil(user, @"User should not be nil");
    XCTAssertEqual(user.userId, @"456", @"User ID should match");

    // Test that partial geo data is properly converted to SentryGeo object
    XCTAssertNotNil(user.geo, @"Geo should not be nil");
    XCTAssertTrue([user.geo isKindOfClass:[SentryGeo class]], @"Geo should be SentryGeo object");
    XCTAssertEqual(user.geo.city, @"New York", @"City should match");
    XCTAssertEqual(user.geo.countryCode, @"US", @"Country code should match");
    XCTAssertNil(user.geo.region, @"Region should be nil when not provided");
}

- (void)testCreateUserWithEmptyGeoDataCreatesSentryGeoObject
{
    NSDictionary *userKeys = @{ @"id" : @"789", @"geo" : @ {} };

    NSDictionary *userDataKeys = @{};

    SentryUser *user = [RNSentry userFrom:userKeys otherUserKeys:userDataKeys];

    XCTAssertNotNil(user, @"User should not be nil");
    XCTAssertEqual(user.userId, @"789", @"User ID should match");

    // Test that empty geo data is properly converted to SentryGeo object
    XCTAssertNotNil(user.geo, @"Geo should not be nil");
    XCTAssertTrue([user.geo isKindOfClass:[SentryGeo class]], @"Geo should be SentryGeo object");
    XCTAssertNil(user.geo.city, @"City should be nil when not provided");
    XCTAssertNil(user.geo.countryCode, @"Country code should be nil when not provided");
    XCTAssertNil(user.geo.region, @"Region should be nil when not provided");
}

- (void)testCreateUserWithoutGeoDataDoesNotCreateGeoObject
{
    NSDictionary *userKeys = @{ @"id" : @"999", @"email" : @"test@example.com" };

    NSDictionary *userDataKeys = @{};

    SentryUser *user = [RNSentry userFrom:userKeys otherUserKeys:userDataKeys];

    XCTAssertNotNil(user, @"User should not be nil");
    XCTAssertEqual(user.userId, @"999", @"User ID should match");
    XCTAssertEqual(user.email, @"test@example.com", @"Email should match");

    // Test that no geo object is created when geo data is not provided
    XCTAssertNil(user.geo, @"Geo should be nil when not provided");
}

@end<|MERGE_RESOLUTION|>--- conflicted
+++ resolved
@@ -366,10 +366,6 @@
 
     XCTAssertNotNil(actualOptions, @"Did not create sentry options");
     XCTAssertNil(error, @"Should not pass no error");
-<<<<<<< HEAD
-
-=======
->>>>>>> f149b21e
     BOOL enableLogs = [[actualOptions valueForKey:@"enableLogs"] boolValue];
     XCTAssertFalse(enableLogs, @"enableLogs should be disabled");
 }
