--- conflicted
+++ resolved
@@ -105,16 +105,6 @@
 
 - (void)testUserWithGeo
 {
-<<<<<<< HEAD
-    SentryUser *expected = [[SentryUser alloc] init];
-    [expected setUserId:@"123"];
-    [expected setEmail:@"test@example.com"];
-    [expected setUsername:@"testuser"];
-    [expected setData:@{
-        @"geo" :
-            @ { @"city" : @"San Francisco", @"country_code" : @"US", @"region" : @"California" }
-    }];
-=======
     SentryUser *expected = [SentryUser alloc];
     [expected setUserId:@"123"];
     [expected setEmail:@"test@example.com"];
@@ -125,7 +115,6 @@
     [expectedGeo setCountryCode:@"US"];
     [expectedGeo setRegion:@"California"];
     [expected setGeo:expectedGeo];
->>>>>>> 8652281a
 
     SentryUser *actual = [RNSentry userFrom:@{
         @"id" : @"123",
@@ -143,15 +132,11 @@
 {
     SentryUser *expected = [[SentryUser alloc] init];
     [expected setUserId:@"123"];
-<<<<<<< HEAD
-    [expected setData:@{ @"geo" : @ { @"city" : @"New York", @"country_code" : @"US" } }];
-=======
 
     SentryGeo *expectedGeo = [SentryGeo alloc];
     [expectedGeo setCity:@"New York"];
     [expectedGeo setCountryCode:@"US"];
     [expected setGeo:expectedGeo];
->>>>>>> 8652281a
 
     SentryUser *actual = [RNSentry userFrom:@{
         @"id" : @"123",
@@ -167,13 +152,10 @@
     SentryUser *expected = [[SentryUser alloc] init];
     [expected setUserId:@"123"];
 
-<<<<<<< HEAD
-=======
     // Empty geo dictionary creates an empty SentryGeo object
     SentryGeo *expectedGeo = [SentryGeo alloc];
     [expected setGeo:expectedGeo];
 
->>>>>>> 8652281a
     SentryUser *actual = [RNSentry userFrom:@{ @"id" : @"123", @"geo" : @ {} } otherUserKeys:nil];
 
     XCTAssertTrue([actual isEqualToUser:expected]);
