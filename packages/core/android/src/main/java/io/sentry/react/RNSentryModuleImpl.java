--- conflicted
+++ resolved
@@ -33,24 +33,13 @@
 import io.sentry.IScope;
 import io.sentry.ISentryExecutorService;
 import io.sentry.ISerializer;
-<<<<<<< HEAD
-=======
-import io.sentry.Integration;
 import io.sentry.ScopesAdapter;
-import io.sentry.ScreenshotStrategyType;
->>>>>>> ebf60f93
 import io.sentry.Sentry;
 import io.sentry.SentryDate;
 import io.sentry.SentryDateProvider;
 import io.sentry.SentryExecutorService;
 import io.sentry.SentryLevel;
 import io.sentry.SentryOptions;
-<<<<<<< HEAD
-=======
-import io.sentry.SentryReplayOptions;
-import io.sentry.SentryReplayOptions.SentryReplayQuality;
-import io.sentry.UncaughtExceptionHandlerIntegration;
->>>>>>> ebf60f93
 import io.sentry.android.core.AndroidLogger;
 import io.sentry.android.core.AndroidProfiler;
 import io.sentry.android.core.BuildInfoProvider;
@@ -66,12 +55,6 @@
 import io.sentry.protocol.SentryId;
 import io.sentry.protocol.User;
 import io.sentry.protocol.ViewHierarchy;
-<<<<<<< HEAD
-=======
-import io.sentry.react.replay.RNSentryReplayFragmentLifecycleTracer;
-import io.sentry.react.replay.RNSentryReplayMask;
-import io.sentry.react.replay.RNSentryReplayUnmask;
->>>>>>> ebf60f93
 import io.sentry.util.DebugMetaPropertiesApplier;
 import io.sentry.util.FileUtils;
 import io.sentry.util.JsonSerializationUtils;
@@ -85,15 +68,15 @@
 import java.io.FileReader;
 import java.io.IOException;
 import java.io.InputStream;
+import java.net.URI;
+import java.net.URISyntaxException;
 import java.nio.charset.Charset;
 import java.util.ArrayList;
 import java.util.HashMap;
 import java.util.Iterator;
 import java.util.List;
-import java.util.Locale;
 import java.util.Map;
 import java.util.Properties;
-import java.util.Set;
 import java.util.concurrent.CountDownLatch;
 import java.util.regex.Pattern;
 import org.jetbrains.annotations.NotNull;
@@ -179,23 +162,6 @@
       if (supportFragmentManager != null) {
         supportFragmentManager.registerFragmentLifecycleCallbacks(fragmentLifecycleTracer, true);
       }
-    }
-  }
-
-  private void initFragmentReplayTracking() {
-    final RNSentryReplayFragmentLifecycleTracer fragmentLifecycleTracer =
-        new RNSentryReplayFragmentLifecycleTracer(logger);
-
-    final @Nullable Activity currentActivity = getCurrentActivity();
-    if (!(currentActivity instanceof FragmentActivity)) {
-      return;
-    }
-
-    final @NotNull FragmentActivity fragmentActivity = (FragmentActivity) currentActivity;
-    final @Nullable FragmentManager supportFragmentManager =
-        fragmentActivity.getSupportFragmentManager();
-    if (supportFragmentManager != null) {
-      supportFragmentManager.registerFragmentLifecycleCallbacks(fragmentLifecycleTracer, true);
     }
   }
 
@@ -221,268 +187,6 @@
     return context;
   }
 
-<<<<<<< HEAD
-=======
-  protected void getSentryAndroidOptions(
-      @NotNull SentryAndroidOptions options, @NotNull ReadableMap rnOptions, ILogger logger) {
-    @Nullable SdkVersion sdkVersion = options.getSdkVersion();
-    if (sdkVersion == null) {
-      sdkVersion = new SdkVersion(RNSentryVersion.ANDROID_SDK_NAME, BuildConfig.VERSION_NAME);
-    } else {
-      sdkVersion.setName(RNSentryVersion.ANDROID_SDK_NAME);
-    }
-    sdkVersion.addPackage(
-        RNSentryVersion.REACT_NATIVE_SDK_PACKAGE_NAME,
-        RNSentryVersion.REACT_NATIVE_SDK_PACKAGE_VERSION);
-
-    options.setSentryClientName(sdkVersion.getName() + "/" + sdkVersion.getVersion());
-    options.setNativeSdkName(RNSentryVersion.NATIVE_SDK_NAME);
-    options.setSdkVersion(sdkVersion);
-
-    if (rnOptions.hasKey("debug") && rnOptions.getBoolean("debug")) {
-      options.setDebug(true);
-    }
-    if (rnOptions.hasKey("enabled")) {
-      options.setEnabled(rnOptions.getBoolean("enabled"));
-    }
-    if (rnOptions.hasKey("dsn") && rnOptions.getString("dsn") != null) {
-      String dsn = rnOptions.getString("dsn");
-      logger.log(SentryLevel.INFO, String.format("Starting with DSN: '%s'", dsn));
-      options.setDsn(dsn);
-    } else {
-      // SentryAndroid needs an empty string fallback for the dsn.
-      options.setDsn("");
-    }
-    if (rnOptions.hasKey("sampleRate")) {
-      options.setSampleRate(rnOptions.getDouble("sampleRate"));
-    }
-    if (rnOptions.hasKey("sendClientReports")) {
-      options.setSendClientReports(rnOptions.getBoolean("sendClientReports"));
-    }
-    if (rnOptions.hasKey("maxBreadcrumbs")) {
-      options.setMaxBreadcrumbs(rnOptions.getInt("maxBreadcrumbs"));
-    }
-    if (rnOptions.hasKey("maxCacheItems")) {
-      options.setMaxCacheItems(rnOptions.getInt("maxCacheItems"));
-    }
-    if (rnOptions.hasKey("environment") && rnOptions.getString("environment") != null) {
-      options.setEnvironment(rnOptions.getString("environment"));
-    }
-    if (rnOptions.hasKey("release") && rnOptions.getString("release") != null) {
-      options.setRelease(rnOptions.getString("release"));
-    }
-    if (rnOptions.hasKey("dist") && rnOptions.getString("dist") != null) {
-      options.setDist(rnOptions.getString("dist"));
-    }
-    if (rnOptions.hasKey("enableAutoSessionTracking")) {
-      options.setEnableAutoSessionTracking(rnOptions.getBoolean("enableAutoSessionTracking"));
-    }
-    if (rnOptions.hasKey("sessionTrackingIntervalMillis")) {
-      options.setSessionTrackingIntervalMillis(rnOptions.getInt("sessionTrackingIntervalMillis"));
-    }
-    if (rnOptions.hasKey("shutdownTimeout")) {
-      options.setShutdownTimeoutMillis(rnOptions.getInt("shutdownTimeout"));
-    }
-    if (rnOptions.hasKey("enableNdkScopeSync")) {
-      options.setEnableScopeSync(rnOptions.getBoolean("enableNdkScopeSync"));
-    }
-    if (rnOptions.hasKey("attachStacktrace")) {
-      options.setAttachStacktrace(rnOptions.getBoolean("attachStacktrace"));
-    }
-    if (rnOptions.hasKey("attachThreads")) {
-      // JS use top level stacktrace and android attaches Threads which hides them so
-      // by default we hide.
-      options.setAttachThreads(rnOptions.getBoolean("attachThreads"));
-    }
-    if (rnOptions.hasKey("attachScreenshot")) {
-      options.setAttachScreenshot(rnOptions.getBoolean("attachScreenshot"));
-    }
-    if (rnOptions.hasKey("attachViewHierarchy")) {
-      options.setAttachViewHierarchy(rnOptions.getBoolean("attachViewHierarchy"));
-    }
-    if (rnOptions.hasKey("sendDefaultPii")) {
-      options.setSendDefaultPii(rnOptions.getBoolean("sendDefaultPii"));
-    }
-    if (rnOptions.hasKey("maxQueueSize")) {
-      options.setMaxQueueSize(rnOptions.getInt("maxQueueSize"));
-    }
-    if (rnOptions.hasKey("enableNdk")) {
-      options.setEnableNdk(rnOptions.getBoolean("enableNdk"));
-    }
-    if (rnOptions.hasKey("enableLogs")) {
-      options.getLogs().setEnabled(rnOptions.getBoolean("enableLogs"));
-    }
-    if (rnOptions.hasKey("spotlight")) {
-      if (rnOptions.getType("spotlight") == ReadableType.Boolean) {
-        options.setEnableSpotlight(rnOptions.getBoolean("spotlight"));
-        options.setSpotlightConnectionUrl(rnOptions.getString("defaultSidecarUrl"));
-      } else if (rnOptions.getType("spotlight") == ReadableType.String) {
-        options.setEnableSpotlight(true);
-        options.setSpotlightConnectionUrl(rnOptions.getString("spotlight"));
-      }
-    }
-
-    SentryReplayOptions replayOptions = getReplayOptions(rnOptions);
-    options.setSessionReplay(replayOptions);
-    // Check if the replay integration is available on the classpath. It's already kept from R8
-    // shrinking by sentry-android-core
-    final boolean isReplayAvailable =
-        loadClass.isClassAvailable("io.sentry.android.replay.ReplayIntegration", logger);
-    if (isReplayEnabled(replayOptions) && isReplayAvailable) {
-      options.getReplayController().setBreadcrumbConverter(new RNSentryReplayBreadcrumbConverter());
-      initFragmentReplayTracking();
-    }
-
-    // Exclude Dev Server and Sentry Dsn request from Breadcrumbs
-    String dsn = getURLFromDSN(rnOptions.getString("dsn"));
-    String devServerUrl = rnOptions.getString("devServerUrl");
-    options.setBeforeBreadcrumb(
-        (breadcrumb, hint) -> {
-          Object urlObject = breadcrumb.getData("url");
-          String url = urlObject instanceof String ? (String) urlObject : "";
-          if ("http".equals(breadcrumb.getType())
-              && ((dsn != null && url.startsWith(dsn))
-                  || (devServerUrl != null && url.startsWith(devServerUrl)))) {
-            return null;
-          }
-          return breadcrumb;
-        });
-
-    // React native internally throws a JavascriptException.
-    // we want to ignore it on the native side to avoid sending it twice.
-    options.addIgnoredExceptionForType(JavascriptException.class);
-
-    trySetIgnoreErrors(options, rnOptions);
-
-    options.setBeforeSend(
-        (event, hint) -> {
-          setEventOriginTag(event);
-          addPackages(event, options.getSdkVersion());
-
-          return event;
-        });
-
-    if (rnOptions.hasKey("enableNativeCrashHandling")
-        && !rnOptions.getBoolean("enableNativeCrashHandling")) {
-      final List<Integration> integrations = options.getIntegrations();
-      for (final Integration integration : integrations) {
-        if (integration instanceof UncaughtExceptionHandlerIntegration
-            || integration instanceof AnrIntegration
-            || integration instanceof NdkIntegration) {
-          integrations.remove(integration);
-        }
-      }
-    }
-    logger.log(
-        SentryLevel.INFO, String.format("Native Integrations '%s'", options.getIntegrations()));
-
-    final CurrentActivityHolder currentActivityHolder = CurrentActivityHolder.getInstance();
-    final Activity currentActivity = getCurrentActivity();
-    if (currentActivity != null) {
-      currentActivityHolder.setActivity(currentActivity);
-    }
-  }
-
-  private boolean isReplayEnabled(SentryReplayOptions replayOptions) {
-    return replayOptions.getSessionSampleRate() != null
-        || replayOptions.getOnErrorSampleRate() != null;
-  }
-
-  private SentryReplayOptions getReplayOptions(@NotNull ReadableMap rnOptions) {
-    final SdkVersion replaySdkVersion =
-        new SdkVersion(
-            RNSentryVersion.REACT_NATIVE_SDK_NAME,
-            RNSentryVersion.REACT_NATIVE_SDK_PACKAGE_VERSION);
-    @NotNull
-    final SentryReplayOptions androidReplayOptions =
-        new SentryReplayOptions(false, replaySdkVersion);
-
-    if (!(rnOptions.hasKey("replaysSessionSampleRate")
-        || rnOptions.hasKey("replaysOnErrorSampleRate"))) {
-      return androidReplayOptions;
-    }
-
-    androidReplayOptions.setSessionSampleRate(
-        rnOptions.hasKey("replaysSessionSampleRate")
-            ? rnOptions.getDouble("replaysSessionSampleRate")
-            : null);
-    androidReplayOptions.setOnErrorSampleRate(
-        rnOptions.hasKey("replaysOnErrorSampleRate")
-            ? rnOptions.getDouble("replaysOnErrorSampleRate")
-            : null);
-
-    if (rnOptions.hasKey("replaysSessionQuality")) {
-      final String qualityString = rnOptions.getString("replaysSessionQuality");
-      final SentryReplayQuality quality = parseReplayQuality(qualityString);
-      androidReplayOptions.setQuality(quality);
-    }
-
-    if (!rnOptions.hasKey("mobileReplayOptions")) {
-      return androidReplayOptions;
-    }
-    @Nullable final ReadableMap rnMobileReplayOptions = rnOptions.getMap("mobileReplayOptions");
-    if (rnMobileReplayOptions == null) {
-      return androidReplayOptions;
-    }
-
-    androidReplayOptions.setMaskAllText(
-        !rnMobileReplayOptions.hasKey("maskAllText")
-            || rnMobileReplayOptions.getBoolean("maskAllText"));
-    androidReplayOptions.setMaskAllImages(
-        !rnMobileReplayOptions.hasKey("maskAllImages")
-            || rnMobileReplayOptions.getBoolean("maskAllImages"));
-
-    final boolean redactVectors =
-        !rnMobileReplayOptions.hasKey("maskAllVectors")
-            || rnMobileReplayOptions.getBoolean("maskAllVectors");
-    if (redactVectors) {
-      androidReplayOptions.addMaskViewClass("com.horcrux.svg.SvgView"); // react-native-svg
-    }
-
-    if (rnMobileReplayOptions.hasKey("screenshotStrategy")) {
-      final String screenshotStrategyString = rnMobileReplayOptions.getString("screenshotStrategy");
-      final ScreenshotStrategyType screenshotStrategy =
-          parseScreenshotStrategy(screenshotStrategyString);
-      androidReplayOptions.setScreenshotStrategy(screenshotStrategy);
-    }
-
-    androidReplayOptions.setMaskViewContainerClass(RNSentryReplayMask.class.getName());
-    androidReplayOptions.setUnmaskViewContainerClass(RNSentryReplayUnmask.class.getName());
-
-    return androidReplayOptions;
-  }
-
-  private ScreenshotStrategyType parseScreenshotStrategy(@Nullable String strategyString) {
-    if (strategyString == null) {
-      return ScreenshotStrategyType.PIXEL_COPY;
-    }
-
-    switch (strategyString.toLowerCase(Locale.ROOT)) {
-      case "canvas":
-        return ScreenshotStrategyType.CANVAS;
-      default:
-        return ScreenshotStrategyType.PIXEL_COPY;
-    }
-  }
-
-  private SentryReplayQuality parseReplayQuality(@Nullable String qualityString) {
-    if (qualityString == null) {
-      return SentryReplayQuality.MEDIUM;
-    }
-
-    switch (qualityString.toLowerCase(Locale.ROOT)) {
-      case "low":
-        return SentryReplayQuality.LOW;
-      case "medium":
-        return SentryReplayQuality.MEDIUM;
-      case "high":
-        return SentryReplayQuality.HIGH;
-      default:
-        return SentryReplayQuality.MEDIUM;
-    }
-  }
-
->>>>>>> ebf60f93
   public void crash() {
     throw new RuntimeException("TEST - Sentry Client Crash (only works in release mode)");
   }
@@ -1198,54 +902,6 @@
     promise.resolve(Sentry.isCrashedLastRun());
   }
 
-<<<<<<< HEAD
-=======
-  private void setEventOriginTag(SentryEvent event) {
-    // We hardcode native-java as only java events are processed by the Android SDK.
-    SdkVersion sdk = event.getSdk();
-    if (sdk != null) {
-      switch (sdk.getName()) {
-        case RNSentryVersion.NATIVE_SDK_NAME:
-          setEventEnvironmentTag(event, "native");
-          break;
-        case RNSentryVersion.ANDROID_SDK_NAME:
-          setEventEnvironmentTag(event, "java");
-          break;
-        default:
-          break;
-      }
-    }
-  }
-
-  private void setEventEnvironmentTag(SentryEvent event, String environment) {
-    event.setTag("event.origin", "android");
-    event.setTag("event.environment", environment);
-  }
-
-  private void addPackages(SentryEvent event, SdkVersion sdk) {
-    SdkVersion eventSdk = event.getSdk();
-    if (eventSdk != null
-        && "sentry.javascript.react-native".equals(eventSdk.getName())
-        && sdk != null) {
-      Set<SentryPackage> sentryPackages = sdk.getPackageSet();
-      if (sentryPackages != null) {
-        for (SentryPackage sentryPackage : sentryPackages) {
-          eventSdk.addPackage(sentryPackage.getName(), sentryPackage.getVersion());
-        }
-      }
-
-      Set<String> integrations = sdk.getIntegrationSet();
-      if (integrations != null) {
-        for (String integration : integrations) {
-          eventSdk.addIntegration(integration);
-        }
-      }
-
-      event.setSdk(eventSdk);
-    }
-  }
-
->>>>>>> ebf60f93
   private boolean checkAndroidXAvailability() {
     try {
       Class.forName("androidx.core.app.FrameMetricsAggregator");
@@ -1259,8 +915,6 @@
   private boolean isFrameMetricsAggregatorAvailable() {
     return androidXAvailable && frameMetricsAggregator != null;
   }
-<<<<<<< HEAD
-=======
 
   public static @Nullable String getURLFromDSN(@Nullable String dsn) {
     if (dsn == null) {
@@ -1306,5 +960,4 @@
     }
     options.setIgnoredErrors(list);
   }
->>>>>>> ebf60f93
 }