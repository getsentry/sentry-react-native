--- conflicted
+++ resolved
@@ -28,11 +28,6 @@
 import com.facebook.react.bridge.WritableMap;
 import com.facebook.react.bridge.WritableNativeArray;
 import com.facebook.react.bridge.WritableNativeMap;
-<<<<<<< HEAD
-import com.facebook.react.modules.core.DeviceEventManagerModule;
-=======
-import com.facebook.react.common.JavascriptException;
->>>>>>> f2c6fa59
 import io.sentry.Breadcrumb;
 import io.sentry.HubAdapter;
 import io.sentry.ILogger;
@@ -167,19 +162,12 @@
   }
 
   public void initNativeSdk(final ReadableMap rnOptions, Promise promise) {
-<<<<<<< HEAD
     RNSentryStart.startWithOptions(
-        this.getReactApplicationContext(), rnOptions, getCurrentActivity(), logger);
-=======
-    SentryAndroid.init(
-        getApplicationContext(), options -> getSentryAndroidOptions(options, rnOptions, logger));
->>>>>>> f2c6fa59
+        getApplicationContext(), rnOptions, getCurrentActivity(), logger);
 
     promise.resolve(true);
   }
 
-<<<<<<< HEAD
-=======
   @TestOnly
   protected Context getApplicationContext() {
     final Context context = this.getReactApplicationContext().getApplicationContext();
@@ -191,210 +179,6 @@
     return context;
   }
 
-  protected void getSentryAndroidOptions(
-      @NotNull SentryAndroidOptions options, @NotNull ReadableMap rnOptions, ILogger logger) {
-    @Nullable SdkVersion sdkVersion = options.getSdkVersion();
-    if (sdkVersion == null) {
-      sdkVersion = new SdkVersion(RNSentryVersion.ANDROID_SDK_NAME, BuildConfig.VERSION_NAME);
-    } else {
-      sdkVersion.setName(RNSentryVersion.ANDROID_SDK_NAME);
-    }
-    sdkVersion.addPackage(
-        RNSentryVersion.REACT_NATIVE_SDK_PACKAGE_NAME,
-        RNSentryVersion.REACT_NATIVE_SDK_PACKAGE_VERSION);
-
-    options.setSentryClientName(sdkVersion.getName() + "/" + sdkVersion.getVersion());
-    options.setNativeSdkName(RNSentryVersion.NATIVE_SDK_NAME);
-    options.setSdkVersion(sdkVersion);
-
-    if (rnOptions.hasKey("debug") && rnOptions.getBoolean("debug")) {
-      options.setDebug(true);
-    }
-    if (rnOptions.hasKey("dsn") && rnOptions.getString("dsn") != null) {
-      String dsn = rnOptions.getString("dsn");
-      logger.log(SentryLevel.INFO, String.format("Starting with DSN: '%s'", dsn));
-      options.setDsn(dsn);
-    } else {
-      // SentryAndroid needs an empty string fallback for the dsn.
-      options.setDsn("");
-    }
-    if (rnOptions.hasKey("sampleRate")) {
-      options.setSampleRate(rnOptions.getDouble("sampleRate"));
-    }
-    if (rnOptions.hasKey("sendClientReports")) {
-      options.setSendClientReports(rnOptions.getBoolean("sendClientReports"));
-    }
-    if (rnOptions.hasKey("maxBreadcrumbs")) {
-      options.setMaxBreadcrumbs(rnOptions.getInt("maxBreadcrumbs"));
-    }
-    if (rnOptions.hasKey("maxCacheItems")) {
-      options.setMaxCacheItems(rnOptions.getInt("maxCacheItems"));
-    }
-    if (rnOptions.hasKey("environment") && rnOptions.getString("environment") != null) {
-      options.setEnvironment(rnOptions.getString("environment"));
-    }
-    if (rnOptions.hasKey("release") && rnOptions.getString("release") != null) {
-      options.setRelease(rnOptions.getString("release"));
-    }
-    if (rnOptions.hasKey("dist") && rnOptions.getString("dist") != null) {
-      options.setDist(rnOptions.getString("dist"));
-    }
-    if (rnOptions.hasKey("enableAutoSessionTracking")) {
-      options.setEnableAutoSessionTracking(rnOptions.getBoolean("enableAutoSessionTracking"));
-    }
-    if (rnOptions.hasKey("sessionTrackingIntervalMillis")) {
-      options.setSessionTrackingIntervalMillis(rnOptions.getInt("sessionTrackingIntervalMillis"));
-    }
-    if (rnOptions.hasKey("shutdownTimeout")) {
-      options.setShutdownTimeoutMillis(rnOptions.getInt("shutdownTimeout"));
-    }
-    if (rnOptions.hasKey("enableNdkScopeSync")) {
-      options.setEnableScopeSync(rnOptions.getBoolean("enableNdkScopeSync"));
-    }
-    if (rnOptions.hasKey("attachStacktrace")) {
-      options.setAttachStacktrace(rnOptions.getBoolean("attachStacktrace"));
-    }
-    if (rnOptions.hasKey("attachThreads")) {
-      // JS use top level stacktrace and android attaches Threads which hides them so
-      // by default we hide.
-      options.setAttachThreads(rnOptions.getBoolean("attachThreads"));
-    }
-    if (rnOptions.hasKey("attachScreenshot")) {
-      options.setAttachScreenshot(rnOptions.getBoolean("attachScreenshot"));
-    }
-    if (rnOptions.hasKey("attachViewHierarchy")) {
-      options.setAttachViewHierarchy(rnOptions.getBoolean("attachViewHierarchy"));
-    }
-    if (rnOptions.hasKey("sendDefaultPii")) {
-      options.setSendDefaultPii(rnOptions.getBoolean("sendDefaultPii"));
-    }
-    if (rnOptions.hasKey("maxQueueSize")) {
-      options.setMaxQueueSize(rnOptions.getInt("maxQueueSize"));
-    }
-    if (rnOptions.hasKey("enableNdk")) {
-      options.setEnableNdk(rnOptions.getBoolean("enableNdk"));
-    }
-    if (rnOptions.hasKey("spotlight")) {
-      if (rnOptions.getType("spotlight") == ReadableType.Boolean) {
-        options.setEnableSpotlight(rnOptions.getBoolean("spotlight"));
-        options.setSpotlightConnectionUrl(rnOptions.getString("defaultSidecarUrl"));
-      } else if (rnOptions.getType("spotlight") == ReadableType.String) {
-        options.setEnableSpotlight(true);
-        options.setSpotlightConnectionUrl(rnOptions.getString("spotlight"));
-      }
-    }
-
-    SentryReplayOptions replayOptions = getReplayOptions(rnOptions);
-    options.setSessionReplay(replayOptions);
-    if (isReplayEnabled(replayOptions)) {
-      options.getReplayController().setBreadcrumbConverter(new RNSentryReplayBreadcrumbConverter());
-    }
-
-    // Exclude Dev Server and Sentry Dsn request from Breadcrumbs
-    String dsn = getURLFromDSN(rnOptions.getString("dsn"));
-    String devServerUrl = rnOptions.getString("devServerUrl");
-    options.setBeforeBreadcrumb(
-        (breadcrumb, hint) -> {
-          Object urlObject = breadcrumb.getData("url");
-          String url = urlObject instanceof String ? (String) urlObject : "";
-          if ("http".equals(breadcrumb.getType())
-              && ((dsn != null && url.startsWith(dsn))
-                  || (devServerUrl != null && url.startsWith(devServerUrl)))) {
-            return null;
-          }
-          return breadcrumb;
-        });
-
-    // React native internally throws a JavascriptException.
-    // we want to ignore it on the native side to avoid sending it twice.
-    options.addIgnoredExceptionForType(JavascriptException.class);
-
-    options.setBeforeSend(
-        (event, hint) -> {
-          setEventOriginTag(event);
-          addPackages(event, options.getSdkVersion());
-
-          return event;
-        });
-
-    if (rnOptions.hasKey("enableNativeCrashHandling")
-        && !rnOptions.getBoolean("enableNativeCrashHandling")) {
-      final List<Integration> integrations = options.getIntegrations();
-      for (final Integration integration : integrations) {
-        if (integration instanceof UncaughtExceptionHandlerIntegration
-            || integration instanceof AnrIntegration
-            || integration instanceof NdkIntegration) {
-          integrations.remove(integration);
-        }
-      }
-    }
-    logger.log(
-        SentryLevel.INFO, String.format("Native Integrations '%s'", options.getIntegrations()));
-
-    final CurrentActivityHolder currentActivityHolder = CurrentActivityHolder.getInstance();
-    final Activity currentActivity = getCurrentActivity();
-    if (currentActivity != null) {
-      currentActivityHolder.setActivity(currentActivity);
-    }
-  }
-
-  private boolean isReplayEnabled(SentryReplayOptions replayOptions) {
-    return replayOptions.getSessionSampleRate() != null
-        || replayOptions.getOnErrorSampleRate() != null;
-  }
-
-  private SentryReplayOptions getReplayOptions(@NotNull ReadableMap rnOptions) {
-    final SdkVersion replaySdkVersion =
-        new SdkVersion(
-            RNSentryVersion.REACT_NATIVE_SDK_NAME,
-            RNSentryVersion.REACT_NATIVE_SDK_PACKAGE_VERSION);
-    @NotNull
-    final SentryReplayOptions androidReplayOptions =
-        new SentryReplayOptions(false, replaySdkVersion);
-
-    if (!(rnOptions.hasKey("replaysSessionSampleRate")
-        || rnOptions.hasKey("replaysOnErrorSampleRate"))) {
-      return androidReplayOptions;
-    }
-
-    androidReplayOptions.setSessionSampleRate(
-        rnOptions.hasKey("replaysSessionSampleRate")
-            ? rnOptions.getDouble("replaysSessionSampleRate")
-            : null);
-    androidReplayOptions.setOnErrorSampleRate(
-        rnOptions.hasKey("replaysOnErrorSampleRate")
-            ? rnOptions.getDouble("replaysOnErrorSampleRate")
-            : null);
-
-    if (!rnOptions.hasKey("mobileReplayOptions")) {
-      return androidReplayOptions;
-    }
-    @Nullable final ReadableMap rnMobileReplayOptions = rnOptions.getMap("mobileReplayOptions");
-    if (rnMobileReplayOptions == null) {
-      return androidReplayOptions;
-    }
-
-    androidReplayOptions.setMaskAllText(
-        !rnMobileReplayOptions.hasKey("maskAllText")
-            || rnMobileReplayOptions.getBoolean("maskAllText"));
-    androidReplayOptions.setMaskAllImages(
-        !rnMobileReplayOptions.hasKey("maskAllImages")
-            || rnMobileReplayOptions.getBoolean("maskAllImages"));
-
-    final boolean redactVectors =
-        !rnMobileReplayOptions.hasKey("maskAllVectors")
-            || rnMobileReplayOptions.getBoolean("maskAllVectors");
-    if (redactVectors) {
-      androidReplayOptions.addMaskViewClass("com.horcrux.svg.SvgView"); // react-native-svg
-    }
-
-    androidReplayOptions.setMaskViewContainerClass(RNSentryReplayMask.class.getName());
-    androidReplayOptions.setUnmaskViewContainerClass(RNSentryReplayUnmask.class.getName());
-
-    return androidReplayOptions;
-  }
-
->>>>>>> f2c6fa59
   public void crash() {
     throw new RuntimeException("TEST - Sentry Client Crash (only works in release mode)");
   }
