--- conflicted
+++ resolved
@@ -2,11 +2,7 @@
 
 class RNSentryVersion {
   static final String REACT_NATIVE_SDK_PACKAGE_NAME = "npm:@sentry/react-native";
-<<<<<<< HEAD
-  static final String REACT_NATIVE_SDK_PACKAGE_VERSION = "6.15.1";
-=======
   static final String REACT_NATIVE_SDK_PACKAGE_VERSION = "7.7.0";
->>>>>>> 032f74ab
   static final String NATIVE_SDK_NAME = "sentry.native.android.react-native";
   static final String ANDROID_SDK_NAME = "sentry.java.android.react-native";
   static final String REACT_NATIVE_SDK_NAME = "sentry.javascript.react-native";
