package io.sentry.react;

import com.facebook.react.bridge.Promise;
import com.facebook.react.bridge.ReactApplicationContext;
import com.facebook.react.bridge.ReactContextBaseJavaModule;
import com.facebook.react.bridge.ReactMethod;
import com.facebook.react.bridge.ReadableArray;
import com.facebook.react.bridge.ReadableMap;
import com.facebook.react.bridge.WritableMap;

public class RNSentryModule extends ReactContextBaseJavaModule {

  private final RNSentryModuleImpl impl;

  RNSentryModule(ReactApplicationContext reactContext) {
    super(reactContext);
    this.impl = new RNSentryModuleImpl(reactContext);
  }

  @Override
  public String getName() {
    return RNSentryModuleImpl.NAME;
  }

  @ReactMethod
  public void addListener(String eventType) {
    this.impl.addListener(eventType);
  }

  @ReactMethod
  public void removeListeners(double id) {
    this.impl.removeListeners(id);
  }

  @ReactMethod
  public void initNativeReactNavigationNewFrameTracking(Promise promise) {
    this.impl.initNativeReactNavigationNewFrameTracking(promise);
  }

  @ReactMethod
  public void initNativeSdk(final ReadableMap rnOptions, Promise promise) {
    this.impl.initNativeSdk(rnOptions, promise);
  }

  @ReactMethod
  public void crash() {
    this.impl.crash();
  }

  @ReactMethod
  public void fetchModules(Promise promise) {
    this.impl.fetchModules(promise);
  }

  @ReactMethod
  public void fetchNativeRelease(Promise promise) {
    this.impl.fetchNativeRelease(promise);
  }

  @ReactMethod
  public void fetchNativeAppStart(Promise promise) {
    this.impl.fetchNativeAppStart(promise);
  }

  @ReactMethod
  public void fetchNativeFrames(Promise promise) {
    this.impl.fetchNativeFrames(promise);
  }

  @ReactMethod
  public void captureEnvelope(String rawBytes, ReadableMap options, Promise promise) {
    this.impl.captureEnvelope(rawBytes, options, promise);
  }

  @ReactMethod
  public void captureScreenshot(Promise promise) {
    this.impl.captureScreenshot(promise);
  }

  @ReactMethod
  public void fetchViewHierarchy(Promise promise) {
    this.impl.fetchViewHierarchy(promise);
  }

  @ReactMethod
  public void setUser(final ReadableMap user, final ReadableMap otherUserKeys) {
    this.impl.setUser(user, otherUserKeys);
  }

  @ReactMethod
  public void addBreadcrumb(final ReadableMap breadcrumb) {
    this.impl.addBreadcrumb(breadcrumb);
  }

  @ReactMethod
  public void clearBreadcrumbs() {
    this.impl.clearBreadcrumbs();
  }

  @ReactMethod
  public void setExtra(String key, String extra) {
    this.impl.setExtra(key, extra);
  }

  @ReactMethod
  public void setContext(final String key, final ReadableMap context) {
    this.impl.setContext(key, context);
  }

  @ReactMethod
  public void setTag(String key, String value) {
    this.impl.setTag(key, value);
  }

  @ReactMethod
  public void closeNativeSdk(Promise promise) {
    this.impl.closeNativeSdk(promise);
  }

  @ReactMethod
  public void enableNativeFramesTracking() {
    this.impl.enableNativeFramesTracking();
  }

  @ReactMethod
  public void disableNativeFramesTracking() {
    this.impl.disableNativeFramesTracking();
  }

  @ReactMethod
  public void fetchNativeDeviceContexts(Promise promise) {
    this.impl.fetchNativeDeviceContexts(promise);
  }

  @ReactMethod
  public void fetchNativeSdkInfo(Promise promise) {
    this.impl.fetchNativeSdkInfo(promise);
  }

  @ReactMethod(isBlockingSynchronousMethod = true)
  public WritableMap startProfiling(boolean platformProfilers) {
    return this.impl.startProfiling(platformProfilers);
  }

  @ReactMethod(isBlockingSynchronousMethod = true)
  public WritableMap stopProfiling() {
    return this.impl.stopProfiling();
  }

  @ReactMethod(isBlockingSynchronousMethod = true)
  public String fetchNativePackageName() {
    return this.impl.fetchNativePackageName();
  }

<<<<<<< HEAD
  @ReactMethod
  public void getDataFromUri(String uri, Promise promise) {
    this.impl.getDataFromUri(uri, promise);
  }

  @ReactMethod
  public void encodeToBase64(ReadableArray array, Promise promise) {
    this.impl.encodeToBase64(array, promise);
  }

=======
>>>>>>> f6e950eb
  @ReactMethod(isBlockingSynchronousMethod = true)
  public WritableMap fetchNativeStackFramesBy(ReadableArray instructionsAddr) {
    // Not used on Android
    return null;
  }

  @ReactMethod
  public void captureReplay(boolean isHardCrash, Promise promise) {
    this.impl.captureReplay(isHardCrash, promise);
  }

  @ReactMethod(isBlockingSynchronousMethod = true)
  public String getCurrentReplayId() {
    return this.impl.getCurrentReplayId();
  }

  @ReactMethod
  public void crashedLastRun(Promise promise) {
    this.impl.crashedLastRun(promise);
  }

  @ReactMethod
  public void getNewScreenTimeToDisplay(Promise promise) {
    this.impl.getNewScreenTimeToDisplay(promise);
  }

  @ReactMethod
  public void getDataFromUri(String uri, Promise promise) {
    this.impl.getDataFromUri(uri, promise);
  }

  @ReactMethod
  public void encodeToBase64(ReadableArray array, Promise promise) {
    this.impl.encodeToBase64(array, promise);
  }

  @ReactMethod
  public void popTimeToDisplayFor(String key, Promise promise) {
    this.impl.popTimeToDisplayFor(key, promise);
  }

  @ReactMethod
  public boolean setActiveSpanId(String spanId) {
    return this.impl.setActiveSpanId(spanId);
  }
}<|MERGE_RESOLUTION|>--- conflicted
+++ resolved
@@ -152,19 +152,6 @@
     return this.impl.fetchNativePackageName();
   }
 
-<<<<<<< HEAD
-  @ReactMethod
-  public void getDataFromUri(String uri, Promise promise) {
-    this.impl.getDataFromUri(uri, promise);
-  }
-
-  @ReactMethod
-  public void encodeToBase64(ReadableArray array, Promise promise) {
-    this.impl.encodeToBase64(array, promise);
-  }
-
-=======
->>>>>>> f6e950eb
   @ReactMethod(isBlockingSynchronousMethod = true)
   public WritableMap fetchNativeStackFramesBy(ReadableArray instructionsAddr) {
     // Not used on Android
