#if __has_include(<React/RCTBridge.h>)
#    import <React/RCTBridge.h>
#else
#    import "RCTBridge.h"
#endif

#import <React/RCTEventEmitter.h>
#import <dlfcn.h>

#import <Sentry/Sentry.h>
#import <Sentry/SentryDebugImageProvider.h>
#import <Sentry/SentryOptions.h>

typedef int (*SymbolicateCallbackType)(const void *, Dl_info *);

<<<<<<< HEAD
@interface SentryDebugImageProvider ()
- (NSArray<SentryDebugMeta *> * _Nonnull)getDebugImagesForImageAddressesFromCache:(NSSet<NSString *> * _Nonnull)addresses;
=======
@interface
SentryDebugImageProvider ()
- (NSArray<SentryDebugMeta *> *_Nonnull)getDebugImagesForAddresses:
                                            (NSSet<NSString *> *_Nonnull)addresses
                                                           isCrash:(BOOL)isCrash;
>>>>>>> 5f40a37d
@end

@interface
SentrySDK (Private)
@property (nonatomic, nullable, readonly, class) SentryOptions *options;
@end

@interface RNSentry : RCTEventEmitter <RCTBridgeModule>

- (SentryOptions *_Nullable)createOptionsWithDictionary:(NSDictionary *_Nonnull)options
                                                  error:(NSError *_Nullable *_Nonnull)errorPointer;

- (void)setEventOriginTag:(SentryEvent *)event;

- (NSDictionary *_Nonnull)fetchNativeStackFramesBy:(NSArray<NSNumber *> *)instructionsAddr
                                       symbolicate:(SymbolicateCallbackType)symbolicate;

@end<|MERGE_RESOLUTION|>--- conflicted
+++ resolved
@@ -13,16 +13,10 @@
 
 typedef int (*SymbolicateCallbackType)(const void *, Dl_info *);
 
-<<<<<<< HEAD
-@interface SentryDebugImageProvider ()
-- (NSArray<SentryDebugMeta *> * _Nonnull)getDebugImagesForImageAddressesFromCache:(NSSet<NSString *> * _Nonnull)addresses;
-=======
 @interface
 SentryDebugImageProvider ()
-- (NSArray<SentryDebugMeta *> *_Nonnull)getDebugImagesForAddresses:
-                                            (NSSet<NSString *> *_Nonnull)addresses
-                                                           isCrash:(BOOL)isCrash;
->>>>>>> 5f40a37d
+- (NSArray<SentryDebugMeta *> *_Nonnull)getDebugImagesForImageAddressesFromCache:
+    (NSSet<NSString *> *_Nonnull)addresses;
 @end
 
 @interface
