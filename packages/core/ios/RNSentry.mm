--- conflicted
+++ resolved
@@ -28,19 +28,7 @@
 #import <Sentry/SentryException.h>
 #import <Sentry/SentryFormatter.h>
 #import <Sentry/SentryOptions.h>
-<<<<<<< HEAD
 #import <Sentry/SentryOptionsInternal.h>
-=======
-#import <Sentry/SentryUser.h>
-
-#if __has_include(<Sentry/SentryOptions+HybridSDKs.h>)
-#    define USE_SENTRY_OPTIONS 1
-#    import <Sentry/SentryOptions+HybridSDKs.h>
-#else
-#    define USE_SENTRY_OPTIONS 0
-#    import <Sentry/SentryOptionsInternal.h>
-#endif
->>>>>>> b86a0dc6
 #import <Sentry/SentryScreenFrames.h>
 #import <Sentry/SentryUser.h>
 
@@ -358,84 +346,6 @@
     return packageName;
 }
 
-<<<<<<< HEAD
-- (NSDictionary *)fetchNativeStackFramesBy:(NSArray<NSNumber *> *)instructionsAddr
-                               symbolicate:(SymbolicateCallbackType)symbolicate
-{
-    BOOL shouldSymbolicateLocally = [SentrySDKInternal.options debug];
-    NSString *appPackageName = [[NSBundle mainBundle] executablePath];
-
-    NSMutableSet<NSString *> *_Nonnull imagesAddrToRetrieveDebugMetaImages =
-        [[NSMutableSet alloc] init];
-    NSMutableArray<NSDictionary<NSString *, id> *> *_Nonnull serializedFrames =
-        [[NSMutableArray alloc] init];
-
-    for (NSNumber *addr in instructionsAddr) {
-        SentryBinaryImageInfo *_Nullable image = [[[SentryDependencyContainer sharedInstance]
-            binaryImageCache] imageByAddress:[addr unsignedLongLongValue]];
-        if (image != nil) {
-            NSString *imageAddr = sentry_formatHexAddressUInt64([image address]);
-            [imagesAddrToRetrieveDebugMetaImages addObject:imageAddr];
-
-            NSDictionary<NSString *, id> *_Nonnull nativeFrame = @{
-                @"platform" : @"cocoa",
-                @"instruction_addr" : sentry_formatHexAddress(addr),
-                @"package" : [image name],
-                @"image_addr" : imageAddr,
-                @"in_app" : [NSNumber numberWithBool:[appPackageName isEqualToString:[image name]]],
-            };
-
-            if (shouldSymbolicateLocally) {
-                Dl_info symbolsBuffer;
-                bool symbols_succeed = false;
-                symbols_succeed
-                    = symbolicate((void *)[addr unsignedLongLongValue], &symbolsBuffer) != 0;
-                if (symbols_succeed) {
-                    NSMutableDictionary<NSString *, id> *_Nonnull symbolicated
-                        = nativeFrame.mutableCopy;
-                    symbolicated[@"symbol_addr"]
-                        = sentry_formatHexAddressUInt64((uintptr_t)symbolsBuffer.dli_saddr);
-                    symbolicated[@"function"] = [NSString stringWithCString:symbolsBuffer.dli_sname
-                                                                   encoding:NSUTF8StringEncoding];
-
-                    nativeFrame = symbolicated;
-                }
-            }
-
-            [serializedFrames addObject:nativeFrame];
-        } else {
-            [serializedFrames addObject:@{
-                @"platform" : @"cocoa",
-                @"instruction_addr" : sentry_formatHexAddress(addr),
-            }];
-        }
-    }
-
-    if (shouldSymbolicateLocally) {
-        return @{
-            @"frames" : serializedFrames,
-        };
-    } else {
-        NSMutableArray<NSDictionary<NSString *, id> *> *_Nonnull serializedDebugMetaImages =
-            [[NSMutableArray alloc] init];
-
-        NSArray<SentryDebugMeta *> *debugMetaImages =
-            [[[SentryDependencyContainer sharedInstance] debugImageProvider]
-                getDebugImagesForImageAddressesFromCache:imagesAddrToRetrieveDebugMetaImages];
-
-        for (SentryDebugMeta *debugImage in debugMetaImages) {
-            [serializedDebugMetaImages addObject:[debugImage serialize]];
-        }
-
-        return @{
-            @"frames" : serializedFrames,
-            @"debugMetaImages" : serializedDebugMetaImages,
-        };
-    }
-}
-
-=======
->>>>>>> b86a0dc6
 RCT_EXPORT_SYNCHRONOUS_TYPED_METHOD(NSDictionary *, fetchNativeStackFramesBy
                                     : (NSArray *)instructionsAddr)
 {
