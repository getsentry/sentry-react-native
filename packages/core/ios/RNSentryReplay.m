--- conflicted
+++ resolved
@@ -47,20 +47,11 @@
             [classesToRedact addObject:maybeRNSVGViewClass];
         }
     }
-<<<<<<< HEAD
-  }
-  if ([replayOptions[@"maskAllText"] boolValue] == YES) {
-    [classesToRedact addObject:[RCTTextView self]];
-    Class _Nullable maybeRCTTextClass = NSClassFromString(@"RCTTextView");
-    if (maybeRCTTextClass != nil) {
-      [classesToRedact addObject:maybeRCTTextClass];
-=======
     if ([replayOptions[@"maskAllImages"] boolValue] == YES) {
         Class _Nullable maybeRCTImageClass = NSClassFromString(@"RCTImageView");
         if (maybeRCTImageClass != nil) {
             [classesToRedact addObject:maybeRCTImageClass];
         }
->>>>>>> ef863a12
     }
     if ([replayOptions[@"maskAllText"] boolValue] == YES) {
         Class _Nullable maybeRCTTextClass = NSClassFromString(@"RCTTextView");
