#import "RNSentryTimeToDisplay.h"
#import <QuartzCore/QuartzCore.h>
#import <React/RCTLog.h>

@implementation RNSentryTimeToDisplay {
    CADisplayLink *displayLink;
    RCTResponseSenderBlock resolveBlock;
}

static NSMutableDictionary<NSString *, NSNumber *> *screenIdToRenderDuration;
<<<<<<< HEAD
static NSString *activeSpanId;
=======
static NSMutableArray<NSString *> *screenIdAge;
static NSUInteger screenIdCurrentIndex;
>>>>>>> 815e857e

+ (void)initialize
{
    if (self == [RNSentryTimeToDisplay class]) {
<<<<<<< HEAD
        screenIdToRenderDuration = [[NSMutableDictionary alloc] init];
        activeSpanId = nil;
=======
        screenIdToRenderDuration =
            [[NSMutableDictionary alloc] initWithCapacity:TIME_TO_DISPLAY_ENTRIES_MAX_SIZE];
        screenIdAge = [[NSMutableArray alloc] initWithCapacity:TIME_TO_DISPLAY_ENTRIES_MAX_SIZE];
        screenIdCurrentIndex = 0;
>>>>>>> 815e857e
    }
}

+ (void)setActiveSpanId:(NSString *)spanId
{
    activeSpanId = spanId;
}

+ (NSNumber *)popTimeToDisplayFor:(NSString *)screenId
{
    NSNumber *value = screenIdToRenderDuration[screenId];
    [screenIdToRenderDuration removeObjectForKey:screenId];
    return value;
}

+ (void)putTimeToInitialDisplayForActiveSpan:(NSNumber *)value
{
    if (activeSpanId != nil) {
        NSString *prefixedSpanId = [@"ttid-navigation-" stringByAppendingString:activeSpanId];
        [self putTimeToDisplayFor:prefixedSpanId value:value];
    }
}

+ (void)putTimeToDisplayFor:(NSString *)screenId value:(NSNumber *)value
{
    if (!screenId)
        return;

    // If key already exists, just update the value,
    // this should never happen as TTD is recorded once per navigation
    // We avoid updating the age to avoid the age array shift
    if ([screenIdToRenderDuration objectForKey:screenId]) {
        [screenIdToRenderDuration setObject:value forKey:screenId];
        return;
    }

    // If we haven't reached capacity yet, just append
    if (screenIdAge.count < TIME_TO_DISPLAY_ENTRIES_MAX_SIZE) {
        [screenIdToRenderDuration setObject:value forKey:screenId];
        [screenIdAge addObject:screenId];
    } else {
        // Remove oldest entry, in most case will already be removed by pop
        NSString *oldestKey = screenIdAge[screenIdCurrentIndex];
        [screenIdToRenderDuration removeObjectForKey:oldestKey];

        [screenIdToRenderDuration setObject:value forKey:screenId];
        screenIdAge[screenIdCurrentIndex] = screenId;

        // Update circular index, point to the new oldest
        screenIdCurrentIndex = (screenIdCurrentIndex + 1) % TIME_TO_DISPLAY_ENTRIES_MAX_SIZE;
    }
}

// Rename requestAnimationFrame to getTimeToDisplay
- (void)getTimeToDisplay:(RCTResponseSenderBlock)callback
{
    // Store the resolve block to use in the callback.
    resolveBlock = callback;

#if TARGET_OS_IOS
    // Create and add a display link to get the callback after the screen is rendered.
    displayLink = [CADisplayLink displayLinkWithTarget:self selector:@selector(handleDisplayLink:)];
    [displayLink addToRunLoop:[NSRunLoop mainRunLoop] forMode:NSRunLoopCommonModes];
#else
    resolveBlock(@[]); // Return nothing if not iOS.
#endif
}

#if TARGET_OS_IOS
- (void)handleDisplayLink:(CADisplayLink *)link
{
    // Get the current time
    NSTimeInterval currentTime =
        [[NSDate date] timeIntervalSince1970] * 1000.0; // Convert to milliseconds

    // Ensure the callback is valid and pass the current time back
    if (resolveBlock) {
        resolveBlock(@[ @(currentTime) ]); // Call the callback with the current time
        resolveBlock = nil; // Clear the block after it's called
    }

    // Invalidate the display link to stop future callbacks
    [displayLink invalidate];
    displayLink = nil;
}
#endif

@end<|MERGE_RESOLUTION|>--- conflicted
+++ resolved
@@ -8,25 +8,20 @@
 }
 
 static NSMutableDictionary<NSString *, NSNumber *> *screenIdToRenderDuration;
-<<<<<<< HEAD
-static NSString *activeSpanId;
-=======
 static NSMutableArray<NSString *> *screenIdAge;
 static NSUInteger screenIdCurrentIndex;
->>>>>>> 815e857e
+
+static NSString *activeSpanId;
 
 + (void)initialize
 {
     if (self == [RNSentryTimeToDisplay class]) {
-<<<<<<< HEAD
-        screenIdToRenderDuration = [[NSMutableDictionary alloc] init];
-        activeSpanId = nil;
-=======
         screenIdToRenderDuration =
             [[NSMutableDictionary alloc] initWithCapacity:TIME_TO_DISPLAY_ENTRIES_MAX_SIZE];
         screenIdAge = [[NSMutableArray alloc] initWithCapacity:TIME_TO_DISPLAY_ENTRIES_MAX_SIZE];
         screenIdCurrentIndex = 0;
->>>>>>> 815e857e
+
+        activeSpanId = nil;
     }
 }
 
