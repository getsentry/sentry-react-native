--- conflicted
+++ resolved
@@ -70,12 +70,8 @@
     "@sentry/cli": "2.39.1",
     "@sentry/core": "8.41.0",
     "@sentry/react": "8.41.0",
-<<<<<<< HEAD
-    "@sentry/types": "8.41.0"
-=======
     "@sentry/types": "8.41.0",
     "@sentry/utils": "8.41.0"
->>>>>>> 98fb43fa
   },
   "devDependencies": {
     "@babel/core": "^7.25.2",
