--- conflicted
+++ resolved
@@ -66,34 +66,20 @@
   },
   "dependencies": {
     "@sentry/babel-plugin-component-annotate": "3.4.0",
-<<<<<<< HEAD
-    "@sentry/browser": "9.18.0",
-    "@sentry/cli": "2.43.0",
-    "@sentry/core": "9.18.0",
-    "@sentry/react": "9.18.0",
-    "@sentry/types": "9.18.0"
-=======
     "@sentry/browser": "9.22.0",
     "@sentry/cli": "2.43.0",
     "@sentry/core": "9.22.0",
     "@sentry/react": "9.22.0",
     "@sentry/types": "9.22.0"
->>>>>>> c6d4d0af
   },
   "devDependencies": {
     "@babel/core": "^7.25.2",
     "@expo/metro-config": "0.19.5",
     "@mswjs/interceptors": "^0.25.15",
     "@react-native/babel-preset": "0.77.1",
-<<<<<<< HEAD
-    "@sentry-internal/eslint-config-sdk": "9.18.0",
-    "@sentry-internal/eslint-plugin-sdk": "9.18.0",
-    "@sentry-internal/typescript": "9.18.0",
-=======
     "@sentry-internal/eslint-config-sdk": "9.22.0",
     "@sentry-internal/eslint-plugin-sdk": "9.22.0",
     "@sentry-internal/typescript": "9.22.0",
->>>>>>> c6d4d0af
     "@sentry/wizard": "4.9.0",
     "@testing-library/react-native": "^12.7.2",
     "@types/jest": "^29.5.13",
