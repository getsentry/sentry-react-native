{
  "name": "@sentry/react-native",
  "homepage": "https://github.com/getsentry/sentry-react-native",
  "repository": "https://github.com/getsentry/sentry-react-native",
  "version": "7.8.0",
  "description": "Official Sentry SDK for react-native",
  "typings": "dist/js/index.d.ts",
  "types": "dist/js/index.d.ts",
  "typesVersions": {
    "<4.9": {
      "*": [
        "ts3.8/*"
      ]
    }
  },
  "typescript": {
    "definition": "dist/js/index.d.ts"
  },
  "main": "dist/js/index.js",
  "scripts": {
    "build": "npx run-s build:sdk downlevel build:tools build:plugin build:replay-stubs",
    "build:sdk": "tsc -p tsconfig.build.json",
    "build:sdk:watch": "tsc -p tsconfig.build.json -w --preserveWatchOutput",
    "build:tools": "tsc -p tsconfig.build.tools.json",
    "build:tools:watch": "tsc -p tsconfig.build.tools.json -w --preserveWatchOutput",
    "build:plugin": "EXPO_NONINTERACTIVE=true expo-module build plugin",
    "build:replay-stubs": "cd android/replay-stubs && ./gradlew jar",
    "build:tarball": "bash scripts/build-tarball.sh",
    "downlevel": "downlevel-dts dist ts3.8/dist --to=3.8",
    "clean": "rimraf dist coverage && yarn clean:plugin",
    "clean:plugin": "expo-module clean plugin",
    "circularDepCheck": "madge --circular dist/js/index.js && madge --circular metro.js && madge --circular expo.js",
    "test": "yarn test:sdk && yarn test:tools",
    "test:sdk": "sh -c 'if [ \"$CI\" = \"true\" ]; then yarn test:sdk-ci; else yarn test:sdk-local; fi'",
    "test:sdk-ci": "npx jest",
    "test:sdk-local": "jest --maxWorkers=8",
    "test:tools": "npx jest --config jest.config.tools.js",
    "test:watch": "npx jest --watch",
    "yalc:add:sentry-javascript": "yalc add @sentry/browser @sentry/core @sentry/react @sentry/types",
    "fix": "npx run-s fix:eslint fix:prettier",
    "fix:eslint": "eslint --config .eslintrc.js --fix .",
    "fix:prettier": "prettier  --config ../../.prettierrc.json --ignore-path ../../.prettierignore  --write \"{src,test,scripts,plugin/src}/**/**.ts\"",
    "lint": "npx run-s lint:eslint lint:prettier",
    "lint:eslint": "eslint --config .eslintrc.js .",
    "lint:prettier": "prettier  --config ../../.prettierrc.json --ignore-path ../../.prettierignore --check \"{src,test,scripts,plugin/src}/**/**.ts\""
  },
  "bin": {
    "sentry-expo-upload-sourcemaps": "scripts/expo-upload-sourcemaps.js"
  },
  "keywords": [
    "react-native",
    "sentry",
    "crashreporting",
    "ios"
  ],
  "publishConfig": {
    "access": "public"
  },
  "author": "Sentry",
  "license": "MIT",
  "//": [
    "React version to be compatible with RN",
    "When bumping make sure to update the version of react, i.e:  https://github.com/facebook/react-native/blob/v0.56.0/package.json"
  ],
  "peerDependencies": {
    "expo": ">=49.0.0",
    "react": ">=17.0.0",
    "react-native": ">=0.65.0"
  },
  "dependencies": {
    "@sentry/babel-plugin-component-annotate": "4.6.1",
    "@sentry/browser": "10.31.0",
    "@sentry/cli": "2.58.4",
    "@sentry/core": "10.31.0",
    "@sentry/react": "10.31.0",
    "@sentry/types": "10.31.0"
  },
  "devDependencies": {
    "@babel/core": "^7.26.7",
    "@expo/metro-config": "~0.20.0",
    "@mswjs/interceptors": "^0.25.15",
    "@react-native/babel-preset": "0.80.0",
<<<<<<< HEAD
    "@sentry-internal/eslint-config-sdk": "10.30.0",
    "@sentry-internal/eslint-plugin-sdk": "10.30.0",
    "@sentry-internal/typescript": "10.30.0",
=======
    "@sentry-internal/eslint-config-sdk": "10.31.0",
    "@sentry-internal/eslint-plugin-sdk": "10.31.0",
    "@sentry-internal/typescript": "10.31.0",
>>>>>>> ee3c57f5
    "@sentry/wizard": "6.10.0",
    "@testing-library/react-native": "^13.2.2",
    "@types/jest": "^29.5.13",
    "@types/node": "^20.9.3",
    "@types/react": "^19.1.0",
    "@types/react-test-renderer": "^19.1.0",
    "@types/uglify-js": "^3.17.2",
    "@types/uuid": "^9.0.4",
    "@types/xmlhttprequest": "^1.8.2",
    "@typescript-eslint/eslint-plugin": "^5.48.0",
    "@typescript-eslint/parser": "^5.48.0",
    "babel-jest": "^29.6.3",
    "babel-plugin-module-resolver": "^5.0.0",
    "babel-preset-fbjs": "^3.4.0",
    "downlevel-dts": "^0.11.0",
    "eslint": "^8.57.0",
    "eslint-plugin-react": "^7.37.0",
    "eslint-plugin-react-native": "^3.8.1",
    "expo": "^53.0.0",
    "expo-module-scripts": "3.1.0",
    "jest": "^29.6.3",
    "jest-environment-jsdom": "^29.6.2",
    "jest-extended": "^4.0.2",
    "madge": "^6.1.0",
    "metro": "0.83.1",
    "prettier": "^2.0.5",
    "react": "19.1.0",
    "react-native": "0.80.1",
    "react-test-renderer": "19.1.0",
    "rimraf": "^4.1.1",
    "ts-jest": "^29.3.1",
    "typescript": "4.9.5",
    "uglify-js": "^3.17.4",
    "uuid": "^9.0.1",
    "xmlhttprequest": "^1.8.0"
  },
  "codegenConfig": {
    "name": "RNSentrySpec",
    "type": "all",
    "jsSrcsDir": "src",
    "android": {
      "javaPackageName": "io.sentry.react"
    }
  },
  "peerDependenciesMeta": {
    "expo": {
      "optional": true
    }
  }
}<|MERGE_RESOLUTION|>--- conflicted
+++ resolved
@@ -80,15 +80,9 @@
     "@expo/metro-config": "~0.20.0",
     "@mswjs/interceptors": "^0.25.15",
     "@react-native/babel-preset": "0.80.0",
-<<<<<<< HEAD
-    "@sentry-internal/eslint-config-sdk": "10.30.0",
-    "@sentry-internal/eslint-plugin-sdk": "10.30.0",
-    "@sentry-internal/typescript": "10.30.0",
-=======
     "@sentry-internal/eslint-config-sdk": "10.31.0",
     "@sentry-internal/eslint-plugin-sdk": "10.31.0",
     "@sentry-internal/typescript": "10.31.0",
->>>>>>> ee3c57f5
     "@sentry/wizard": "6.10.0",
     "@testing-library/react-native": "^13.2.2",
     "@types/jest": "^29.5.13",
