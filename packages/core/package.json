{
  "name": "@sentry/react-native",
  "homepage": "https://github.com/getsentry/sentry-react-native",
  "repository": "https://github.com/getsentry/sentry-react-native",
  "version": "6.11.0-beta.0",
  "description": "Official Sentry SDK for react-native",
  "typings": "dist/js/index.d.ts",
  "types": "dist/js/index.d.ts",
  "typesVersions": {
    "<4.9": {
      "*": [
        "ts3.8/*"
      ]
    }
  },
  "typescript": {
    "definition": "dist/js/index.d.ts"
  },
  "main": "dist/js/index.js",
  "scripts": {
    "build": "npx run-s build:sdk downlevel build:tools build:plugin",
    "build:sdk": "tsc -p tsconfig.build.json",
    "build:sdk:watch": "tsc -p tsconfig.build.json -w --preserveWatchOutput",
    "build:tools": "tsc -p tsconfig.build.tools.json",
    "build:tools:watch": "tsc -p tsconfig.build.tools.json -w --preserveWatchOutput",
    "build:plugin": "EXPO_NONINTERACTIVE=true expo-module build plugin",
    "build:tarball": "bash scripts/build-tarball.sh",
    "downlevel": "downlevel-dts dist ts3.8/dist --to=3.8",
    "clean": "rimraf dist coverage && yarn clean:plugin",
    "clean:plugin": "expo-module clean plugin",
    "circularDepCheck": "madge --circular dist/js/index.js && madge --circular metro.js && madge --circular expo.js",
    "test": "yarn test:sdk && yarn test:tools",
    "test:sdk": "npx jest",
    "test:tools": "npx jest --config jest.config.tools.js",
    "test:watch": "npx jest --watch",
    "yalc:add:sentry-javascript": "yalc add @sentry/browser @sentry/core @sentry/react @sentry/types",
    "fix": "npx run-s fix:eslint fix:prettier",
    "fix:eslint": "eslint --config .eslintrc.js --fix .",
    "fix:prettier": "prettier  --config ../../.prettierrc.json --ignore-path ../../.prettierignore  --write \"{src,test,scripts,plugin/src}/**/**.ts\"",
    "lint": "npx run-s lint:eslint lint:prettier",
    "lint:eslint": "eslint --config .eslintrc.js .",
    "lint:prettier": "prettier  --config ../../.prettierrc.json --ignore-path ../../.prettierignore --check \"{src,test,scripts,plugin/src}/**/**.ts\""
  },
  "bin": {
    "sentry-expo-upload-sourcemaps": "scripts/expo-upload-sourcemaps.js"
  },
  "keywords": [
    "react-native",
    "sentry",
    "crashreporting",
    "ios"
  ],
  "publishConfig": {
    "access": "public"
  },
  "author": "Sentry",
  "license": "MIT",
  "//": [
    "React version to be compatible with RN",
    "When bumping make sure to update the version of react, i.e:  https://github.com/facebook/react-native/blob/v0.56.0/package.json"
  ],
  "peerDependencies": {
    "expo": ">=49.0.0",
    "react": ">=17.0.0",
    "react-native": ">=0.65.0"
  },
  "dependencies": {
<<<<<<< HEAD
    "@sentry/babel-plugin-component-annotate": "3.1.2",
=======
    "@sentry/babel-plugin-component-annotate": "3.3.1",
>>>>>>> 4fabd63f
    "@sentry/browser": "9.12.0",
    "@sentry/cli": "2.43.0",
    "@sentry/core": "9.12.0",
    "@sentry/react": "9.12.0",
    "@sentry/types": "9.12.0"
  },
  "devDependencies": {
    "@babel/core": "^7.25.2",
    "@expo/metro-config": "0.19.5",
    "@mswjs/interceptors": "^0.25.15",
    "@react-native/babel-preset": "0.77.1",
    "@sentry-internal/eslint-config-sdk": "9.12.0",
    "@sentry-internal/eslint-plugin-sdk": "9.12.0",
    "@sentry-internal/typescript": "9.12.0",
<<<<<<< HEAD
    "@sentry/wizard": "4.6.0",
=======
    "@sentry/wizard": "4.7.0",
>>>>>>> 4fabd63f
    "@testing-library/react-native": "^12.7.2",
    "@types/jest": "^29.5.13",
    "@types/node": "^20.9.3",
    "@types/react": "^18.2.64",
    "@types/uglify-js": "^3.17.2",
    "@types/uuid": "^9.0.4",
    "@types/xmlhttprequest": "^1.8.2",
    "@typescript-eslint/eslint-plugin": "^5.48.0",
    "@typescript-eslint/parser": "^5.48.0",
    "babel-jest": "^29.6.3",
    "babel-plugin-module-resolver": "^5.0.0",
    "babel-preset-fbjs": "^3.4.0",
    "downlevel-dts": "^0.11.0",
    "eslint": "^7.6.0",
    "eslint-plugin-react": "^7.20.6",
    "eslint-plugin-react-native": "^3.8.1",
    "expo": "^52.0.0",
    "expo-module-scripts": "3.1.0",
    "jest": "^29.6.2",
    "jest-environment-jsdom": "^29.6.2",
    "jest-extended": "^4.0.2",
    "madge": "^6.1.0",
    "metro": "0.81.0",
    "prettier": "^2.0.5",
    "react": "18.3.1",
    "react-native": "0.77.1",
    "react-test-renderer": "^18.3.1",
    "rimraf": "^4.1.1",
    "ts-jest": "^29.3.1",
    "typescript": "4.9.5",
    "uglify-js": "^3.17.4",
    "uuid": "^9.0.1",
    "xmlhttprequest": "^1.8.0"
  },
  "codegenConfig": {
    "name": "RNSentrySpec",
    "type": "all",
    "jsSrcsDir": "src",
    "android": {
      "javaPackageName": "io.sentry.react"
    }
  },
  "peerDependenciesMeta": {
    "expo": {
      "optional": true
    }
  }
}<|MERGE_RESOLUTION|>--- conflicted
+++ resolved
@@ -65,11 +65,7 @@
     "react-native": ">=0.65.0"
   },
   "dependencies": {
-<<<<<<< HEAD
-    "@sentry/babel-plugin-component-annotate": "3.1.2",
-=======
     "@sentry/babel-plugin-component-annotate": "3.3.1",
->>>>>>> 4fabd63f
     "@sentry/browser": "9.12.0",
     "@sentry/cli": "2.43.0",
     "@sentry/core": "9.12.0",
@@ -84,11 +80,7 @@
     "@sentry-internal/eslint-config-sdk": "9.12.0",
     "@sentry-internal/eslint-plugin-sdk": "9.12.0",
     "@sentry-internal/typescript": "9.12.0",
-<<<<<<< HEAD
-    "@sentry/wizard": "4.6.0",
-=======
     "@sentry/wizard": "4.7.0",
->>>>>>> 4fabd63f
     "@testing-library/react-native": "^12.7.2",
     "@types/jest": "^29.5.13",
     "@types/node": "^20.9.3",
