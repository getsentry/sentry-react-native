--- conflicted
+++ resolved
@@ -77,16 +77,10 @@
     "@babel/core": "^7.23.5",
     "@expo/metro-config": "0.17.5",
     "@mswjs/interceptors": "^0.25.15",
-<<<<<<< HEAD
     "@react-native/babel-preset": "0.75.4",
-    "@sentry-internal/eslint-config-sdk": "8.33.1",
-    "@sentry-internal/eslint-plugin-sdk": "8.33.1",
-    "@sentry-internal/typescript": "8.33.1",
-=======
     "@sentry-internal/eslint-config-sdk": "8.34.0",
     "@sentry-internal/eslint-plugin-sdk": "8.34.0",
     "@sentry-internal/typescript": "8.34.0",
->>>>>>> 48d577da
     "@sentry/wizard": "3.16.3",
     "@testing-library/react-native": "^12.7.2",
     "@types/jest": "^29.5.3",
