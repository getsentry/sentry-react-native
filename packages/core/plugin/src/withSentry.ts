import type { ConfigPlugin } from 'expo/config-plugins';
import { createRunOncePlugin } from 'expo/config-plugins';
<<<<<<< HEAD

import { bold, warnOnce } from './logger';
import { PLUGIN_NAME, PLUGIN_VERSION } from './version';
=======
import { bold, sdkPackage, warnOnce } from './utils';
>>>>>>> 032f74ab
import { withSentryAndroid } from './withSentryAndroid';
import type { SentryAndroidGradlePluginOptions } from './withSentryAndroidGradlePlugin';
import { withSentryAndroidGradlePlugin } from './withSentryAndroidGradlePlugin';
import { withSentryIOS } from './withSentryIOS';

interface PluginProps {
  organization?: string;
  project?: string;
  authToken?: string;
  url?: string;
  useNativeInit?: boolean;
  experimental_android?: SentryAndroidGradlePluginOptions;
}

const withSentryPlugin: ConfigPlugin<PluginProps | void> = (config, props) => {
  const sentryProperties = getSentryProperties(props);

  if (props?.authToken) {
    // If not removed, the plugin config with the authToken will be written to the application package
    delete props.authToken;
  }

  let cfg = config;
  if (sentryProperties !== null) {
    try {
      cfg = withSentryAndroid(cfg, { sentryProperties, useNativeInit: props?.useNativeInit });
    } catch (e) {
      warnOnce(`There was a problem with configuring your native Android project: ${e}`);
    }
    // if `enableAndroidGradlePlugin` is provided configure the Sentry Android Gradle Plugin
    if (props?.experimental_android && props?.experimental_android?.enableAndroidGradlePlugin) {
      try {
        cfg = withSentryAndroidGradlePlugin(cfg, props.experimental_android);
      } catch (e) {
        warnOnce(`There was a problem with configuring Sentry Android Gradle Plugin: ${e}`);
      }
    }
    try {
      cfg = withSentryIOS(cfg, { sentryProperties, useNativeInit: props?.useNativeInit });
    } catch (e) {
      warnOnce(`There was a problem with configuring your native iOS project: ${e}`);
    }
  }

  return cfg;
};

const missingProjectMessage = '# no project found, falling back to SENTRY_PROJECT environment variable';
const missingOrgMessage = '# no org found, falling back to SENTRY_ORG environment variable';
const existingAuthTokenMessage =
  '# DO NOT COMMIT the auth token, use SENTRY_AUTH_TOKEN instead, see https://docs.sentry.io/platforms/react-native/manual-setup/';
const missingAuthTokenMessage = '# Using SENTRY_AUTH_TOKEN environment variable';

export function getSentryProperties(props: PluginProps | void): string | null {
  const { organization, project, authToken, url = 'https://sentry.io/' } = props ?? {};
  // eslint-disable-next-line no-prototype-builtins
  const missingProperties = ['organization', 'project'].filter(each => !props?.hasOwnProperty(each));

  if (missingProperties.length) {
    const missingPropertiesString = bold(missingProperties.join(', '));
    const warningMessage = `Missing config for ${missingPropertiesString}. Environment variables will be used as a fallback during the build. https://docs.sentry.io/platforms/react-native/manual-setup/`;
    warnOnce(warningMessage);
  }

  if (authToken) {
    warnOnce(
      `Detected unsecure use of 'authToken' in Sentry plugin configuration. To avoid exposing the token use ${bold(
        'SENTRY_AUTH_TOKEN',
      )} environment variable instead. https://docs.sentry.io/platforms/react-native/manual-setup/`,
    );
  }

  return `defaults.url=${url}
${organization ? `defaults.org=${organization}` : missingOrgMessage}
${project ? `defaults.project=${project}` : missingProjectMessage}
${authToken ? `${existingAuthTokenMessage}\nauth.token=${authToken}` : missingAuthTokenMessage}`;
}

// eslint-disable-next-line @typescript-eslint/no-unsafe-member-access
const withSentry = createRunOncePlugin(withSentryPlugin, PLUGIN_NAME, PLUGIN_VERSION);

export { withSentry };<|MERGE_RESOLUTION|>--- conflicted
+++ resolved
@@ -1,12 +1,7 @@
 import type { ConfigPlugin } from 'expo/config-plugins';
 import { createRunOncePlugin } from 'expo/config-plugins';
-<<<<<<< HEAD
-
 import { bold, warnOnce } from './logger';
 import { PLUGIN_NAME, PLUGIN_VERSION } from './version';
-=======
-import { bold, sdkPackage, warnOnce } from './utils';
->>>>>>> 032f74ab
 import { withSentryAndroid } from './withSentryAndroid';
 import type { SentryAndroidGradlePluginOptions } from './withSentryAndroidGradlePlugin';
 import { withSentryAndroidGradlePlugin } from './withSentryAndroidGradlePlugin';
