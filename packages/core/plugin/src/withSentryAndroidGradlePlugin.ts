import { withAppBuildGradle, withProjectBuildGradle } from '@expo/config-plugins';
<<<<<<< HEAD

import { warnOnce } from './logger';
=======
import type { ExpoConfig } from '@expo/config-types';
import { warnOnce } from './utils';
>>>>>>> 032f74ab

export interface SentryAndroidGradlePluginOptions {
  enableAndroidGradlePlugin?: boolean;
  includeProguardMapping?: boolean;
  dexguardEnabled?: boolean;
  autoUploadNativeSymbols?: boolean;
  autoUploadProguardMapping?: boolean;
  uploadNativeSymbols?: boolean;
  includeNativeSources?: boolean;
  includeSourceContext?: boolean;
}

export const sentryAndroidGradlePluginVersion = '5.12.2';

/**
 * Adds the Sentry Android Gradle Plugin to the project.
 * https://docs.sentry.io/platforms/react-native/manual-setup/manual-setup/#enable-sentry-agp
 */
export function withSentryAndroidGradlePlugin(
  config: ExpoConfig,
  {
    includeProguardMapping = true,
    dexguardEnabled = false,
    autoUploadProguardMapping = true,
    uploadNativeSymbols = true,
    autoUploadNativeSymbols = true,
    includeNativeSources = true,
    includeSourceContext = false,
  }: SentryAndroidGradlePluginOptions = {},
): ExpoConfig {
  // Modify android/build.gradle
  const withSentryProjectBuildGradle = (config: ExpoConfig): ExpoConfig => {
    return withProjectBuildGradle(config, projectBuildGradle => {
      if (!projectBuildGradle.modResults?.contents) {
        warnOnce('android/build.gradle content is missing or undefined.');
        return projectBuildGradle;
      }
      if (projectBuildGradle.modResults.language !== 'groovy') {
        warnOnce('Cannot configure Sentry in android/build.gradle because it is not in Groovy.');
        return projectBuildGradle;
      }

      const dependency = `classpath("io.sentry:sentry-android-gradle-plugin:${sentryAndroidGradlePluginVersion}")`;

      if (projectBuildGradle.modResults.contents.includes(dependency)) {
        warnOnce('sentry-android-gradle-plugin dependency in already in android/build.gradle.');
        return projectBuildGradle;
      }

      try {
        const updatedContents = projectBuildGradle.modResults.contents.replace(
          /dependencies\s*{/,
          `dependencies {\n        ${dependency}`,
        );
        if (updatedContents === projectBuildGradle.modResults.contents) {
          warnOnce('Failed to inject the dependency. Could not find `dependencies` in build.gradle.');
        } else {
          projectBuildGradle.modResults.contents = updatedContents;
        }
      } catch (error) {
        warnOnce('An error occurred while trying to modify build.gradle');
      }
      return projectBuildGradle;
    });
  };

  // Modify android/app/build.gradle
  const withSentryAppBuildGradle = (config: ExpoConfig): ExpoConfig => {
    return withAppBuildGradle(config, appBuildGradle => {
      if (appBuildGradle.modResults.language !== 'groovy') {
        warnOnce('Cannot configure Sentry in android/app/build.gradle because it is not in Groovy.');
        return appBuildGradle;
      }
      const sentryPlugin = 'apply plugin: "io.sentry.android.gradle"';
      const sentryConfig = `
  sentry {
      autoUploadProguardMapping = ${autoUploadProguardMapping ? 'shouldSentryAutoUpload()' : 'false'}
      includeProguardMapping = ${includeProguardMapping}
      dexguardEnabled = ${dexguardEnabled}
      uploadNativeSymbols = ${uploadNativeSymbols ? 'shouldSentryAutoUpload()' : 'false'}
      autoUploadNativeSymbols = ${autoUploadNativeSymbols ? 'shouldSentryAutoUpload()' : 'false'}
      includeNativeSources = ${includeNativeSources}
      includeSourceContext = ${includeSourceContext ? 'shouldSentryAutoUpload()' : 'false'}
      tracingInstrumentation {
          enabled = false
      }
      autoInstallation {
          enabled = false
      }
  }`;

      let contents = appBuildGradle.modResults.contents;

      if (!contents.includes(sentryPlugin)) {
        contents = `${sentryPlugin}\n${contents}`;
      }

      if (!contents.includes('sentry {')) {
        contents = `${contents}\n${sentryConfig}`;
      }

      appBuildGradle.modResults.contents = contents;
      return appBuildGradle;
    });
  };

  return withSentryAppBuildGradle(withSentryProjectBuildGradle(config));
}<|MERGE_RESOLUTION|>--- conflicted
+++ resolved
@@ -1,11 +1,6 @@
 import { withAppBuildGradle, withProjectBuildGradle } from '@expo/config-plugins';
-<<<<<<< HEAD
-
+import type { ExpoConfig } from '@expo/config-types';
 import { warnOnce } from './logger';
-=======
-import type { ExpoConfig } from '@expo/config-types';
-import { warnOnce } from './utils';
->>>>>>> 032f74ab
 
 export interface SentryAndroidGradlePluginOptions {
   enableAndroidGradlePlugin?: boolean;
