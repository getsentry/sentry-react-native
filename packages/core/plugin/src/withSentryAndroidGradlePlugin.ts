--- conflicted
+++ resolved
@@ -1,9 +1,5 @@
 import { withAppBuildGradle, withProjectBuildGradle } from '@expo/config-plugins';
-<<<<<<< HEAD
-=======
 import type { ExpoConfig } from '@expo/config-types';
-
->>>>>>> c1573b3e
 import { warnOnce } from './utils';
 
 export interface SentryAndroidGradlePluginOptions {
@@ -36,16 +32,9 @@
   }: SentryAndroidGradlePluginOptions = {},
 ): ExpoConfig {
   // Modify android/build.gradle
-<<<<<<< HEAD
-  const withSentryProjectBuildGradle = (config: any): any => {
-    return withProjectBuildGradle(config, (projectBuildGradle: any) => {
-      // eslint-disable-next-line @typescript-eslint/no-unsafe-member-access
-      if (!projectBuildGradle.modResults?.contents) {
-=======
   const withSentryProjectBuildGradle = (config: ExpoConfig): ExpoConfig => {
     return withProjectBuildGradle(config, projectBuildGradle => {
-      if (!projectBuildGradle.modResults || !projectBuildGradle.modResults.contents) {
->>>>>>> c1573b3e
+      if (!projectBuildGradle.modResults?.contents) {
         warnOnce('android/build.gradle content is missing or undefined.');
         return projectBuildGradle;
       }
