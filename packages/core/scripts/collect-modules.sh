--- conflicted
+++ resolved
@@ -44,13 +44,8 @@
   modulesPaths="$MODULES_PATHS"
 fi
 
-<<<<<<< HEAD
-type $nodePath >/dev/null 2>&1 || {
+if ! command -v "$nodePath" >/dev/null 2>&1; then
   echo "[sentry/collect-modules.sh] $nodePath not found! Modules won't be collected." \
-=======
-if ! command -v "$nodePath" >/dev/null 2>&1; then
-  echo >&2 "error: $nodePath not found! Modules won't be collected." \
->>>>>>> 2a78f529
     "Please export NODE_BINARY in 'Build Phase' - 'Bundle React Native code and images'" \
     "to an absolute path of your node binary. Check your node path by 'which node'."
   exit 0 # Don't fail the build but inform about the problem
