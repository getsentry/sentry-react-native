--- conflicted
+++ resolved
@@ -21,8 +21,7 @@
 
 def config = project.hasProperty("sentryCli") ? project.sentryCli : [];
 
-<<<<<<< HEAD
-def configFile = "sentry.options.json" // Sentry condiguration file
+def configFile = "sentry.options.json" // Sentry configuration file
 def androidAssetsDir = new File("$rootDir/app/src/main/assets") // Path to Android assets folder
 
 tasks.register("copySentryJsonConfiguration") {
@@ -58,7 +57,9 @@
     }
 }
 
-gradle.projectsEvaluated {
+// gradle.projectsEvaluated doesn't work with --configure-on-demand
+// the task are create too late and not executed
+project.afterEvaluate {
     // Add a task that copies the sentry.options.json file before the build starts
     tasks.named("preBuild").configure {
         dependsOn("copySentryJsonConfiguration")
@@ -70,11 +71,6 @@
         finalizedBy("cleanupTemporarySentryJsonConfiguration")
     }
 
-=======
-// gradle.projectsEvaluated doesn't work with --configure-on-demand
-// the task are create too late and not executed
-project.afterEvaluate {
->>>>>>> f2c6fa59
     def releases = extractReleasesInfo()
 
     if (config.flavorAware && config.sentryProperties) {
