import org.apache.tools.ant.taskdefs.condition.Os

import java.util.regex.Matcher
import java.util.regex.Pattern

project.ext.shouldSentryAutoUploadNative = { ->
  return System.getenv('SENTRY_DISABLE_NATIVE_DEBUG_UPLOAD') != 'true'
}

project.ext.shouldSentryAutoUploadGeneral = { ->
  return System.getenv('SENTRY_DISABLE_AUTO_UPLOAD') != 'true'
}

project.ext.shouldSentryAutoUpload = { ->
  return shouldSentryAutoUploadGeneral() && shouldSentryAutoUploadNative()
}

<<<<<<< HEAD
project.ext.shouldCopySentryOptionsFile = { -> // If not set, default to true
    return System.getenv('SENTRY_COPY_OPTIONS_FILE') != 'false'
=======
interface InjectedExecOps {
    @Inject //@javax.inject.Inject
    ExecOperations getExecOps()
>>>>>>> ebf60f93
}

def config = project.hasProperty("sentryCli") ? project.sentryCli : [];

<<<<<<< HEAD
def configFile = "sentry.options.json" // Sentry configuration file
def androidAssetsDir = new File("$rootDir/app/src/main/assets") // Path to Android assets folder

tasks.register("copySentryJsonConfiguration") {
    onlyIf { shouldCopySentryOptionsFile() }
    doLast {
        def appRoot = project.rootDir.parentFile ?: project.rootDir
        def sentryOptionsFile = new File(appRoot, configFile)
        if (sentryOptionsFile.exists()) {
            if (!androidAssetsDir.exists()) {
                androidAssetsDir.mkdirs()
            }

            copy {
                from sentryOptionsFile
                into androidAssetsDir
                rename { String fileName -> configFile }
            }
            logger.lifecycle("Copied ${configFile} to Android assets")
        } else {
            logger.warn("${configFile} not found in app root (${appRoot})")
        }
    }
}

tasks.register("cleanupTemporarySentryJsonConfiguration") {
    onlyIf { shouldCopySentryOptionsFile() }
    doLast {
        def sentryOptionsFile = new File(androidAssetsDir, configFile)
        if (sentryOptionsFile.exists()) {
            logger.lifecycle("Deleting temporary file: ${sentryOptionsFile.path}")
            sentryOptionsFile.delete()
=======
plugins.withId('com.android.application') {
    def androidComponents = extensions.getByName("androidComponents")

    androidComponents.onVariants(androidComponents.selector().all()) { v ->
        if (!v.name.toLowerCase().contains("debug")) {
            // separately we then hook into the bundle task of react native to inject
            // sourcemap generation parameters.  In case for whatever reason no release
            // was found for the asset folder we just bail.
            def bundleTasks = tasks.findAll { task -> (task.name.startsWith("createBundle") || task.name.startsWith("bundle")) && task.name.endsWith("JsAndAssets") && !task.name.contains("Debug") && task.enabled }
            bundleTasks.each { bundleTask ->
                def shouldCleanUp
                def sourcemapOutput
                def bundleOutput
                def packagerSourcemapOutput
                def bundleCommand
                def props = bundleTask.getProperties()
                def reactRoot = props.get("workingDir")
                if (reactRoot == null) {
                    reactRoot = props.get("root").get() // RN 0.71 and above
                }
                def modulesOutput = "$reactRoot/android/app/src/main/assets/modules.json"
                def modulesTask = null

                (shouldCleanUp, bundleOutput, sourcemapOutput, packagerSourcemapOutput, bundleCommand) = forceSourceMapOutputFromBundleTask(bundleTask)

                // Lets leave this here if we need to debug
                // println bundleTask.properties
                //     .sort{it.key}
                //     .collect{it}
                //     .findAll{!['class', 'active'].contains(it.key)}
                //     .join('\n')

                def currentVariants = extractCurrentVariants(bundleTask, v)
                if (currentVariants == null) return

                def previousCliTask = null
                def applicationVariant = null

                def nameCleanup = "${bundleTask.name}_SentryUploadCleanUp"
                def nameModulesCleanup = "${bundleTask.name}_SentryCollectModulesCleanUp"
                // Upload the source map several times if necessary: once for each release and versionCode.
                currentVariants.each { key, currentVariant ->
                    def variant = currentVariant[0]
                    def releaseName = currentVariant[1]
                    def versionCode = currentVariant[2]
                    applicationVariant = currentVariant[3]

                    try {
                        if (versionCode instanceof String) {
                            versionCode = Integer.parseInt(versionCode)
                            versionCode = Math.abs(versionCode)
                        }
                    } catch (NumberFormatException e) {
                        project.logger.info("versionCode: '$versionCode' isn't an Integer, using the plain value.")
                    }

                    // The Sentry server distinguishes source maps by release (`--release` in the command
                    // below) and distribution identifier (`--dist` below).  Give the task a unique name
                    // based on where we're uploading to.
                    def nameCliTask = "${bundleTask.name}_SentryUpload_${releaseName}_${versionCode}"
                    def nameModulesTask = "${bundleTask.name}_SentryCollectModules_${releaseName}_${versionCode}"

                    // If several outputs have the same releaseName and versionCode, we'd do the exact same
                    // upload for each of them.  No need to repeat.
                    try { tasks.named(nameCliTask); return } catch (Exception e) {}

                    /** Upload source map file to the sentry server via CLI call. */
                    def cliTask = tasks.register(nameCliTask) {
                        onlyIf { shouldSentryAutoUploadGeneral() }
                        description = "upload debug symbols to sentry"
                        group = 'sentry.io'

                        def extraArgs = []

                        def sentryPackage = resolveSentryReactNativeSDKPath(reactRoot)
                        def copyDebugIdScript = config.copyDebugIdScript
                            ? file(config.copyDebugIdScript).getAbsolutePath()
                            : "$sentryPackage/scripts/copy-debugid.js"
                        def hasSourceMapDebugIdScript = config.hasSourceMapDebugIdScript
                            ? file(config.hasSourceMapDebugIdScript).getAbsolutePath()
                            : "$sentryPackage/scripts/has-sourcemap-debugid.js"

                        def injected = project.objects.newInstance(InjectedExecOps)
                        doFirst {
                            // Copy Debug ID from packager source map to Hermes composed source map
                            injected.execOps.exec {
                                def args = ["node",
                                    copyDebugIdScript,
                                    packagerSourcemapOutput,
                                    sourcemapOutput]
                                def osCompatibilityCopyCommand = Os.isFamily(Os.FAMILY_WINDOWS) ? ['cmd', '/c'] : []
                                commandLine(*osCompatibilityCopyCommand, *args)
                            }

                            // Add release and dist for backward compatibility if no Debug ID detected in output soruce map
                            def process = ["node", hasSourceMapDebugIdScript, sourcemapOutput].execute(null, new File("$reactRoot"))
                            def exitValue = process.waitFor()
                            project.logger.lifecycle("Check generated source map for Debug ID: ${process.text}")

                            project.logger.lifecycle("Sentry Source Maps upload will include the release name and dist.")
                            extraArgs.addAll([
                                "--release", releaseName,
                                "--dist", versionCode
                            ])
                        }

                        doLast {
                            injected.execOps.exec {
                                workingDir reactRoot

                                def propertiesFile = config.sentryProperties
                                    ? config.sentryProperties
                                    : "$reactRoot/android/sentry.properties"

                                if (config.flavorAware) {
                                    propertiesFile = "$reactRoot/android/sentry-${variant}.properties"
                                    project.logger.info("For $variant using: $propertiesFile")
                                } else {
                                    environment("SENTRY_PROPERTIES", propertiesFile)
                                }

                                Properties sentryProps = new Properties()
                                try {
                                    sentryProps.load(new FileInputStream(propertiesFile))
                                } catch (FileNotFoundException e) {
                                    project.logger.info("file not found '$propertiesFile' for '$variant'")
                                }

                                def cliPackage = resolveSentryCliPackagePath(reactRoot)
                                def cliExecutable = sentryProps.get("cli.executable", "$cliPackage/bin/sentry-cli")

                                // fix path separator for Windows
                                if (Os.isFamily(Os.FAMILY_WINDOWS)) {
                                    cliExecutable = cliExecutable.replaceAll("/", "\\\\")
                                }

                                //
                                // based on:
                                //   https://github.com/getsentry/sentry-cli/blob/master/src/commands/react_native_gradle.rs
                                //
                                def args = [cliExecutable]

                                args.addAll(!config.logLevel ? [] : [
                                    "--log-level", config.logLevel      // control verbosity of the output
                                ])
                                args.addAll(!config.flavorAware ? [] : [
                                    "--url", sentryProps.get("defaults.url"),
                                    "--auth-token", sentryProps.get("auth.token") ?: System.getenv("SENTRY_AUTH_TOKEN")
                                ])
                                args.addAll(["react-native", "gradle",
                                    "--bundle", bundleOutput,           // The path to a bundle that should be uploaded.
                                    "--sourcemap", sourcemapOutput      // The path to a sourcemap that should be uploaded.
                                ])
                                args.addAll(!config.flavorAware ? [] : [
                                    "--org", sentryProps.get("defaults.org"),
                                    "--project", sentryProps.get("defaults.project")
                                ])

                                args.addAll(extraArgs)

                                project.logger.lifecycle("Sentry-CLI arguments: ${args}")
                                def osCompatibility = Os.isFamily(Os.FAMILY_WINDOWS) ? ['cmd', '/c', 'node'] : []
                                if (!System.getenv('SENTRY_DOTENV_PATH') && file("$reactRoot/.env.sentry-build-plugin").exists()) {
                                    environment('SENTRY_DOTENV_PATH', "$reactRoot/.env.sentry-build-plugin")
                                }
                                commandLine(*osCompatibility, *args)
                            }
                        }

                        enabled true
                    }

                    modulesTask = tasks.register(nameModulesTask, Exec) {
                        description = "collect javascript modules from bundle source map"
                        group = 'sentry.io'

                        workingDir reactRoot

                        def sentryPackage = resolveSentryReactNativeSDKPath(reactRoot)

                        def collectModulesScript = config.collectModulesScript
                            ? file(config.collectModulesScript).getAbsolutePath()
                            : "$sentryPackage/dist/js/tools/collectModules.js"
                        def modulesPaths = config.modulesPaths
                            ? config.modulesPaths.join(',')
                            : "$reactRoot/node_modules"
                        def args = ["node",
                                    collectModulesScript,
                                    sourcemapOutput,
                                    modulesOutput,
                                    modulesPaths
                        ]

                        if ((new File(collectModulesScript)).exists()) {
                            project.logger.info("Sentry-CollectModules arguments: ${args}")
                            commandLine(*args)

                            def skip = config.skipCollectModules
                                ? config.skipCollectModules == true
                                : false
                            enabled !skip
                        } else {
                            project.logger.info("collectModulesScript not found: $collectModulesScript")
                            enabled false
                        }
                    }

                    // chain the upload tasks so they run sequentially in order to run
                    // the cliCleanUpTask after the final upload task is run
                    if (previousCliTask != null) {
                        previousCliTask.configure { finalizedBy cliTask }
                    } else {
                        bundleTask.configure { finalizedBy cliTask }
                    }
                    previousCliTask = cliTask
                    cliTask.configure { finalizedBy modulesTask }
                }

                def modulesCleanUpTask = tasks.register(nameModulesCleanup, Delete) {
                    description = "clean up collected modules generated file"
                    group = 'sentry.io'

                    delete modulesOutput
                }

                /** Delete sourcemap files */
                def cliCleanUpTask = tasks.register(nameCleanup, Delete) {
                    description = "clean up extra sourcemap"
                    group = 'sentry.io'

                    delete sourcemapOutput
                    delete "$buildDir/intermediates/assets/release/index.android.bundle.map"
                    // react native default bundle dir
                }

                // register clean task extension
                cliCleanUpTask.configure { onlyIf { shouldCleanUp } }
                // due to chaining the last value of previousCliTask will be the final
                // upload task, after which the cleanup can be done
                previousCliTask.configure { finalizedBy cliCleanUpTask }

                def packageTasks = tasks.matching {
                    task -> ("package${applicationVariant}".equalsIgnoreCase(task.name) || "package${applicationVariant}Bundle".equalsIgnoreCase(task.name)) && task.enabled
                }
                packageTasks.configureEach { packageTask ->
                    packageTask.dependsOn modulesTask
                    packageTask.finalizedBy modulesCleanUpTask
                }
            }
>>>>>>> ebf60f93
        }
    }
}

// gradle.projectsEvaluated doesn't work with --configure-on-demand
// the task are create too late and not executed
project.afterEvaluate {
<<<<<<< HEAD
    // Add a task that copies the sentry.options.json file before the build starts
    tasks.named("preBuild").configure {
        dependsOn("copySentryJsonConfiguration")
    }
    // Cleanup sentry.options.json from assets after the build
    tasks.matching { task ->
        task.name == "build" || task.name.startsWith("assemble") || task.name.startsWith("install")
    }.configureEach {
        finalizedBy("cleanupTemporarySentryJsonConfiguration")
    }

    def releases = extractReleasesInfo()

=======
>>>>>>> ebf60f93
    if (config.flavorAware && config.sentryProperties) {
        throw new GradleException("Incompatible sentry configuration. " +
                "You cannot use both `flavorAware` and `sentryProperties`. " +
                "Please remove one of these from the project.ext.sentryCli configuration.")
    }

    if (config.sentryProperties instanceof String) {
        config.sentryProperties = file(config.sentryProperties)
    }

    if (config.sentryProperties) {
        if (!config.sentryProperties.exists()) {
            throw new GradleException("project.ext.sentryCli configuration defines a non-existant 'sentryProperties' file: " + config.sentryProperties.getAbsolutePath())
        }
        logger.info("Using 'sentry.properties' at: " + config.sentryProperties.getAbsolutePath())
    }

    if (config.flavorAware) {
        println "**********************************"
        println "* Flavor aware sentry properties *"
        println "**********************************"
    }
}

def resolveSentryReactNativeSDKPath(reactRoot) {
    def resolvedSentryPath = null
    try {
        resolvedSentryPath = new File(["node", "--print", "require.resolve('@sentry/react-native/package.json')"].execute(null, rootDir).text.trim()).getParentFile();
    } catch (Throwable ignored) {} // if the resolve fails we fallback to the default path
    def sentryPackage = resolvedSentryPath != null && resolvedSentryPath.exists() ? resolvedSentryPath.getAbsolutePath() : "$reactRoot/node_modules/@sentry/react-native"
    return sentryPackage
}

def resolveSentryCliPackagePath(reactRoot) {
    def resolvedCliPath = null
    try {
        resolvedCliPath = new File(["node", "--print", "require.resolve('@sentry/cli/package.json')"].execute(null, rootDir).text.trim()).getParentFile();
    } catch (Throwable ignored) { // Check if it's located in .pnpm
        try {
            def pnpmRefPath = reactRoot.toString() + "/node_modules/@sentry/react-native/node_modules/.bin/sentry-cli"
            def sentryCliFile = new File(pnpmRefPath)

            if (sentryCliFile.exists()) {
                def cliFileText = sentryCliFile.text
                def matcher = cliFileText =~ /NODE_PATH="([^"]*?)@sentry\/cli\//

                if (matcher.find()) {
                    def match = matcher.group(1)
                    resolvedCliPath = new File(match + "@sentry/cli")
                }
            }
        } catch (Throwable ignored2) {} // if the resolve fails we fallback to the default path
    }

    def cliPackage = resolvedCliPath != null && resolvedCliPath.exists() ? resolvedCliPath.getAbsolutePath() : "$reactRoot/node_modules/@sentry/cli"
    return cliPackage
}

/** Extract from arguments collection bundle and sourcemap files output names. */
static extractBundleTaskArgumentsLegacy(cmdArgs, Project project) {
    def bundleOutput = null
    def sourcemapOutput = null
    def packagerSourcemapOutput = null
    // packagerBundleOutput doesn't exist, because packager output is overwritten by Hermes

    cmdArgs.eachWithIndex { String arg, int i ->
        if (arg == "--bundle-output") {
            bundleOutput = cmdArgs[i + 1]
            project.logger.info("--bundle-output: `${bundleOutput}`")
        } else if (arg == "--sourcemap-output") {
            sourcemapOutput = cmdArgs[i + 1]
            packagerSourcemapOutput = sourcemapOutput
            project.logger.info("--sourcemap-output param: `${sourcemapOutput}`")
        }
    }

    // Best thing would be if we just had access to the local gradle variables here:
    // https://github.com/facebook/react-native/blob/ff3b839e9a5a6c9e398a1327cde6dd49a3593092/react.gradle#L89-L97
    // Now, the issue is that hermes builds have a different pipeline:
    // `metro -> hermes -> compose-source-maps`, which then combines both intermediate sourcemaps into the final one.
    // In this function here, we only grep through the first `metro` step, which only generates an intermediate sourcemap,
    // which is wrong. We need the final one. Luckily, we can just generate the path from the `bundleOutput`, since
    // the paths seem to be well defined.

    // if sourcemapOutput is null, it means there's no source maps at all
    // if hermes is enabled and has intermediates folder, we need to fix paths
    // if hermes is disabled, sourcemapOutput is already ok
    def enableHermes = project.ext.react.get("enableHermes", false);
    project.logger.info("enableHermes: `${enableHermes}`")

    if (bundleOutput != null && sourcemapOutput != null && enableHermes) {
        // react-native < 0.60.1
        def pattern = Pattern.compile("(/|\\\\)intermediates\\1sourcemaps\\1react\\1")
        Matcher matcher = pattern.matcher(sourcemapOutput)
        // if its intermediates/sourcemaps/react then it should be generated/sourcemaps/react
        if (matcher.find()) {
            project.logger.info("sourcemapOutput has the wrong path, let's fix it.")
            // replacing from bundleOutput which is more reliable
            sourcemapOutput = bundleOutput.replaceAll("(/|\\\\)generated\\1assets\\1react\\1", "\$1generated\$1sourcemaps\$1react\$1") + ".map"
            project.logger.info("sourcemapOutput new path: `${sourcemapOutput}`")
        }
    }

    // get the current bundle command, if not peresent use default plain "bundle"
    // we use this later to decide how to upload source maps
    def bundleCommand = project.ext.react.get("bundleCommand", "bundle")

    return [bundleOutput, sourcemapOutput, packagerSourcemapOutput, bundleCommand]
}

/** Extract bundle and sourcemap paths from bundle task props.
  * Based on https://github.dev/facebook/react-native/blob/473eb1dd870a4f62c4ebcba27e12bde1e99e3d07/packages/react-native-gradle-plugin/src/main/kotlin/com/facebook/react/tasks/BundleHermesCTask.kt#L109
  * Output source map path is the same for both Hermes and JSC.
  */
static extractBundleTaskArgumentsRN71AndAbove(bundleTask, logger) {
    def props = bundleTask.getProperties()
    def bundleAssetName = props.bundleAssetName?.get()

    if (bundleAssetName == null) {
        return [null, null]
    }

    def bundleCommand = props.bundleCommand.get()
    def bundleFile = new File(props.jsBundleDir.get().asFile.absolutePath, bundleAssetName)
    def outputSourceMap = new File(props.jsSourceMapsDir.get().asFile.absolutePath, "${bundleAssetName}.map")
    def packagerOutputSourceMap = new File(props.jsIntermediateSourceMapsDir.get().asFile.absolutePath, "${bundleAssetName}.packager.map")

    logger.info("bundleFile: `${bundleFile}`")
    logger.info("outputSourceMap: `${outputSourceMap}`")
    logger.info("packagerOutputSourceMap: `${packagerOutputSourceMap}`")
    return [bundleFile, outputSourceMap, packagerOutputSourceMap, bundleCommand]
}

/** Force Bundle task to produce sourcemap files if they are not pre-configured by user yet. */
def forceSourceMapOutputFromBundleTask(bundleTask) {
    def props = bundleTask.getProperties()
    def cmd = props.get("commandLine") as List<String>
    def cmdArgs = props.get("args") as List<String>
    def shouldCleanUp = false
    def bundleOutput = null
    def sourcemapOutput = null
    def packagerSourcemapOutput = null
    def bundleCommand = null

    (bundleOutput, sourcemapOutput, packagerSourcemapOutput, bundleCommand) = extractBundleTaskArgumentsRN71AndAbove(bundleTask, logger)
    if (bundleOutput == null) {
        (bundleOutput, sourcemapOutput, packagerSourcemapOutput, bundleCommand) = extractBundleTaskArgumentsLegacy(cmdArgs, project)
    }

    if (sourcemapOutput == null) {
        sourcemapOutput = bundleOutput + ".map"

        cmd.addAll(["--sourcemap-output", sourcemapOutput])
        cmdArgs.addAll(["--sourcemap-output", sourcemapOutput])

        shouldCleanUp = true

        bundleTask.setProperty("commandLine", cmd)
        bundleTask.setProperty("args", cmdArgs)

        project.logger.info("forced sourcemap file output for `${bundleTask.name}` task")
    } else {
        project.logger.info("Info: used pre-configured source map files: ${sourcemapOutput}")
    }

    return [shouldCleanUp, bundleOutput, sourcemapOutput, packagerSourcemapOutput, bundleCommand]
}

/** compose array with one item - current build flavor name */
static extractCurrentVariants(bundleTask, variant) {
    // examples: bundleLocalReleaseJsAndAssets, createBundleYellowDebugJsAndAssets
    def pattern = Pattern.compile("(?:create)?(?:B|b)undle([A-Z][A-Za-z0-9_]+)JsAndAssets")

    def currentRelease = ""

    Matcher matcher = pattern.matcher(bundleTask.name)
    if (matcher.find()) {
        def match = matcher.group(1)
        currentRelease = match.substring(0, 1).toLowerCase() + match.substring(1)
    }

    def currentVariants = null
    if (variant.name.equalsIgnoreCase(currentRelease)) {
        currentVariants = [:]
        def variantName = variant.name
        variant.outputs.each { output ->
            def defaultVersionCode = output.versionCode.getOrElse(0)
            def versionCode        = System.getenv('SENTRY_DIST') ?: defaultVersionCode
            def appId              = variant.applicationId.get()
            def versionName        = output.versionName.getOrElse('')  // may be empty if not set
            def defaultReleaseName = "${appId}@${versionName}+${versionCode}"
            def releaseName        = System.getenv('SENTRY_RELEASE') ?: defaultReleaseName

            def outputName = output.baseName

            if (currentVariants[outputName] == null) currentVariants[outputName] = []
            currentVariants[outputName] = [outputName, releaseName, versionCode, variantName]
        }
    }

    return currentVariants
}<|MERGE_RESOLUTION|>--- conflicted
+++ resolved
@@ -15,19 +15,17 @@
   return shouldSentryAutoUploadGeneral() && shouldSentryAutoUploadNative()
 }
 
-<<<<<<< HEAD
-project.ext.shouldCopySentryOptionsFile = { -> // If not set, default to true
-    return System.getenv('SENTRY_COPY_OPTIONS_FILE') != 'false'
-=======
 interface InjectedExecOps {
     @Inject //@javax.inject.Inject
     ExecOperations getExecOps()
->>>>>>> ebf60f93
+}
+
+project.ext.shouldCopySentryOptionsFile = { -> // If not set, default to true
+    return System.getenv('SENTRY_COPY_OPTIONS_FILE') != 'false'
 }
 
 def config = project.hasProperty("sentryCli") ? project.sentryCli : [];
 
-<<<<<<< HEAD
 def configFile = "sentry.options.json" // Sentry configuration file
 def androidAssetsDir = new File("$rootDir/app/src/main/assets") // Path to Android assets folder
 
@@ -60,7 +58,10 @@
         if (sentryOptionsFile.exists()) {
             logger.lifecycle("Deleting temporary file: ${sentryOptionsFile.path}")
             sentryOptionsFile.delete()
-=======
+        }
+    }
+}
+
 plugins.withId('com.android.application') {
     def androidComponents = extensions.getByName("androidComponents")
 
@@ -310,7 +311,6 @@
                     packageTask.finalizedBy modulesCleanUpTask
                 }
             }
->>>>>>> ebf60f93
         }
     }
 }
@@ -318,7 +318,6 @@
 // gradle.projectsEvaluated doesn't work with --configure-on-demand
 // the task are create too late and not executed
 project.afterEvaluate {
-<<<<<<< HEAD
     // Add a task that copies the sentry.options.json file before the build starts
     tasks.named("preBuild").configure {
         dependsOn("copySentryJsonConfiguration")
@@ -330,10 +329,6 @@
         finalizedBy("cleanupTemporarySentryJsonConfiguration")
     }
 
-    def releases = extractReleasesInfo()
-
-=======
->>>>>>> ebf60f93
     if (config.flavorAware && config.sentryProperties) {
         throw new GradleException("Incompatible sentry configuration. " +
                 "You cannot use both `flavorAware` and `sentryProperties`. " +
