--- conflicted
+++ resolved
@@ -83,16 +83,6 @@
   }
 
   /**
-<<<<<<< HEAD
-   * Sends user feedback to Sentry.
-   */
-  public captureFeedback(feedback: SendFeedbackParams, hint?: EventHint): void {
-    captureFeedbackApi(feedback, hint);
-  }
-
-  /**
-=======
->>>>>>> f9d2b595
    * @inheritdoc
    */
   public sendEnvelope(envelope: Envelope): PromiseLike<TransportMakeRequestResponse> {
