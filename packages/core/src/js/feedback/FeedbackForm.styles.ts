--- conflicted
+++ resolved
@@ -15,13 +15,9 @@
     fontSize: 24,
     fontWeight: 'bold',
     marginBottom: 20,
-<<<<<<< HEAD
     textAlign: 'left',
     flex: 1,
-=======
-    textAlign: 'center',
     color: FORGROUND_COLOR,
->>>>>>> fd2e317f
   },
   label: {
     marginBottom: 4,
