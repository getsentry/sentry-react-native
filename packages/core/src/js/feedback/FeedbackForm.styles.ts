--- conflicted
+++ resolved
@@ -58,7 +58,6 @@
     color: FORGROUND_COLOR,
     fontSize: 16,
   },
-<<<<<<< HEAD
   triggerButton: {
     position: 'absolute',
     bottom: 30,
@@ -84,7 +83,7 @@
     height: 24,
     padding: 2,
     marginEnd: 6,
-=======
+  },
   titleContainer: {
     flexDirection: 'row',
     width: '100%',
@@ -92,7 +91,6 @@
   sentryLogo: {
     width: 40,
     height: 40,
->>>>>>> a931ba93
   },
 };
 
