--- conflicted
+++ resolved
@@ -1,8 +1,4 @@
-<<<<<<< HEAD
-import { captureFeedback, lastEventId, logger } from '@sentry/core';
-=======
-import { captureFeedback, getCurrentScope, lastEventId } from '@sentry/core';
->>>>>>> fd2e317f
+import { captureFeedback, getCurrentScope, lastEventId, logger } from '@sentry/core';
 import type { SendFeedbackParams } from '@sentry/types';
 import * as React from 'react';
 import type { KeyboardTypeOptions } from 'react-native';
