import { sendFeedback } from '@sentry-internal/feedback';
import type { EventHint, SendFeedbackParams } from '@sentry/core';
import { getCurrentScope, lastEventId, logger } from '@sentry/core';
import * as React from 'react';
import type { KeyboardTypeOptions } from 'react-native';
import {
  Alert,
  Image,
  Keyboard,
  KeyboardAvoidingView,
  SafeAreaView,
  ScrollView,
  Text,
  TextInput,
  TouchableOpacity,
  TouchableWithoutFeedback,
  View
} from 'react-native';

import { sentryLogo } from './branding';
import { defaultConfiguration } from './defaults';
import defaultStyles from './FeedbackForm.styles';
import type { FeedbackFormProps, FeedbackFormState, FeedbackFormStyles,FeedbackGeneralConfiguration, FeedbackTextConfiguration } from './FeedbackForm.types';
import { checkInternetConnection, isValidEmail } from './utils';

<<<<<<< HEAD
const submitFeedback = async (feedbackParams: SendFeedbackParams, hint: EventHint, success: () => void, error: (e: string) => void): Promise<void> => {
  try {
    await sendFeedback(feedbackParams, hint);
    success();
  } catch (e) {
    error(e.toString());
=======
let feedbackFormHandler: (() => void) | null = null;

const setFeedbackFormHandler = (handler: () => void): void => {
  feedbackFormHandler = handler;
};

const clearFeedbackFormHandler = (): void => {
  feedbackFormHandler = null;
};

type Navigation = {
  navigate: (screen: string, params?: Record<string, unknown>) => void;
};

export const showFeedbackForm = (navigation: Navigation): void => {
  setFeedbackFormHandler(() => {
    navigation?.navigate?.('FeedbackForm');
  });
  if (feedbackFormHandler) {
    feedbackFormHandler();
  } else {
    logger.error('FeedbackForm handler is not set. Please ensure it is initialized.');
>>>>>>> 1192b17e
  }
};

/**
 * @beta
 * Implements a feedback form screen that sends feedback to Sentry using Sentry.captureFeedback.
 */
export class FeedbackForm extends React.Component<FeedbackFormProps, FeedbackFormState> {
  public static defaultProps: Partial<FeedbackFormProps> = {
    ...defaultConfiguration
  }

  public constructor(props: FeedbackFormProps) {
    super(props);

    const currentUser = {
      useSentryUser: {
        email: this.props?.useSentryUser?.email || getCurrentScope()?.getUser()?.email || '',
        name: this.props?.useSentryUser?.name || getCurrentScope()?.getUser()?.name || '',
      }
    }

    this.state = {
      isVisible: true,
      name: currentUser.useSentryUser.name,
      email: currentUser.useSentryUser.email,
      description: '',
    };
  }

  /**
   * Clear the handler when the component unmounts
   */
  public componentWillUnmount(): void {
    clearFeedbackFormHandler();
  }

  public handleFeedbackSubmit: () => void = () => {
    const { name, email, description } = this.state;
    const { onSubmitSuccess, onSubmitError, onFormSubmitted } = this.props;
    const text: FeedbackTextConfiguration = this.props;

    const trimmedName = name?.trim();
    const trimmedEmail = email?.trim();
    const trimmedDescription = description?.trim();

    if ((this.props.isNameRequired && !trimmedName) || (this.props.isEmailRequired && !trimmedEmail) || !trimmedDescription) {
      Alert.alert(text.errorTitle, text.formError);
      return;
    }

    if (this.props.shouldValidateEmail && (this.props.isEmailRequired || trimmedEmail.length > 0) && !isValidEmail(trimmedEmail)) {
      Alert.alert(text.errorTitle, text.emailError);
      return;
    }

    const eventId = lastEventId();
    const userFeedback: SendFeedbackParams = {
      message: trimmedDescription,
      name: trimmedName,
      email: trimmedEmail,
      associatedEventId: eventId,
    };

    // eslint-disable-next-line @typescript-eslint/no-floating-promises
    checkInternetConnection(() => { // onConnected
      // eslint-disable-next-line @typescript-eslint/no-floating-promises
      submitFeedback(userFeedback, undefined, () => { // success
        this.setState({ isVisible: false });
        onSubmitSuccess({ name: trimmedName, email: trimmedEmail, message: trimmedDescription, attachments: undefined });
        Alert.alert(text.successMessageText);
        onFormSubmitted();
      }, (error: string) => { // error
        Alert.alert(text.errorTitle, error);
        logger.error(`Feedback form submission failed: ${error}`);
      });
    }, () => { // onDisconnected
      Alert.alert(text.errorTitle, text.networkError);
      logger.error(`Feedback form submission failed: ${text.networkError}`);
    }, () => { // onError
      const errorString = `Feedback form submission failed: ${text.genericError}`;
      onSubmitError(new Error(errorString));
      Alert.alert(text.errorTitle, text.genericError);
      logger.error(errorString);
    });
  };

  /**
   * Renders the feedback form screen.
   */
  public render(): React.ReactNode {
    const { name, email, description } = this.state;
    const { onFormClose } = this.props;
    const config: FeedbackGeneralConfiguration = this.props;
    const text: FeedbackTextConfiguration = this.props;
    const styles: FeedbackFormStyles = { ...defaultStyles, ...this.props.styles };
    const onCancel = (): void => {
      onFormClose();
      this.setState({ isVisible: false });
    }

    if (!this.state.isVisible) {
      return null;
    }

    return (
    <SafeAreaView style={[styles.container, { padding: 0 }]}>
      <KeyboardAvoidingView behavior={'padding'} style={[styles.container, { padding: 0 }]}>
        <ScrollView>
          <TouchableWithoutFeedback onPress={Keyboard.dismiss}>
            <View style={styles.container}>
              <View style={styles.titleContainer}>
                <Text style={styles.title}>{text.formTitle}</Text>
                {config.showBranding && (
                  <Image
                    source={{ uri: sentryLogo }}
                    style={styles.sentryLogo}
                    testID='sentry-logo'
                  />
                )}
              </View>

              {config.showName && (
              <>
                <Text style={styles.label}>
                  {text.nameLabel}
                  {config.isNameRequired && ` ${text.isRequiredLabel}`}
                </Text>
                <TextInput
                  style={styles.input}
                  placeholder={text.namePlaceholder}
                  value={name}
                  onChangeText={(value) => this.setState({ name: value })}
                />
              </>
              )}

              {config.showEmail && (
              <>
                <Text style={styles.label}>
                  {text.emailLabel}
                  {config.isEmailRequired && ` ${text.isRequiredLabel}`}
                </Text>
                <TextInput
                  style={styles.input}
                  placeholder={text.emailPlaceholder}
                  keyboardType={'email-address' as KeyboardTypeOptions}
                  value={email}
                  onChangeText={(value) => this.setState({ email: value })}
                />
              </>
              )}

              <Text style={styles.label}>
                {text.messageLabel}
                {` ${text.isRequiredLabel}`}
              </Text>
              <TextInput
                style={[styles.input, styles.textArea]}
                placeholder={text.messagePlaceholder}
                value={description}
                onChangeText={(value) => this.setState({ description: value })}
                multiline
              />

              <TouchableOpacity style={styles.submitButton} onPress={this.handleFeedbackSubmit}>
                <Text style={styles.submitText}>{text.submitButtonLabel}</Text>
              </TouchableOpacity>

              <TouchableOpacity style={styles.cancelButton} onPress={onCancel}>
                <Text style={styles.cancelText}>{text.cancelButtonLabel}</Text>
              </TouchableOpacity>
            </View>
          </TouchableWithoutFeedback>
        </ScrollView>
      </KeyboardAvoidingView>
    </SafeAreaView>
    );
  }
}<|MERGE_RESOLUTION|>--- conflicted
+++ resolved
@@ -23,14 +23,15 @@
 import type { FeedbackFormProps, FeedbackFormState, FeedbackFormStyles,FeedbackGeneralConfiguration, FeedbackTextConfiguration } from './FeedbackForm.types';
 import { checkInternetConnection, isValidEmail } from './utils';
 
-<<<<<<< HEAD
 const submitFeedback = async (feedbackParams: SendFeedbackParams, hint: EventHint, success: () => void, error: (e: string) => void): Promise<void> => {
   try {
     await sendFeedback(feedbackParams, hint);
     success();
   } catch (e) {
     error(e.toString());
-=======
+  }
+};
+
 let feedbackFormHandler: (() => void) | null = null;
 
 const setFeedbackFormHandler = (handler: () => void): void => {
@@ -53,7 +54,6 @@
     feedbackFormHandler();
   } else {
     logger.error('FeedbackForm handler is not set. Please ensure it is initialized.');
->>>>>>> 1192b17e
   }
 };
 
