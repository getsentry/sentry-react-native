import { captureFeedback, getCurrentScope, lastEventId } from '@sentry/core';
import type { SendFeedbackParams } from '@sentry/types';
import * as React from 'react';
import type { KeyboardTypeOptions } from 'react-native';
<<<<<<< HEAD
import { Alert, Image, Text, TextInput, TouchableOpacity, View } from 'react-native';
=======
import {
  Alert,
  Keyboard,
  KeyboardAvoidingView,
  SafeAreaView,
  ScrollView,
  Text,
  TextInput,
  TouchableOpacity,
  TouchableWithoutFeedback,
  View
} from 'react-native';
>>>>>>> fd2e317f

import { defaultConfiguration } from './defaults';
import defaultStyles from './FeedbackForm.styles';
import type { FeedbackFormProps, FeedbackFormState, FeedbackFormStyles,FeedbackGeneralConfiguration, FeedbackTextConfiguration } from './FeedbackForm.types';

/**
 * @beta
 * Implements a feedback form screen that sends feedback to Sentry using Sentry.captureFeedback.
 */
export class FeedbackForm extends React.Component<FeedbackFormProps, FeedbackFormState> {
  private _config: FeedbackFormProps;

  public constructor(props: FeedbackFormProps) {
    super(props);

    const currentUser = {
      useSentryUser: {
        email: getCurrentScope().getUser().email || '',
        name: getCurrentScope().getUser().name || '',
      }
    }

    this._config = { ...defaultConfiguration, ...currentUser, ...props };
    this.state = {
      isVisible: true,
      name: this._config.useSentryUser.name,
      email: this._config.useSentryUser.email,
      description: '',
    };
  }

  public handleFeedbackSubmit: () => void = () => {
    const { name, email, description } = this.state;
    const { onFormClose } = this._config;
    const text: FeedbackTextConfiguration = this._config;

    const trimmedName = name?.trim();
    const trimmedEmail = email?.trim();
    const trimmedDescription = description?.trim();

    if ((this._config.isNameRequired && !trimmedName) || (this._config.isEmailRequired && !trimmedEmail) || !trimmedDescription) {
      Alert.alert(text.errorTitle, text.formError);
      return;
    }

    if (this._config.shouldValidateEmail && (this._config.isEmailRequired || trimmedEmail.length > 0) && !this._isValidEmail(trimmedEmail)) {
      Alert.alert(text.errorTitle, text.emailError);
      return;
    }

    const eventId = lastEventId();
    const userFeedback: SendFeedbackParams = {
      message: trimmedDescription,
      name: trimmedName,
      email: trimmedEmail,
      associatedEventId: eventId,
    };

    onFormClose();
    this.setState({ isVisible: false });

    captureFeedback(userFeedback);
    Alert.alert(text.successMessageText);
  };

  /**
   * Renders the feedback form screen.
   */
  public render(): React.ReactNode {
    const { name, email, description } = this.state;
    const { onFormClose } = this._config;
    const config: FeedbackGeneralConfiguration = this._config;
    const text: FeedbackTextConfiguration = this._config;
    const styles: FeedbackFormStyles = { ...defaultStyles, ...this.props.styles };
    const onCancel = (): void => {
      onFormClose();
      this.setState({ isVisible: false });
    }

    if (!this.state.isVisible) {
      return null;
    }

    return (
<<<<<<< HEAD
    <View style={styles.container}>
      <View style={styles.titleContainer}>
          <Text style={styles.title}>{text.formTitle}</Text>
          {config.showBranding && (
            <Image
              source={{ uri: 'https://sentry-brand.storage.googleapis.com/sentry-glyph-black.png' }}
              style={styles.sentryLogo}
              testID='sentry-logo'
            />
          )}
      </View>

      {config.showName && (
      <>
        <Text style={styles.label}>
          {text.nameLabel}
          {config.isNameRequired && ` ${text.isRequiredLabel}`}
        </Text>
        <TextInput
          style={styles.input}
          placeholder={text.namePlaceholder}
          value={name}
          onChangeText={(value) => this.setState({ name: value })}
        />
      </>
      )}

      {config.showEmail && (
      <>
        <Text style={styles.label}>
          {text.emailLabel}
          {config.isEmailRequired && ` ${text.isRequiredLabel}`}
        </Text>
        <TextInput
          style={styles.input}
          placeholder={text.emailPlaceholder}
          keyboardType={'email-address' as KeyboardTypeOptions}
          value={email}
          onChangeText={(value) => this.setState({ email: value })}
        />
      </>
      )}

      <Text style={styles.label}>
        {text.messageLabel}
        {` ${text.isRequiredLabel}`}
      </Text>
      <TextInput
        style={[styles.input, styles.textArea]}
        placeholder={text.messagePlaceholder}
        value={description}
        onChangeText={(value) => this.setState({ description: value })}
        multiline
      />

      <TouchableOpacity style={styles.submitButton} onPress={this.handleFeedbackSubmit}>
        <Text style={styles.submitText}>{text.submitButtonLabel}</Text>
      </TouchableOpacity>

      <TouchableOpacity style={styles.cancelButton} onPress={onCancel}>
        <Text style={styles.cancelText}>{text.cancelButtonLabel}</Text>
      </TouchableOpacity>
    </View>
=======
    <SafeAreaView style={[styles.container, { padding: 0 }]}>
      <KeyboardAvoidingView behavior={'padding'} style={[styles.container, { padding: 0 }]}>
        <ScrollView>
          <TouchableWithoutFeedback onPress={Keyboard.dismiss}>
            <View style={styles.container}>
              <Text style={styles.title}>{text.formTitle}</Text>

              {config.showName && (
              <>
                <Text style={styles.label}>
                  {text.nameLabel}
                  {config.isNameRequired && ` ${text.isRequiredLabel}`}
                </Text>
                <TextInput
                  style={styles.input}
                  placeholder={text.namePlaceholder}
                  value={name}
                  onChangeText={(value) => this.setState({ name: value })}
                />
              </>
              )}

              {config.showEmail && (
              <>
                <Text style={styles.label}>
                  {text.emailLabel}
                  {config.isEmailRequired && ` ${text.isRequiredLabel}`}
                </Text>
                <TextInput
                  style={styles.input}
                  placeholder={text.emailPlaceholder}
                  keyboardType={'email-address' as KeyboardTypeOptions}
                  value={email}
                  onChangeText={(value) => this.setState({ email: value })}
                />
              </>
              )}

              <Text style={styles.label}>
                {text.messageLabel}
                {` ${text.isRequiredLabel}`}
              </Text>
              <TextInput
                style={[styles.input, styles.textArea]}
                placeholder={text.messagePlaceholder}
                value={description}
                onChangeText={(value) => this.setState({ description: value })}
                multiline
              />

              <TouchableOpacity style={styles.submitButton} onPress={this.handleFeedbackSubmit}>
                <Text style={styles.submitText}>{text.submitButtonLabel}</Text>
              </TouchableOpacity>

              <TouchableOpacity style={styles.cancelButton} onPress={onCancel}>
                <Text style={styles.cancelText}>{text.cancelButtonLabel}</Text>
              </TouchableOpacity>
            </View>
          </TouchableWithoutFeedback>
        </ScrollView>
      </KeyboardAvoidingView>
    </SafeAreaView>
>>>>>>> fd2e317f
    );
  }

  private _isValidEmail = (email: string): boolean => {
    const emailRegex = /^[a-zA-Z0-9._%+-]+@[a-zA-Z0-9.-]+\.[a-zA-Z]{2,}$/
    return emailRegex.test(email);
  };
}<|MERGE_RESOLUTION|>--- conflicted
+++ resolved
@@ -2,11 +2,9 @@
 import type { SendFeedbackParams } from '@sentry/types';
 import * as React from 'react';
 import type { KeyboardTypeOptions } from 'react-native';
-<<<<<<< HEAD
-import { Alert, Image, Text, TextInput, TouchableOpacity, View } from 'react-native';
-=======
 import {
   Alert,
+  Image,
   Keyboard,
   KeyboardAvoidingView,
   SafeAreaView,
@@ -17,7 +15,6 @@
   TouchableWithoutFeedback,
   View
 } from 'react-native';
->>>>>>> fd2e317f
 
 import { defaultConfiguration } from './defaults';
 import defaultStyles from './FeedbackForm.styles';
@@ -102,77 +99,21 @@
     }
 
     return (
-<<<<<<< HEAD
-    <View style={styles.container}>
-      <View style={styles.titleContainer}>
-          <Text style={styles.title}>{text.formTitle}</Text>
-          {config.showBranding && (
-            <Image
-              source={{ uri: 'https://sentry-brand.storage.googleapis.com/sentry-glyph-black.png' }}
-              style={styles.sentryLogo}
-              testID='sentry-logo'
-            />
-          )}
-      </View>
-
-      {config.showName && (
-      <>
-        <Text style={styles.label}>
-          {text.nameLabel}
-          {config.isNameRequired && ` ${text.isRequiredLabel}`}
-        </Text>
-        <TextInput
-          style={styles.input}
-          placeholder={text.namePlaceholder}
-          value={name}
-          onChangeText={(value) => this.setState({ name: value })}
-        />
-      </>
-      )}
-
-      {config.showEmail && (
-      <>
-        <Text style={styles.label}>
-          {text.emailLabel}
-          {config.isEmailRequired && ` ${text.isRequiredLabel}`}
-        </Text>
-        <TextInput
-          style={styles.input}
-          placeholder={text.emailPlaceholder}
-          keyboardType={'email-address' as KeyboardTypeOptions}
-          value={email}
-          onChangeText={(value) => this.setState({ email: value })}
-        />
-      </>
-      )}
-
-      <Text style={styles.label}>
-        {text.messageLabel}
-        {` ${text.isRequiredLabel}`}
-      </Text>
-      <TextInput
-        style={[styles.input, styles.textArea]}
-        placeholder={text.messagePlaceholder}
-        value={description}
-        onChangeText={(value) => this.setState({ description: value })}
-        multiline
-      />
-
-      <TouchableOpacity style={styles.submitButton} onPress={this.handleFeedbackSubmit}>
-        <Text style={styles.submitText}>{text.submitButtonLabel}</Text>
-      </TouchableOpacity>
-
-      <TouchableOpacity style={styles.cancelButton} onPress={onCancel}>
-        <Text style={styles.cancelText}>{text.cancelButtonLabel}</Text>
-      </TouchableOpacity>
-    </View>
-=======
     <SafeAreaView style={[styles.container, { padding: 0 }]}>
       <KeyboardAvoidingView behavior={'padding'} style={[styles.container, { padding: 0 }]}>
         <ScrollView>
           <TouchableWithoutFeedback onPress={Keyboard.dismiss}>
             <View style={styles.container}>
-              <Text style={styles.title}>{text.formTitle}</Text>
+              <View style={styles.titleContainer}>
+                <Text style={styles.title}>{text.formTitle}</Text>
+                {config.showBranding && (
+                  <Image
+                    source={{ uri: 'https://sentry-brand.storage.googleapis.com/sentry-glyph-black.png' }}
+                    style={styles.sentryLogo}
+                    testID='sentry-logo'
+                  />
+                )}
+              </View>
 
               {config.showName && (
               <>
@@ -229,7 +170,6 @@
         </ScrollView>
       </KeyboardAvoidingView>
     </SafeAreaView>
->>>>>>> fd2e317f
     );
   }
 
