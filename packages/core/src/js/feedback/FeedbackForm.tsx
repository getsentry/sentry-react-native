--- conflicted
+++ resolved
@@ -121,72 +121,6 @@
     }
 
     return (
-<<<<<<< HEAD
-    <View style={styles.container}>
-      <Text style={styles.title}>{text.formTitle}</Text>
-
-      {config.showName && (
-      <>
-        <Text style={styles.label}>
-          {text.nameLabel}
-          {config.isNameRequired && ` ${text.isRequiredLabel}`}
-        </Text>
-        <TextInput
-          style={styles.input}
-          placeholder={text.namePlaceholder}
-          value={name}
-          onChangeText={(value) => this.setState({ name: value })}
-        />
-      </>
-      )}
-
-      {config.showEmail && (
-      <>
-        <Text style={styles.label}>
-          {text.emailLabel}
-          {config.isEmailRequired && ` ${text.isRequiredLabel}`}
-        </Text>
-        <TextInput
-          style={styles.input}
-          placeholder={text.emailPlaceholder}
-          keyboardType={'email-address' as KeyboardTypeOptions}
-          value={email}
-          onChangeText={(value) => this.setState({ email: value })}
-        />
-      </>
-      )}
-
-      <Text style={styles.label}>
-        {text.messageLabel}
-        {` ${text.isRequiredLabel}`}
-      </Text>
-      <TextInput
-        style={[styles.input, styles.textArea]}
-        placeholder={text.messagePlaceholder}
-        value={description}
-        onChangeText={(value) => this.setState({ description: value })}
-        multiline
-      />
-
-      {config.enableScreenshot && (
-        <TouchableOpacity style={styles.screenshotButton} onPress={this.addRemoveAttachment}>
-          <Text style={styles.screenshotText}>
-          {!this.state.filename && !this.state.attachment
-            ? text.addScreenshotButtonLabel
-            : text.removeScreenshotButtonLabel}
-          </Text>
-        </TouchableOpacity>
-      )}
-
-      <TouchableOpacity style={styles.submitButton} onPress={this.handleFeedbackSubmit}>
-        <Text style={styles.submitText}>{text.submitButtonLabel}</Text>
-      </TouchableOpacity>
-
-      <TouchableOpacity style={styles.cancelButton} onPress={onCancel}>
-        <Text style={styles.cancelText}>{text.cancelButtonLabel}</Text>
-      </TouchableOpacity>
-    </View>
-=======
     <SafeAreaView style={[styles.container, { padding: 0 }]}>
       <KeyboardAvoidingView behavior={'padding'} style={[styles.container, { padding: 0 }]}>
         <ScrollView>
@@ -237,6 +171,16 @@
                 multiline
               />
 
+              {config.enableScreenshot && (
+                <TouchableOpacity style={styles.screenshotButton} onPress={this.addRemoveAttachment}>
+                  <Text style={styles.screenshotText}>
+                  {!this.state.filename && !this.state.attachment
+                    ? text.addScreenshotButtonLabel
+                    : text.removeScreenshotButtonLabel}
+                  </Text>
+                </TouchableOpacity>
+              )}
+
               <TouchableOpacity style={styles.submitButton} onPress={this.handleFeedbackSubmit}>
                 <Text style={styles.submitText}>{text.submitButtonLabel}</Text>
               </TouchableOpacity>
@@ -249,7 +193,6 @@
         </ScrollView>
       </KeyboardAvoidingView>
     </SafeAreaView>
->>>>>>> fd2e317f
     );
   }
 
