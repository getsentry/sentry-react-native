--- conflicted
+++ resolved
@@ -1,10 +1,5 @@
-<<<<<<< HEAD
+import type { SendFeedbackParams } from '@sentry/core';
 import { captureFeedback, getCurrentScope, lastEventId, logger } from '@sentry/core';
-import type { SendFeedbackParams } from '@sentry/types';
-=======
-import type { SendFeedbackParams } from '@sentry/core';
-import { captureFeedback, getCurrentScope, lastEventId } from '@sentry/core';
->>>>>>> 05885520
 import * as React from 'react';
 import type { KeyboardTypeOptions } from 'react-native';
 import {
@@ -54,13 +49,8 @@
 
   public handleFeedbackSubmit: () => void = () => {
     const { name, email, description } = this.state;
-<<<<<<< HEAD
-    const { onSubmitSuccess, onSubmitError, onFormSubmitted } = this._config;
-    const text: FeedbackTextConfiguration = this._config;
-=======
-    const { onFormClose } = this.props;
+    const { onSubmitSuccess, onSubmitError, onFormSubmitted } = this.props;
     const text: FeedbackTextConfiguration = this.props;
->>>>>>> 05885520
 
     const trimmedName = name?.trim();
     const trimmedEmail = email?.trim();
@@ -71,11 +61,7 @@
       return;
     }
 
-<<<<<<< HEAD
-    if (this._config.shouldValidateEmail && (this._config.isEmailRequired || trimmedEmail.length > 0) && !isValidEmail(trimmedEmail)) {
-=======
-    if (this.props.shouldValidateEmail && (this.props.isEmailRequired || trimmedEmail.length > 0) && !this._isValidEmail(trimmedEmail)) {
->>>>>>> 05885520
+    if (this.props.shouldValidateEmail && (this.props.isEmailRequired || trimmedEmail.length > 0) && !isValidEmail(trimmedEmail)) {
       Alert.alert(text.errorTitle, text.emailError);
       return;
     }
