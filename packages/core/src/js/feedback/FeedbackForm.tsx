<<<<<<< HEAD
import { captureFeedback, lastEventId, logger } from '@sentry/core';
=======
import { captureFeedback, getCurrentScope, lastEventId } from '@sentry/core';
>>>>>>> fd2e317f
import type { SendFeedbackParams } from '@sentry/types';
import * as React from 'react';
import type { KeyboardTypeOptions } from 'react-native';
import {
  Alert,
  Keyboard,
  KeyboardAvoidingView,
  SafeAreaView,
  ScrollView,
  Text,
  TextInput,
  TouchableOpacity,
  TouchableWithoutFeedback,
  View
} from 'react-native';

import { defaultConfiguration } from './defaults';
import defaultStyles from './FeedbackForm.styles';
import type { FeedbackFormProps, FeedbackFormState, FeedbackFormStyles,FeedbackGeneralConfiguration, FeedbackTextConfiguration } from './FeedbackForm.types';
import { checkInternetConnection, isValidEmail } from './utils';

/**
 * @beta
 * Implements a feedback form screen that sends feedback to Sentry using Sentry.captureFeedback.
 */
export class FeedbackForm extends React.Component<FeedbackFormProps, FeedbackFormState> {
  private _config: FeedbackFormProps;

  public constructor(props: FeedbackFormProps) {
    super(props);

    const currentUser = {
      useSentryUser: {
        email: getCurrentScope().getUser().email || '',
        name: getCurrentScope().getUser().name || '',
      }
    }

    this._config = { ...defaultConfiguration, ...currentUser, ...props };
    this.state = {
      isVisible: true,
      name: this._config.useSentryUser.name,
      email: this._config.useSentryUser.email,
      description: '',
    };
  }

  public handleFeedbackSubmit: () => void = () => {
    const { name, email, description } = this.state;
<<<<<<< HEAD
    const { onSubmitSuccess, onSubmitError, onFormSubmitted } = { ...defaultConfiguration, ...this.props };
    const config: FeedbackGeneralConfiguration = { ...defaultConfiguration, ...this.props };
    const text: FeedbackTextConfiguration = { ...defaultConfiguration, ...this.props };
=======
    const { onFormClose } = this._config;
    const text: FeedbackTextConfiguration = this._config;
>>>>>>> fd2e317f

    const trimmedName = name?.trim();
    const trimmedEmail = email?.trim();
    const trimmedDescription = description?.trim();

    if ((this._config.isNameRequired && !trimmedName) || (this._config.isEmailRequired && !trimmedEmail) || !trimmedDescription) {
      Alert.alert(text.errorTitle, text.formError);
      return;
    }

<<<<<<< HEAD
    if ((config.isEmailRequired || trimmedEmail.length > 0) && !isValidEmail(trimmedEmail)) {
=======
    if (this._config.shouldValidateEmail && (this._config.isEmailRequired || trimmedEmail.length > 0) && !this._isValidEmail(trimmedEmail)) {
>>>>>>> fd2e317f
      Alert.alert(text.errorTitle, text.emailError);
      return;
    }

    const eventId = lastEventId();
    const userFeedback: SendFeedbackParams = {
      message: trimmedDescription,
      name: trimmedName,
      email: trimmedEmail,
      associatedEventId: eventId,
    };

    // eslint-disable-next-line @typescript-eslint/no-floating-promises
    checkInternetConnection(() => { // onConnected
      this.setState({ isVisible: false });
      captureFeedback(userFeedback);
      onSubmitSuccess({ name: trimmedName, email: trimmedEmail, message: trimmedDescription, attachments: undefined });
      Alert.alert(text.successMessageText);
      onFormSubmitted();
    }, () => { // onDisconnected
      Alert.alert(text.errorTitle, text.networkError);
      logger.error(`Feedback form submission failed: ${text.networkError}`);
    }, () => { // onError
      const errorString = `Feedback form submission failed: ${text.genericError}`;
      onSubmitError(new Error(errorString));
      Alert.alert(text.errorTitle, text.genericError);
      logger.error(errorString);
    });
  };

  /**
   * Renders the feedback form screen.
   */
  public render(): React.ReactNode {
    const { name, email, description } = this.state;
    const { onFormClose } = this._config;
    const config: FeedbackGeneralConfiguration = this._config;
    const text: FeedbackTextConfiguration = this._config;
    const styles: FeedbackFormStyles = { ...defaultStyles, ...this.props.styles };
    const onCancel = (): void => {
      onFormClose();
      this.setState({ isVisible: false });
    }

    if (!this.state.isVisible) {
      return null;
    }

    return (
    <SafeAreaView style={[styles.container, { padding: 0 }]}>
      <KeyboardAvoidingView behavior={'padding'} style={[styles.container, { padding: 0 }]}>
        <ScrollView>
          <TouchableWithoutFeedback onPress={Keyboard.dismiss}>
            <View style={styles.container}>
              <Text style={styles.title}>{text.formTitle}</Text>

              {config.showName && (
              <>
                <Text style={styles.label}>
                  {text.nameLabel}
                  {config.isNameRequired && ` ${text.isRequiredLabel}`}
                </Text>
                <TextInput
                  style={styles.input}
                  placeholder={text.namePlaceholder}
                  value={name}
                  onChangeText={(value) => this.setState({ name: value })}
                />
              </>
              )}

              {config.showEmail && (
              <>
                <Text style={styles.label}>
                  {text.emailLabel}
                  {config.isEmailRequired && ` ${text.isRequiredLabel}`}
                </Text>
                <TextInput
                  style={styles.input}
                  placeholder={text.emailPlaceholder}
                  keyboardType={'email-address' as KeyboardTypeOptions}
                  value={email}
                  onChangeText={(value) => this.setState({ email: value })}
                />
              </>
              )}

              <Text style={styles.label}>
                {text.messageLabel}
                {` ${text.isRequiredLabel}`}
              </Text>
              <TextInput
                style={[styles.input, styles.textArea]}
                placeholder={text.messagePlaceholder}
                value={description}
                onChangeText={(value) => this.setState({ description: value })}
                multiline
              />

              <TouchableOpacity style={styles.submitButton} onPress={this.handleFeedbackSubmit}>
                <Text style={styles.submitText}>{text.submitButtonLabel}</Text>
              </TouchableOpacity>

              <TouchableOpacity style={styles.cancelButton} onPress={onCancel}>
                <Text style={styles.cancelText}>{text.cancelButtonLabel}</Text>
              </TouchableOpacity>
            </View>
          </TouchableWithoutFeedback>
        </ScrollView>
      </KeyboardAvoidingView>
    </SafeAreaView>
    );
  }
}<|MERGE_RESOLUTION|>--- conflicted
+++ resolved
@@ -1,8 +1,4 @@
-<<<<<<< HEAD
-import { captureFeedback, lastEventId, logger } from '@sentry/core';
-=======
-import { captureFeedback, getCurrentScope, lastEventId } from '@sentry/core';
->>>>>>> fd2e317f
+import { captureFeedback, getCurrentScope, lastEventId, logger } from '@sentry/core';
 import type { SendFeedbackParams } from '@sentry/types';
 import * as React from 'react';
 import type { KeyboardTypeOptions } from 'react-native';
@@ -52,14 +48,8 @@
 
   public handleFeedbackSubmit: () => void = () => {
     const { name, email, description } = this.state;
-<<<<<<< HEAD
-    const { onSubmitSuccess, onSubmitError, onFormSubmitted } = { ...defaultConfiguration, ...this.props };
-    const config: FeedbackGeneralConfiguration = { ...defaultConfiguration, ...this.props };
-    const text: FeedbackTextConfiguration = { ...defaultConfiguration, ...this.props };
-=======
-    const { onFormClose } = this._config;
+    const { onSubmitSuccess, onSubmitError, onFormSubmitted } = this._config;
     const text: FeedbackTextConfiguration = this._config;
->>>>>>> fd2e317f
 
     const trimmedName = name?.trim();
     const trimmedEmail = email?.trim();
@@ -70,11 +60,7 @@
       return;
     }
 
-<<<<<<< HEAD
-    if ((config.isEmailRequired || trimmedEmail.length > 0) && !isValidEmail(trimmedEmail)) {
-=======
-    if (this._config.shouldValidateEmail && (this._config.isEmailRequired || trimmedEmail.length > 0) && !this._isValidEmail(trimmedEmail)) {
->>>>>>> fd2e317f
+    if (this._config.shouldValidateEmail && (this._config.isEmailRequired || trimmedEmail.length > 0) && !isValidEmail(trimmedEmail)) {
       Alert.alert(text.errorTitle, text.emailError);
       return;
     }
