<<<<<<< HEAD
import { sendFeedback } from '@sentry-internal/feedback';
import type { EventHint, SendFeedbackParams } from '@sentry/core';
import { getCurrentScope, lastEventId, logger } from '@sentry/core';
=======
import type { SendFeedbackParams } from '@sentry/core';
import { captureFeedback, getCurrentScope, lastEventId, logger } from '@sentry/core';
>>>>>>> e4e23a6f
import * as React from 'react';
import type { KeyboardTypeOptions } from 'react-native';
import {
  Alert,
  Keyboard,
  KeyboardAvoidingView,
  SafeAreaView,
  ScrollView,
  Text,
  TextInput,
  TouchableOpacity,
  TouchableWithoutFeedback,
  View
} from 'react-native';

import { defaultConfiguration } from './defaults';
import defaultStyles from './FeedbackForm.styles';
import type { FeedbackFormProps, FeedbackFormState, FeedbackFormStyles,FeedbackGeneralConfiguration, FeedbackTextConfiguration } from './FeedbackForm.types';
import { checkInternetConnection, isValidEmail } from './utils';

const submitFeedback = async (feedbackParams: SendFeedbackParams, hint: EventHint, success: () => void, error: (e: string) => void): Promise<void> => {
  try {
    await sendFeedback(feedbackParams, hint);
    success();
  } catch (e) {
    error(e.toString());
  }
};

/**
 * @beta
 * Implements a feedback form screen that sends feedback to Sentry using Sentry.captureFeedback.
 */
export class FeedbackForm extends React.Component<FeedbackFormProps, FeedbackFormState> {
  public static defaultProps: Partial<FeedbackFormProps> = {
    ...defaultConfiguration
  }

  public constructor(props: FeedbackFormProps) {
    super(props);

    const currentUser = {
      useSentryUser: {
        email: this.props?.useSentryUser?.email || getCurrentScope()?.getUser()?.email || '',
        name: this.props?.useSentryUser?.name || getCurrentScope()?.getUser()?.name || '',
      }
    }

    this.state = {
      isVisible: true,
      name: currentUser.useSentryUser.name,
      email: currentUser.useSentryUser.email,
      description: '',
    };
  }

  public handleFeedbackSubmit: () => void = () => {
    const { name, email, description } = this.state;
    const { onSubmitSuccess, onSubmitError, onFormSubmitted } = this.props;
    const text: FeedbackTextConfiguration = this.props;

    const trimmedName = name?.trim();
    const trimmedEmail = email?.trim();
    const trimmedDescription = description?.trim();

    if ((this.props.isNameRequired && !trimmedName) || (this.props.isEmailRequired && !trimmedEmail) || !trimmedDescription) {
      Alert.alert(text.errorTitle, text.formError);
      return;
    }

    if (this.props.shouldValidateEmail && (this.props.isEmailRequired || trimmedEmail.length > 0) && !isValidEmail(trimmedEmail)) {
      Alert.alert(text.errorTitle, text.emailError);
      return;
    }

    const eventId = lastEventId();
    const userFeedback: SendFeedbackParams = {
      message: trimmedDescription,
      name: trimmedName,
      email: trimmedEmail,
      associatedEventId: eventId,
    };

    // eslint-disable-next-line @typescript-eslint/no-floating-promises
    checkInternetConnection(() => { // onConnected
      // eslint-disable-next-line @typescript-eslint/no-floating-promises
      submitFeedback(userFeedback, undefined, () => { // success
        this.setState({ isVisible: false });
        onSubmitSuccess({ name: trimmedName, email: trimmedEmail, message: trimmedDescription, attachments: undefined });
        Alert.alert(text.successMessageText);
        onFormSubmitted();
      }, (error: string) => { // error
        Alert.alert(text.errorTitle, error);
        logger.error(`Feedback form submission failed: ${error}`);
      });
    }, () => { // onDisconnected
      Alert.alert(text.errorTitle, text.networkError);
      logger.error(`Feedback form submission failed: ${text.networkError}`);
    }, () => { // onError
      const errorString = `Feedback form submission failed: ${text.genericError}`;
      onSubmitError(new Error(errorString));
      Alert.alert(text.errorTitle, text.genericError);
      logger.error(errorString);
    });
  };

  /**
   * Renders the feedback form screen.
   */
  public render(): React.ReactNode {
    const { name, email, description } = this.state;
    const { onFormClose } = this.props;
    const config: FeedbackGeneralConfiguration = this.props;
    const text: FeedbackTextConfiguration = this.props;
    const styles: FeedbackFormStyles = { ...defaultStyles, ...this.props.styles };
    const onCancel = (): void => {
      onFormClose();
      this.setState({ isVisible: false });
    }

    if (!this.state.isVisible) {
      return null;
    }

    return (
    <SafeAreaView style={[styles.container, { padding: 0 }]}>
      <KeyboardAvoidingView behavior={'padding'} style={[styles.container, { padding: 0 }]}>
        <ScrollView>
          <TouchableWithoutFeedback onPress={Keyboard.dismiss}>
            <View style={styles.container}>
              <Text style={styles.title}>{text.formTitle}</Text>

              {config.showName && (
              <>
                <Text style={styles.label}>
                  {text.nameLabel}
                  {config.isNameRequired && ` ${text.isRequiredLabel}`}
                </Text>
                <TextInput
                  style={styles.input}
                  placeholder={text.namePlaceholder}
                  value={name}
                  onChangeText={(value) => this.setState({ name: value })}
                />
              </>
              )}

              {config.showEmail && (
              <>
                <Text style={styles.label}>
                  {text.emailLabel}
                  {config.isEmailRequired && ` ${text.isRequiredLabel}`}
                </Text>
                <TextInput
                  style={styles.input}
                  placeholder={text.emailPlaceholder}
                  keyboardType={'email-address' as KeyboardTypeOptions}
                  value={email}
                  onChangeText={(value) => this.setState({ email: value })}
                />
              </>
              )}

              <Text style={styles.label}>
                {text.messageLabel}
                {` ${text.isRequiredLabel}`}
              </Text>
              <TextInput
                style={[styles.input, styles.textArea]}
                placeholder={text.messagePlaceholder}
                value={description}
                onChangeText={(value) => this.setState({ description: value })}
                multiline
              />

              <TouchableOpacity style={styles.submitButton} onPress={this.handleFeedbackSubmit}>
                <Text style={styles.submitText}>{text.submitButtonLabel}</Text>
              </TouchableOpacity>

              <TouchableOpacity style={styles.cancelButton} onPress={onCancel}>
                <Text style={styles.cancelText}>{text.cancelButtonLabel}</Text>
              </TouchableOpacity>
            </View>
          </TouchableWithoutFeedback>
        </ScrollView>
      </KeyboardAvoidingView>
    </SafeAreaView>
    );
  }
}<|MERGE_RESOLUTION|>--- conflicted
+++ resolved
@@ -1,11 +1,6 @@
-<<<<<<< HEAD
 import { sendFeedback } from '@sentry-internal/feedback';
 import type { EventHint, SendFeedbackParams } from '@sentry/core';
 import { getCurrentScope, lastEventId, logger } from '@sentry/core';
-=======
-import type { SendFeedbackParams } from '@sentry/core';
-import { captureFeedback, getCurrentScope, lastEventId, logger } from '@sentry/core';
->>>>>>> e4e23a6f
 import * as React from 'react';
 import type { KeyboardTypeOptions } from 'react-native';
 import {
