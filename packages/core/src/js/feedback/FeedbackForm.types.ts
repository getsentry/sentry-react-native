import type { FeedbackFormData } from '@sentry/core';
import type { ImageStyle, TextStyle, ViewStyle } from 'react-native';

/**
 * The props for the feedback form
 */
export interface FeedbackFormProps extends FeedbackGeneralConfiguration, FeedbackTextConfiguration, FeedbackCallbacks {
  styles?: FeedbackFormStyles;
}

/**
 * General feedback configuration
 */
export interface FeedbackGeneralConfiguration {
  /**
   * Show the Sentry branding
   *
   * @default true
   */
  showBranding?: boolean;

  /**
   * Should the email field be required?
   */
  isEmailRequired?: boolean;

  /**
   * Should the email field be validated?
   */
  shouldValidateEmail?: boolean;

  /**
   * Should the name field be required?
   */
  isNameRequired?: boolean;

  /**
   * Should the email input field be visible? Note: email will still be collected if set via `Sentry.setUser()`
   */
  showEmail?: boolean;

  /**
   * Should the name input field be visible? Note: name will still be collected if set via `Sentry.setUser()`
   */
  showName?: boolean;

  /**
   * This flag determines whether the "Add Screenshot" button is displayed
   * @default false
   */
  enableScreenshot?: boolean;

  /**
   * Fill in email/name input fields with Sentry user context if it exists.
   * The value of the email/name keys represent the properties of your user context.
   */
  useSentryUser?: {
    email: string;
    name: string;
  };
}

/**
 * All of the different text labels that can be customized
 */
export interface FeedbackTextConfiguration {
  /**
   * The label for the Feedback form cancel button that closes dialog
   */
  cancelButtonLabel?: string;

  /**
   * The label for the Feedback form submit button that sends feedback
   */
  submitButtonLabel?: string;

  /**
   * The title of the Feedback form
   */
  formTitle?: string;

  /**
   * Label for the email input
   */
  emailLabel?: string;

  /**
   * Placeholder text for Feedback email input
   */
  emailPlaceholder?: string;

  /**
   * Label for the message input
   */
  messageLabel?: string;

  /**
   * Placeholder text for Feedback message input
   */
  messagePlaceholder?: string;

  /**
   * Label for the name input
   */
  nameLabel?: string;

  /**
   * Message after feedback was sent successfully
   */
  successMessageText?: string;

  /**
   * Placeholder text for Feedback name input
   */
  namePlaceholder?: string;

  /**
   * Text which indicates that a field is required
   */
  isRequiredLabel?: string;

  /**
   * The label for the button that adds a screenshot and renders the image editor
   */
  addScreenshotButtonLabel?: string;

  /**
   * The label for the button that removes a screenshot and hides the image editor
   */
  removeScreenshotButtonLabel?: string;

  /**
   * The title of the error dialog
   */
  errorTitle?: string;

  /**
   * The error message when the form is invalid
   */
  formError?: string;

  /**
   * The error message when the email is invalid
   */
  emailError?: string;

  /**
   * Message when there is a generic error
   */
  genericError?: string;
}

/**
 * The public callbacks available for the feedback integration
 */
export interface FeedbackCallbacks {
  /**
   * Callback when form is opened
   */
  onFormOpen?: () => void;

  /**
   * Callback when form is closed and not submitted
   */
  onFormClose?: () => void;

  /**
<<<<<<< HEAD
   * Callback when a screenshot is added
   */
  onAddScreenshot?: (attachFile: (filename: string, data: Uint8Array) => void) => void;
=======
   * Callback when feedback is successfully submitted
   *
   * After this you'll see a SuccessMessage on the screen for a moment.
   */
  onSubmitSuccess?: (data: FeedbackFormData) => void;

  /**
   * Callback when feedback is unsuccessfully submitted
   */
  onSubmitError?: (error: Error) => void;

  /**
   * Callback when the feedback form is submitted successfully, and the SuccessMessage is complete, or dismissed
   */
  onFormSubmitted?: () => void;
>>>>>>> 48ff52e5
}

/**
 * The styles for the feedback form
 */
export interface FeedbackFormStyles {
  container?: ViewStyle;
  title?: TextStyle;
  label?: TextStyle;
  input?: TextStyle;
  textArea?: TextStyle;
  submitButton?: ViewStyle;
  submitText?: TextStyle;
  cancelButton?: ViewStyle;
  cancelText?: TextStyle;
  screenshotButton?: ViewStyle;
  screenshotText?: TextStyle;
  titleContainer?: ViewStyle;
  sentryLogo?: ImageStyle;
}

/**
 * The state of the feedback form
 */
export interface FeedbackFormState {
  isVisible: boolean;
  name: string;
  email: string;
  description: string;
  filename?: string;
  attachment?: string | Uint8Array;
}<|MERGE_RESOLUTION|>--- conflicted
+++ resolved
@@ -165,11 +165,11 @@
   onFormClose?: () => void;
 
   /**
-<<<<<<< HEAD
    * Callback when a screenshot is added
    */
   onAddScreenshot?: (attachFile: (filename: string, data: Uint8Array) => void) => void;
-=======
+
+  /**
    * Callback when feedback is successfully submitted
    *
    * After this you'll see a SuccessMessage on the screen for a moment.
@@ -185,7 +185,6 @@
    * Callback when the feedback form is submitted successfully, and the SuccessMessage is complete, or dismissed
    */
   onFormSubmitted?: () => void;
->>>>>>> 48ff52e5
 }
 
 /**
