--- conflicted
+++ resolved
@@ -1,11 +1,6 @@
 import type { ViewStyle } from 'react-native';
-<<<<<<< HEAD
-import type { FeedbackWidgetStyles } from './FeedbackWidget.types';
-=======
-
 import type { FeedbackWidgetTheme } from './FeedbackWidget.theme';
 import type { FeedbackButtonStyles, FeedbackWidgetStyles } from './FeedbackWidget.types';
->>>>>>> bfbb0a1c
 
 const defaultStyles = (theme: FeedbackWidgetTheme): FeedbackWidgetStyles => {
   return {
