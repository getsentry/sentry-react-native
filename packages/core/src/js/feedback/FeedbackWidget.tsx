--- conflicted
+++ resolved
@@ -406,8 +406,7 @@
     return this.state.filename !== undefined && this.state.attachment !== undefined && this.state.attachmentUri !== undefined;
   }
 
-<<<<<<< HEAD
-  private _getUser = (): User | undefined =>{
+  private _getUser = (): User | undefined => {
     const currentUser = getCurrentScope().getUser();
     const isolationUser = getIsolationScope().getUser();
     const globalUser = getGlobalScope().getUser();
@@ -418,7 +417,8 @@
       return isolationUser;
     }
     return globalUser;
-=======
+  }
+
   private _showImageRetrievalDevelopmentNote = (): void => {
     if (isExpoGo()) {
       feedbackAlertDialog(
@@ -426,6 +426,5 @@
         'The feedback widget cannot retrieve image data in Expo Go. Please build your app to test this functionality.',
       );
     }
->>>>>>> ec2a485c
   }
 }