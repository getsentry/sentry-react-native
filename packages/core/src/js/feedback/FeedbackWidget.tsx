--- conflicted
+++ resolved
@@ -14,12 +14,7 @@
   TouchableWithoutFeedback,
   View
 } from 'react-native';
-<<<<<<< HEAD
-import { isWeb, notWeb } from '../utils/environment';
-=======
-
 import { isExpoGo, isWeb, notWeb } from '../utils/environment';
->>>>>>> 9e3030a1
 import type { Screenshot } from '../wrapper';
 import { getDataFromUri, NATIVE } from '../wrapper';
 import { sentryLogo } from './branding';
@@ -57,17 +52,10 @@
 
     const currentUser = {
       useSentryUser: {
-<<<<<<< HEAD
-        email: this.props?.useSentryUser?.email || getCurrentScope()?.getUser()?.email || '',
-        name: this.props?.useSentryUser?.name || getCurrentScope()?.getUser()?.name || '',
-      },
-    };
-=======
         email: this.props?.useSentryUser?.email || this._getUser()?.email || '',
         name: this.props?.useSentryUser?.name || this._getUser()?.name || '',
       }
     }
->>>>>>> 9e3030a1
 
     this.state = {
       isVisible: true,
@@ -198,55 +186,28 @@
               logger.error('Failed to read image data on the web');
             }
           } else {
-<<<<<<< HEAD
             const filename = result.assets[0]?.fileName;
             const imageUri = result.assets[0]?.uri;
             imageUri &&
               getDataFromUri(imageUri)
-                .then(data => {
-                  if (data) {
+                .then((data) => {
+                  if (data != null) {
                     this.setState({ filename, attachment: data, attachmentUri: imageUri });
                   } else {
+                    this._showImageRetrievalDevelopmentNote();
                     logger.error('Failed to read image data from uri:', imageUri);
                   }
                 })
-                .catch(error => {
+                .catch((error) => {
+                  this._showImageRetrievalDevelopmentNote();
                   logger.error('Failed to read image data from uri:', imageUri, 'error: ', error);
                 });
-=======
-            const filename = result.assets[0].fileName;
-            const imageUri = result.assets[0].uri;
-            getDataFromUri(imageUri).then((data) => {
-              if (data != null) {
-                this.setState({ filename, attachment: data, attachmentUri: imageUri });
-              } else {
-                this._showImageRetrievalDevelopmentNote();
-                logger.error('Failed to read image data from uri:', imageUri);
-              }
-            }).catch((error) => {
-              this._showImageRetrievalDevelopmentNote();
-              logger.error('Failed to read image data from uri:', imageUri, 'error: ', error);
-            });
->>>>>>> 9e3030a1
           }
         }
       } else {
         // Defaulting to the onAddScreenshot callback
         const { onAddScreenshot } = { ...defaultConfiguration, ...this.props };
         onAddScreenshot((uri: string) => {
-<<<<<<< HEAD
-          getDataFromUri(uri)
-            .then(data => {
-              if (data != null) {
-                this.setState({ filename: 'feedback_screenshot', attachment: data, attachmentUri: uri });
-              } else {
-                logger.error('Failed to read image data from uri:', uri);
-              }
-            })
-            .catch(error => {
-              logger.error('Failed to read image data from uri:', uri, 'error: ', error);
-            });
-=======
           getDataFromUri(uri).then((data) => {
             if (data != null) {
               this.setState({ filename: 'feedback_screenshot', attachment: data, attachmentUri: uri });
@@ -258,7 +219,6 @@
             this._showImageRetrievalDevelopmentNote();
             logger.error('Failed to read image data from uri:', uri, 'error: ', error);
           });
->>>>>>> 9e3030a1
         });
       }
     } else {
@@ -396,24 +356,12 @@
             </View>
           )}
           {notWeb() && config.enableTakeScreenshot && !this.state.attachmentUri && (
-<<<<<<< HEAD
-            <TouchableOpacity
-              style={styles.takeScreenshotButton}
-              onPress={() => {
-                hideFeedbackButton();
-                onCancel();
-                showScreenshotButton();
-              }}
-            >
-              <Text style={styles.takeScreenshotText}>{text.captureScreenshotButtonLabel}</Text>
-=======
             <TouchableOpacity style={styles.takeScreenshotButton} onPress={() => {
               hideFeedbackButton();
               onCancel();
               showScreenshotButton();
             }}>
               <Text style={styles.takeScreenshotText} testID='sentry-feedback-take-screenshot-button'>{text.captureScreenshotButtonLabel}</Text>
->>>>>>> 9e3030a1
             </TouchableOpacity>
           )}
           <TouchableOpacity style={styles.submitButton} onPress={this.handleFeedbackSubmit}>
@@ -466,12 +414,6 @@
   };
 
   private _hasScreenshot = (): boolean => {
-<<<<<<< HEAD
-    return (
-      this.state.filename !== undefined && this.state.attachment !== undefined && this.state.attachmentUri !== undefined
-    );
-  };
-=======
     return this.state.filename !== undefined && this.state.attachment !== undefined && this.state.attachmentUri !== undefined;
   }
 
@@ -495,5 +437,4 @@
       );
     }
   }
->>>>>>> 9e3030a1
 }