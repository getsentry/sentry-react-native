--- conflicted
+++ resolved
@@ -43,7 +43,7 @@
     attachmentUri: undefined,
   };
 
-  private _themeListener: NativeEventSubscription;
+  private _themeListener: NativeEventSubscription | undefined;
 
   private _didSubmitForm: boolean = false;
 
@@ -54,8 +54,8 @@
       useSentryUser: {
         email: this.props?.useSentryUser?.email || getCurrentScope()?.getUser()?.email || '',
         name: this.props?.useSentryUser?.name || getCurrentScope()?.getUser()?.name || '',
-      }
-    }
+      },
+    };
 
     this.state = {
       isVisible: true,
@@ -93,24 +93,33 @@
     const trimmedEmail = email?.trim();
     const trimmedDescription = description?.trim();
 
-    if ((this.props.isNameRequired && !trimmedName) || (this.props.isEmailRequired && !trimmedEmail) || !trimmedDescription) {
+    if (
+      (this.props.isNameRequired && !trimmedName) ||
+      (this.props.isEmailRequired && !trimmedEmail) ||
+      !trimmedDescription
+    ) {
       feedbackAlertDialog(text.errorTitle, text.formError);
       return;
     }
 
-    if (this.props.shouldValidateEmail && (this.props.isEmailRequired || trimmedEmail.length > 0) && !isValidEmail(trimmedEmail)) {
+    if (
+      this.props.shouldValidateEmail &&
+      (this.props.isEmailRequired || trimmedEmail.length > 0) &&
+      !isValidEmail(trimmedEmail)
+    ) {
       feedbackAlertDialog(text.errorTitle, text.emailError);
       return;
     }
 
-    const attachments = this.state.filename && this.state.attachment
-    ? [
-        {
-          filename: this.state.filename,
-          data: this.state.attachment,
-        },
-      ]
-    : undefined;
+    const attachments =
+      this.state.filename && this.state.attachment
+        ? [
+            {
+              filename: this.state.filename,
+              data: this.state.attachment,
+            },
+          ]
+        : undefined;
 
     const eventId = lastEventId();
     const userFeedback: SendFeedbackParams = {
@@ -125,8 +134,13 @@
         this.setState({ isVisible: false });
       }
       captureFeedback(userFeedback, attachments ? { attachments } : undefined);
-      onSubmitSuccess({ name: trimmedName, email: trimmedEmail, message: trimmedDescription, attachments: attachments });
-      feedbackAlertDialog(text.successMessageText , '');
+      onSubmitSuccess({
+        name: trimmedName,
+        email: trimmedEmail,
+        message: trimmedDescription,
+        attachments: attachments,
+      });
+      feedbackAlertDialog(text.successMessageText, '');
       onFormSubmitted();
       this._didSubmitForm = true;
     } catch (error) {
@@ -138,23 +152,16 @@
   };
 
   public onScreenshotButtonPress: () => void = async () => {
-<<<<<<< HEAD
-    if (!this.state.filename && !this.state.attachment) {
+    if (!this._hasScreenshot()) {
       const { imagePicker } = this.props;
       if (imagePicker) {
         const launchImageLibrary = imagePicker.launchImageLibraryAsync
-=======
-    if (!this._hasScreenshot()) {
-      const imagePickerConfiguration: ImagePickerConfiguration = this.props;
-      if (imagePickerConfiguration.imagePicker) {
-        const launchImageLibrary = imagePickerConfiguration.imagePicker.launchImageLibraryAsync
->>>>>>> bfbb0a1c
-          // expo-image-picker library is available
-          ? () => imagePicker.launchImageLibraryAsync?.({ mediaTypes: ['images'], base64: isWeb() })
-          // react-native-image-picker library is available
-          : imagePicker.launchImageLibrary
-            ? () => imagePicker.launchImageLibrary?.({ mediaType: 'photo', includeBase64: isWeb() })
-            : null;
+          ? // expo-image-picker library is available
+            () => imagePicker.launchImageLibraryAsync?.({ mediaTypes: ['images'], base64: isWeb() })
+          : // react-native-image-picker library is available
+          imagePicker.launchImageLibrary
+          ? () => imagePicker.launchImageLibrary?.({ mediaType: 'photo', includeBase64: isWeb() })
+          : null;
         if (!launchImageLibrary) {
           logger.warn('No compatible image picker library found. Please provide a valid image picker library.');
           if (__DEV__) {
@@ -181,37 +188,41 @@
           } else {
             const filename = result.assets[0]?.fileName;
             const imageUri = result.assets[0]?.uri;
-            imageUri && getDataFromUri(imageUri).then((data) => {
-              if (data) {
-                this.setState({ filename, attachment: data, attachmentUri: imageUri });
-              } else {
-                logger.error('Failed to read image data from uri:', imageUri);
-              }
-            }).catch((error) => {
-              logger.error('Failed to read image data from uri:', imageUri, 'error: ', error);
-            });
+            imageUri &&
+              getDataFromUri(imageUri)
+                .then(data => {
+                  if (data) {
+                    this.setState({ filename, attachment: data, attachmentUri: imageUri });
+                  } else {
+                    logger.error('Failed to read image data from uri:', imageUri);
+                  }
+                })
+                .catch(error => {
+                  logger.error('Failed to read image data from uri:', imageUri, 'error: ', error);
+                });
           }
         }
       } else {
         // Defaulting to the onAddScreenshot callback
         const { onAddScreenshot } = { ...defaultConfiguration, ...this.props };
         onAddScreenshot((uri: string) => {
-          getDataFromUri(uri).then((data) => {
-            if (data != null) {
-              this.setState({ filename: 'feedback_screenshot', attachment: data, attachmentUri: uri });
-            } else {
-              logger.error('Failed to read image data from uri:', uri);
-            }
-          })
-          .catch((error) => {
-            logger.error('Failed to read image data from uri:', uri, 'error: ', error);
-          });
+          getDataFromUri(uri)
+            .then(data => {
+              if (data != null) {
+                this.setState({ filename: 'feedback_screenshot', attachment: data, attachmentUri: uri });
+              } else {
+                logger.error('Failed to read image data from uri:', uri);
+              }
+            })
+            .catch(error => {
+              logger.error('Failed to read image data from uri:', uri, 'error: ', error);
+            });
         });
       }
     } else {
       this.setState({ filename: undefined, attachment: undefined, attachmentUri: undefined });
     }
-  }
+  };
 
   /**
    * Add a listener to the theme change event.
@@ -254,7 +265,7 @@
       } else {
         this.setState({ isVisible: false });
       }
-    }
+    };
 
     if (!this.state.isVisible) {
       return null;
@@ -274,50 +285,48 @@
         onPress={notWeb() ? Keyboard.dismiss : undefined}
         accessible={false}
         accessibilityElementsHidden={false}
-        >
+      >
         <View style={styles.container}>
           <View style={styles.titleContainer}>
-            <Text style={styles.title} testID='sentry-feedback-form-title'>{text.formTitle}</Text>
+            <Text style={styles.title} testID="sentry-feedback-form-title">
+              {text.formTitle}
+            </Text>
             {config.showBranding && (
-              <Image
-                source={{ uri: sentryLogo }}
-                style={styles.sentryLogo}
-                testID='sentry-logo'
-              />
+              <Image source={{ uri: sentryLogo }} style={styles.sentryLogo} testID="sentry-logo" />
             )}
           </View>
 
           {config.showName && (
-          <>
-            <Text style={styles.label}>
-              {text.nameLabel}
-              {config.isNameRequired && ` ${text.isRequiredLabel}`}
-            </Text>
-            <TextInput
-              style={styles.input}
-              testID='sentry-feedback-name-input'
-              placeholder={text.namePlaceholder}
-              value={name}
-              onChangeText={(value) => this.setState({ name: value })}
-            />
-          </>
+            <>
+              <Text style={styles.label}>
+                {text.nameLabel}
+                {config.isNameRequired && ` ${text.isRequiredLabel}`}
+              </Text>
+              <TextInput
+                style={styles.input}
+                testID="sentry-feedback-name-input"
+                placeholder={text.namePlaceholder}
+                value={name}
+                onChangeText={value => this.setState({ name: value })}
+              />
+            </>
           )}
 
           {config.showEmail && (
-          <>
-            <Text style={styles.label}>
-              {text.emailLabel}
-              {config.isEmailRequired && ` ${text.isRequiredLabel}`}
-            </Text>
-            <TextInput
-              style={styles.input}
-              testID='sentry-feedback-email-input'
-              placeholder={text.emailPlaceholder}
-              keyboardType={'email-address' as KeyboardTypeOptions}
-              value={email}
-              onChangeText={(value) => this.setState({ email: value })}
-            />
-          </>
+            <>
+              <Text style={styles.label}>
+                {text.emailLabel}
+                {config.isEmailRequired && ` ${text.isRequiredLabel}`}
+              </Text>
+              <TextInput
+                style={styles.input}
+                testID="sentry-feedback-email-input"
+                placeholder={text.emailPlaceholder}
+                keyboardType={'email-address' as KeyboardTypeOptions}
+                value={email}
+                onChangeText={value => this.setState({ email: value })}
+              />
+            </>
           )}
 
           <Text style={styles.label}>
@@ -326,40 +335,40 @@
           </Text>
           <TextInput
             style={[styles.input, styles.textArea]}
-            testID='sentry-feedback-message-input'
+            testID="sentry-feedback-message-input"
             placeholder={text.messagePlaceholder}
             value={description}
-            onChangeText={(value) => this.setState({ description: value })}
+            onChangeText={value => this.setState({ description: value })}
             multiline
           />
           {(config.enableScreenshot || imagePickerConfiguration.imagePicker || this._hasScreenshot()) && (
             <View style={styles.screenshotContainer}>
               {this.state.attachmentUri && (
-                <Image
-                  source={{ uri: this.state.attachmentUri }}
-                  style={styles.screenshotThumbnail}
-                />
+                <Image source={{ uri: this.state.attachmentUri }} style={styles.screenshotThumbnail} />
               )}
               <TouchableOpacity style={styles.screenshotButton} onPress={this.onScreenshotButtonPress}>
                 <Text style={styles.screenshotText}>
-                  {!this._hasScreenshot()
-                    ? text.addScreenshotButtonLabel
-                    : text.removeScreenshotButtonLabel}
+                  {!this._hasScreenshot() ? text.addScreenshotButtonLabel : text.removeScreenshotButtonLabel}
                 </Text>
               </TouchableOpacity>
             </View>
           )}
           {notWeb() && config.enableTakeScreenshot && !this.state.attachmentUri && (
-            <TouchableOpacity style={styles.takeScreenshotButton} onPress={() => {
-              hideFeedbackButton();
-              onCancel();
-              showScreenshotButton();
-            }}>
+            <TouchableOpacity
+              style={styles.takeScreenshotButton}
+              onPress={() => {
+                hideFeedbackButton();
+                onCancel();
+                showScreenshotButton();
+              }}
+            >
               <Text style={styles.takeScreenshotText}>{text.captureScreenshotButtonLabel}</Text>
             </TouchableOpacity>
           )}
           <TouchableOpacity style={styles.submitButton} onPress={this.handleFeedbackSubmit}>
-            <Text style={styles.submitText} testID='sentry-feedback-submit-button'>{text.submitButtonLabel}</Text>
+            <Text style={styles.submitText} testID="sentry-feedback-submit-button">
+              {text.submitButtonLabel}
+            </Text>
           </TouchableOpacity>
 
           <TouchableOpacity style={styles.cancelButton} onPress={onCancel}>
@@ -373,20 +382,22 @@
   private _setCapturedScreenshot = (screenshot: Screenshot): void => {
     if (screenshot.data != null) {
       logger.debug('Setting captured screenshot:', screenshot.filename);
-      NATIVE.encodeToBase64(screenshot.data).then((base64String) => {
-        if (base64String != null) {
-          const dataUri = `data:${screenshot.contentType};base64,${base64String}`;
-          this.setState({ filename: screenshot.filename, attachment: screenshot.data, attachmentUri: dataUri });
-        } else {
-          logger.error('Failed to read image data from:', screenshot.filename);
-        }
-      }).catch((error) => {
-        logger.error('Failed to read image data from:', screenshot.filename, 'error: ', error);
-      });
+      NATIVE.encodeToBase64(screenshot.data)
+        .then(base64String => {
+          if (base64String != null) {
+            const dataUri = `data:${screenshot.contentType};base64,${base64String}`;
+            this.setState({ filename: screenshot.filename, attachment: screenshot.data, attachmentUri: dataUri });
+          } else {
+            logger.error('Failed to read image data from:', screenshot.filename);
+          }
+        })
+        .catch(error => {
+          logger.error('Failed to read image data from:', screenshot.filename, 'error: ', error);
+        });
     } else {
       logger.error('Failed to read image data from:', screenshot.filename);
     }
-  }
+  };
 
   private _saveFormState = (): void => {
     FeedbackWidget._savedState = { ...this.state };
@@ -404,6 +415,8 @@
   };
 
   private _hasScreenshot = (): boolean => {
-    return this.state.filename !== undefined && this.state.attachment !== undefined && this.state.attachmentUri !== undefined;
-  }
+    return (
+      this.state.filename !== undefined && this.state.attachment !== undefined && this.state.attachmentUri !== undefined
+    );
+  };
 }