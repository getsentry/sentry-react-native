--- conflicted
+++ resolved
@@ -257,15 +257,11 @@
     }
 
     const screenshot = getCapturedScreenshot();
-<<<<<<< HEAD
-    if (screenshot) {
-=======
     if (screenshot === 'ErrorCapturingScreenshot') {
       setTimeout(async () => {
         feedbackAlertDialog(text.errorTitle, text.captureScreenshotError);
       }, 100);
     } else if (screenshot) {
->>>>>>> f6e950eb
       this._setCapturedScreenshot(screenshot);
     }
 
@@ -347,13 +343,9 @@
                 />
               )}
               <TouchableOpacity style={styles.screenshotButton} onPress={this.onScreenshotButtonPress}>
-<<<<<<< HEAD
                 <Text style={styles.screenshotText} testID='screenshot-button' accessibilityLabel={!this._hasScreenshot()
                   ? text.addScreenshotButtonLabel
                   : text.removeScreenshotButtonLabel}>
-=======
-                <Text style={styles.screenshotText}>
->>>>>>> f6e950eb
                   {!this._hasScreenshot()
                     ? text.addScreenshotButtonLabel
                     : text.removeScreenshotButtonLabel}
@@ -367,11 +359,7 @@
               onCancel();
               showScreenshotButton();
             }}>
-<<<<<<< HEAD
               <Text style={styles.takeScreenshotText} testID='capture-screenshot-button' accessibilityLabel={text.captureScreenshotButtonLabel}>{text.captureScreenshotButtonLabel}</Text>
-=======
-              <Text style={styles.takeScreenshotText}>{text.captureScreenshotButtonLabel}</Text>
->>>>>>> f6e950eb
             </TouchableOpacity>
           )}
           <TouchableOpacity style={styles.submitButton} onPress={this.handleFeedbackSubmit}>
