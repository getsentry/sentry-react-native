--- conflicted
+++ resolved
@@ -15,13 +15,11 @@
 const SLIDE_ANIMATION_DURATION = 200;
 const BACKGROUND_ANIMATION_DURATION = 200;
 
-<<<<<<< HEAD
 const NOOP_SET_VISIBILITY = (): void => {
   // No-op
 };
-=======
+
 const useNativeDriverForColorAnimations = isNativeDriverSupportedForColorAnimations();
->>>>>>> 834729f1
 
 class FeedbackWidgetManager {
   private static _isVisible = false;
