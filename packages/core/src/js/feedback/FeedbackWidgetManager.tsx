--- conflicted
+++ resolved
@@ -1,36 +1,18 @@
 import { logger } from '@sentry/core';
-<<<<<<< HEAD
-import * as React from 'react';
-import type { NativeScrollEvent, NativeSyntheticEvent} from 'react-native';
-import { Animated, Dimensions, Easing, Modal, PanResponder, Platform, ScrollView, View } from 'react-native';
-import { notWeb } from '../utils/environment';
-import { FeedbackWidget } from './FeedbackWidget';
-import { modalSheetContainer, modalWrapper, topSpacer } from './FeedbackWidget.styles';
-import type { FeedbackWidgetStyles } from './FeedbackWidget.types';
-import { getFeedbackOptions } from './integration';
-import { lazyLoadAutoInjectFeedbackIntegration } from './lazy';
-import { isModalSupported, isNativeDriverSupportedForColorAnimations } from './utils';
-=======
-
 import { isWeb  } from '../utils/environment';
 import { lazyLoadAutoInjectFeedbackButtonIntegration,lazyLoadAutoInjectFeedbackIntegration, lazyLoadAutoInjectScreenshotButtonIntegration } from './lazy';
->>>>>>> bfbb0a1c
 
 export const PULL_DOWN_CLOSE_THRESHOLD = 200;
 export const SLIDE_ANIMATION_DURATION = 200;
 export const BACKGROUND_ANIMATION_DURATION = 200;
 
-<<<<<<< HEAD
 const NOOP_SET_VISIBILITY = (): void => {
   // No-op
 };
 
-const useNativeDriverForColorAnimations = isNativeDriverSupportedForColorAnimations();
-=======
 abstract class FeedbackManager {
   protected static _isVisible = false;
   protected static _setVisibility: (visible: boolean) => void;
->>>>>>> bfbb0a1c
 
   protected static get _feedbackComponentName(): string {
     throw new Error('Subclasses must override feedbackComponentName');
@@ -55,13 +37,7 @@
     } else {
       // This message should be always shown otherwise it's not possible to use the widget.
       // eslint-disable-next-line no-console
-<<<<<<< HEAD
-      console.warn(
-        '[Sentry] FeedbackWidget requires `Sentry.wrap(RootComponent)` to be called before `showFeedbackWidget()`.',
-      );
-=======
       console.warn(`[Sentry] ${this._feedbackComponentName} requires 'Sentry.wrap(RootComponent)' to be called before 'show${this._feedbackComponentName}()'.`);
->>>>>>> bfbb0a1c
     }
   }
 
