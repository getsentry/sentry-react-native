<<<<<<< HEAD
import { logger } from '@sentry/core';

=======
import { debug } from '@sentry/core';
>>>>>>> 032f74ab
import { isWeb  } from '../utils/environment';
import { lazyLoadAutoInjectFeedbackButtonIntegration,lazyLoadAutoInjectFeedbackIntegration, lazyLoadAutoInjectScreenshotButtonIntegration } from './lazy';

export const PULL_DOWN_CLOSE_THRESHOLD = 200;
export const SLIDE_ANIMATION_DURATION = 200;
export const BACKGROUND_ANIMATION_DURATION = 200;

<<<<<<< HEAD
=======
const NOOP_SET_VISIBILITY = (): void => {
  // No-op
};

>>>>>>> 032f74ab
abstract class FeedbackManager {
  protected static _isVisible = false;
  protected static _setVisibility: (visible: boolean) => void;

  protected static get _feedbackComponentName(): string {
    throw new Error('Subclasses must override feedbackComponentName');
  }

  public static initialize(setVisibility: (visible: boolean) => void): void {
    this._setVisibility = setVisibility;
  }

  /**
   * For testing purposes only.
   */
  public static reset(): void {
    this._isVisible = false;
    this._setVisibility = NOOP_SET_VISIBILITY;
  }

  public static show(): void {
    if (this._setVisibility !== NOOP_SET_VISIBILITY) {
      this._isVisible = true;
      this._setVisibility(true);
    } else {
      // This message should be always shown otherwise it's not possible to use the widget.
      // eslint-disable-next-line no-console
      console.warn(`[Sentry] ${this._feedbackComponentName} requires 'Sentry.wrap(RootComponent)' to be called before 'show${this._feedbackComponentName}()'.`);
    }
  }

  public static hide(): void {
    if (this._setVisibility !== NOOP_SET_VISIBILITY) {
      this._isVisible = false;
      this._setVisibility(false);
    } else {
      // This message should be always shown otherwise it's not possible to use the widget.
      // eslint-disable-next-line no-console
      console.warn(`[Sentry] ${this._feedbackComponentName} requires 'Sentry.wrap(RootComponent)' before interacting with the widget.`);
    }
  }

  public static isFormVisible(): boolean {
    return this._isVisible;
  }
}

/**
 * Provides functionality to show and hide the feedback widget.
 */
export class FeedbackWidgetManager extends FeedbackManager {
  /**
   * Returns the name of the feedback component.
   */
  protected static get _feedbackComponentName(): string {
    return 'FeedbackWidget';
  }
}

/**
 * Provides functionality to show and hide the feedback button.
 */
export class FeedbackButtonManager extends FeedbackManager {
  /**
   * Returns the name of the feedback component.
   */
  protected static get _feedbackComponentName(): string {
    return 'FeedbackButton';
  }
}

/**
 * Provides functionality to show and hide the screenshot button.
 */
export class ScreenshotButtonManager extends FeedbackManager {
  /**
   * Returns the name of the feedback component.
   */
  protected static get _feedbackComponentName(): string {
    return 'ScreenshotButton';
  }
}

const showFeedbackWidget = (): void => {
  lazyLoadAutoInjectFeedbackIntegration();
  FeedbackWidgetManager.show();
};

const resetFeedbackWidgetManager = (): void => {
  FeedbackWidgetManager.reset();
};

const showFeedbackButton = (): void => {
  lazyLoadAutoInjectFeedbackButtonIntegration();
  FeedbackButtonManager.show();
};

const hideFeedbackButton = (): void => {
  FeedbackButtonManager.hide();
};

const resetFeedbackButtonManager = (): void => {
  FeedbackButtonManager.reset();
};

const showScreenshotButton = (): void => {
  if (isWeb()) {
<<<<<<< HEAD
    logger.warn('ScreenshotButton is not supported on Web.');
=======
    debug.warn('ScreenshotButton is not supported on Web.');
>>>>>>> 032f74ab
    return;
  }
  lazyLoadAutoInjectScreenshotButtonIntegration();
  ScreenshotButtonManager.show();
};

const hideScreenshotButton = (): void => {
  ScreenshotButtonManager.hide();
};

const resetScreenshotButtonManager = (): void => {
  ScreenshotButtonManager.reset();
};

export { showFeedbackButton, hideFeedbackButton, showFeedbackWidget, showScreenshotButton, hideScreenshotButton, resetFeedbackButtonManager, resetFeedbackWidgetManager, resetScreenshotButtonManager };<|MERGE_RESOLUTION|>--- conflicted
+++ resolved
@@ -1,9 +1,4 @@
-<<<<<<< HEAD
-import { logger } from '@sentry/core';
-
-=======
 import { debug } from '@sentry/core';
->>>>>>> 032f74ab
 import { isWeb  } from '../utils/environment';
 import { lazyLoadAutoInjectFeedbackButtonIntegration,lazyLoadAutoInjectFeedbackIntegration, lazyLoadAutoInjectScreenshotButtonIntegration } from './lazy';
 
@@ -11,13 +6,10 @@
 export const SLIDE_ANIMATION_DURATION = 200;
 export const BACKGROUND_ANIMATION_DURATION = 200;
 
-<<<<<<< HEAD
-=======
 const NOOP_SET_VISIBILITY = (): void => {
   // No-op
 };
 
->>>>>>> 032f74ab
 abstract class FeedbackManager {
   protected static _isVisible = false;
   protected static _setVisibility: (visible: boolean) => void;
@@ -125,11 +117,7 @@
 
 const showScreenshotButton = (): void => {
   if (isWeb()) {
-<<<<<<< HEAD
-    logger.warn('ScreenshotButton is not supported on Web.');
-=======
     debug.warn('ScreenshotButton is not supported on Web.');
->>>>>>> 032f74ab
     return;
   }
   lazyLoadAutoInjectScreenshotButtonIntegration();
