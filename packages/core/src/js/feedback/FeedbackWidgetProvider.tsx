import { logger } from '@sentry/core';
import * as React from 'react';
import { type NativeEventSubscription, type NativeScrollEvent,type NativeSyntheticEvent, Animated, Appearance, Dimensions, Easing, Modal, PanResponder, Platform, ScrollView, View } from 'react-native';

import { notWeb } from '../utils/environment';
import { FeedbackButton } from './FeedbackButton';
import { FeedbackWidget } from './FeedbackWidget';
import { modalSheetContainer,modalWrapper, topSpacer } from './FeedbackWidget.styles';
import { getTheme } from './FeedbackWidget.theme';
import type { FeedbackWidgetStyles } from './FeedbackWidget.types';
import { BACKGROUND_ANIMATION_DURATION,FeedbackButtonManager, FeedbackWidgetManager, PULL_DOWN_CLOSE_THRESHOLD, ScreenshotButtonManager, SLIDE_ANIMATION_DURATION } from './FeedbackWidgetManager';
import { getFeedbackButtonOptions, getFeedbackOptions, getScreenshotButtonOptions } from './integration';
import { ScreenshotButton } from './ScreenshotButton';
import { isModalSupported, isNativeDriverSupportedForColorAnimations } from './utils';

const useNativeDriverForColorAnimations = isNativeDriverSupportedForColorAnimations();

export interface FeedbackWidgetProviderProps {
  children: React.ReactNode;
  styles?: FeedbackWidgetStyles;
}

export interface FeedbackWidgetProviderState {
  isButtonVisible: boolean;
  isScreenshotButtonVisible: boolean;
  isVisible: boolean;
  backgroundOpacity: Animated.Value;
  panY: Animated.Value;
  isScrollAtTop: boolean;
}

/**
 * FeedbackWidgetProvider is a component that wraps the feedback widget and provides
 * functionality to show and hide the widget. It also manages the visibility of the
 * feedback button and screenshot button.
 */
export class FeedbackWidgetProvider extends React.Component<FeedbackWidgetProviderProps> {
  public state: FeedbackWidgetProviderState = {
    isButtonVisible: false,
    isScreenshotButtonVisible: false,
    isVisible: false,
    backgroundOpacity: new Animated.Value(0),
    panY: new Animated.Value(Dimensions.get('screen').height),
    isScrollAtTop: true,
  };

  private _themeListener: NativeEventSubscription;

  private _panResponder = PanResponder.create({
    onStartShouldSetPanResponder: (_, gestureState) => {
      return notWeb() && this.state.isScrollAtTop && gestureState.dy > 0;
    },
    onMoveShouldSetPanResponder: (_, gestureState) => {
      return notWeb() && this.state.isScrollAtTop && gestureState.dy > 0;
    },
    onPanResponderMove: (_, gestureState) => {
      if (gestureState.dy > 0) {
        this.state.panY.setValue(gestureState.dy);
      }
    },
    onPanResponderRelease: (_, gestureState) => {
      if (gestureState.dy > PULL_DOWN_CLOSE_THRESHOLD) {
        // Close on swipe below a certain threshold
        Animated.timing(this.state.panY, {
          toValue: Dimensions.get('screen').height,
          duration: SLIDE_ANIMATION_DURATION,
          useNativeDriver: true,
        }).start(() => {
          this._handleClose();
        });
      } else {
        // Animate it back to the original position
        Animated.spring(this.state.panY, {
          toValue: 0,
          useNativeDriver: true,
        }).start();
      }
    },
  });

  public constructor(props: FeedbackWidgetProviderProps) {
    super(props);
    FeedbackButtonManager.initialize(this._setButtonVisibilityFunction);
    ScreenshotButtonManager.initialize(this._setScreenshotButtonVisibilityFunction);
    FeedbackWidgetManager.initialize(this._setVisibilityFunction);
  }

  /**
   * Add a listener to the theme change event.
   */
  public componentDidMount(): void {
    this._themeListener = Appearance.addChangeListener(() => {
      this.forceUpdate();
    });
  }

  /**
   * Clean up the theme listener.
   */
  public componentWillUnmount(): void {
    if (this._themeListener) {
      this._themeListener.remove();
    }
  }

  /**
   * Animates the background opacity when the modal is shown.
   */
  public componentDidUpdate(_prevProps: any, prevState: FeedbackWidgetProviderState): void {
    if (!prevState.isVisible && this.state.isVisible) {
      Animated.parallel([
        Animated.timing(this.state.backgroundOpacity, {
          toValue: 1,
          duration: BACKGROUND_ANIMATION_DURATION,
<<<<<<< HEAD
          useNativeDriver: false,
=======
          useNativeDriver: useNativeDriverForColorAnimations,
>>>>>>> 4492611a
          easing: Easing.in(Easing.quad),
        }),
        Animated.timing(this.state.panY, {
          toValue: 0,
          duration: SLIDE_ANIMATION_DURATION,
          useNativeDriver: true,
          easing: Easing.in(Easing.quad),
        })
      ]).start(() => {
        logger.info('FeedbackWidgetProvider componentDidUpdate');
      });
    } else if (prevState.isVisible && !this.state.isVisible) {
      this.state.backgroundOpacity.setValue(0);
    }
  }

  /**
   * Renders the feedback form modal.
   */
  public render(): React.ReactNode {
    if (!isModalSupported()) {
      logger.error('FeedbackWidget Modal is not supported in React Native < 0.71 with Fabric renderer.');
      return <>{this.props.children}</>;
    }

    const theme = getTheme();

    const { isButtonVisible, isScreenshotButtonVisible, isVisible, backgroundOpacity } = this.state;

    const backgroundColor = backgroundOpacity.interpolate({
      inputRange: [0, 1],
      outputRange: ['rgba(0, 0, 0, 0)', 'rgba(0, 0, 0, 0.9)'],
    });

    // Wrapping the `Modal` component in a `View` component is necessary to avoid
    // issues like https://github.com/software-mansion/react-native-reanimated/issues/6035
    return (
      <>
        {this.props.children}
        {isButtonVisible && <FeedbackButton {...getFeedbackButtonOptions()} />}
        {isScreenshotButtonVisible && <ScreenshotButton {...getScreenshotButtonOptions()} />}
        {isVisible &&
          <Animated.View style={[modalWrapper, { backgroundColor }]}>
            <Modal visible={isVisible} transparent animationType="none" onRequestClose={this._handleClose} testID="feedback-form-modal">
              <View style={topSpacer} />
              <Animated.View
                style={[modalSheetContainer(theme), { transform: [{ translateY: this.state.panY }] }]}
                {...this._panResponder.panHandlers}>
                <ScrollView
                  bounces={false}
                  keyboardShouldPersistTaps="handled"
                  automaticallyAdjustKeyboardInsets={Platform.OS === 'ios'}
                  onScroll={this._handleScroll}>
                  <FeedbackWidget {...getFeedbackOptions()}
                    onFormClose={this._handleClose}
                    onFormSubmitted={this._handleClose} />
                </ScrollView>
              </Animated.View>
            </Modal>
          </Animated.View>}
      </>
    );
  }

  private _handleScroll = (event: NativeSyntheticEvent<NativeScrollEvent>): void => {
    this.setState({ isScrollAtTop: event.nativeEvent.contentOffset.y <= 0 });
  };

  private _setVisibilityFunction = (visible: boolean): void => {
    const updateState = (): void => {
      this.setState({ isVisible: visible });
    };
    if (!visible) {
      Animated.parallel([
        Animated.timing(this.state.panY, {
          toValue: Dimensions.get('screen').height,
          duration: SLIDE_ANIMATION_DURATION,
          useNativeDriver: true,
          easing: Easing.out(Easing.quad),
        }),
        Animated.timing(this.state.backgroundOpacity, {
          toValue: 0,
          duration: BACKGROUND_ANIMATION_DURATION,
<<<<<<< HEAD
          useNativeDriver: false,
=======
          useNativeDriver: useNativeDriverForColorAnimations,
>>>>>>> 4492611a
          easing: Easing.out(Easing.quad),
        })
      ]).start(() => {
        // Change of the state unmount the component
        // which would cancel the animation
        updateState();
      });
    } else {
      updateState();
    }
  };

  private _setButtonVisibilityFunction = (visible: boolean): void => {
    this.setState({ isButtonVisible: visible });
  };

  private _setScreenshotButtonVisibilityFunction = (visible: boolean): void => {
    this.setState({ isScreenshotButtonVisible: visible });
  };

  private _handleClose = (): void => {
    FeedbackWidgetManager.hide();
  };
}<|MERGE_RESOLUTION|>--- conflicted
+++ resolved
@@ -112,11 +112,7 @@
         Animated.timing(this.state.backgroundOpacity, {
           toValue: 1,
           duration: BACKGROUND_ANIMATION_DURATION,
-<<<<<<< HEAD
-          useNativeDriver: false,
-=======
           useNativeDriver: useNativeDriverForColorAnimations,
->>>>>>> 4492611a
           easing: Easing.in(Easing.quad),
         }),
         Animated.timing(this.state.panY, {
@@ -200,11 +196,7 @@
         Animated.timing(this.state.backgroundOpacity, {
           toValue: 0,
           duration: BACKGROUND_ANIMATION_DURATION,
-<<<<<<< HEAD
-          useNativeDriver: false,
-=======
           useNativeDriver: useNativeDriverForColorAnimations,
->>>>>>> 4492611a
           easing: Easing.out(Easing.quad),
         })
       ]).start(() => {
