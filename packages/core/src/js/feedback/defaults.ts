--- conflicted
+++ resolved
@@ -41,14 +41,7 @@
   isNameRequired: false,
   showEmail: true,
   showName: true,
-<<<<<<< HEAD
   enableScreenshot: false,
-  useSentryUser: {
-    email: getCurrentScope().getUser().email || '',
-    name: getCurrentScope().getUser().name || '',
-  },
-=======
->>>>>>> fd2e317f
 
   // FeedbackTextConfiguration
   cancelButtonLabel: CANCEL_BUTTON_LABEL,
