import { Alert } from 'react-native';

import type { FeedbackFormProps } from './FeedbackForm.types';

const FORM_TITLE = 'Report a Bug';
const NAME_PLACEHOLDER = 'Your Name';
const NAME_LABEL = 'Name';
const EMAIL_PLACEHOLDER = 'your.email@example.org';
const EMAIL_LABEL = 'Email';
const MESSAGE_PLACEHOLDER = "What's the bug? What did you expect?";
const MESSAGE_LABEL = 'Description';
const IS_REQUIRED_LABEL = '(required)';
const SUBMIT_BUTTON_LABEL = 'Send Bug Report';
const CANCEL_BUTTON_LABEL = 'Cancel';
const ERROR_TITLE = 'Error';
const FORM_ERROR = 'Please fill out all required fields.';
const EMAIL_ERROR = 'Please enter a valid email address.';
const SUCCESS_MESSAGE_TEXT = 'Thank you for your report!';
<<<<<<< HEAD
const ADD_SCREENSHOT_LABEL = 'Add a screenshot';
const REMOVE_SCREENSHOT_LABEL = 'Remove screenshot';
=======
const GENERIC_ERROR_TEXT = 'Unable to send feedback due to an unexpected error.';
>>>>>>> 48ff52e5

export const defaultConfiguration: Partial<FeedbackFormProps> = {
  // FeedbackCallbacks
  onFormOpen: () => {
    // Does nothing by default
  },
  onFormClose: () => {
    if (__DEV__) {
      Alert.alert(
        'Development note',
        'onFormClose callback is not implemented. By default the form is just unmounted.',
      );
    }
  },
<<<<<<< HEAD
  onAddScreenshot: (_: (filename: string, data: Uint8Array) => void) => {
    if (__DEV__) {
      Alert.alert('Development note', 'onAddScreenshot callback is not implemented.');
=======
  onSubmitSuccess: () => {
    // Does nothing by default
  },
  onSubmitError: () => {
    // Does nothing by default
  },
  onFormSubmitted: () => {
    if (__DEV__) {
      Alert.alert(
        'Development note',
        'onFormSubmitted callback is not implemented. By default the form is just unmounted.',
      );
>>>>>>> 48ff52e5
    }
  },

  // FeedbackGeneralConfiguration
  showBranding: true,
  isEmailRequired: false,
  shouldValidateEmail: true,
  isNameRequired: false,
  showEmail: true,
  showName: true,
  enableScreenshot: false,

  // FeedbackTextConfiguration
  cancelButtonLabel: CANCEL_BUTTON_LABEL,
  emailLabel: EMAIL_LABEL,
  emailPlaceholder: EMAIL_PLACEHOLDER,
  formTitle: FORM_TITLE,
  isRequiredLabel: IS_REQUIRED_LABEL,
  messageLabel: MESSAGE_LABEL,
  messagePlaceholder: MESSAGE_PLACEHOLDER,
  nameLabel: NAME_LABEL,
  namePlaceholder: NAME_PLACEHOLDER,
  submitButtonLabel: SUBMIT_BUTTON_LABEL,
  errorTitle: ERROR_TITLE,
  formError: FORM_ERROR,
  emailError: EMAIL_ERROR,
  successMessageText: SUCCESS_MESSAGE_TEXT,
<<<<<<< HEAD
  addScreenshotButtonLabel: ADD_SCREENSHOT_LABEL,
  removeScreenshotButtonLabel: REMOVE_SCREENSHOT_LABEL,
=======
  genericError: GENERIC_ERROR_TEXT,
>>>>>>> 48ff52e5
};<|MERGE_RESOLUTION|>--- conflicted
+++ resolved
@@ -16,12 +16,9 @@
 const FORM_ERROR = 'Please fill out all required fields.';
 const EMAIL_ERROR = 'Please enter a valid email address.';
 const SUCCESS_MESSAGE_TEXT = 'Thank you for your report!';
-<<<<<<< HEAD
 const ADD_SCREENSHOT_LABEL = 'Add a screenshot';
 const REMOVE_SCREENSHOT_LABEL = 'Remove screenshot';
-=======
 const GENERIC_ERROR_TEXT = 'Unable to send feedback due to an unexpected error.';
->>>>>>> 48ff52e5
 
 export const defaultConfiguration: Partial<FeedbackFormProps> = {
   // FeedbackCallbacks
@@ -36,11 +33,11 @@
       );
     }
   },
-<<<<<<< HEAD
   onAddScreenshot: (_: (filename: string, data: Uint8Array) => void) => {
     if (__DEV__) {
       Alert.alert('Development note', 'onAddScreenshot callback is not implemented.');
-=======
+    }
+  },
   onSubmitSuccess: () => {
     // Does nothing by default
   },
@@ -53,7 +50,6 @@
         'Development note',
         'onFormSubmitted callback is not implemented. By default the form is just unmounted.',
       );
->>>>>>> 48ff52e5
     }
   },
 
@@ -81,10 +77,7 @@
   formError: FORM_ERROR,
   emailError: EMAIL_ERROR,
   successMessageText: SUCCESS_MESSAGE_TEXT,
-<<<<<<< HEAD
   addScreenshotButtonLabel: ADD_SCREENSHOT_LABEL,
   removeScreenshotButtonLabel: REMOVE_SCREENSHOT_LABEL,
-=======
   genericError: GENERIC_ERROR_TEXT,
->>>>>>> 48ff52e5
 };