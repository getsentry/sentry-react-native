--- conflicted
+++ resolved
@@ -85,11 +85,6 @@
 
 export { Mask, Unmask } from './replay/CustomMask';
 
-<<<<<<< HEAD
 export { FeedbackButton } from './feedback/FeedbackButton';
-export { FeedbackForm } from './feedback/FeedbackForm';
-export { showFeedbackForm } from './feedback/FeedbackFormManager';
-=======
 export { FeedbackWidget } from './feedback/FeedbackWidget';
-export { showFeedbackWidget } from './feedback/FeedbackWidgetManager';
->>>>>>> 8ff7db33
+export { showFeedbackWidget } from './feedback/FeedbackWidgetManager';