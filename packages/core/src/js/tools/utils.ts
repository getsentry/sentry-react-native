--- conflicted
+++ resolved
@@ -1,14 +1,8 @@
 import * as crypto from 'crypto';
 // eslint-disable-next-line import/no-extraneous-dependencies
-<<<<<<< HEAD
-import type { MetroConfig, Module, ReadOnlyGraph, SerializerOptions } from 'metro';
-// eslint-disable-next-line import/no-extraneous-dependencies
-import type CountingSet from 'metro/src/lib/CountingSet';
-=======
-import type { MixedOutput, Module, ReadOnlyGraph, SerializerOptions } from 'metro';
+import type { MetroConfig, MixedOutput, Module, ReadOnlyGraph, SerializerOptions } from 'metro';
 import type CountingSet from 'metro/src/lib/CountingSet'; // types are in src but exports are in private
 import countLines from './vendor/metro/countLines';
->>>>>>> ebf60f93
 
 export type MetroCustomSerializer = Required<Required<MetroConfig>['serializer']>['customSerializer'] | undefined;
 
