/* eslint-disable complexity, max-lines */
import type { Client, Event, Integration, Span, SpanJSON, TransactionEvent } from '@sentry/core';
import {
  debug,
  getCapturedScopesOnSpan,
  getClient,
  getCurrentScope,
  SEMANTIC_ATTRIBUTE_SENTRY_ORIGIN,
  SentryNonRecordingSpan,
  startInactiveSpan,
  timestampInSeconds,
} from '@sentry/core';
<<<<<<< HEAD

=======
>>>>>>> 032f74ab
import { getAppRegistryIntegration } from '../../integrations/appRegistry';
import {
  APP_START_COLD as APP_START_COLD_MEASUREMENT,
  APP_START_WARM as APP_START_WARM_MEASUREMENT,
} from '../../measurements';
import type { NativeAppStartResponse, NativeFramesResponse } from '../../NativeRNSentry';
import type { ReactNativeClientOptions } from '../../options';
import { convertSpanToTransaction, isRootSpan, setEndTimeValue } from '../../utils/span';
import { NATIVE } from '../../wrapper';
import {
  APP_START_COLD as APP_START_COLD_OP,
  APP_START_WARM as APP_START_WARM_OP,
  UI_LOAD as UI_LOAD_OP,
} from '../ops';
import { SPAN_ORIGIN_AUTO_APP_START, SPAN_ORIGIN_MANUAL_APP_START } from '../origin';
import { SEMANTIC_ATTRIBUTE_SENTRY_OP } from '../semanticAttributes';
import { setMainThreadInfo } from '../span';
import { createChildSpanJSON, createSpanJSON, getBundleStartTimestampMs } from '../utils';

const INTEGRATION_NAME = 'AppStart';

export type AppStartIntegration = Integration & {
  captureStandaloneAppStart: () => Promise<void>;
};

/**
 * We filter out app start more than 60s.
 * This could be due to many different reasons.
 * We've seen app starts with hours, days and even months.
 */
const MAX_APP_START_DURATION_MS = 60_000;

/** We filter out App starts which timestamp is 60s and more before the transaction start */
const MAX_APP_START_AGE_MS = 60_000;

/** App Start transaction name */
const APP_START_TX_NAME = 'App Start';

interface AppStartEndData {
  timestampMs: number;
  endFrames: NativeFramesResponse | null;
}

let appStartEndData: AppStartEndData | undefined = undefined;
let isRecordedAppStartEndTimestampMsManual = false;

let rootComponentCreationTimestampMs: number | undefined = undefined;
let isRootComponentCreationTimestampMsManual = false;

/**
 * Records the application start end.
 * Used automatically by `Sentry.wrap` and `Sentry.ReactNativeProfiler`.
 */
export function captureAppStart(): Promise<void> {
  return _captureAppStart({ isManual: true });
}

/**
 * For internal use only.
 *
 * @private
 */
export async function _captureAppStart({ isManual }: { isManual: boolean }): Promise<void> {
  const client = getClient();
  if (!client) {
    debug.warn('[AppStart] Could not capture App Start, missing client.');
    return;
  }

  isRecordedAppStartEndTimestampMsManual = isManual;

  const timestampMs = timestampInSeconds() * 1000;
  let endFrames: NativeFramesResponse | null = null;

  if (NATIVE.enableNative) {
    try {
      endFrames = await NATIVE.fetchNativeFrames();
      debug.log('[AppStart] Captured end frames for app start.', endFrames);
    } catch (error) {
      debug.log('[AppStart] Failed to capture end frames for app start.', error);
    }
  }

  _setAppStartEndData({
    timestampMs,
    endFrames,
  });

  await client.getIntegrationByName<AppStartIntegration>(INTEGRATION_NAME)?.captureStandaloneAppStart();
}

/**
 * Sets the root component first constructor call timestamp.
 * Used automatically by `Sentry.wrap` and `Sentry.ReactNativeProfiler`.
 */
export function setRootComponentCreationTimestampMs(timestampMs: number): void {
  appStartEndData?.timestampMs && debug.warn('Setting Root component creation timestamp after app start end is set.');
  rootComponentCreationTimestampMs && debug.warn('Overwriting already set root component creation timestamp.');
  rootComponentCreationTimestampMs = timestampMs;
  isRootComponentCreationTimestampMsManual = true;
}

/**
 * For internal use only.
 *
 * @private
 */
export function _setRootComponentCreationTimestampMs(timestampMs: number): void {
  setRootComponentCreationTimestampMs(timestampMs);
  isRootComponentCreationTimestampMsManual = false;
}

/**
 * For internal use only.
 *
 * @private
 */
export const _setAppStartEndData = (data: AppStartEndData): void => {
  appStartEndData && debug.warn('Overwriting already set app start end data.');
  appStartEndData = data;
};

/**
 * For testing purposes only.
 *
 * @private
 */
export function _clearRootComponentCreationTimestampMs(): void {
  rootComponentCreationTimestampMs = undefined;
}

/**
 * Attaches frame data to a span's data object.
 */
function attachFrameDataToSpan(span: SpanJSON, frames: NativeFramesResponse): void {
  if (frames.totalFrames <= 0 && frames.slowFrames <= 0 && frames.totalFrames <= 0) {
    debug.warn(`[AppStart] Detected zero slow or frozen frames. Not adding measurements to spanId (${span.span_id}).`);
    return;
  }
  span.data = span.data || {};
  span.data['frames.total'] = frames.totalFrames;
  span.data['frames.slow'] = frames.slowFrames;
  span.data['frames.frozen'] = frames.frozenFrames;

  debug.log('[AppStart] Attached frame data to span.', {
    spanId: span.span_id,
    frameData: {
      total: frames.totalFrames,
      slow: frames.slowFrames,
      frozen: frames.frozenFrames,
    },
  });
}

/**
 * Adds AppStart spans from the native layer to the transaction event.
 */
export const appStartIntegration = ({
  standalone = false,
}: {
  /**
   * Should the integration send App Start as a standalone root span (transaction)?
   * If false, App Start will be added as a child span to the first transaction.
   *
   * @default false
   */
  standalone?: boolean;
} = {}): AppStartIntegration => {
  let _client: Client | undefined = undefined;
  let isEnabled = true;
  let appStartDataFlushed = false;
  let afterAllSetupCalled = false;
  let firstStartedActiveRootSpanId: string | undefined = undefined;

  const setup = (client: Client): void => {
    _client = client;
    const { enableAppStartTracking } = client.getOptions() as ReactNativeClientOptions;

    if (!enableAppStartTracking) {
      isEnabled = false;
      debug.warn('[AppStart] App start tracking is disabled.');
    }

    client.on('spanStart', recordFirstStartedActiveRootSpanId);
  };

  const afterAllSetup = (client: Client): void => {
    if (afterAllSetupCalled) {
      return;
    }
    afterAllSetupCalled = true;

    // TODO: automatically set standalone based on the presence of the native layer navigation integration

    getAppRegistryIntegration(client)?.onRunApplication(() => {
      if (appStartDataFlushed) {
<<<<<<< HEAD
        logger.log('[AppStartIntegration] Resetting app start data flushed flag based on runApplication call.');
        appStartDataFlushed = false;
        firstStartedActiveRootSpanId = undefined;
      } else {
        logger.log(
=======
        debug.log('[AppStartIntegration] Resetting app start data flushed flag based on runApplication call.');
        appStartDataFlushed = false;
        firstStartedActiveRootSpanId = undefined;
      } else {
        debug.log(
>>>>>>> 032f74ab
          '[AppStartIntegration] Waiting for initial app start was flush, before updating based on runApplication call.',
        );
      }
    });
  };

  const processEvent = async (event: Event): Promise<Event> => {
    if (!isEnabled || standalone) {
      return event;
    }

    if (event.type !== 'transaction') {
      // App start data is only relevant for transactions
      return event;
    }

    await attachAppStartToTransactionEvent(event as TransactionEvent);

    return event;
  };

  const recordFirstStartedActiveRootSpanId = (rootSpan: Span): void => {
    if (firstStartedActiveRootSpanId) {
      return;
    }

    if (!isRootSpan(rootSpan)) {
      return;
    }

    setFirstStartedActiveRootSpanId(rootSpan.spanContext().spanId);
  };

  /**
   * For testing purposes only.
   * @private
   */
  const setFirstStartedActiveRootSpanId = (spanId: string | undefined): void => {
    firstStartedActiveRootSpanId = spanId;
<<<<<<< HEAD
    logger.debug('[AppStart] First started active root span id recorded.', firstStartedActiveRootSpanId);
=======
    debug.log('[AppStart] First started active root span id recorded.', firstStartedActiveRootSpanId);
>>>>>>> 032f74ab
  };

  async function captureStandaloneAppStart(): Promise<void> {
    if (!_client) {
      // If client is not set, SDK was not initialized, logger is thus disabled
      // eslint-disable-next-line no-console
      console.warn('[AppStart] Could not capture App Start, missing client, call `Sentry.init` first.');
      return;
    }

    if (!standalone) {
      debug.log(
        '[AppStart] App start tracking is enabled. App start will be added to the first transaction as a child span.',
      );
      return;
    }

    debug.log('[AppStart] App start tracking standalone root span (transaction).');

    if (!appStartEndData?.endFrames && NATIVE.enableNative) {
      try {
        const endFrames = await NATIVE.fetchNativeFrames();
        debug.log('[AppStart] Captured end frames for standalone app start.', endFrames);

        const currentTimestamp = appStartEndData?.timestampMs || timestampInSeconds() * 1000;
        _setAppStartEndData({
          timestampMs: currentTimestamp,
          endFrames,
        });
      } catch (error) {
        debug.log('[AppStart] Failed to capture frames for standalone app start.', error);
      }
    }

    const span = startInactiveSpan({
      forceTransaction: true,
      name: APP_START_TX_NAME,
      op: UI_LOAD_OP,
    });
    if (span instanceof SentryNonRecordingSpan) {
      // Tracing is disabled or the transaction was sampled
      return;
    }

    setEndTimeValue(span, timestampInSeconds());
    _client.emit('spanEnd', span);

    const event = convertSpanToTransaction(span);
    if (!event) {
      debug.warn('[AppStart] Failed to convert App Start span to transaction.');
      return;
    }

    await attachAppStartToTransactionEvent(event);
    if (!event.spans || event.spans.length === 0) {
      // No spans were added to the transaction, so we don't need to send it
      return;
    }

    const scope = getCapturedScopesOnSpan(span).scope || getCurrentScope();
    scope.captureEvent(event);
  }

  async function attachAppStartToTransactionEvent(event: TransactionEvent): Promise<void> {
    if (appStartDataFlushed) {
      // App start data is only relevant for the first transaction of the app run
      return;
    }

    if (!firstStartedActiveRootSpanId) {
<<<<<<< HEAD
      logger.warn('[AppStart] No first started active root span id recorded. Can not attach app start.');
=======
      debug.warn('[AppStart] No first started active root span id recorded. Can not attach app start.');
      return;
    }

    if (!event.contexts?.trace) {
      debug.warn('[AppStart] Transaction event is missing trace context. Can not attach app start.');
>>>>>>> 032f74ab
      return;
    }

    if (firstStartedActiveRootSpanId !== event.contexts.trace.span_id) {
      debug.warn(
        '[AppStart] First started active root span id does not match the transaction event span id. Can not attached app start.',
      );
      return;
    }

    if (firstStartedActiveRootSpanId !== event.contexts.trace.span_id) {
      logger.warn(
        '[AppStart] First started active root span id does not match the transaction event span id. Can not attached app start.',
      );
      return;
    }

    const appStart = await NATIVE.fetchNativeAppStart();
    if (!appStart) {
      debug.warn('[AppStart] Failed to retrieve the app start metrics from the native layer.');
      return;
    }
    if (appStart.has_fetched) {
      debug.warn('[AppStart] Measured app start metrics were already reported from the native layer.');
      return;
    }

    const appStartTimestampMs = appStart.app_start_timestamp_ms;
    if (!appStartTimestampMs) {
      debug.warn('[AppStart] App start timestamp could not be loaded from the native layer.');
      return;
    }

    const appStartEndTimestampMs = appStartEndData?.timestampMs || getBundleStartTimestampMs();
    if (!appStartEndTimestampMs) {
      debug.warn(
        '[AppStart] Javascript failed to record app start end. `_setAppStartEndData` was not called nor could the bundle start be found.',
      );
      return;
    }

    const isAppStartWithinBounds =
      !!event.start_timestamp && appStartTimestampMs >= event.start_timestamp * 1_000 - MAX_APP_START_AGE_MS;
    if (!__DEV__ && !isAppStartWithinBounds) {
      debug.warn('[AppStart] App start timestamp is too far in the past to be used for app start span.');
      return;
    }

    const appStartDurationMs = appStartEndTimestampMs - appStartTimestampMs;
    if (!__DEV__ && appStartDurationMs >= MAX_APP_START_DURATION_MS) {
      // Dev builds can have long app start waiting over minute for the first bundle to be produced
      debug.warn('[AppStart] App start duration is over a minute long, not adding app start span.');
      return;
    }

    if (appStartDurationMs < 0) {
      // This can happen when MainActivity on Android is recreated,
      // and the app start end timestamp is not updated, for example
      // due to missing `Sentry.wrap(RootComponent)` call.
      debug.warn(
        '[AppStart] Last recorded app start end timestamp is before the app start timestamp.',
        'This is usually caused by missing `Sentry.wrap(RootComponent)` call.',
      );
      return;
    }

    if (appStartDurationMs < 0) {
      // This can happen when MainActivity on Android is recreated,
      // and the app start end timestamp is not updated, for example
      // due to missing `Sentry.wrap(RootComponent)` call.
      logger.warn(
        '[AppStart] Last recorded app start end timestamp is before the app start timestamp.',
        'This is usually caused by missing `Sentry.wrap(RootComponent)` call.',
      );
      return;
    }

    appStartDataFlushed = true;

    event.contexts.trace.data = event.contexts.trace.data || {};
    event.contexts.trace.data[SEMANTIC_ATTRIBUTE_SENTRY_OP] = UI_LOAD_OP;
    event.contexts.trace.op = UI_LOAD_OP;

    const origin = isRecordedAppStartEndTimestampMsManual ? SPAN_ORIGIN_MANUAL_APP_START : SPAN_ORIGIN_AUTO_APP_START;
    event.contexts.trace.data[SEMANTIC_ATTRIBUTE_SENTRY_ORIGIN] = origin;
    event.contexts.trace.origin = origin;

    const appStartTimestampSeconds = appStartTimestampMs / 1000;
    event.start_timestamp = appStartTimestampSeconds;

    event.spans = event.spans || [];
    /** event.spans reference */
    const children: SpanJSON[] = event.spans;

    const maybeTtidSpan = children.find(({ op }) => op === 'ui.load.initial_display');
    if (maybeTtidSpan) {
      maybeTtidSpan.start_timestamp = appStartTimestampSeconds;
      setSpanDurationAsMeasurementOnTransactionEvent(event, 'time_to_initial_display', maybeTtidSpan);
    }

    const maybeTtfdSpan = children.find(({ op }) => op === 'ui.load.full_display');
    if (maybeTtfdSpan) {
      maybeTtfdSpan.start_timestamp = appStartTimestampSeconds;
      setSpanDurationAsMeasurementOnTransactionEvent(event, 'time_to_full_display', maybeTtfdSpan);
    }

    const appStartEndTimestampSeconds = appStartEndTimestampMs / 1000;
    if (event.timestamp && event.timestamp < appStartEndTimestampSeconds) {
      debug.log(
        '[AppStart] Transaction event timestamp is before app start end. Adjusting transaction event timestamp.',
      );
      event.timestamp = appStartEndTimestampSeconds;
    }

    const op = appStart.type === 'cold' ? APP_START_COLD_OP : APP_START_WARM_OP;
    const appStartSpanJSON: SpanJSON = createSpanJSON({
      op,
      description: appStart.type === 'cold' ? 'Cold Start' : 'Warm Start',
      start_timestamp: appStartTimestampSeconds,
      timestamp: appStartEndTimestampSeconds,
      trace_id: event.contexts.trace.trace_id,
      parent_span_id: event.contexts.trace.span_id,
      origin,
    });

    if (appStartEndData?.endFrames) {
      attachFrameDataToSpan(appStartSpanJSON, appStartEndData.endFrames);
    }

    const jsExecutionSpanJSON = createJSExecutionStartSpan(appStartSpanJSON, rootComponentCreationTimestampMs);

    const appStartSpans = [
      appStartSpanJSON,
      ...(jsExecutionSpanJSON ? [jsExecutionSpanJSON] : []),
      ...convertNativeSpansToSpanJSON(appStartSpanJSON, appStart.spans),
    ];

    children.push(...appStartSpans);
    debug.log('[AppStart] Added app start spans to transaction event.', JSON.stringify(appStartSpans, undefined, 2));

    const measurementKey = appStart.type === 'cold' ? APP_START_COLD_MEASUREMENT : APP_START_WARM_MEASUREMENT;
    const measurementValue = {
      value: appStartDurationMs,
      unit: 'millisecond',
    };
    event.measurements = event.measurements || {};
    event.measurements[measurementKey] = measurementValue;
    debug.log(
      '[AppStart] Added app start measurement to transaction event.',
      JSON.stringify(measurementValue, undefined, 2),
    );
  }

  return {
    name: INTEGRATION_NAME,
    setup,
    afterAllSetup,
    processEvent,
    captureStandaloneAppStart,
    setFirstStartedActiveRootSpanId,
  } as AppStartIntegration;
};

function setSpanDurationAsMeasurementOnTransactionEvent(event: TransactionEvent, label: string, span: SpanJSON): void {
  if (!span.timestamp || !span.start_timestamp) {
    debug.warn('Span is missing start or end timestamp. Cam not set measurement on transaction event.');
    return;
  }

  event.measurements = event.measurements || {};
  event.measurements[label] = {
    value: (span.timestamp - span.start_timestamp) * 1000,
    unit: 'millisecond',
  };
}

/**
 * Adds JS Execution before React Root. If `Sentry.wrap` is not used, create a span for the start of JS Bundle execution.
 */
function createJSExecutionStartSpan(
  parentSpan: SpanJSON,
  rootComponentCreationTimestampMs: number | undefined,
): SpanJSON | undefined {
  const bundleStartTimestampMs = getBundleStartTimestampMs();
  if (!bundleStartTimestampMs) {
    return undefined;
  }

  const bundleStartTimestampSeconds = bundleStartTimestampMs / 1000;
  if (bundleStartTimestampSeconds < parentSpan.start_timestamp) {
<<<<<<< HEAD
    logger.warn('Bundle start timestamp is before the app start span start timestamp. Skipping JS execution span.');
=======
    debug.warn('Bundle start timestamp is before the app start span start timestamp. Skipping JS execution span.');
>>>>>>> 032f74ab
    return undefined;
  }

  if (!rootComponentCreationTimestampMs) {
    debug.warn('Missing the root component first constructor call timestamp.');
    return createChildSpanJSON(parentSpan, {
      description: 'JS Bundle Execution Start',
      start_timestamp: bundleStartTimestampSeconds,
      timestamp: bundleStartTimestampSeconds,
      origin: SPAN_ORIGIN_AUTO_APP_START,
    });
  }

  return createChildSpanJSON(parentSpan, {
    description: 'JS Bundle Execution Before React Root',
    start_timestamp: bundleStartTimestampSeconds,
    timestamp: rootComponentCreationTimestampMs / 1000,
    origin: isRootComponentCreationTimestampMsManual ? SPAN_ORIGIN_MANUAL_APP_START : SPAN_ORIGIN_AUTO_APP_START,
  });
}

/**
 * Adds native spans to the app start span.
 */
function convertNativeSpansToSpanJSON(parentSpan: SpanJSON, nativeSpans: NativeAppStartResponse['spans']): SpanJSON[] {
  return nativeSpans
    .filter(span => span.start_timestamp_ms / 1000 >= parentSpan.start_timestamp)
    .map(span => {
      if (span.description === 'UIKit init') {
        return setMainThreadInfo(createUIKitSpan(parentSpan, span));
      }

      return setMainThreadInfo(
        createChildSpanJSON(parentSpan, {
          description: span.description,
          start_timestamp: span.start_timestamp_ms / 1000,
          timestamp: span.end_timestamp_ms / 1000,
          origin: SPAN_ORIGIN_AUTO_APP_START,
        }),
      );
    });
}

/**
 * UIKit init is measured by the native layers till the native SDK start
 * RN initializes the native SDK later, the end timestamp would be wrong
 */
function createUIKitSpan(parentSpan: SpanJSON, nativeUIKitSpan: NativeAppStartResponse['spans'][number]): SpanJSON {
  const bundleStart = getBundleStartTimestampMs();

  // If UIKit init ends after the bundle start, the native SDK was auto-initialized
  // and so the end timestamp is incorrect.
  // The timestamps can't equal, as RN initializes after UIKit.
  if (bundleStart && bundleStart < nativeUIKitSpan.end_timestamp_ms) {
    return createChildSpanJSON(parentSpan, {
      description: 'UIKit Init to JS Exec Start',
      start_timestamp: nativeUIKitSpan.start_timestamp_ms / 1000,
      timestamp: bundleStart / 1000,
      origin: SPAN_ORIGIN_AUTO_APP_START,
    });
  } else {
    return createChildSpanJSON(parentSpan, {
      description: 'UIKit Init',
      start_timestamp: nativeUIKitSpan.start_timestamp_ms / 1000,
      timestamp: nativeUIKitSpan.end_timestamp_ms / 1000,
      origin: SPAN_ORIGIN_AUTO_APP_START,
    });
  }
}<|MERGE_RESOLUTION|>--- conflicted
+++ resolved
@@ -10,10 +10,6 @@
   startInactiveSpan,
   timestampInSeconds,
 } from '@sentry/core';
-<<<<<<< HEAD
-
-=======
->>>>>>> 032f74ab
 import { getAppRegistryIntegration } from '../../integrations/appRegistry';
 import {
   APP_START_COLD as APP_START_COLD_MEASUREMENT,
@@ -210,19 +206,11 @@
 
     getAppRegistryIntegration(client)?.onRunApplication(() => {
       if (appStartDataFlushed) {
-<<<<<<< HEAD
-        logger.log('[AppStartIntegration] Resetting app start data flushed flag based on runApplication call.');
-        appStartDataFlushed = false;
-        firstStartedActiveRootSpanId = undefined;
-      } else {
-        logger.log(
-=======
         debug.log('[AppStartIntegration] Resetting app start data flushed flag based on runApplication call.');
         appStartDataFlushed = false;
         firstStartedActiveRootSpanId = undefined;
       } else {
         debug.log(
->>>>>>> 032f74ab
           '[AppStartIntegration] Waiting for initial app start was flush, before updating based on runApplication call.',
         );
       }
@@ -262,11 +250,7 @@
    */
   const setFirstStartedActiveRootSpanId = (spanId: string | undefined): void => {
     firstStartedActiveRootSpanId = spanId;
-<<<<<<< HEAD
-    logger.debug('[AppStart] First started active root span id recorded.', firstStartedActiveRootSpanId);
-=======
     debug.log('[AppStart] First started active root span id recorded.', firstStartedActiveRootSpanId);
->>>>>>> 032f74ab
   };
 
   async function captureStandaloneAppStart(): Promise<void> {
@@ -337,28 +321,17 @@
     }
 
     if (!firstStartedActiveRootSpanId) {
-<<<<<<< HEAD
-      logger.warn('[AppStart] No first started active root span id recorded. Can not attach app start.');
-=======
       debug.warn('[AppStart] No first started active root span id recorded. Can not attach app start.');
       return;
     }
 
     if (!event.contexts?.trace) {
       debug.warn('[AppStart] Transaction event is missing trace context. Can not attach app start.');
->>>>>>> 032f74ab
       return;
     }
 
     if (firstStartedActiveRootSpanId !== event.contexts.trace.span_id) {
       debug.warn(
-        '[AppStart] First started active root span id does not match the transaction event span id. Can not attached app start.',
-      );
-      return;
-    }
-
-    if (firstStartedActiveRootSpanId !== event.contexts.trace.span_id) {
-      logger.warn(
         '[AppStart] First started active root span id does not match the transaction event span id. Can not attached app start.',
       );
       return;
@@ -407,17 +380,6 @@
       // and the app start end timestamp is not updated, for example
       // due to missing `Sentry.wrap(RootComponent)` call.
       debug.warn(
-        '[AppStart] Last recorded app start end timestamp is before the app start timestamp.',
-        'This is usually caused by missing `Sentry.wrap(RootComponent)` call.',
-      );
-      return;
-    }
-
-    if (appStartDurationMs < 0) {
-      // This can happen when MainActivity on Android is recreated,
-      // and the app start end timestamp is not updated, for example
-      // due to missing `Sentry.wrap(RootComponent)` call.
-      logger.warn(
         '[AppStart] Last recorded app start end timestamp is before the app start timestamp.',
         'This is usually caused by missing `Sentry.wrap(RootComponent)` call.',
       );
@@ -537,11 +499,7 @@
 
   const bundleStartTimestampSeconds = bundleStartTimestampMs / 1000;
   if (bundleStartTimestampSeconds < parentSpan.start_timestamp) {
-<<<<<<< HEAD
-    logger.warn('Bundle start timestamp is before the app start span start timestamp. Skipping JS execution span.');
-=======
     debug.warn('Bundle start timestamp is before the app start span start timestamp. Skipping JS execution span.');
->>>>>>> 032f74ab
     return undefined;
   }
 
