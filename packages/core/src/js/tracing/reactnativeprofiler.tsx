import { logger, timestampInSeconds } from '@sentry/core';
import { getClient, Profiler } from '@sentry/react';

import { getAppRegistryIntegration } from '../integrations/appRegistry';
import { createIntegration } from '../integrations/factory';
import { _captureAppStart, _setRootComponentCreationTimestampMs } from '../tracing/integrations/appStart';

const ReactNativeProfilerGlobalState = {
  appStartReported: false,
  onRunApplicationHook: () => {
    ReactNativeProfilerGlobalState.appStartReported = false;
  },
};

/**
 * Custom profiler for the React Native app root.
 */
export class ReactNativeProfiler extends Profiler {
  public readonly name: string = 'ReactNativeProfiler';

  public constructor(props: ConstructorParameters<typeof Profiler>[0]) {
    _setRootComponentCreationTimestampMs(timestampInSeconds() * 1000);
    super(props);
  }

  /**
   * Get the app root mount time.
   */
  public componentDidMount(): void {
    super.componentDidMount();
    if (!ReactNativeProfilerGlobalState.appStartReported) {
      this._reportAppStart();
      ReactNativeProfilerGlobalState.appStartReported = true;
    }
  }

  /**
   * Notifies the Tracing integration that the app start has finished.
   */
  private _reportAppStart(): void {
    const client = getClient();

    if (!client) {
      // We can't use logger here because this will be logged before the `Sentry.init`.
      // eslint-disable-next-line no-console
      __DEV__ && console.warn('App Start Span could not be finished. `Sentry.wrap` was called before `Sentry.init`.');
      return;
    }

    client.addIntegration?.(createIntegration(this.name));

<<<<<<< HEAD
    getAppRegistryIntegration(client).onRunApplication(ReactNativeProfilerGlobalState.onRunApplicationHook);
=======
    const appRegistryIntegration = getAppRegistryIntegration(client);
    if (appRegistryIntegration && typeof appRegistryIntegration.onRunApplication === 'function') {
      appRegistryIntegration.onRunApplication(ReactNativeProfilerGlobalState.onRunApplicationHook);
    } else {
      logger.warn('AppRegistryIntegration.onRunApplication not found or invalid.');
    }

>>>>>>> b3e6131f
    // eslint-disable-next-line @typescript-eslint/no-floating-promises
    _captureAppStart({ isManual: false });
  }
}<|MERGE_RESOLUTION|>--- conflicted
+++ resolved
@@ -49,9 +49,6 @@
 
     client.addIntegration?.(createIntegration(this.name));
 
-<<<<<<< HEAD
-    getAppRegistryIntegration(client).onRunApplication(ReactNativeProfilerGlobalState.onRunApplicationHook);
-=======
     const appRegistryIntegration = getAppRegistryIntegration(client);
     if (appRegistryIntegration && typeof appRegistryIntegration.onRunApplication === 'function') {
       appRegistryIntegration.onRunApplication(ReactNativeProfilerGlobalState.onRunApplicationHook);
@@ -59,7 +56,6 @@
       logger.warn('AppRegistryIntegration.onRunApplication not found or invalid.');
     }
 
->>>>>>> b3e6131f
     // eslint-disable-next-line @typescript-eslint/no-floating-promises
     _captureAppStart({ isManual: false });
   }
