<<<<<<< HEAD
import { logger, timestampInSeconds } from '@sentry/core';
import { getClient, Profiler } from '@sentry/react';

=======
import { debug, timestampInSeconds } from '@sentry/core';
import { getClient, Profiler } from '@sentry/react';
>>>>>>> 032f74ab
import { getAppRegistryIntegration } from '../integrations/appRegistry';
import { createIntegration } from '../integrations/factory';
import { _captureAppStart, _setRootComponentCreationTimestampMs } from '../tracing/integrations/appStart';

const ReactNativeProfilerGlobalState = {
  appStartReported: false,
  onRunApplicationHook: () => {
    ReactNativeProfilerGlobalState.appStartReported = false;
  },
};

type ProfilerConstructorProps = ConstructorParameters<typeof Profiler>[0];

/**
 * Custom profiler for the React Native app root.
 */
export class ReactNativeProfiler extends Profiler {
  public readonly name: string = 'ReactNativeProfiler';

  public constructor(props: ProfilerConstructorProps) {
    _setRootComponentCreationTimestampMs(timestampInSeconds() * 1000);
    super(props);
  }

  /**
   * Get the app root mount time.
   */
  public componentDidMount(): void {
    super.componentDidMount();
    if (!ReactNativeProfilerGlobalState.appStartReported) {
      this._reportAppStart();
      ReactNativeProfilerGlobalState.appStartReported = true;
    }
  }

  /**
   * Notifies the Tracing integration that the app start has finished.
   */
  private _reportAppStart(): void {
    const client = getClient();

    if (!client) {
      // We can't use logger here because this will be logged before the `Sentry.init`.
      // eslint-disable-next-line no-console
      __DEV__ && console.warn('App Start Span could not be finished. `Sentry.wrap` was called before `Sentry.init`.');
      return;
    }

<<<<<<< HEAD
    client.addIntegration && client.addIntegration(createIntegration(this.name));
=======
    client.addIntegration?.(createIntegration(this.name));
>>>>>>> 032f74ab

    const appRegistryIntegration = getAppRegistryIntegration(client);
    if (appRegistryIntegration && typeof appRegistryIntegration.onRunApplication === 'function') {
      appRegistryIntegration.onRunApplication(ReactNativeProfilerGlobalState.onRunApplicationHook);
    } else {
<<<<<<< HEAD
      logger.warn('AppRegistryIntegration.onRunApplication not found or invalid.');
=======
      debug.warn('AppRegistryIntegration.onRunApplication not found or invalid.');
>>>>>>> 032f74ab
    }

    // eslint-disable-next-line @typescript-eslint/no-floating-promises
    _captureAppStart({ isManual: false });
  }
}<|MERGE_RESOLUTION|>--- conflicted
+++ resolved
@@ -1,11 +1,5 @@
-<<<<<<< HEAD
-import { logger, timestampInSeconds } from '@sentry/core';
-import { getClient, Profiler } from '@sentry/react';
-
-=======
 import { debug, timestampInSeconds } from '@sentry/core';
 import { getClient, Profiler } from '@sentry/react';
->>>>>>> 032f74ab
 import { getAppRegistryIntegration } from '../integrations/appRegistry';
 import { createIntegration } from '../integrations/factory';
 import { _captureAppStart, _setRootComponentCreationTimestampMs } from '../tracing/integrations/appStart';
@@ -54,21 +48,13 @@
       return;
     }
 
-<<<<<<< HEAD
-    client.addIntegration && client.addIntegration(createIntegration(this.name));
-=======
     client.addIntegration?.(createIntegration(this.name));
->>>>>>> 032f74ab
 
     const appRegistryIntegration = getAppRegistryIntegration(client);
     if (appRegistryIntegration && typeof appRegistryIntegration.onRunApplication === 'function') {
       appRegistryIntegration.onRunApplication(ReactNativeProfilerGlobalState.onRunApplicationHook);
     } else {
-<<<<<<< HEAD
-      logger.warn('AppRegistryIntegration.onRunApplication not found or invalid.');
-=======
       debug.warn('AppRegistryIntegration.onRunApplication not found or invalid.');
->>>>>>> 032f74ab
     }
 
     // eslint-disable-next-line @typescript-eslint/no-floating-promises
