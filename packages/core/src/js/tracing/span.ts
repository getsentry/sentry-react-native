import type { Client, Scope, Span, SpanJSON, StartSpanOptions } from '@sentry/core';
import {
  debug,
  generateTraceId,
  getActiveSpan,
  getClient,
  getCurrentScope,
  SEMANTIC_ATTRIBUTE_SENTRY_OP,
  SEMANTIC_ATTRIBUTE_SENTRY_ORIGIN,
  SentryNonRecordingSpan,
  SPAN_STATUS_ERROR,
  spanToJSON,
  startIdleSpan as coreStartIdleSpan,
} from '@sentry/core';
import { AppState } from 'react-native';
import { isRootSpan } from '../utils/span';
import { adjustTransactionDuration, cancelInBackground } from './onSpanEndUtils';
import {
  SPAN_ORIGIN_AUTO_INTERACTION,
  SPAN_ORIGIN_AUTO_NAVIGATION_CUSTOM,
  SPAN_ORIGIN_MANUAL_INTERACTION,
} from './origin';

export const DEFAULT_NAVIGATION_SPAN_NAME = 'Route Change';

export const defaultIdleOptions: {
  /**
   * The time that has to pass without any span being created.
   * If this time is exceeded, the idle span will finish.
   *
   * @default 1_000 (ms)
   */
  finalTimeout: number;

  /**
   * The max. time an idle span may run.
   * If this time is exceeded, the idle span will finish no matter what.
   *
   * @default 60_0000 (ms)
   */
  idleTimeout: number;
} = {
  idleTimeout: 1_000,
  finalTimeout: 60_0000,
};

export const startIdleNavigationSpan = (
  startSpanOption: StartSpanOptions,
  {
    finalTimeout = defaultIdleOptions.finalTimeout,
    idleTimeout = defaultIdleOptions.idleTimeout,
    isAppRestart = false,
  }: Partial<typeof defaultIdleOptions> & { isAppRestart?: boolean } = {},
): Span | undefined => {
  const client = getClient();
  if (!client) {
    debug.warn("[startIdleNavigationSpan] Can't create route change span, missing client.");
    return undefined;
  }

  const activeSpan = getActiveSpan();
  const isActiveSpanInteraction = activeSpan && isRootSpan(activeSpan) && isSentryInteractionSpan(activeSpan);

  clearActiveSpanFromScope(getCurrentScope());

  // Don't cancel user interaction spans when starting from runApplication (app restart/reload).
  // This preserves the span context for error capture and replay recording.
  if (isActiveSpanInteraction && isAppRestart) {
    debug.log(
      `[startIdleNavigationSpan] Not canceling ${
        spanToJSON(activeSpan).op
      } transaction because navigation is from app restart - preserving error context.`,
    );
    // Don't end the span - it will timeout naturally and remains available for error/replay processing
  } else if (isActiveSpanInteraction) {
    debug.log(
      `[startIdleNavigationSpan] Canceling ${
        spanToJSON(activeSpan).op
      } transaction because of a new navigation root span.`,
    );
    activeSpan.setStatus({ code: SPAN_STATUS_ERROR, message: 'cancelled' });
    activeSpan.end();
  }

  const finalStartSpanOptions = {
    ...getDefaultIdleNavigationSpanOptions(),
    ...startSpanOption,
  };

  const idleSpan = startIdleSpan(finalStartSpanOptions, { finalTimeout, idleTimeout });
<<<<<<< HEAD
  logger.log(
=======
  debug.log(
>>>>>>> 032f74ab
    `[startIdleNavigationSpan] Starting ${finalStartSpanOptions.op || 'unknown op'} transaction "${
      finalStartSpanOptions.name
    }" on scope`,
  );

  adjustTransactionDuration(client, idleSpan, finalTimeout);

  idleSpan.setAttribute(SEMANTIC_ATTRIBUTE_SENTRY_ORIGIN, SPAN_ORIGIN_AUTO_NAVIGATION_CUSTOM);
  return idleSpan;
};

/**
 * Starts an idle span from `@sentry/core` with React Native application
 * context awareness.
 *
 * - Span will be started with new propagation context.
 * - Span will be canceled if the app goes to background.
 */
export const startIdleSpan = (
  startSpanOption: StartSpanOptions,
  { finalTimeout, idleTimeout }: { finalTimeout: number | undefined; idleTimeout: number | undefined },
): Span => {
  const client = getClient();
  if (!client) {
    debug.warn("[startIdleSpan] Can't create idle span, missing client.");
    return new SentryNonRecordingSpan();
  }

  const currentAppState = AppState.currentState;
  if (currentAppState === 'background') {
    debug.log(`[startIdleSpan] App is already in background, not starting span for ${startSpanOption.name}`);
    return new SentryNonRecordingSpan();
  }

  getCurrentScope().setPropagationContext({ traceId: generateTraceId(), sampleRand: Math.random() });

  const span = coreStartIdleSpan(startSpanOption, { finalTimeout, idleTimeout });
  cancelInBackground(client, span);
  return span;
};

/**
 * Returns the default options for the idle navigation span.
 */
export function getDefaultIdleNavigationSpanOptions(): StartSpanOptions {
  return {
    name: DEFAULT_NAVIGATION_SPAN_NAME,
    op: 'navigation',
    forceTransaction: true,
    scope: getCurrentScope(),
  };
}

/**
 * Checks if the span is a Sentry User Interaction span.
 */
export function isSentryInteractionSpan(span: Span): boolean {
  return [SPAN_ORIGIN_AUTO_INTERACTION, SPAN_ORIGIN_MANUAL_INTERACTION].includes(spanToJSON(span).origin || '');
}

export const SCOPE_SPAN_FIELD = '_sentrySpan';

export type ScopeWithMaybeSpan = Scope & {
  [SCOPE_SPAN_FIELD]?: Span;
};

/**
 * Removes the active span from the scope.
 */
export function clearActiveSpanFromScope(scope: ScopeWithMaybeSpan): void {
  // eslint-disable-next-line @typescript-eslint/no-dynamic-delete
  delete scope[SCOPE_SPAN_FIELD];
}

/**
 * Ensures that all created spans have an operation name.
 */
export function addDefaultOpForSpanFrom(client: Client): void {
  client.on('spanStart', (span: Span) => {
    if (!spanToJSON(span).op) {
      span.setAttribute(SEMANTIC_ATTRIBUTE_SENTRY_OP, 'default');
    }
  });
}

export const SPAN_THREAD_NAME = 'thread.name';
export const SPAN_THREAD_NAME_MAIN = 'main';
export const SPAN_THREAD_NAME_JAVASCRIPT = 'javascript';

/**
 * Adds Javascript thread info to spans.
 * Ref: https://reactnative.dev/architecture/threading-model
 */
export function addThreadInfoToSpan(client: Client): void {
  client.on('spanStart', (span: Span) => {
    if (!spanToJSON(span).data?.[SPAN_THREAD_NAME]) {
      span.setAttribute(SPAN_THREAD_NAME, SPAN_THREAD_NAME_JAVASCRIPT);
    }
  });
}

/**
 * Sets the Main thread info to the span.
 */
export function setMainThreadInfo(spanJSON: SpanJSON): SpanJSON {
  spanJSON.data = spanJSON.data || {};
  spanJSON.data[SPAN_THREAD_NAME] = SPAN_THREAD_NAME_MAIN;
  return spanJSON;
}<|MERGE_RESOLUTION|>--- conflicted
+++ resolved
@@ -88,11 +88,7 @@
   };
 
   const idleSpan = startIdleSpan(finalStartSpanOptions, { finalTimeout, idleTimeout });
-<<<<<<< HEAD
-  logger.log(
-=======
   debug.log(
->>>>>>> 032f74ab
     `[startIdleNavigationSpan] Starting ${finalStartSpanOptions.op || 'unknown op'} transaction "${
       finalStartSpanOptions.name
     }" on scope`,
