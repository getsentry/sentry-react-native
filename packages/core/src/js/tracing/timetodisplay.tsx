/* eslint-disable max-lines */
import type { Span, StartSpanOptions } from '@sentry/core';
import { debug, fill, getActiveSpan, getSpanDescendants, SEMANTIC_ATTRIBUTE_SENTRY_ORIGIN, SPAN_STATUS_ERROR, SPAN_STATUS_OK, spanToJSON, startInactiveSpan } from '@sentry/core';
import * as React from 'react';
import { useState } from 'react';
<<<<<<< HEAD

import { isTurboModuleEnabled } from '../utils/environment';
import { SPAN_ORIGIN_AUTO_UI_TIME_TO_DISPLAY, SPAN_ORIGIN_MANUAL_UI_TIME_TO_DISPLAY } from './origin';
import { getRNSentryOnDrawReporter, nativeComponentExists } from './timetodisplaynative';
import { setSpanDurationAsMeasurement, setSpanDurationAsMeasurementOnSpan } from './utils';
=======
import type { NativeFramesResponse } from '../NativeRNSentry';
import { NATIVE } from '../wrapper';
import { SPAN_ORIGIN_AUTO_UI_TIME_TO_DISPLAY, SPAN_ORIGIN_MANUAL_UI_TIME_TO_DISPLAY } from './origin';
import { getRNSentryOnDrawReporter } from './timetodisplaynative';
import { setSpanDurationAsMeasurement, setSpanDurationAsMeasurementOnSpan } from './utils';

/**
 * Timeout for fetching native frames
 */
const FETCH_FRAMES_TIMEOUT_MS = 2_000;
>>>>>>> 032f74ab

/**
 * Maximum time to keep frame data in memory before cleaning up.
 * Prevents memory leaks for spans that never complete.
 */
const FRAME_DATA_CLEANUP_TIMEOUT_MS = 60_000;

/**
 * Flags of active spans with manual initial display.
 */
export const manualInitialDisplaySpans = new WeakMap<Span, true>();

/**
 * Flag full display called before initial display for an active span.
 */
const fullDisplayBeforeInitialDisplay = new WeakMap<Span, true>();

interface FrameDataForSpan {
  startFrames: NativeFramesResponse | null;
  endFrames: NativeFramesResponse | null;
  cleanupTimeout?: ReturnType<typeof setTimeout>;
}

/**
 * Stores frame data for in-flight TTID/TTFD spans.
 * Entries are automatically cleaned up when spans end (in captureEndFramesAndAttachToSpan finally block).
 * As a safety mechanism, entries are also cleaned up after FRAME_DATA_CLEANUP_TIMEOUT_MS
 * to prevent memory leaks for spans that never complete.
 */
const spanFrameDataMap = new Map<string, FrameDataForSpan>();

export type TimeToDisplayProps = {
  children?: React.ReactNode;
  record?: boolean;
};

/**
 * Component to measure time to initial display.
 *
 * The initial display is recorded when the component prop `record` is true.
 *
 * <TimeToInitialDisplay record />
 */
export function TimeToInitialDisplay(props: TimeToDisplayProps): React.ReactElement {
  const activeSpan = getActiveSpan();
  if (activeSpan) {
    manualInitialDisplaySpans.set(activeSpan, true);
  }

  const parentSpanId = activeSpan && spanToJSON(activeSpan).span_id;
  return <TimeToDisplay initialDisplay={props.record} parentSpanId={parentSpanId}>{props.children}</TimeToDisplay>;
}

/**
 * Component to measure time to full display.
 *
 * The initial display is recorded when the component prop `record` is true.
 *
 * <TimeToInitialDisplay record />
 */
export function TimeToFullDisplay(props: TimeToDisplayProps): React.ReactElement {
  const activeSpan = getActiveSpan();
  const parentSpanId = activeSpan && spanToJSON(activeSpan).span_id;
  return <TimeToDisplay fullDisplay={props.record} parentSpanId={parentSpanId}>{props.children}</TimeToDisplay>;
}

function TimeToDisplay(props: {
  children?: React.ReactNode;
  initialDisplay?: boolean;
  fullDisplay?: boolean;
  parentSpanId?: string;
}): React.ReactElement {
  const RNSentryOnDrawReporter = getRNSentryOnDrawReporter();
<<<<<<< HEAD
  const isNewArchitecture = isTurboModuleEnabled();

  if (__DEV__ && (isNewArchitecture || (!nativeComponentExists && !nativeComponentMissingLogged))){
    nativeComponentMissingLogged = true;
    // Using setTimeout with a delay of 0 milliseconds to defer execution and avoid printing the React stack trace.
    setTimeout(() => {
      logger.warn(
          'TimeToInitialDisplay and TimeToFullDisplay are not supported on the web, Expo Go and New Architecture. Run native build or report an issue at https://github.com/getsentry/sentry-react-native');
    }, 0);
  }

=======
>>>>>>> 032f74ab
  return (
    <>
      <RNSentryOnDrawReporter
        initialDisplay={props.initialDisplay}
        fullDisplay={props.fullDisplay}
        parentSpanId={props.parentSpanId} />
      {props.children}
    </>
  );
}

/**
 * Starts a new span for the initial display.
 *
 * Returns current span if already exists in the currently active span.
 *
 * @deprecated Use `<TimeToInitialDisplay record={boolean}/>` component instead.
 */
export function startTimeToInitialDisplaySpan(
  options?: Omit<StartSpanOptions, 'op' | 'name'> & {
    name?: string;
    isAutoInstrumented?: boolean
  },
): Span | undefined {
  const activeSpan = getActiveSpan();
  if (!activeSpan) {
    debug.warn('[TimeToDisplay] No active span found to attach ui.load.initial_display to.');
    return undefined;
  }

  const existingSpan = getSpanDescendants(activeSpan).find((span) => spanToJSON(span).op === 'ui.load.initial_display');
  if (existingSpan) {
    debug.log('[TimeToDisplay] Found existing ui.load.initial_display span.');
    return existingSpan
  }

  const initialDisplaySpan = startInactiveSpan({
    op: 'ui.load.initial_display',
    name: 'Time To Initial Display',
    startTime: spanToJSON(activeSpan).start_timestamp,
    ...options,
  });

  if (!initialDisplaySpan) {
    return undefined;
  }

  captureStartFramesForSpan(initialDisplaySpan.spanContext().spanId).catch((error) => {
    debug.log(`[TimeToDisplay] Failed to capture start frames for initial display span (${initialDisplaySpan.spanContext().spanId}).`, error);
  });

  if (options?.isAutoInstrumented) {
    initialDisplaySpan.setAttribute(SEMANTIC_ATTRIBUTE_SENTRY_ORIGIN, SPAN_ORIGIN_AUTO_UI_TIME_TO_DISPLAY);
  } else {
    manualInitialDisplaySpans.set(activeSpan, true);
    initialDisplaySpan.setAttribute(SEMANTIC_ATTRIBUTE_SENTRY_ORIGIN, SPAN_ORIGIN_MANUAL_UI_TIME_TO_DISPLAY);
  }

  return initialDisplaySpan;
}

/**
 * Starts a new span for the full display.
 *
 * Returns current span if already exists in the currently active span.
 *
 * @deprecated Use `<TimeToFullDisplay record={boolean}/>` component instead.
 */
export function startTimeToFullDisplaySpan(
  options: Omit<StartSpanOptions, 'op' | 'name'> & {
    name?: string,
    timeoutMs?: number,
    isAutoInstrumented?: boolean
  } = {
    timeoutMs: 30_000,
  },
): Span | undefined {
  const activeSpan = getActiveSpan();
  if (!activeSpan) {
    debug.warn('[TimeToDisplay] No active span found to attach ui.load.full_display to.');
    return undefined;
  }

  const descendantSpans = getSpanDescendants(activeSpan);

  const initialDisplaySpan = descendantSpans.find((span) => spanToJSON(span).op === 'ui.load.initial_display');
  if (!initialDisplaySpan) {
    debug.warn('[TimeToDisplay] No initial display span found to attach ui.load.full_display to.');
    return undefined;
  }

  const existingSpan = descendantSpans.find((span) => spanToJSON(span).op === 'ui.load.full_display');
  if (existingSpan) {
    debug.log('[TimeToDisplay] Found existing ui.load.full_display span.');
    return existingSpan;
  }

  const fullDisplaySpan = startInactiveSpan({
    op: 'ui.load.full_display',
    name: 'Time To Full Display',
    startTime: spanToJSON(initialDisplaySpan).start_timestamp,
    ...options,
  });
  if (!fullDisplaySpan) {
    return undefined;
  }

  captureStartFramesForSpan(fullDisplaySpan.spanContext().spanId).catch((error) => {
    debug.log(`[TimeToDisplay] Failed to capture start frames for full display span (${fullDisplaySpan.spanContext().spanId}).`, error);
  });

  const timeout = setTimeout(() => {
    if (spanToJSON(fullDisplaySpan).timestamp) {
      return;
    }
    fullDisplaySpan.setStatus({ code: SPAN_STATUS_ERROR, message: 'deadline_exceeded' });

    captureEndFramesAndAttachToSpan(fullDisplaySpan).then(() => {
      debug.log(`[TimeToDisplay] span ${fullDisplaySpan.spanContext().spanId} updated with frame data.`);
      fullDisplaySpan.end(spanToJSON(initialDisplaySpan).timestamp);
      setSpanDurationAsMeasurement('time_to_full_display', fullDisplaySpan);
    }).catch(() => {
      debug.warn(`[TimeToDisplay] Failed to capture end frames for full display span (${fullDisplaySpan.spanContext().spanId}).`);
      fullDisplaySpan.end(spanToJSON(initialDisplaySpan).timestamp);
      setSpanDurationAsMeasurement('time_to_full_display', fullDisplaySpan);
    });

    debug.warn('[TimeToDisplay] Full display span deadline_exceeded.');
  }, options.timeoutMs);

  fill(fullDisplaySpan, 'end', (originalEnd: Span['end']) => (endTimestamp?: Parameters<Span['end']>[0]) => {
    clearTimeout(timeout);
    originalEnd.call(fullDisplaySpan, endTimestamp);
  });

  if (options?.isAutoInstrumented) {
    fullDisplaySpan.setAttribute(SEMANTIC_ATTRIBUTE_SENTRY_ORIGIN, SPAN_ORIGIN_AUTO_UI_TIME_TO_DISPLAY);
  } else {
    fullDisplaySpan.setAttribute(SEMANTIC_ATTRIBUTE_SENTRY_ORIGIN, SPAN_ORIGIN_MANUAL_UI_TIME_TO_DISPLAY);
  }

  return fullDisplaySpan;
}

/**
 *
 */
export function updateInitialDisplaySpan(
  frameTimestampSeconds: number,
  {
    activeSpan = getActiveSpan(),
    span = startTimeToInitialDisplaySpan(),
  }: {
    activeSpan?: Span;
    /**
     * Time to initial display span to update.
     */
    span?: Span;
  } = {}): void {
  if (!span) {
    debug.warn('[TimeToDisplay] No span found or created, possibly performance is disabled.');
    return;
  }

  if (!activeSpan) {
    debug.warn('[TimeToDisplay] No active span found to attach ui.load.initial_display to.');
    return;
  }

  if (spanToJSON(span).parent_span_id !== spanToJSON(activeSpan).span_id) {
    debug.warn('[TimeToDisplay] Initial display span is not a child of current active span.');
    return;
  }

  if (spanToJSON(span).timestamp) {
    debug.warn(`[TimeToDisplay] ${spanToJSON(span).description} span already ended.`);
    return;
  }

  captureEndFramesAndAttachToSpan(span).then(() => {
    span.end(frameTimestampSeconds);
    span.setStatus({ code: SPAN_STATUS_OK });
    debug.log(`[TimeToDisplay] ${spanToJSON(span).description} span updated with end timestamp and frame data.`);

    if (fullDisplayBeforeInitialDisplay.has(activeSpan)) {
      fullDisplayBeforeInitialDisplay.delete(activeSpan);
      debug.log(`[TimeToDisplay] Updating full display with initial display (${span.spanContext().spanId}) end.`);
      updateFullDisplaySpan(frameTimestampSeconds, span);
    }

    setSpanDurationAsMeasurementOnSpan('time_to_initial_display', span, activeSpan);
  }).catch((error) => {
    debug.log('[TimeToDisplay] Failed to capture frame data for initial display span.', error);
    span.end(frameTimestampSeconds);
    span.setStatus({ code: SPAN_STATUS_OK });

    if (fullDisplayBeforeInitialDisplay.has(activeSpan)) {
      fullDisplayBeforeInitialDisplay.delete(activeSpan);
      debug.log(`[TimeToDisplay] Updating full display with initial display (${span.spanContext().spanId}) end.`);
      updateFullDisplaySpan(frameTimestampSeconds, span);
    }

<<<<<<< HEAD
  setSpanDurationAsMeasurementOnSpan('time_to_initial_display', span, activeSpan);
=======
    setSpanDurationAsMeasurementOnSpan('time_to_initial_display', span, activeSpan);
  });
>>>>>>> 032f74ab
}

function updateFullDisplaySpan(frameTimestampSeconds: number, passedInitialDisplaySpan?: Span): void {
  const activeSpan = getActiveSpan();
  if (!activeSpan) {
    debug.warn('[TimeToDisplay] No active span found to update ui.load.full_display in.');
    return;
  }

  const existingInitialDisplaySpan = passedInitialDisplaySpan
    || getSpanDescendants(activeSpan).find((span) => spanToJSON(span).op === 'ui.load.initial_display');
  const initialDisplayEndTimestamp = existingInitialDisplaySpan && spanToJSON(existingInitialDisplaySpan).timestamp;
  if (!initialDisplayEndTimestamp) {
    fullDisplayBeforeInitialDisplay.set(activeSpan, true);
    debug.warn(`[TimeToDisplay] Full display called before initial display for active span (${activeSpan.spanContext().spanId}).`);
    return;
  }

  const span = startTimeToFullDisplaySpan({
    isAutoInstrumented: true,
  });
  if (!span) {
    debug.warn('[TimeToDisplay] No TimeToFullDisplay span found or created, possibly performance is disabled.');
    return;
  }

  const spanJSON = spanToJSON(span);
  if (spanJSON.timestamp) {
    debug.warn(`[TimeToDisplay] ${spanJSON.description} (${spanJSON.span_id}) span already ended.`);
    return;
  }

  captureEndFramesAndAttachToSpan(span).then(() => {
    const endTimestamp = initialDisplayEndTimestamp > frameTimestampSeconds ? initialDisplayEndTimestamp : frameTimestampSeconds;

    if (initialDisplayEndTimestamp > frameTimestampSeconds) {
      debug.warn('[TimeToDisplay] Using initial display end. Full display end frame timestamp is before initial display end.');
    }

    span.end(endTimestamp);
    span.setStatus({ code: SPAN_STATUS_OK });
    debug.log(`[TimeToDisplay] span ${spanJSON.description} (${spanJSON.span_id}) updated with end timestamp and frame data.`);

    setSpanDurationAsMeasurement('time_to_full_display', span);
  }).catch((error) => {
    debug.log('[TimeToDisplay] Failed to capture frame data for full display span.', error);
    const endTimestamp = initialDisplayEndTimestamp > frameTimestampSeconds ? initialDisplayEndTimestamp : frameTimestampSeconds;

    span.end(endTimestamp);
    span.setStatus({ code: SPAN_STATUS_OK });
    setSpanDurationAsMeasurement('time_to_full_display', span);
  });
}

/**
 * Creates a new TimeToFullDisplay component which triggers the full display recording every time the component is focused.
 */
export function createTimeToFullDisplay({
  useFocusEffect,
}: {
  /**
   * `@react-navigation/native` useFocusEffect hook.
   */
  useFocusEffect: (callback: () => void) => void
}): React.ComponentType<TimeToDisplayProps> {
  return createTimeToDisplay({ useFocusEffect, Component: TimeToFullDisplay });
}

/**
 * Creates a new TimeToInitialDisplay component which triggers the initial display recording every time the component is focused.
 */
export function createTimeToInitialDisplay({
  useFocusEffect,
}: {
  useFocusEffect: (callback: () => void) => void
}): React.ComponentType<TimeToDisplayProps> {
  return createTimeToDisplay({ useFocusEffect, Component: TimeToInitialDisplay });
}

function createTimeToDisplay({
  useFocusEffect,
  Component,
}: {
  /**
   * `@react-navigation/native` useFocusEffect hook.
   */
  useFocusEffect: (callback: () => void) => void;
  Component: typeof TimeToFullDisplay | typeof TimeToInitialDisplay;
}): React.ComponentType<TimeToDisplayProps> {
  const TimeToDisplayWrapper = (props: TimeToDisplayProps): React.ReactElement => {
    const [focused, setFocused] = useState(false);

    useFocusEffect(() => {
        setFocused(true);
        return () => {
          setFocused(false);
        };
    });

    return <Component {...props} record={focused && props.record} />;
  };

  TimeToDisplayWrapper.displayName = 'TimeToDisplayWrapper';
  return TimeToDisplayWrapper;
}

/**
 * Attaches frame data to a span's data object.
 */
function attachFrameDataToSpan(span: Span, startFrames: NativeFramesResponse, endFrames: NativeFramesResponse): void {
  const totalFrames = endFrames.totalFrames - startFrames.totalFrames;
  const slowFrames = endFrames.slowFrames - startFrames.slowFrames;
  const frozenFrames = endFrames.frozenFrames - startFrames.frozenFrames;

  if (totalFrames <= 0 && slowFrames <= 0 && frozenFrames <= 0) {
    debug.warn(`[TimeToDisplay] Detected zero slow or frozen frames. Not adding measurements to span (${span.spanContext().spanId}).`);
    return;
  }
  span.setAttribute('frames.total', totalFrames);
  span.setAttribute('frames.slow', slowFrames);
  span.setAttribute('frames.frozen', frozenFrames);

  debug.log('[TimeToDisplay] Attached frame data to span.', {
    spanId: span.spanContext().spanId,
    frameData: {
      total: totalFrames,
      slow: slowFrames,
      frozen: frozenFrames,
    },
  });
}

/**
 * Captures start frames for a time-to-display span
 */
async function captureStartFramesForSpan(spanId: string): Promise<void> {
  if (!NATIVE.enableNative) {
    return;
  }

  try {
    const startFrames = await fetchNativeFramesWithTimeout();

    // Set up automatic cleanup as a safety mechanism for spans that never complete
    const cleanupTimeout = setTimeout(() => {
      const entry = spanFrameDataMap.get(spanId);
      if (entry) {
        spanFrameDataMap.delete(spanId);
        debug.log(`[TimeToDisplay] Cleaned up stale frame data for span ${spanId} after timeout.`);
      }
    }, FRAME_DATA_CLEANUP_TIMEOUT_MS);

    if (!spanFrameDataMap.has(spanId)) {
      spanFrameDataMap.set(spanId, { startFrames: null, endFrames: null, cleanupTimeout });
    }

    // Re-check after async operations - entry might have been deleted by captureEndFramesAndAttachToSpan
    const frameData = spanFrameDataMap.get(spanId);
    if (!frameData) {
      // Span already ended and cleaned up, cancel the cleanup timeout
      clearTimeout(cleanupTimeout);
      debug.log(`[TimeToDisplay] Span ${spanId} already ended, discarding start frames.`);
      return;
    }

    frameData.startFrames = startFrames;
    frameData.cleanupTimeout = cleanupTimeout;
    debug.log(`[TimeToDisplay] Captured start frames for span ${spanId}.`, startFrames);
  } catch (error) {
    debug.log(`[TimeToDisplay] Failed to capture start frames for span ${spanId}.`, error);
  }
}

/**
 * Captures end frames and attaches frame data to span
 */
async function captureEndFramesAndAttachToSpan(span: Span): Promise<void> {
  if (!NATIVE.enableNative) {
    return;
  }

  const spanId = span.spanContext().spanId;
  const frameData = spanFrameDataMap.get(spanId);

<<<<<<< HEAD
  setSpanDurationAsMeasurement('time_to_full_display', span);
}

/**
 * Creates a new TimeToFullDisplay component which triggers the full display recording every time the component is focused.
 */
export function createTimeToFullDisplay({
  useFocusEffect,
}: {
  /**
   * `@react-navigation/native` useFocusEffect hook.
   */
  useFocusEffect: (callback: () => void) => void
}): React.ComponentType<TimeToDisplayProps> {
  return createTimeToDisplay({ useFocusEffect, Component: TimeToFullDisplay });
}

/**
 * Creates a new TimeToInitialDisplay component which triggers the initial display recording every time the component is focused.
 */
export function createTimeToInitialDisplay({
  useFocusEffect,
}: {
  useFocusEffect: (callback: () => void) => void
}): React.ComponentType<TimeToDisplayProps> {
  return createTimeToDisplay({ useFocusEffect, Component: TimeToInitialDisplay });
}

function createTimeToDisplay({
  useFocusEffect,
  Component,
}: {
  /**
   * `@react-navigation/native` useFocusEffect hook.
   */
  useFocusEffect: (callback: () => void) => void;
  Component: typeof TimeToFullDisplay | typeof TimeToInitialDisplay;
}): React.ComponentType<TimeToDisplayProps> {
  const TimeToDisplayWrapper = (props: TimeToDisplayProps): React.ReactElement => {
    const [focused, setFocused] = useState(false);

    useFocusEffect(() => {
        setFocused(true);
        return () => {
          setFocused(false);
        };
    });

    return <Component {...props} record={focused && props.record} />;
  };

  TimeToDisplayWrapper.displayName = `TimeToDisplayWrapper`;
  return TimeToDisplayWrapper;
=======
  if (!frameData?.startFrames) {
    debug.log(`[TimeToDisplay] No start frames found for span ${spanId}, skipping frame data collection.`);
    return;
  }

  try {
    const endFrames = await fetchNativeFramesWithTimeout();
    frameData.endFrames = endFrames;

    attachFrameDataToSpan(span, frameData.startFrames, endFrames);

    debug.log(`[TimeToDisplay] Captured and attached end frames for span ${spanId}.`, endFrames);
  } catch (error) {
    debug.log(`[TimeToDisplay] Failed to capture end frames for span ${spanId}.`, error);
  } finally {
    // Clear the cleanup timeout since we're cleaning up now
    if (frameData.cleanupTimeout) {
      clearTimeout(frameData.cleanupTimeout);
    }
    spanFrameDataMap.delete(spanId);
  }
}

/**
 * Fetches native frames with a timeout
 */
function fetchNativeFramesWithTimeout(): Promise<NativeFramesResponse> {
  return new Promise<NativeFramesResponse>((resolve, reject) => {
    let settled = false;

    const timeoutId = setTimeout(() => {
      if (!settled) {
        settled = true;
        reject('Fetching native frames took too long. Dropping frames.');
      }
    }, FETCH_FRAMES_TIMEOUT_MS);

    NATIVE.fetchNativeFrames()
      .then(value => {
        if (settled) {
          return;
        }
        clearTimeout(timeoutId);
        settled = true;

        if (!value) {
          reject('Native frames response is null.');
          return;
        }
        resolve(value);
      })
      .then(undefined, (error: unknown) => {
        if (settled) {
          return;
        }
        clearTimeout(timeoutId);
        settled = true;
        reject(error);
      });
  });
>>>>>>> 032f74ab
}<|MERGE_RESOLUTION|>--- conflicted
+++ resolved
@@ -3,13 +3,6 @@
 import { debug, fill, getActiveSpan, getSpanDescendants, SEMANTIC_ATTRIBUTE_SENTRY_ORIGIN, SPAN_STATUS_ERROR, SPAN_STATUS_OK, spanToJSON, startInactiveSpan } from '@sentry/core';
 import * as React from 'react';
 import { useState } from 'react';
-<<<<<<< HEAD
-
-import { isTurboModuleEnabled } from '../utils/environment';
-import { SPAN_ORIGIN_AUTO_UI_TIME_TO_DISPLAY, SPAN_ORIGIN_MANUAL_UI_TIME_TO_DISPLAY } from './origin';
-import { getRNSentryOnDrawReporter, nativeComponentExists } from './timetodisplaynative';
-import { setSpanDurationAsMeasurement, setSpanDurationAsMeasurementOnSpan } from './utils';
-=======
 import type { NativeFramesResponse } from '../NativeRNSentry';
 import { NATIVE } from '../wrapper';
 import { SPAN_ORIGIN_AUTO_UI_TIME_TO_DISPLAY, SPAN_ORIGIN_MANUAL_UI_TIME_TO_DISPLAY } from './origin';
@@ -20,7 +13,6 @@
  * Timeout for fetching native frames
  */
 const FETCH_FRAMES_TIMEOUT_MS = 2_000;
->>>>>>> 032f74ab
 
 /**
  * Maximum time to keep frame data in memory before cleaning up.
@@ -94,20 +86,6 @@
   parentSpanId?: string;
 }): React.ReactElement {
   const RNSentryOnDrawReporter = getRNSentryOnDrawReporter();
-<<<<<<< HEAD
-  const isNewArchitecture = isTurboModuleEnabled();
-
-  if (__DEV__ && (isNewArchitecture || (!nativeComponentExists && !nativeComponentMissingLogged))){
-    nativeComponentMissingLogged = true;
-    // Using setTimeout with a delay of 0 milliseconds to defer execution and avoid printing the React stack trace.
-    setTimeout(() => {
-      logger.warn(
-          'TimeToInitialDisplay and TimeToFullDisplay are not supported on the web, Expo Go and New Architecture. Run native build or report an issue at https://github.com/getsentry/sentry-react-native');
-    }, 0);
-  }
-
-=======
->>>>>>> 032f74ab
   return (
     <>
       <RNSentryOnDrawReporter
@@ -310,12 +288,8 @@
       updateFullDisplaySpan(frameTimestampSeconds, span);
     }
 
-<<<<<<< HEAD
-  setSpanDurationAsMeasurementOnSpan('time_to_initial_display', span, activeSpan);
-=======
     setSpanDurationAsMeasurementOnSpan('time_to_initial_display', span, activeSpan);
   });
->>>>>>> 032f74ab
 }
 
 function updateFullDisplaySpan(frameTimestampSeconds: number, passedInitialDisplaySpan?: Span): void {
@@ -500,61 +474,6 @@
   const spanId = span.spanContext().spanId;
   const frameData = spanFrameDataMap.get(spanId);
 
-<<<<<<< HEAD
-  setSpanDurationAsMeasurement('time_to_full_display', span);
-}
-
-/**
- * Creates a new TimeToFullDisplay component which triggers the full display recording every time the component is focused.
- */
-export function createTimeToFullDisplay({
-  useFocusEffect,
-}: {
-  /**
-   * `@react-navigation/native` useFocusEffect hook.
-   */
-  useFocusEffect: (callback: () => void) => void
-}): React.ComponentType<TimeToDisplayProps> {
-  return createTimeToDisplay({ useFocusEffect, Component: TimeToFullDisplay });
-}
-
-/**
- * Creates a new TimeToInitialDisplay component which triggers the initial display recording every time the component is focused.
- */
-export function createTimeToInitialDisplay({
-  useFocusEffect,
-}: {
-  useFocusEffect: (callback: () => void) => void
-}): React.ComponentType<TimeToDisplayProps> {
-  return createTimeToDisplay({ useFocusEffect, Component: TimeToInitialDisplay });
-}
-
-function createTimeToDisplay({
-  useFocusEffect,
-  Component,
-}: {
-  /**
-   * `@react-navigation/native` useFocusEffect hook.
-   */
-  useFocusEffect: (callback: () => void) => void;
-  Component: typeof TimeToFullDisplay | typeof TimeToInitialDisplay;
-}): React.ComponentType<TimeToDisplayProps> {
-  const TimeToDisplayWrapper = (props: TimeToDisplayProps): React.ReactElement => {
-    const [focused, setFocused] = useState(false);
-
-    useFocusEffect(() => {
-        setFocused(true);
-        return () => {
-          setFocused(false);
-        };
-    });
-
-    return <Component {...props} record={focused && props.record} />;
-  };
-
-  TimeToDisplayWrapper.displayName = `TimeToDisplayWrapper`;
-  return TimeToDisplayWrapper;
-=======
   if (!frameData?.startFrames) {
     debug.log(`[TimeToDisplay] No start frames found for span ${spanId}, skipping frame data collection.`);
     return;
@@ -615,5 +534,4 @@
         reject(error);
       });
   });
->>>>>>> 032f74ab
 }