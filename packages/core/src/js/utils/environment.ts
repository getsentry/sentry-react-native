import { Platform } from 'react-native';
import { RN_GLOBAL_OBJ } from '../utils/worldwide';
import { getExpoConstants, getExpoGo } from './expomodules';
import { ReactNativeLibraries } from './rnlibraries';

/** Checks if the React Native Hermes engine is running */
export function isHermesEnabled(): boolean {
  return !!RN_GLOBAL_OBJ.HermesInternal;
}

/** Checks if the React Native TurboModules are enabled */
export function isTurboModuleEnabled(): boolean {
  return RN_GLOBAL_OBJ.__turboModuleProxy != null;
}

/** Checks if the React Native Fabric renderer is running */
export function isFabricEnabled(): boolean {
  return RN_GLOBAL_OBJ.nativeFabricUIManager != null;
}

/** Returns React Native Version as semver string */
export function getReactNativeVersion(): string | undefined {
  if (!ReactNativeLibraries.ReactNativeVersion) {
    return undefined;
  }
  const RNV = ReactNativeLibraries.ReactNativeVersion.version;
  return `${RNV.major}.${RNV.minor}.${RNV.patch}${RNV.prerelease != null ? `-${RNV.prerelease}` : ''}`;
}

/** Checks if Expo is present in the runtime */
export function isExpo(): boolean {
  return RN_GLOBAL_OBJ.expo != null;
}

/** Check if JS runs in Expo Go */
export function isExpoGo(): boolean {
<<<<<<< HEAD
  const expoGo = getExpoGo();
  return !!expoGo;
=======
  const expoConstants = getExpoConstants();
  return expoConstants?.appOwnership === 'expo';
>>>>>>> 513afd60
}

/** Check Expo Go version if available */
export function getExpoGoVersion(): string | undefined {
  const expoConstants = getExpoConstants();
  return typeof expoConstants?.expoVersion === 'string' ? expoConstants.expoVersion : undefined;
}

/** Returns Expo SDK version if available */
export function getExpoSdkVersion(): string | undefined {
  const expoConstants = getExpoConstants();
  const [, expoSdkVersion] =
    typeof expoConstants?.manifest?.runtimeVersion === 'string' ? expoConstants.manifest.runtimeVersion.split(':') : [];
  return expoSdkVersion;
}

/** Checks if the current platform is web */
export function isWeb(): boolean {
  return Platform.OS === 'web';
}

/** Checks if the current platform is not web */
export function notWeb(): boolean {
  return Platform.OS !== 'web';
}

/** Checks if the current platform is supported mobile platform (iOS or Android) */
export function isMobileOs(): boolean {
  return Platform.OS === 'ios' || Platform.OS === 'android';
}

/** Checks if the current platform is not supported mobile platform (iOS or Android) */
export function notMobileOs(): boolean {
  return !isMobileOs();
}

/** Returns Hermes Version if hermes is present in the runtime */
export function getHermesVersion(): string | undefined {
  return RN_GLOBAL_OBJ.HermesInternal?.getRuntimeProperties?.()['OSS Release Version'];
}

/** Returns default environment based on __DEV__ */
export function getDefaultEnvironment(): 'development' | 'production' {
  return typeof __DEV__ !== 'undefined' && __DEV__ ? 'development' : 'production';
}

/** Check if SDK runs in Metro Dev Server side */
export function isRunningInMetroDevServer(): boolean {
  if (
    typeof RN_GLOBAL_OBJ.process !== 'undefined' &&
    RN_GLOBAL_OBJ.process.env?.___SENTRY_METRO_DEV_SERVER___ === 'true'
  ) {
    return true;
  }
  return false;
}<|MERGE_RESOLUTION|>--- conflicted
+++ resolved
@@ -34,13 +34,8 @@
 
 /** Check if JS runs in Expo Go */
 export function isExpoGo(): boolean {
-<<<<<<< HEAD
   const expoGo = getExpoGo();
   return !!expoGo;
-=======
-  const expoConstants = getExpoConstants();
-  return expoConstants?.appOwnership === 'expo';
->>>>>>> 513afd60
 }
 
 /** Check Expo Go version if available */
