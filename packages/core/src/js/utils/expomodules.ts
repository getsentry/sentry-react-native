import type { ExpoConstants, ExpoDevice, ExpoUpdates } from './expoglobalobject';
import { RN_GLOBAL_OBJ } from './worldwide';

/**
 * Returns the Expo Constants module if present
 */
export function getExpoConstants(): ExpoConstants | undefined {
<<<<<<< HEAD
  return RN_GLOBAL_OBJ.expo?.modules?.ExponentConstants || undefined;
=======
  return RN_GLOBAL_OBJ.expo?.modules?.ExponentConstants ?? undefined;
>>>>>>> 834729f1
}

/**
 * Returns the Expo Device module if present
 */
export function getExpoDevice(): ExpoDevice | undefined {
<<<<<<< HEAD
  return RN_GLOBAL_OBJ.expo?.modules?.ExpoDevice || undefined;
=======
  return RN_GLOBAL_OBJ.expo?.modules?.ExpoDevice ?? undefined;
}

/**
 * Returns the Expo Updates module if present
 */
export function getExpoUpdates(): ExpoUpdates | undefined {
  return RN_GLOBAL_OBJ.expo?.modules?.ExpoUpdates ?? undefined;
>>>>>>> 834729f1
}<|MERGE_RESOLUTION|>--- conflicted
+++ resolved
@@ -5,20 +5,13 @@
  * Returns the Expo Constants module if present
  */
 export function getExpoConstants(): ExpoConstants | undefined {
-<<<<<<< HEAD
-  return RN_GLOBAL_OBJ.expo?.modules?.ExponentConstants || undefined;
-=======
   return RN_GLOBAL_OBJ.expo?.modules?.ExponentConstants ?? undefined;
->>>>>>> 834729f1
 }
 
 /**
  * Returns the Expo Device module if present
  */
 export function getExpoDevice(): ExpoDevice | undefined {
-<<<<<<< HEAD
-  return RN_GLOBAL_OBJ.expo?.modules?.ExpoDevice || undefined;
-=======
   return RN_GLOBAL_OBJ.expo?.modules?.ExpoDevice ?? undefined;
 }
 
@@ -27,5 +20,4 @@
  */
 export function getExpoUpdates(): ExpoUpdates | undefined {
   return RN_GLOBAL_OBJ.expo?.modules?.ExpoUpdates ?? undefined;
->>>>>>> 834729f1
 }