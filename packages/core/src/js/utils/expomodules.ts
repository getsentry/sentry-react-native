--- conflicted
+++ resolved
@@ -1,8 +1,4 @@
-<<<<<<< HEAD
-import type { ExpoConstants, ExpoDevice, ExpoUpdates } from './expoglobalobject';
-=======
 import type { ExpoConstants, ExpoDevice, ExpoGo, ExpoUpdates } from './expoglobalobject';
->>>>>>> 032f74ab
 import { RN_GLOBAL_OBJ } from './worldwide';
 
 /**
@@ -24,8 +20,6 @@
  */
 export function getExpoUpdates(): ExpoUpdates | undefined {
   return RN_GLOBAL_OBJ.expo?.modules?.ExpoUpdates ?? undefined;
-<<<<<<< HEAD
-=======
 }
 
 /**
@@ -33,5 +27,4 @@
  */
 export function getExpoGo(): ExpoGo | undefined {
   return RN_GLOBAL_OBJ.expo?.modules?.ExpoGo ?? undefined;
->>>>>>> 032f74ab
 }