/* eslint-disable max-lines */
import type {
  BaseEnvelopeItemHeaders,
  Breadcrumb,
  Envelope,
  EnvelopeItem,
  Event,
  Package,
  SeverityLevel,
  User,
} from '@sentry/core';
import { logger, normalize, SentryError } from '@sentry/core';
import { NativeModules, Platform } from 'react-native';
import { isHardCrash } from './misc';
import type {
  NativeAppStartResponse,
  NativeDeviceContextsResponse,
  NativeFramesResponse,
  NativeReleaseResponse,
  NativeScreenshot,
  NativeStackFrames,
  Spec,
} from './NativeRNSentry';
import type { ReactNativeClientOptions } from './options';
import type * as Hermes from './profiling/hermes';
import type { NativeAndroidProfileEvent, NativeProfileEvent } from './profiling/nativeTypes';
import type { MobileReplayOptions } from './replay/mobilereplay';
import type { RequiredKeysUser } from './user';
import { encodeUTF8 } from './utils/encode';
import { isTurboModuleEnabled } from './utils/environment';
import { convertToNormalizedObject } from './utils/normalize';
import { ReactNativeLibraries } from './utils/rnlibraries';
import { base64StringFromByteArray } from './vendor';

/**
 * Returns the RNSentry module. Dynamically resolves if NativeModule or TurboModule is used.
 */
export function getRNSentryModule(): Spec | undefined {
  return isTurboModuleEnabled()
    ? ReactNativeLibraries.TurboModuleRegistry?.get<Spec>('RNSentry')
    : NativeModules.RNSentry;
}

const RNSentry: Spec | undefined = getRNSentryModule();

export interface Screenshot {
  data: Uint8Array;
  contentType: string;
  filename: string;
}

export type NativeSdkOptions = Partial<ReactNativeClientOptions> & {
  devServerUrl: string | undefined;
  defaultSidecarUrl: string | undefined;
} & {
  mobileReplayOptions: MobileReplayOptions | undefined;
};

interface SentryNativeWrapper {
  enableNative: boolean;
  nativeIsReady: boolean;
  platform: typeof Platform.OS;

  _NativeClientError: Error;
  _DisabledNativeError: Error;

  _processItem(envelopeItem: EnvelopeItem): EnvelopeItem;
  _processLevels(event: Event): Event;
  _processLevel(level: SeverityLevel): SeverityLevel;
  _serializeObject(data: { [key: string]: unknown }): { [key: string]: string };
  _isModuleLoaded(module: Spec | undefined): module is Spec;

  isNativeAvailable(): boolean;

  initNativeSdk(options: NativeSdkOptions): PromiseLike<boolean>;
  closeNativeSdk(): PromiseLike<void>;

  sendEnvelope(envelope: Envelope): Promise<void>;
  captureScreenshot(): Promise<Screenshot[] | null>;

  fetchNativeRelease(): PromiseLike<NativeReleaseResponse>;
  fetchNativeDeviceContexts(): PromiseLike<NativeDeviceContextsResponse | null>;
  fetchNativeAppStart(): PromiseLike<NativeAppStartResponse | null>;
  fetchNativeFrames(): PromiseLike<NativeFramesResponse | null>;
  fetchNativeSdkInfo(): PromiseLike<Package | null>;

  disableNativeFramesTracking(): void;
  enableNativeFramesTracking(): void;

  addBreadcrumb(breadcrumb: Breadcrumb): void;
  // eslint-disable-next-line @typescript-eslint/no-explicit-any
  setContext(key: string, context: { [key: string]: any } | null): void;
  clearBreadcrumbs(): void;
  setExtra(key: string, extra: unknown): void;
  setUser(user: User | null): void;
  setTag(key: string, value: string): void;

  nativeCrash(): void;

  fetchModules(): Promise<Record<string, string> | null>;
  fetchViewHierarchy(): PromiseLike<Uint8Array | null>;

  startProfiling(platformProfilers: boolean): boolean;
  stopProfiling(): {
    hermesProfile: Hermes.Profile;
    nativeProfile?: NativeProfileEvent;
    androidProfile?: NativeAndroidProfileEvent;
  } | null;

  fetchNativePackageName(): string | null;

  /**
   * Fetches native stack frames and debug images for the instructions addresses.
   */
  fetchNativeStackFramesBy(instructionsAddr: number[]): NativeStackFrames | null;
  initNativeReactNavigationNewFrameTracking(): Promise<void>;

  captureReplay(isHardCrash: boolean): Promise<string | null>;
  getCurrentReplayId(): string | null;

  crashedLastRun(): Promise<boolean | null>;
  getNewScreenTimeToDisplay(): Promise<number | null | undefined>;

  getDataFromUri(uri: string): Promise<Uint8Array | null>;
  popTimeToDisplayFor(key: string): Promise<number | undefined | null>;

  setActiveSpanId(spanId: string): void;

  encodeToBase64(data: Uint8Array): Promise<string | null>;
}

const EOL = encodeUTF8('\n');

/**
 * Our internal interface for calling native functions
 */
export const NATIVE: SentryNativeWrapper = {
  async fetchModules(): Promise<Record<string, string> | null> {
    if (!this.enableNative) {
      throw this._DisabledNativeError;
    }
    if (!this._isModuleLoaded(RNSentry)) {
      throw this._NativeClientError;
    }

    const raw = await RNSentry.fetchModules();
    if (raw) {
      return JSON.parse(raw);
    }
    return null;
  },
  /**
   * Sending the envelope over the bridge to native
   * @param envelope Envelope
   */
  async sendEnvelope(envelope: Envelope): Promise<void> {
    if (!this.enableNative) {
      logger.warn('Event was skipped as native SDK is not enabled.');
      return;
    }

    if (!this._isModuleLoaded(RNSentry)) {
      throw this._NativeClientError;
    }

    const [envelopeHeader, envelopeItems] = envelope;

    const headerString = JSON.stringify(envelopeHeader);
    const headerBytes = encodeUTF8(headerString);
    let envelopeBytes: Uint8Array = new Uint8Array(headerBytes.length + EOL.length);
    envelopeBytes.set(headerBytes);
    envelopeBytes.set(EOL, headerBytes.length);

    let hardCrashed: boolean = false;
    for (const rawItem of envelopeItems) {
      const [itemHeader, itemPayload] = this._processItem(rawItem);

      let bytesContentType: string;
      let bytesPayload: number[] | Uint8Array | undefined;
      if (typeof itemPayload === 'string') {
        bytesContentType = 'text/plain';
        bytesPayload = encodeUTF8(itemPayload);
      } else if (itemPayload instanceof Uint8Array) {
        bytesContentType =
          typeof itemHeader.content_type === 'string' ? itemHeader.content_type : 'application/octet-stream';
        bytesPayload = itemPayload;
      } else {
<<<<<<< HEAD
        bytesContentType = 'application/vnd.sentry.items.log+json';
        bytesPayload = utf8ToBytes(JSON.stringify(itemPayload));
=======
        bytesContentType = 'application/json';
        bytesPayload = encodeUTF8(JSON.stringify(itemPayload));
>>>>>>> 513afd60
        if (!hardCrashed) {
          hardCrashed = isHardCrash(itemPayload);
        }
      }

      // Content type is not inside BaseEnvelopeItemHeaders.
      (itemHeader as BaseEnvelopeItemHeaders).content_type = bytesContentType;
      (itemHeader as BaseEnvelopeItemHeaders).length = bytesPayload.length;
      const serializedItemHeader = JSON.stringify(itemHeader);

      const bytesItemHeader = encodeUTF8(serializedItemHeader);
      const newBytes = new Uint8Array(
        envelopeBytes.length + bytesItemHeader.length + EOL.length + bytesPayload.length + EOL.length,
      );
      newBytes.set(envelopeBytes);
      newBytes.set(bytesItemHeader, envelopeBytes.length);
      newBytes.set(EOL, envelopeBytes.length + bytesItemHeader.length);
      newBytes.set(bytesPayload, envelopeBytes.length + bytesItemHeader.length + EOL.length);
      newBytes.set(EOL, envelopeBytes.length + bytesItemHeader.length + EOL.length + bytesPayload.length);
      envelopeBytes = newBytes;
    }

    await RNSentry.captureEnvelope(base64StringFromByteArray(envelopeBytes), { hardCrashed });
  },

  /**
   * Starts native with the provided options.
   * @param options ReactNativeClientOptions
   */
  async initNativeSdk(originalOptions: NativeSdkOptions): Promise<boolean> {
    const options: NativeSdkOptions = {
      enableNative: true,
      autoInitializeNativeSdk: true,
      ...originalOptions,
    };

    if (!options.enableNative) {
      if (options.enableNativeNagger) {
        logger.warn('Note: Native Sentry SDK is disabled.');
      }
      this.enableNative = false;
      return false;
    }
    if (!options.autoInitializeNativeSdk) {
      if (options.enableNativeNagger) {
        logger.warn(
          'Note: Native Sentry SDK was not initialized automatically, you will need to initialize it manually. If you wish to disable the native SDK and get rid of this warning, pass enableNative: false',
        );
      }
      this.enableNative = true;
      return false;
    }

    if (!options.dsn) {
      logger.warn(
        'Warning: No DSN was provided. The Sentry SDK will be disabled. Native SDK will also not be initalized.',
      );
      this.enableNative = false;
      return false;
    }

    if (!this._isModuleLoaded(RNSentry)) {
      throw this._NativeClientError;
    }

    // filter out all the options that would crash native.
    /* eslint-disable @typescript-eslint/unbound-method,@typescript-eslint/no-unused-vars */
    const { beforeSend, beforeBreadcrumb, beforeSendTransaction, integrations, ...filteredOptions } = options;
    /* eslint-enable @typescript-eslint/unbound-method,@typescript-eslint/no-unused-vars */
    const nativeIsReady = await RNSentry.initNativeSdk(filteredOptions);

    this.nativeIsReady = nativeIsReady;
    this.enableNative = true;

    return nativeIsReady;
  },

  /**
   * Fetches the release from native
   */
  async fetchNativeRelease(): Promise<NativeReleaseResponse> {
    if (!this.enableNative) {
      throw this._DisabledNativeError;
    }
    if (!this._isModuleLoaded(RNSentry)) {
      throw this._NativeClientError;
    }

    return RNSentry.fetchNativeRelease();
  },

  /**
   * Fetches the Sdk info for the native sdk.
   */
  async fetchNativeSdkInfo(): Promise<Package | null> {
    if (!this.enableNative) {
      throw this._DisabledNativeError;
    }
    if (!this._isModuleLoaded(RNSentry)) {
      throw this._NativeClientError;
    }

    return RNSentry.fetchNativeSdkInfo();
  },

  /**
   * Fetches the device contexts. Not used on Android.
   */
  async fetchNativeDeviceContexts(): Promise<NativeDeviceContextsResponse | null> {
    if (!this.enableNative) {
      throw this._DisabledNativeError;
    }
    if (!this._isModuleLoaded(RNSentry)) {
      throw this._NativeClientError;
    }

    return RNSentry.fetchNativeDeviceContexts();
  },

  async fetchNativeAppStart(): Promise<NativeAppStartResponse | null> {
    if (!this.enableNative) {
      logger.warn(this._DisabledNativeError);
      return null;
    }
    if (!this._isModuleLoaded(RNSentry)) {
      logger.error(this._NativeClientError);
      return null;
    }

    return RNSentry.fetchNativeAppStart();
  },

  async fetchNativeFrames(): Promise<NativeFramesResponse | null> {
    if (!this.enableNative) {
      throw this._DisabledNativeError;
    }
    if (!this._isModuleLoaded(RNSentry)) {
      throw this._NativeClientError;
    }

    return RNSentry.fetchNativeFrames();
  },

  /**
   * Triggers a native crash.
   * Use this only for testing purposes.
   */
  nativeCrash(): void {
    if (!this.enableNative) {
      return;
    }
    if (!this._isModuleLoaded(RNSentry)) {
      throw this._NativeClientError;
    }

    RNSentry.crash();
  },

  /**
   * Sets the user in the native scope.
   * Passing null clears the user.
   */
  setUser(user: User | null): void {
    if (!this.enableNative) {
      return;
    }
    if (!this._isModuleLoaded(RNSentry)) {
      throw this._NativeClientError;
    }

    // separate and serialize all non-default user keys.
    let userKeys = null;
    let userDataKeys = null;
    if (user) {
      const { id, ip_address, email, username, segment, ...otherKeys } = user;
      // TODO: Update native impl to use geo
      const requiredUser: Omit<RequiredKeysUser, 'geo'> = {
        id,
        ip_address,
        email,
        username,
        segment,
      };
      userKeys = this._serializeObject(requiredUser);
      userDataKeys = this._serializeObject(otherKeys);
    }

    RNSentry.setUser(userKeys, userDataKeys);
  },

  /**
   * Sets a tag in the native module.
   * @param key string
   * @param value string
   */
  setTag(key: string, value: string): void {
    if (!this.enableNative) {
      return;
    }
    if (!this._isModuleLoaded(RNSentry)) {
      throw this._NativeClientError;
    }

    const stringifiedValue = typeof value === 'string' ? value : JSON.stringify(value);

    RNSentry.setTag(key, stringifiedValue);
  },

  /**
   * Sets an extra in the native scope, will stringify
   * extra value if it isn't already a string.
   * @param key string
   * @param extra any
   */
  setExtra(key: string, extra: unknown): void {
    if (!this.enableNative) {
      return;
    }
    if (!this._isModuleLoaded(RNSentry)) {
      throw this._NativeClientError;
    }

    if (typeof extra === 'string') {
      return RNSentry.setExtra(key, extra);
    }
    if (typeof extra === 'undefined') {
      return RNSentry.setExtra(key, 'undefined');
    }

    let stringifiedExtra: string | undefined;
    try {
      const normalizedExtra = normalize(extra);
      stringifiedExtra = JSON.stringify(normalizedExtra);
    } catch (e) {
      logger.error('Extra for key ${key} not passed to native SDK, because it contains non-stringifiable values', e);
    }

    if (typeof stringifiedExtra === 'string') {
      return RNSentry.setExtra(key, stringifiedExtra);
    }
    return RNSentry.setExtra(key, '**non-stringifiable**');
  },

  /**
   * Adds breadcrumb to the native scope.
   * @param breadcrumb Breadcrumb
   */
  addBreadcrumb(breadcrumb: Breadcrumb): void {
    if (!this.enableNative) {
      return;
    }
    if (!this._isModuleLoaded(RNSentry)) {
      throw this._NativeClientError;
    }

    RNSentry.addBreadcrumb({
      ...breadcrumb,
      // Process and convert deprecated levels
      level: breadcrumb.level ? this._processLevel(breadcrumb.level) : undefined,
    });
  },

  /**
   * Clears breadcrumbs on the native scope.
   */
  clearBreadcrumbs(): void {
    if (!this.enableNative) {
      return;
    }
    if (!this._isModuleLoaded(RNSentry)) {
      throw this._NativeClientError;
    }

    RNSentry.clearBreadcrumbs();
  },

  /**
   * Sets context on the native scope.
   * @param key string
   * @param context key-value map
   */
  // eslint-disable-next-line @typescript-eslint/no-explicit-any
  setContext(key: string, context: { [key: string]: any } | null): void {
    if (!this.enableNative) {
      return;
    }
    if (!this._isModuleLoaded(RNSentry)) {
      throw this._NativeClientError;
    }

    if (context === null) {
      return RNSentry.setContext(key, null);
    }

    let normalizedContext: Record<string, unknown> | undefined;
    try {
      normalizedContext = convertToNormalizedObject(context);
    } catch (e) {
      logger.error('Context for key ${key} not passed to native SDK, because it contains non-serializable values', e);
    }

    if (normalizedContext) {
      RNSentry.setContext(key, normalizedContext);
    } else {
      RNSentry.setContext(key, { error: '**non-serializable**' });
    }
  },

  /**
   * Closes the Native Layer SDK
   */
  async closeNativeSdk(): Promise<void> {
    if (!this.enableNative) {
      return;
    }
    if (!this._isModuleLoaded(RNSentry)) {
      return;
    }

    return RNSentry.closeNativeSdk().then(() => {
      this.enableNative = false;
    });
  },

  disableNativeFramesTracking(): void {
    if (!this.enableNative) {
      return;
    }
    if (!this._isModuleLoaded(RNSentry)) {
      return;
    }

    RNSentry.disableNativeFramesTracking();
  },

  enableNativeFramesTracking(): void {
    if (!this.enableNative) {
      return;
    }
    if (!this._isModuleLoaded(RNSentry)) {
      return;
    }

    RNSentry.enableNativeFramesTracking();
  },

  isNativeAvailable(): boolean {
    return this._isModuleLoaded(RNSentry);
  },

  async captureScreenshot(): Promise<Screenshot[] | null> {
    if (!this.enableNative) {
      logger.warn(this._DisabledNativeError);
      return null;
    }
    if (!this._isModuleLoaded(RNSentry)) {
      logger.error(this._NativeClientError);
      return null;
    }

    let raw: NativeScreenshot[] | null | undefined;
    try {
      raw = await RNSentry.captureScreenshot();
    } catch (e) {
      logger.warn('Failed to capture screenshot', e);
    }

    if (raw) {
      return raw.map((item: NativeScreenshot) => ({
        ...item,
        data: new Uint8Array(item.data),
      }));
    } else {
      return null;
    }
  },

  async fetchViewHierarchy(): Promise<Uint8Array | null> {
    if (!this.enableNative) {
      throw this._DisabledNativeError;
    }
    if (!this._isModuleLoaded(RNSentry)) {
      throw this._NativeClientError;
    }

    const raw = await RNSentry.fetchViewHierarchy();
    return raw ? new Uint8Array(raw) : null;
  },

  startProfiling(platformProfilers: boolean): boolean {
    if (!this.enableNative) {
      throw this._DisabledNativeError;
    }
    if (!this._isModuleLoaded(RNSentry)) {
      throw this._NativeClientError;
    }

    const { started, error } = RNSentry.startProfiling(platformProfilers);
    if (started) {
      logger.log('[NATIVE] Start Profiling');
    } else {
      logger.error('[NATIVE] Start Profiling Failed', error);
    }

    return !!started;
  },

  stopProfiling(): {
    hermesProfile: Hermes.Profile;
    nativeProfile?: NativeProfileEvent;
    androidProfile?: NativeAndroidProfileEvent;
  } | null {
    if (!this.enableNative) {
      throw this._DisabledNativeError;
    }
    if (!this._isModuleLoaded(RNSentry)) {
      throw this._NativeClientError;
    }

    const { profile, nativeProfile, androidProfile, error } = RNSentry.stopProfiling();
    if (!profile || error) {
      logger.error('[NATIVE] Stop Profiling Failed', error);
      return null;
    }
    if (Platform.OS === 'ios' && !nativeProfile) {
      logger.warn('[NATIVE] Stop Profiling Failed: No Native Profile');
    }
    if (Platform.OS === 'android' && !androidProfile) {
      logger.warn('[NATIVE] Stop Profiling Failed: No Android Profile');
    }

    try {
      return {
        hermesProfile: JSON.parse(profile) as Hermes.Profile,
        nativeProfile: nativeProfile as NativeProfileEvent | undefined,
        androidProfile: androidProfile as NativeAndroidProfileEvent | undefined,
      };
    } catch (e) {
      logger.error('[NATIVE] Failed to parse Hermes Profile JSON', e);
      return null;
    }
  },

  fetchNativePackageName(): string | null {
    if (!this.enableNative) {
      return null;
    }
    if (!this._isModuleLoaded(RNSentry)) {
      return null;
    }

    return RNSentry.fetchNativePackageName() || null;
  },

  fetchNativeStackFramesBy(instructionsAddr: number[]): NativeStackFrames | null {
    if (!this.enableNative) {
      return null;
    }
    if (!this._isModuleLoaded(RNSentry)) {
      return null;
    }

    return RNSentry.fetchNativeStackFramesBy(instructionsAddr) || null;
  },

  async initNativeReactNavigationNewFrameTracking(): Promise<void> {
    if (!this.enableNative) {
      return;
    }
    if (!this._isModuleLoaded(RNSentry)) {
      return;
    }

    return RNSentry.initNativeReactNavigationNewFrameTracking();
  },

  async captureReplay(isHardCrash: boolean): Promise<string | null> {
    if (!this.enableNative) {
      logger.warn(`[NATIVE] \`${this.captureReplay.name}\` is not available when native is disabled.`);
      return Promise.resolve(null);
    }
    if (!this._isModuleLoaded(RNSentry)) {
      logger.warn(`[NATIVE] \`${this.captureReplay.name}\` is not available when native is not available.`);
      return Promise.resolve(null);
    }

    return (await RNSentry.captureReplay(isHardCrash)) || null;
  },

  getCurrentReplayId(): string | null {
    if (!this.enableNative) {
      logger.warn(`[NATIVE] \`${this.getCurrentReplayId.name}\` is not available when native is disabled.`);
      return null;
    }
    if (!this._isModuleLoaded(RNSentry)) {
      logger.warn(`[NATIVE] \`${this.getCurrentReplayId.name}\` is not available when native is not available.`);
      return null;
    }

    return RNSentry.getCurrentReplayId() || null;
  },

  async crashedLastRun(): Promise<boolean | null> {
    if (!this.enableNative) {
      return null;
    }
    if (!this._isModuleLoaded(RNSentry)) {
      return null;
    }

    const result = await RNSentry.crashedLastRun();
    return typeof result === 'boolean' ? result : null;
  },

  getNewScreenTimeToDisplay(): Promise<number | null | undefined> {
    if (!this.enableNative || !this._isModuleLoaded(RNSentry)) {
      return Promise.resolve(null);
    }

    return RNSentry.getNewScreenTimeToDisplay();
  },

  async getDataFromUri(uri: string): Promise<Uint8Array | null> {
    if (!this.enableNative || !this._isModuleLoaded(RNSentry)) {
      return null;
    }
    try {
      const data: number[] = await RNSentry.getDataFromUri(uri);
      return new Uint8Array(data);
    } catch (error) {
      logger.error('Error:', error);
      return null;
    }
  },

  popTimeToDisplayFor(key: string): Promise<number | undefined | null> {
    if (!this.enableNative || !this._isModuleLoaded(RNSentry)) {
      return Promise.resolve(null);
    }

    try {
      return RNSentry.popTimeToDisplayFor(key);
    } catch (error) {
      logger.error('Error:', error);
      return Promise.resolve(null);
    }
  },

  setActiveSpanId(spanId): void {
    if (!this.enableNative || !this._isModuleLoaded(RNSentry)) {
      return undefined;
    }

    try {
      RNSentry.setActiveSpanId(spanId);
    } catch (error) {
      logger.error('Error:', error);
      return undefined;
    }
  },

  async encodeToBase64(data: Uint8Array): Promise<string | null> {
    if (!this.enableNative || !this._isModuleLoaded(RNSentry)) {
      return Promise.resolve(null);
    }

    try {
      const byteArray = Array.from(data);
      const base64 = await RNSentry.encodeToBase64(byteArray);
      return base64 || null;
    } catch (error) {
      logger.error('Error:', error);
      return Promise.resolve(null);
    }
  },

  /**
   * Gets the event from envelopeItem and applies the level filter to the selected event.
   * @param data An envelope item containing the event.
   * @returns The event from envelopeItem or undefined.
   */
  _processItem(item: EnvelopeItem): EnvelopeItem {
    const [itemHeader, itemPayload] = item;

    if (itemHeader.type == 'event' || itemHeader.type == 'transaction') {
      const event = this._processLevels(itemPayload as Event);

      if (NATIVE.platform === 'android') {
        if ('message' in event) {
          // @ts-expect-error Android still uses the old message object, without this the serialization of events will break.
          event.message = { message: event.message };
        }
      }

      return [itemHeader, event];
    }

    return item;
  },

  /**
   * Serializes all values of root-level keys into strings.
   * @param data key-value map.
   * @returns An object where all root-level values are strings.
   */
  _serializeObject(data: { [key: string]: unknown }): { [key: string]: string } {
    const serialized: { [key: string]: string } = {};

    Object.keys(data).forEach(dataKey => {
      const value = data[dataKey];
      serialized[dataKey] = typeof value === 'string' ? value : JSON.stringify(value);
    });

    return serialized;
  },

  /**
   * Convert js severity level in event.level and event.breadcrumbs to more widely supported levels.
   * @param event
   * @returns Event with more widely supported Severity level strings
   */

  _processLevels(event: Event): Event {
    const processed: Event = {
      ...event,
      level: event.level ? this._processLevel(event.level) : undefined,
      breadcrumbs: event.breadcrumbs?.map(breadcrumb => ({
        ...breadcrumb,
        level: breadcrumb.level ? this._processLevel(breadcrumb.level) : undefined,
      })),
    };

    return processed;
  },

  /**
   * Convert js severity level which has critical and log to more widely supported levels.
   * @param level
   * @returns More widely supported Severity level strings
   */

  _processLevel(level: SeverityLevel): SeverityLevel {
    if (level == ('log' as SeverityLevel)) {
      return 'debug' as SeverityLevel;
    }
    return level;
  },

  /**
   * Checks whether the RNSentry module is loaded.
   */
  _isModuleLoaded(module: Spec | undefined): module is Spec {
    return !!module;
  },

  _DisabledNativeError: new SentryError('Native is disabled'),

  _NativeClientError: new SentryError("Native Client is not available, can't start on native."),

  enableNative: true,
  nativeIsReady: false,
  platform: Platform.OS,
};

/**
 * Fethces the data from the given uri in Uint8Array format.
 * @param uri string
 * @returns Uint8Array | null
 */
export async function getDataFromUri(uri: string): Promise<Uint8Array | null> {
  return NATIVE.getDataFromUri(uri);
}<|MERGE_RESOLUTION|>--- conflicted
+++ resolved
@@ -185,13 +185,8 @@
           typeof itemHeader.content_type === 'string' ? itemHeader.content_type : 'application/octet-stream';
         bytesPayload = itemPayload;
       } else {
-<<<<<<< HEAD
         bytesContentType = 'application/vnd.sentry.items.log+json';
-        bytesPayload = utf8ToBytes(JSON.stringify(itemPayload));
-=======
-        bytesContentType = 'application/json';
-        bytesPayload = encodeUTF8(JSON.stringify(itemPayload));
->>>>>>> 513afd60
+        bytesPayload = encodeUTF8(JSON.stringify(itemPayload))
         if (!hardCrashed) {
           hardCrashed = isHardCrash(itemPayload);
         }
