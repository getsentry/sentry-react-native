import * as mockedtimetodisplaynative from './tracing/mockedtimetodisplaynative';
jest.mock('../src/js/tracing/timetodisplaynative', () => mockedtimetodisplaynative);

import { defaultStackParser } from '@sentry/browser';
import type { Envelope, Event, Outcome, Transport, TransportMakeRequestResponse } from '@sentry/types';
import { rejectedSyncPromise, SentryError } from '@sentry/utils';
import * as RN from 'react-native';

import { ReactNativeClient } from '../src/js/client';
import type { ReactNativeClientOptions } from '../src/js/options';
import { NativeTransport } from '../src/js/transports/native';
import { SDK_NAME, SDK_PACKAGE_NAME, SDK_VERSION } from '../src/js/version';
import { NATIVE } from '../src/js/wrapper';
import {
  createMockTransport,
  envelopeHeader,
  envelopeItemHeader,
  envelopeItemPayload,
  envelopeItems,
  firstArg,
  getMockSession,
  getSyncPromiseRejectOnFirstCall,
} from './testutils';

interface MockedReactNative {
  NativeModules: {
    RNSentry: {
      initNativeSdk: jest.Mock;
      crash: jest.Mock;
      captureEnvelope: jest.Mock;
      captureScreenshot: jest.Mock;
      fetchNativeAppStart: jest.Mock;
      enableNativeFramesTracking: jest.Mock;
    };
  };
  Platform: {
    OS: 'mock';
  };
  LogBox: {
    ignoreLogs: jest.Mock;
  };
  YellowBox: {
    ignoreWarnings: jest.Mock;
  };
  Alert: {
    alert: jest.Mock;
  };
}

jest.mock(
  'react-native',
  (): MockedReactNative => ({
    NativeModules: {
      RNSentry: {
        initNativeSdk: jest.fn(() => Promise.resolve(true)),
        crash: jest.fn(),
        captureEnvelope: jest.fn(),
        captureScreenshot: jest.fn().mockResolvedValue(null),
        fetchNativeAppStart: jest.fn(),
        enableNativeFramesTracking: jest.fn(),
      },
    },
    Platform: {
      OS: 'mock',
    },
    LogBox: {
      ignoreLogs: jest.fn(),
    },
    YellowBox: {
      ignoreWarnings: jest.fn(),
    },
    Alert: {
      alert: jest.fn(),
    },
  }),
);

const EXAMPLE_DSN = 'https://6890c2f6677340daa4804f8194804ea2@o19635.ingest.sentry.io/148053';

const DEFAULT_OPTIONS: ReactNativeClientOptions = {
  enableNative: true,
  enableNativeCrashHandling: true,
  enableNativeNagger: true,
  autoInitializeNativeSdk: true,
  enableAutoPerformanceTracing: true,
  enableWatchdogTerminationTracking: true,
  patchGlobalPromise: true,
  integrations: [],
  transport: () => ({
    send: jest.fn(),
    flush: jest.fn(),
  }),
  stackParser: jest.fn().mockReturnValue([]),
};

describe('Tests ReactNativeClient', () => {
  describe('initializing the client', () => {
    test('client initializes', async () => {
      const client = new ReactNativeClient({
        ...DEFAULT_OPTIONS,
        dsn: EXAMPLE_DSN,
        transport: () => new NativeTransport(),
      });

      await expect(client.eventFromMessage('test')).resolves.toBeDefined();
      await expect(RN.LogBox.ignoreLogs).not.toBeCalled();
    });

    test('invalid dsn is thrown', () => {
      try {
        new ReactNativeClient({
          ...DEFAULT_OPTIONS,
          dsn: 'not a dsn',
          transport: () => new NativeTransport(),
        });
      } catch (e: any) {
        expect(e.message).toBe('Invalid Sentry Dsn: not a dsn');
      }
    });

    test("undefined dsn doesn't crash", () => {
      expect(() => {
        const backend = new ReactNativeClient({
          ...DEFAULT_OPTIONS,
          dsn: undefined,
          transport: () => new NativeTransport(),
        });

        return expect(backend.eventFromMessage('test')).resolves.toBeDefined();
      }).not.toThrow();
    });

    test('use custom transport function', async () => {
      const mySend = (_request: Envelope): Promise<TransportMakeRequestResponse> => Promise.resolve({});
      const myFlush = (timeout?: number) => Promise.resolve(Boolean(timeout));
      const myCustomTransportFn = (): Transport => ({
        send: mySend,
        flush: myFlush,
      });
      const client = new ReactNativeClient({
        ...DEFAULT_OPTIONS,
        dsn: EXAMPLE_DSN,
        transport: myCustomTransportFn,
      });
      expect(client.getTransport()?.flush).toBe(myFlush);
      expect(client.getTransport()?.send).toBe(mySend);
    });
  });

  describe('enabled option', () => {
    test('captureMessage does not call transport when enabled false', () => {
      const mockTransport = createMockTransport();
      const client = createDisabledClientWith(mockTransport);

      client.captureMessage('This message will never be sent because the client is disabled.');

      expect(mockTransport.send).not.toBeCalled();
    });

    test('captureException does not call transport when enabled false', () => {
      const mockTransport = createMockTransport();
      const client = createDisabledClientWith(mockTransport);

      client.captureException(new Error('This exception will never be sent because the client is disabled.'));

      expect(mockTransport.send).not.toBeCalled();
    });

    test('captureEvent does not call transport when enabled false', () => {
      const mockTransport = createMockTransport();
      const client = createDisabledClientWith(mockTransport);

      client.captureEvent({
        message: 'This event will never be sent because the client is disabled.',
      });

      expect(mockTransport.send).not.toBeCalled();
    });

    test('captureSession does not call transport when enabled false', () => {
      const mockTransport = createMockTransport();
      const client = createDisabledClientWith(mockTransport);

      client.captureSession(getMockSession());

      expect(mockTransport.send).not.toBeCalled();
    });

    function createDisabledClientWith(transport: Transport) {
      return new ReactNativeClient({
        ...DEFAULT_OPTIONS,
        dsn: EXAMPLE_DSN,
        enabled: false,
        transport: () => transport,
      });
    }
  });

  describe('onReady', () => {
    test('calls onReady callback with true if Native SDK is initialized', done => {
      new ReactNativeClient(
        mockedOptions({
          dsn: EXAMPLE_DSN,
          enableNative: true,
          onReady: ({ didCallNativeInit }) => {
            expect(didCallNativeInit).toBe(true);

            done();
          },
          transport: () => new NativeTransport(),
        }),
      ).init();
    });

    test('catches errors from onReady callback', () => {
      new ReactNativeClient(
        mockedOptions({
          dsn: EXAMPLE_DSN,
          enableNative: true,
          onReady: () => {
            throw new Error('This error should be caught by the SDK');
          },
          transport: () => new NativeTransport(),
        }),
      ).init();
    });

    test('calls onReady callback with false if Native SDK was not initialized', done => {
      new ReactNativeClient(
        mockedOptions({
          dsn: EXAMPLE_DSN,
          enableNative: false,
          onReady: ({ didCallNativeInit }) => {
            expect(didCallNativeInit).toBe(false);

            done();
          },
          transport: () => new NativeTransport(),
        }),
      ).init();
    });

    test('calls onReady callback with false if Native SDK failed to initialize', done => {
      const RN: MockedReactNative = require('react-native');

      RN.NativeModules.RNSentry.initNativeSdk = jest.fn(() => {
        throw new Error();
      });

      new ReactNativeClient(
        mockedOptions({
          dsn: EXAMPLE_DSN,
          enableNative: true,
          onReady: ({ didCallNativeInit }) => {
            expect(didCallNativeInit).toBe(false);

            done();
          },
          transport: () => new NativeTransport(),
        }),
      ).init();
    });
  });

  describe('nativeCrash', () => {
    test('calls NativeModules crash', () => {
      NATIVE.enableNative = true;
      const RN: MockedReactNative = require('react-native');

      const client = new ReactNativeClient({
        ...DEFAULT_OPTIONS,
        dsn: EXAMPLE_DSN,
        enableNative: true,
        transport: () => new NativeTransport(),
      });
      client.nativeCrash();

      expect(RN.NativeModules.RNSentry.crash).toBeCalled();
    });
  });

<<<<<<< HEAD
  describe('UserFeedback', () => {
    test('sends UserFeedback', () => {
      const client = new ReactNativeClient({
        ...DEFAULT_OPTIONS,
        dsn: EXAMPLE_DSN,
      });
      jest.mock('@sentry/browser', () => ({
        captureFeedback: jest.fn(),
      }));

      const feedback: SendFeedbackParams = {
        message: 'Test Comments',
        email: 'test@email.com',
        name: 'Test User',
        associatedEventId: 'testEvent123',
      };

      client.captureFeedback(feedback);

      expect(captureFeedbackApi).toHaveBeenCalledWith(feedback, undefined);
    });

    test('sends UserFeedback with hint', () => {
      const client = new ReactNativeClient({
        ...DEFAULT_OPTIONS,
        dsn: EXAMPLE_DSN,
      });
      jest.mock('@sentry/browser', () => ({
        captureFeedback: jest.fn(),
      }));

      const feedback: SendFeedbackParams = {
        message: 'Test Comments',
        email: 'test@email.com',
        name: 'Test User',
        associatedEventId: 'testEvent123',
      };

      const hint = {
        captureContext: {
          tags: { testtag: 'testvalue' },
        },
        attachments: [
          {
            filename: 'screenshot.png',
            data: 'base64Image',
          },
        ],
      };

      client.captureFeedback(feedback, hint);

      expect(captureFeedbackApi).toHaveBeenCalledWith(feedback, hint);
    });
  });

=======
>>>>>>> f9d2b595
  describe('attachStacktrace', () => {
    let mockTransportSend: jest.Mock;
    let client: ReactNativeClient;

    beforeEach(() => {
      mockTransportSend = jest.fn(() => Promise.resolve());
    });

    afterEach(() => {
      mockTransportSend.mockClear();
    });

    const getMessageEventFrom = (func: jest.Mock) =>
      func.mock.calls[0][firstArg][envelopeItems][0][envelopeItemPayload];

    test('captureMessage contains stack trace in exception', async () => {
      client = new ReactNativeClient({
        ...DEFAULT_OPTIONS,
        attachStacktrace: true,
        stackParser: defaultStackParser,
        dsn: EXAMPLE_DSN,
        transport: () => ({
          send: mockTransportSend,
          flush: jest.fn(),
        }),
      } as ReactNativeClientOptions);

      const mockSyntheticExceptionFromHub = new Error();
      client.captureMessage('test message', 'error', { syntheticException: mockSyntheticExceptionFromHub });
      expect(getMessageEventFrom(mockTransportSend).exception.values.length).toBeGreaterThan(0);
      expect(getMessageEventFrom(mockTransportSend).exception).toBeDefined();
      expect(getMessageEventFrom(mockTransportSend).threads).toBeUndefined();
    });
  });

  describe('parentSpanIsAlwaysRootSpan', () => {
    it('default is true', () => {
      const client = new ReactNativeClient({
        ...DEFAULT_OPTIONS,
        dsn: EXAMPLE_DSN,
      });
      expect(client.getOptions().parentSpanIsAlwaysRootSpan).toBe(true);
    });

    it('can be set to false', () => {
      const client = new ReactNativeClient({
        ...DEFAULT_OPTIONS,
        dsn: EXAMPLE_DSN,
        parentSpanIsAlwaysRootSpan: false,
      });
      expect(client.getOptions().parentSpanIsAlwaysRootSpan).toBe(false);
    });
  });

  describe('envelopeHeader SdkInfo', () => {
    let mockTransportSend: jest.Mock;
    let client: ReactNativeClient;

    beforeEach(() => {
      mockTransportSend = jest.fn(() => Promise.resolve());
      client = new ReactNativeClient({
        ...DEFAULT_OPTIONS,
        dsn: EXAMPLE_DSN,
        transport: () => ({
          send: mockTransportSend,
          flush: jest.fn(),
        }),
      });
    });

    afterEach(() => {
      mockTransportSend.mockClear();
    });

    const expectedSdkInfo = { name: SDK_NAME, version: SDK_VERSION };
    const getSdkInfoFrom = (func: jest.Mock) => func.mock.calls[0][firstArg][envelopeHeader].sdk;

    test('send SdkInfo in the message envelope header', () => {
      client.captureMessage('message_test_value');
      expect(getSdkInfoFrom(mockTransportSend)).toStrictEqual(expectedSdkInfo);
    });

    test('send SdkInfo in the exception envelope header', () => {
      client.captureException(new Error());
      expect(getSdkInfoFrom(mockTransportSend)).toStrictEqual(expectedSdkInfo);
    });

    test('send SdkInfo in the event envelope header', () => {
      client.captureEvent({});
      expect(getSdkInfoFrom(mockTransportSend)).toStrictEqual(expectedSdkInfo);
    });

    test('send SdkInfo in the session envelope header', () => {
      client.captureSession(getMockSession());
      expect(getSdkInfoFrom(mockTransportSend)).toStrictEqual(expectedSdkInfo);
    });
  });

  describe('event data enhancement', () => {
    test('event contains sdk default information', async () => {
      const mockedSend = jest.fn<PromiseLike<TransportMakeRequestResponse>, [Envelope]>().mockResolvedValue({});
      const mockedTransport = (): Transport => ({
        send: mockedSend,
        flush: jest.fn().mockResolvedValue(true),
      });
      const client = new ReactNativeClient({
        ...DEFAULT_OPTIONS,
        dsn: EXAMPLE_DSN,
        transport: mockedTransport,
      });

      client.captureEvent({ message: 'test event' });

      expect(mockedSend).toBeCalled();
      const actualEvent: Event | undefined = <Event>(
        mockedSend.mock.calls[0][firstArg][envelopeItems][0][envelopeItemPayload]
      );
      expect(actualEvent?.sdk?.packages).toEqual([
        {
          name: SDK_PACKAGE_NAME,
          version: SDK_VERSION,
        },
      ]);
    });
  });

  describe('normalizes events', () => {
    test('handles circular input', async () => {
      const mockedSend = jest.fn<PromiseLike<TransportMakeRequestResponse>, [Envelope]>().mockResolvedValue({});
      const mockedTransport = (): Transport => ({
        send: mockedSend,
        flush: jest.fn().mockResolvedValue(true),
      });
      const client = new ReactNativeClient({
        ...DEFAULT_OPTIONS,
        dsn: EXAMPLE_DSN,
        transport: mockedTransport,
      });
      const circularEvent = {
        extra: {
          circular: {},
        },
      };
      circularEvent.extra.circular = circularEvent;

      client.captureEvent(circularEvent);

      expect(mockedSend).toBeCalled();
      const actualEvent: Event | undefined = <Event>(
        mockedSend.mock.calls[0][firstArg][envelopeItems][0][envelopeItemPayload]
      );
      expect(actualEvent?.extra).toEqual({
        circular: {
          extra: '[Circular ~]',
        },
      });
    });
  });

  describe('clientReports', () => {
    test('does not send client reports if disabled', () => {
      const mockTransportSend = jest.fn<PromiseLike<TransportMakeRequestResponse>, [Envelope]>().mockResolvedValue({});
      const client = new ReactNativeClient({
        ...DEFAULT_OPTIONS,
        dsn: EXAMPLE_DSN,
        transport: () => ({
          send: mockTransportSend,
          flush: jest.fn(),
        }),
        sendClientReports: false,
      });

      mockDroppedEvent(client);

      client.captureMessage('message_test_value');

      expectOnlyMessageEventInEnvelope(mockTransportSend);
    });

    test('send client reports on event envelope', () => {
      const mockTransportSend = jest.fn<PromiseLike<TransportMakeRequestResponse>, [Envelope]>().mockResolvedValue({});
      const client = new ReactNativeClient({
        ...DEFAULT_OPTIONS,
        dsn: EXAMPLE_DSN,
        transport: () => ({
          send: mockTransportSend,
          flush: jest.fn(),
        }),
        sendClientReports: true,
      });

      mockDroppedEvent(client);

      client.captureMessage('message_test_value');

      expect(mockTransportSend).toBeCalledTimes(1);
      expect(mockTransportSend.mock.calls[0][firstArg][envelopeItems][1][envelopeItemHeader]).toEqual({
        type: 'client_report',
      });
      expect(mockTransportSend.mock.calls[0][firstArg][envelopeItems][1][envelopeItemPayload]).toEqual(
        expect.objectContaining({
          discarded_events: [
            {
              reason: 'before_send',
              category: 'error',
              quantity: 1,
            },
          ],
        }),
      );
      expect((client as unknown as { _outcomesBuffer: Outcome[] })._outcomesBuffer).toEqual(<Outcome[]>[]);
    });

    test('does not send empty client report', () => {
      const mockTransportSend = jest.fn<PromiseLike<TransportMakeRequestResponse>, [Envelope]>().mockResolvedValue({});
      const client = new ReactNativeClient({
        ...DEFAULT_OPTIONS,
        dsn: EXAMPLE_DSN,
        transport: () => ({
          send: mockTransportSend,
          flush: jest.fn(),
        }),
        sendClientReports: true,
      });

      client.captureMessage('message_test_value');

      expectOnlyMessageEventInEnvelope(mockTransportSend);
    });

    test('keeps outcomes in case envelope fails to send', () => {
      const mockTransportSend = jest.fn((_envelope: Envelope) => rejectedSyncPromise(new SentryError('Test')));
      const client = new ReactNativeClient({
        ...DEFAULT_OPTIONS,
        dsn: EXAMPLE_DSN,
        transport: () => ({
          send: mockTransportSend,
          flush: jest.fn(),
        }),
        sendClientReports: true,
      });

      mockDroppedEvent(client);

      client.captureMessage('message_test_value');

      expect((client as unknown as { _outcomesBuffer: Outcome[] })._outcomesBuffer).toEqual(<Outcome[]>[
        { reason: 'before_send', category: 'error', quantity: 1 },
      ]);
    });

    test('sends buffered client reports on second try', () => {
      const mockTransportSend = getSyncPromiseRejectOnFirstCall<[Envelope]>(new SentryError('Test'));
      const client = new ReactNativeClient({
        ...DEFAULT_OPTIONS,
        dsn: EXAMPLE_DSN,
        transport: () => ({
          send: mockTransportSend,
          flush: jest.fn(),
        }),
        sendClientReports: true,
      });

      mockDroppedEvent(client);
      client.captureMessage('message_test_value_1');
      mockDroppedEvent(client);
      client.captureMessage('message_test_value_2');

      expect(mockTransportSend).toBeCalledTimes(2);
      expect(mockTransportSend.mock.calls[0][firstArg][envelopeItems].length).toEqual(2);
      expect(mockTransportSend.mock.calls[0][firstArg][envelopeItems][1][envelopeItemHeader]).toEqual({
        type: 'client_report',
      });
      expect(mockTransportSend.mock.calls[0][firstArg][envelopeItems][1][envelopeItemPayload]).toEqual(
        expect.objectContaining({
          discarded_events: [
            {
              reason: 'before_send',
              category: 'error',
              quantity: 2,
            },
          ],
        }),
      );
      expect((client as unknown as { _outcomesBuffer: Outcome[] })._outcomesBuffer).toEqual(<Outcome[]>[]);
    });

    function expectOnlyMessageEventInEnvelope(transportSend: jest.Mock) {
      expect(transportSend).toBeCalledTimes(1);
      expect(transportSend.mock.calls[0][firstArg][envelopeItems]).toHaveLength(1);
      expect(transportSend.mock.calls[0][firstArg][envelopeItems][0][envelopeItemHeader]).toEqual(
        expect.objectContaining({ type: 'event' }),
      );
    }

    function mockDroppedEvent(client: ReactNativeClient) {
      client.recordDroppedEvent('before_send', 'error');
    }
  });
});

function mockedOptions(options: Partial<ReactNativeClientOptions>): ReactNativeClientOptions {
  return {
    integrations: [],
    stackParser: jest.fn().mockReturnValue([]),
    transport: () => ({
      send: jest.fn(),
      flush: jest.fn(),
    }),
    ...options,
  };
}<|MERGE_RESOLUTION|>--- conflicted
+++ resolved
@@ -279,65 +279,6 @@
     });
   });
 
-<<<<<<< HEAD
-  describe('UserFeedback', () => {
-    test('sends UserFeedback', () => {
-      const client = new ReactNativeClient({
-        ...DEFAULT_OPTIONS,
-        dsn: EXAMPLE_DSN,
-      });
-      jest.mock('@sentry/browser', () => ({
-        captureFeedback: jest.fn(),
-      }));
-
-      const feedback: SendFeedbackParams = {
-        message: 'Test Comments',
-        email: 'test@email.com',
-        name: 'Test User',
-        associatedEventId: 'testEvent123',
-      };
-
-      client.captureFeedback(feedback);
-
-      expect(captureFeedbackApi).toHaveBeenCalledWith(feedback, undefined);
-    });
-
-    test('sends UserFeedback with hint', () => {
-      const client = new ReactNativeClient({
-        ...DEFAULT_OPTIONS,
-        dsn: EXAMPLE_DSN,
-      });
-      jest.mock('@sentry/browser', () => ({
-        captureFeedback: jest.fn(),
-      }));
-
-      const feedback: SendFeedbackParams = {
-        message: 'Test Comments',
-        email: 'test@email.com',
-        name: 'Test User',
-        associatedEventId: 'testEvent123',
-      };
-
-      const hint = {
-        captureContext: {
-          tags: { testtag: 'testvalue' },
-        },
-        attachments: [
-          {
-            filename: 'screenshot.png',
-            data: 'base64Image',
-          },
-        ],
-      };
-
-      client.captureFeedback(feedback, hint);
-
-      expect(captureFeedbackApi).toHaveBeenCalledWith(feedback, hint);
-    });
-  });
-
-=======
->>>>>>> f9d2b595
   describe('attachStacktrace', () => {
     let mockTransportSend: jest.Mock;
     let client: ReactNativeClient;
