import { captureFeedback } from '@sentry/core';
import { fireEvent, render, waitFor } from '@testing-library/react-native';
import * as React from 'react';
import { Alert } from 'react-native';

import { FeedbackForm } from '../../src/js/feedback/FeedbackForm';
import type { FeedbackFormProps } from '../../src/js/feedback/FeedbackForm.types';

const mockOnFormClose = jest.fn();
const mockOnFileChosen = jest.fn();
const mockGetUser = jest.fn(() => ({
  email: 'test@example.com',
  name: 'Test User',
}));

jest.spyOn(Alert, 'alert');

jest.mock('@sentry/core', () => ({
  captureFeedback: jest.fn(),
  getCurrentScope: jest.fn(() => ({
    getUser: mockGetUser,
  })),
  lastEventId: jest.fn(),
}));

const defaultProps: FeedbackFormProps = {
  onFormClose: mockOnFormClose,
  onFileChosen: mockOnFileChosen,
  addScreenshotButtonLabel: 'Add Screenshot',
  formTitle: 'Feedback Form',
  nameLabel: 'Name',
  namePlaceholder: 'Name Placeholder',
  emailLabel: 'Email',
  emailPlaceholder: 'Email Placeholder',
  messageLabel: 'Description',
  messagePlaceholder: 'Description Placeholder',
  submitButtonLabel: 'Submit',
  cancelButtonLabel: 'Cancel',
  isRequiredLabel: '(required)',
  errorTitle: 'Error',
  formError: 'Please fill out all required fields.',
  emailError: 'The email address is not valid.',
  successMessageText: 'Feedback success',
};

describe('FeedbackForm', () => {
  afterEach(() => {
    jest.clearAllMocks();
  });

  it('renders correctly', () => {
<<<<<<< HEAD
    const { getByPlaceholderText, getByText, queryByText } = render(<FeedbackForm {...defaultProps} />);
=======
    const { getByPlaceholderText, getByText, getByTestId } = render(<FeedbackForm {...defaultProps} />);
>>>>>>> a931ba93

    expect(getByText(defaultProps.formTitle)).toBeTruthy();
    expect(getByTestId('sentry-logo')).toBeTruthy(); // default showBranding is true
    expect(getByText(defaultProps.nameLabel)).toBeTruthy();
    expect(getByPlaceholderText(defaultProps.namePlaceholder)).toBeTruthy();
    expect(getByText(defaultProps.emailLabel)).toBeTruthy();
    expect(getByPlaceholderText(defaultProps.emailPlaceholder)).toBeTruthy();
    expect(getByText(`${defaultProps.messageLabel } ${  defaultProps.isRequiredLabel}`)).toBeTruthy();
    expect(getByPlaceholderText(defaultProps.messagePlaceholder)).toBeTruthy();
    expect(queryByText(defaultProps.addScreenshotButtonLabel)).toBeNull(); // default false
    expect(getByText(defaultProps.submitButtonLabel)).toBeTruthy();
    expect(getByText(defaultProps.cancelButtonLabel)).toBeTruthy();
  });

<<<<<<< HEAD
  it('renders attachment button when the enableScreenshot is true', () => {
    const { getByText } = render(<FeedbackForm {...defaultProps} enableScreenshot={true} />);

    expect(getByText(defaultProps.addScreenshotButtonLabel)).toBeTruthy();
=======
  it('does not render the sentry logo when showBranding is false', () => {
    const { queryByTestId } = render(<FeedbackForm {...defaultProps} showBranding={false} />);

    expect(queryByTestId('sentry-logo')).toBeNull();
>>>>>>> a931ba93
  });

  it('name and email are prefilled when sentry user is set', () => {
    const { getByPlaceholderText } = render(<FeedbackForm {...defaultProps} />);

    const nameInput = getByPlaceholderText(defaultProps.namePlaceholder);
    const emailInput = getByPlaceholderText(defaultProps.emailPlaceholder);

    expect(nameInput.props.value).toBe('Test User');
    expect(emailInput.props.value).toBe('test@example.com');
  });

  it('ensure getUser is called only after the component is rendered', () => {
    // Ensure getUser is not called before render
    expect(mockGetUser).not.toHaveBeenCalled();

    // Render the component
    render(<FeedbackForm />);

    // After rendering, check that getUser was called twice (email and name)
    expect(mockGetUser).toHaveBeenCalledTimes(2);
  });

  it('shows an error message if required fields are empty', async () => {
    const { getByText } = render(<FeedbackForm {...defaultProps} />);

    fireEvent.press(getByText(defaultProps.submitButtonLabel));

    await waitFor(() => {
      expect(Alert.alert).toHaveBeenCalledWith(defaultProps.errorTitle, defaultProps.formError);
    });
  });

  it('shows an error message if the email is not valid and the email is required', async () => {
    const withEmailProps = {...defaultProps, ...{isEmailRequired: true}};
    const { getByPlaceholderText, getByText } = render(<FeedbackForm {...withEmailProps} />);

    fireEvent.changeText(getByPlaceholderText(defaultProps.namePlaceholder), 'John Doe');
    fireEvent.changeText(getByPlaceholderText(defaultProps.emailPlaceholder), 'not-an-email');
    fireEvent.changeText(getByPlaceholderText(defaultProps.messagePlaceholder), 'This is a feedback message.');

    fireEvent.press(getByText(defaultProps.submitButtonLabel));

    await waitFor(() => {
      expect(Alert.alert).toHaveBeenCalledWith(defaultProps.errorTitle, defaultProps.emailError);
    });
  });

  it('calls captureFeedback when the form is submitted successfully', async () => {
    const { getByPlaceholderText, getByText } = render(<FeedbackForm {...defaultProps} />);

    fireEvent.changeText(getByPlaceholderText(defaultProps.namePlaceholder), 'John Doe');
    fireEvent.changeText(getByPlaceholderText(defaultProps.emailPlaceholder), 'john.doe@example.com');
    fireEvent.changeText(getByPlaceholderText(defaultProps.messagePlaceholder), 'This is a feedback message.');

    fireEvent.press(getByText(defaultProps.submitButtonLabel));

    await waitFor(() => {
      expect(captureFeedback).toHaveBeenCalledWith({
        message: 'This is a feedback message.',
        name: 'John Doe',
        email: 'john.doe@example.com',
      }, undefined);
    });
  });

  it('shows success message when the form is submitted successfully', async () => {
    const { getByPlaceholderText, getByText } = render(<FeedbackForm {...defaultProps} />);

    fireEvent.changeText(getByPlaceholderText(defaultProps.namePlaceholder), 'John Doe');
    fireEvent.changeText(getByPlaceholderText(defaultProps.emailPlaceholder), 'john.doe@example.com');
    fireEvent.changeText(getByPlaceholderText(defaultProps.messagePlaceholder), 'This is a feedback message.');

    fireEvent.press(getByText(defaultProps.submitButtonLabel));

    await waitFor(() => {
      expect(Alert.alert).toHaveBeenCalledWith(defaultProps.successMessageText);
    });
  });

  it('calls onFormClose when the form is submitted successfully', async () => {
    const { getByPlaceholderText, getByText } = render(<FeedbackForm {...defaultProps} />);

    fireEvent.changeText(getByPlaceholderText(defaultProps.namePlaceholder), 'John Doe');
    fireEvent.changeText(getByPlaceholderText(defaultProps.emailPlaceholder), 'john.doe@example.com');
    fireEvent.changeText(getByPlaceholderText(defaultProps.messagePlaceholder), 'This is a feedback message.');

    fireEvent.press(getByText(defaultProps.submitButtonLabel));

    await waitFor(() => {
      expect(mockOnFormClose).toHaveBeenCalled();
    });
  });

  it('calls onFileChosen when the screenshot button is pressed', async () => {
    const { getByText } = render(<FeedbackForm {...defaultProps} enableScreenshot={true} />);

    fireEvent.press(getByText(defaultProps.addScreenshotButtonLabel));

    await waitFor(() => {
      expect(mockOnFileChosen).toHaveBeenCalled();
    });
  });

  it('calls onFormClose when the cancel button is pressed', () => {
    const { getByText } = render(<FeedbackForm {...defaultProps} />);

    fireEvent.press(getByText(defaultProps.cancelButtonLabel));

    expect(mockOnFormClose).toHaveBeenCalled();
  });
});<|MERGE_RESOLUTION|>--- conflicted
+++ resolved
@@ -49,11 +49,7 @@
   });
 
   it('renders correctly', () => {
-<<<<<<< HEAD
-    const { getByPlaceholderText, getByText, queryByText } = render(<FeedbackForm {...defaultProps} />);
-=======
-    const { getByPlaceholderText, getByText, getByTestId } = render(<FeedbackForm {...defaultProps} />);
->>>>>>> a931ba93
+    const { getByPlaceholderText, getByText, getByTestId, queryByText } = render(<FeedbackForm {...defaultProps} />);
 
     expect(getByText(defaultProps.formTitle)).toBeTruthy();
     expect(getByTestId('sentry-logo')).toBeTruthy(); // default showBranding is true
@@ -68,17 +64,16 @@
     expect(getByText(defaultProps.cancelButtonLabel)).toBeTruthy();
   });
 
-<<<<<<< HEAD
   it('renders attachment button when the enableScreenshot is true', () => {
     const { getByText } = render(<FeedbackForm {...defaultProps} enableScreenshot={true} />);
 
     expect(getByText(defaultProps.addScreenshotButtonLabel)).toBeTruthy();
-=======
+  });
+
   it('does not render the sentry logo when showBranding is false', () => {
     const { queryByTestId } = render(<FeedbackForm {...defaultProps} showBranding={false} />);
 
     expect(queryByTestId('sentry-logo')).toBeNull();
->>>>>>> a931ba93
   });
 
   it('name and email are prefilled when sentry user is set', () => {
