--- conflicted
+++ resolved
@@ -7,13 +7,10 @@
 import type { FeedbackFormProps, FeedbackFormStyles } from '../../src/js/feedback/FeedbackForm.types';
 
 const mockOnFormClose = jest.fn();
-<<<<<<< HEAD
 const mockOnAddScreenshot = jest.fn();
-=======
 const mockOnSubmitSuccess = jest.fn();
 const mockOnFormSubmitted = jest.fn();
 const mockOnSubmitError = jest.fn();
->>>>>>> 48ff52e5
 const mockGetUser = jest.fn(() => ({
   email: 'test@example.com',
   name: 'Test User',
@@ -32,14 +29,11 @@
 
 const defaultProps: FeedbackFormProps = {
   onFormClose: mockOnFormClose,
-<<<<<<< HEAD
   onAddScreenshot: mockOnAddScreenshot,
-  addScreenshotButtonLabel: 'Add Screenshot',
-=======
   onSubmitSuccess: mockOnSubmitSuccess,
   onFormSubmitted: mockOnFormSubmitted,
   onSubmitError: mockOnSubmitError,
->>>>>>> 48ff52e5
+  addScreenshotButtonLabel: 'Add Screenshot',
   formTitle: 'Feedback Form',
   nameLabel: 'Name Label',
   namePlaceholder: 'Name Placeholder',
