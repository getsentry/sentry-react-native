import { captureFeedback } from '@sentry/core';
import { fireEvent, render, waitFor } from '@testing-library/react-native';
import * as React from 'react';
import { Alert } from 'react-native';

import { FeedbackForm } from '../../src/js/feedback/FeedbackForm';
import type { FeedbackFormProps } from '../../src/js/feedback/FeedbackForm.types';

const mockOnFormClose = jest.fn();
<<<<<<< HEAD
const mockOnFileChosen = jest.fn();
=======
const mockGetUser = jest.fn(() => ({
  email: 'test@example.com',
  name: 'Test User',
}));
>>>>>>> 05885520

jest.spyOn(Alert, 'alert');

jest.mock('@sentry/core', () => ({
  captureFeedback: jest.fn(),
  getCurrentScope: jest.fn(() => ({
    getUser: mockGetUser,
  })),
  lastEventId: jest.fn(),
}));

const defaultProps: FeedbackFormProps = {
  onFormClose: mockOnFormClose,
  onFileChosen: mockOnFileChosen,
  addScreenshotButtonLabel: 'Add Screenshot',
  formTitle: 'Feedback Form',
  nameLabel: 'Name',
  namePlaceholder: 'Name Placeholder',
  emailLabel: 'Email',
  emailPlaceholder: 'Email Placeholder',
  messageLabel: 'Description',
  messagePlaceholder: 'Description Placeholder',
  submitButtonLabel: 'Submit',
  cancelButtonLabel: 'Cancel',
  isRequiredLabel: '(required)',
  errorTitle: 'Error',
  formError: 'Please fill out all required fields.',
  emailError: 'The email address is not valid.',
  successMessageText: 'Feedback success',
};

describe('FeedbackForm', () => {
  afterEach(() => {
    jest.clearAllMocks();
  });

  it('renders correctly', () => {
    const { getByPlaceholderText, getByText, queryByText } = render(<FeedbackForm {...defaultProps} />);

    expect(getByText(defaultProps.formTitle)).toBeTruthy();
    expect(getByText(defaultProps.nameLabel)).toBeTruthy();
    expect(getByPlaceholderText(defaultProps.namePlaceholder)).toBeTruthy();
    expect(getByText(defaultProps.emailLabel)).toBeTruthy();
    expect(getByPlaceholderText(defaultProps.emailPlaceholder)).toBeTruthy();
    expect(getByText(`${defaultProps.messageLabel } ${  defaultProps.isRequiredLabel}`)).toBeTruthy();
    expect(getByPlaceholderText(defaultProps.messagePlaceholder)).toBeTruthy();
    expect(queryByText(defaultProps.addScreenshotButtonLabel)).toBeNull(); // default false
    expect(getByText(defaultProps.submitButtonLabel)).toBeTruthy();
    expect(getByText(defaultProps.cancelButtonLabel)).toBeTruthy();
  });

  it('renders attachment button when the enableScreenshot is true', () => {
    const { getByText } = render(<FeedbackForm {...defaultProps} enableScreenshot={true} />);

    expect(getByText(defaultProps.addScreenshotButtonLabel)).toBeTruthy();
  });

  it('name and email are prefilled when sentry user is set', () => {
    const { getByPlaceholderText } = render(<FeedbackForm {...defaultProps} />);

    const nameInput = getByPlaceholderText(defaultProps.namePlaceholder);
    const emailInput = getByPlaceholderText(defaultProps.emailPlaceholder);

    expect(nameInput.props.value).toBe('Test User');
    expect(emailInput.props.value).toBe('test@example.com');
  });

  it('ensure getUser is called only after the component is rendered', () => {
    // Ensure getUser is not called before render
    expect(mockGetUser).not.toHaveBeenCalled();

    // Render the component
    render(<FeedbackForm />);

    // After rendering, check that getUser was called twice (email and name)
    expect(mockGetUser).toHaveBeenCalledTimes(2);
  });

  it('shows an error message if required fields are empty', async () => {
    const { getByText } = render(<FeedbackForm {...defaultProps} />);

    fireEvent.press(getByText(defaultProps.submitButtonLabel));

    await waitFor(() => {
      expect(Alert.alert).toHaveBeenCalledWith(defaultProps.errorTitle, defaultProps.formError);
    });
  });

  it('shows an error message if the email is not valid and the email is required', async () => {
    const withEmailProps = {...defaultProps, ...{isEmailRequired: true}};
    const { getByPlaceholderText, getByText } = render(<FeedbackForm {...withEmailProps} />);

    fireEvent.changeText(getByPlaceholderText(defaultProps.namePlaceholder), 'John Doe');
    fireEvent.changeText(getByPlaceholderText(defaultProps.emailPlaceholder), 'not-an-email');
    fireEvent.changeText(getByPlaceholderText(defaultProps.messagePlaceholder), 'This is a feedback message.');

    fireEvent.press(getByText(defaultProps.submitButtonLabel));

    await waitFor(() => {
      expect(Alert.alert).toHaveBeenCalledWith(defaultProps.errorTitle, defaultProps.emailError);
    });
  });

  it('calls captureFeedback when the form is submitted successfully', async () => {
    const { getByPlaceholderText, getByText } = render(<FeedbackForm {...defaultProps} />);

    fireEvent.changeText(getByPlaceholderText(defaultProps.namePlaceholder), 'John Doe');
    fireEvent.changeText(getByPlaceholderText(defaultProps.emailPlaceholder), 'john.doe@example.com');
    fireEvent.changeText(getByPlaceholderText(defaultProps.messagePlaceholder), 'This is a feedback message.');

    fireEvent.press(getByText(defaultProps.submitButtonLabel));

    await waitFor(() => {
      expect(captureFeedback).toHaveBeenCalledWith({
        message: 'This is a feedback message.',
        name: 'John Doe',
        email: 'john.doe@example.com',
      }, undefined);
    });
  });

  it('shows success message when the form is submitted successfully', async () => {
    const { getByPlaceholderText, getByText } = render(<FeedbackForm {...defaultProps} />);

    fireEvent.changeText(getByPlaceholderText(defaultProps.namePlaceholder), 'John Doe');
    fireEvent.changeText(getByPlaceholderText(defaultProps.emailPlaceholder), 'john.doe@example.com');
    fireEvent.changeText(getByPlaceholderText(defaultProps.messagePlaceholder), 'This is a feedback message.');

    fireEvent.press(getByText(defaultProps.submitButtonLabel));

    await waitFor(() => {
      expect(Alert.alert).toHaveBeenCalledWith(defaultProps.successMessageText);
    });
  });

  it('calls onFormClose when the form is submitted successfully', async () => {
    const { getByPlaceholderText, getByText } = render(<FeedbackForm {...defaultProps} />);

    fireEvent.changeText(getByPlaceholderText(defaultProps.namePlaceholder), 'John Doe');
    fireEvent.changeText(getByPlaceholderText(defaultProps.emailPlaceholder), 'john.doe@example.com');
    fireEvent.changeText(getByPlaceholderText(defaultProps.messagePlaceholder), 'This is a feedback message.');

    fireEvent.press(getByText(defaultProps.submitButtonLabel));

    await waitFor(() => {
      expect(mockOnFormClose).toHaveBeenCalled();
    });
  });

  it('calls onFileChosen when the screenshot button is pressed', async () => {
    const { getByText } = render(<FeedbackForm {...defaultProps} enableScreenshot={true} />);

    fireEvent.press(getByText(defaultProps.addScreenshotButtonLabel));

    await waitFor(() => {
      expect(mockOnFileChosen).toHaveBeenCalled();
    });
  });

  it('calls onFormClose when the cancel button is pressed', () => {
    const { getByText } = render(<FeedbackForm {...defaultProps} />);

    fireEvent.press(getByText(defaultProps.cancelButtonLabel));

    expect(mockOnFormClose).toHaveBeenCalled();
  });
});<|MERGE_RESOLUTION|>--- conflicted
+++ resolved
@@ -7,14 +7,11 @@
 import type { FeedbackFormProps } from '../../src/js/feedback/FeedbackForm.types';
 
 const mockOnFormClose = jest.fn();
-<<<<<<< HEAD
 const mockOnFileChosen = jest.fn();
-=======
 const mockGetUser = jest.fn(() => ({
   email: 'test@example.com',
   name: 'Test User',
 }));
->>>>>>> 05885520
 
 jest.spyOn(Alert, 'alert');
 
