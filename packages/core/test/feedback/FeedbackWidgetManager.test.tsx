--- conflicted
+++ resolved
@@ -1,12 +1,7 @@
 import { getClient, logger, setCurrentClient } from '@sentry/core';
 import { render } from '@testing-library/react-native';
 import * as React from 'react';
-<<<<<<< HEAD
-import { Text } from 'react-native';
-=======
 import { Appearance, Text } from 'react-native';
-
->>>>>>> bfbb0a1c
 import { defaultConfiguration } from '../../src/js/feedback/defaults';
 import { hideFeedbackButton,resetFeedbackButtonManager, resetFeedbackWidgetManager, showFeedbackButton, showFeedbackWidget } from '../../src/js/feedback/FeedbackWidgetManager';
 import { FeedbackWidgetProvider } from '../../src/js/feedback/FeedbackWidgetProvider';
@@ -120,7 +115,7 @@
 
     showFeedbackWidget();
 
-    expect(consoleWarnSpy).toHaveBeenLastCalledWith(`[Sentry] FeedbackWidget requires 'Sentry.wrap(RootComponent)' to be called before 'showFeedbackWidget()'.`);
+    expect(consoleWarnSpy).toHaveBeenLastCalledWith('[Sentry] FeedbackWidget requires \'Sentry.wrap(RootComponent)\' to be called before \'showFeedbackWidget()\'.');
   });
 
   it('showFeedbackWidget does not warn about missing feedback provider when FeedbackWidgetProvider is used', () => {
@@ -200,7 +195,7 @@
   it('showFeedbackButton warns about missing feedback provider', () => {
     showFeedbackButton();
 
-    expect(consoleWarnSpy).toHaveBeenLastCalledWith(`[Sentry] FeedbackButton requires 'Sentry.wrap(RootComponent)' to be called before 'showFeedbackButton()'.`);
+    expect(consoleWarnSpy).toHaveBeenLastCalledWith('[Sentry] FeedbackButton requires \'Sentry.wrap(RootComponent)\' to be called before \'showFeedbackButton()\'.');
   });
 
   it('showFeedbackButton does not warn about missing feedback provider when FeedbackWidgetProvider is used', () => {
