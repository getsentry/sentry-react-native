import { type Client, type Event, getCurrentScope, getGlobalScope, getIsolationScope } from '@sentry/core';
<<<<<<< HEAD

=======
>>>>>>> 032f74ab
import {
  expoContextIntegration,
  getExpoUpdatesContext,
  OTA_UPDATES_CONTEXT_KEY,
} from '../../src/js/integrations/expocontext';
import * as environment from '../../src/js/utils/environment';
import type { ExpoUpdates } from '../../src/js/utils/expoglobalobject';
import { getExpoDevice } from '../../src/js/utils/expomodules';
import * as expoModules from '../../src/js/utils/expomodules';
import { setupTestClient } from '../mocks/client';
import { NATIVE } from '../mockWrapper';

jest.mock('../../src/js/wrapper', () => jest.requireActual('../mockWrapper'));
jest.mock('../../src/js/utils/expomodules');

describe('Expo Context Integration', () => {
  afterEach(() => {
    jest.clearAllMocks();

    getCurrentScope().clear();
    getIsolationScope().clear();
    getGlobalScope().clear();
  });

  describe('Set Native Context after init()', () => {
    beforeEach(() => {
      jest.spyOn(expoModules, 'getExpoUpdates').mockReturnValue({
        updateId: '123',
        channel: 'default',
        runtimeVersion: '1.0.0',
        checkAutomatically: 'always',
        emergencyLaunchReason: 'some reason',
        launchDuration: 1000,
        createdAt: new Date('2021-01-01T00:00:00.000Z'),
      });
    });

    it('calls setContext when native enabled', () => {
      jest.spyOn(environment, 'isExpo').mockReturnValue(true);
      jest.spyOn(environment, 'isExpoGo').mockReturnValue(false);
<<<<<<< HEAD

      setupTestClient({ enableNative: true, integrations: [expoContextIntegration()] });

=======

      setupTestClient({ enableNative: true, integrations: [expoContextIntegration()] });

>>>>>>> 032f74ab
      expect(NATIVE.setContext).toHaveBeenCalledWith(
        OTA_UPDATES_CONTEXT_KEY,
        expect.objectContaining({
          update_id: '123',
          channel: 'default',
          runtime_version: '1.0.0',
        }),
      );
    });

    it('does not call setContext when native disabled', () => {
      jest.spyOn(environment, 'isExpo').mockReturnValue(true);
      jest.spyOn(environment, 'isExpoGo').mockReturnValue(false);

      setupTestClient({ enableNative: false, integrations: [expoContextIntegration()] });

      expect(NATIVE.setContext).not.toHaveBeenCalled();
    });

    it('does not call setContext when not expo', () => {
      jest.spyOn(environment, 'isExpo').mockReturnValue(false);
      jest.spyOn(environment, 'isExpoGo').mockReturnValue(false);

      setupTestClient({ enableNative: true, integrations: [expoContextIntegration()] });

      expect(NATIVE.setContext).not.toHaveBeenCalled();
    });

    it('does not call setContext when expo go', () => {
      jest.spyOn(environment, 'isExpo').mockReturnValue(true);
      jest.spyOn(environment, 'isExpoGo').mockReturnValue(true);

      setupTestClient({ enableNative: true, integrations: [expoContextIntegration()] });

      expect(NATIVE.setContext).not.toHaveBeenCalled();
    });
  });

  describe('Non Expo App', () => {
    beforeEach(() => {
      jest.spyOn(environment, 'isExpo').mockReturnValue(false);
    });

    it('does not add expo updates context', () => {
      const actualEvent = executeIntegrationFor({});

      expect(actualEvent.contexts?.[OTA_UPDATES_CONTEXT_KEY]).toBeUndefined();
    });
  });

  describe('In Expo App', () => {
    beforeEach(() => {
      jest.spyOn(environment, 'isExpo').mockReturnValue(true);
      jest.spyOn(environment, 'isExpoGo').mockReturnValue(false);
    });

    it('only calls getExpoUpdates once', () => {
      const getExpoUpdatesMock = jest.spyOn(expoModules, 'getExpoUpdates');

      const integration = expoContextIntegration();
      integration.processEvent!({}, {}, {} as Client);
      integration.processEvent!({}, {}, {} as Client);

      expect(getExpoUpdatesMock).toHaveBeenCalledTimes(1);
<<<<<<< HEAD
    });

    it('added context does not share the same reference', async () => {
      jest.spyOn(expoModules, 'getExpoUpdates').mockReturnValue({});

      const integration = expoContextIntegration();
      const event1 = await integration.processEvent!({}, {}, {} as Client);
      const event2 = await integration.processEvent!({}, {}, {} as Client);

      expect(event1.contexts![OTA_UPDATES_CONTEXT_KEY]).not.toBe(event2.contexts![OTA_UPDATES_CONTEXT_KEY]);
    });

    it('adds isEnabled false if ExpoUpdates module is missing', () => {
      jest.spyOn(expoModules, 'getExpoUpdates').mockReturnValue(undefined);

      const actualEvent = executeIntegrationFor({});

      expect(actualEvent.contexts?.[OTA_UPDATES_CONTEXT_KEY]).toStrictEqual({
        is_enabled: false,
      });
    });

    it('adds all bool constants if ExpoUpdate module is empty', () => {
      jest.spyOn(expoModules, 'getExpoUpdates').mockReturnValue({});

      const actualEvent = executeIntegrationFor({});

      expect(actualEvent.contexts?.[OTA_UPDATES_CONTEXT_KEY]).toStrictEqual({
        is_enabled: false,
        is_embedded_launch: false,
        is_emergency_launch: false,
        is_using_embedded_assets: false,
      });
    });

    it('adds all non bool constants', () => {
      jest.spyOn(expoModules, 'getExpoUpdates').mockReturnValue({
        updateId: '123',
        channel: 'default',
        runtimeVersion: '1.0.0',
        checkAutomatically: 'always',
        emergencyLaunchReason: 'some reason',
        launchDuration: 1000,
        createdAt: new Date('2021-01-01T00:00:00.000Z'),
      });

      const actualEvent = executeIntegrationFor({});

      expect(actualEvent.contexts?.[OTA_UPDATES_CONTEXT_KEY]).toEqual({
        is_enabled: false,
        is_embedded_launch: false,
        is_emergency_launch: false,
        is_using_embedded_assets: false,
        update_id: '123',
        channel: 'default',
        runtime_version: '1.0.0',
        check_automatically: 'always',
        emergency_launch_reason: 'some reason',
        launch_duration: 1000,
        created_at: '2021-01-01T00:00:00.000Z',
      });
    });

=======
    });

    it('added context does not share the same reference', async () => {
      jest.spyOn(expoModules, 'getExpoUpdates').mockReturnValue({});

      const integration = expoContextIntegration();
      const event1 = await integration.processEvent!({}, {}, {} as Client);
      const event2 = await integration.processEvent!({}, {}, {} as Client);

      expect(event1.contexts![OTA_UPDATES_CONTEXT_KEY]).not.toBe(event2.contexts![OTA_UPDATES_CONTEXT_KEY]);
    });

    it('adds isEnabled false if ExpoUpdates module is missing', () => {
      jest.spyOn(expoModules, 'getExpoUpdates').mockReturnValue(undefined);

      const actualEvent = executeIntegrationFor({});

      expect(actualEvent.contexts?.[OTA_UPDATES_CONTEXT_KEY]).toStrictEqual({
        is_enabled: false,
      });
    });

    it('adds all bool constants if ExpoUpdate module is empty', () => {
      jest.spyOn(expoModules, 'getExpoUpdates').mockReturnValue({});

      const actualEvent = executeIntegrationFor({});

      expect(actualEvent.contexts?.[OTA_UPDATES_CONTEXT_KEY]).toStrictEqual({
        is_enabled: false,
        is_embedded_launch: false,
        is_emergency_launch: false,
        is_using_embedded_assets: false,
      });
    });

    it('adds all non bool constants', () => {
      jest.spyOn(expoModules, 'getExpoUpdates').mockReturnValue({
        updateId: '123',
        channel: 'default',
        runtimeVersion: '1.0.0',
        checkAutomatically: 'always',
        emergencyLaunchReason: 'some reason',
        launchDuration: 1000,
        createdAt: new Date('2021-01-01T00:00:00.000Z'),
      });

      const actualEvent = executeIntegrationFor({});

      expect(actualEvent.contexts?.[OTA_UPDATES_CONTEXT_KEY]).toEqual({
        is_enabled: false,
        is_embedded_launch: false,
        is_emergency_launch: false,
        is_using_embedded_assets: false,
        update_id: '123',
        channel: 'default',
        runtime_version: '1.0.0',
        check_automatically: 'always',
        emergency_launch_reason: 'some reason',
        launch_duration: 1000,
        created_at: '2021-01-01T00:00:00.000Z',
      });
    });

>>>>>>> 032f74ab
    it('avoids adding values of unexpected types', () => {
      jest.spyOn(expoModules, 'getExpoUpdates').mockReturnValue({
        updateId: {},
        channel: {},
        runtimeVersion: {},
        checkAutomatically: {},
        emergencyLaunchReason: {},
        launchDuration: {},
        createdAt: {},
      } as unknown as ExpoUpdates);

      const actualEvent = executeIntegrationFor({});

      expect(actualEvent.contexts?.[OTA_UPDATES_CONTEXT_KEY]).toStrictEqual({
        is_enabled: false,
        is_embedded_launch: false,
        is_emergency_launch: false,
        is_using_embedded_assets: false,
      });
    });
  });

  describe('In Expo Go', () => {
    beforeEach(() => {
      jest.spyOn(environment, 'isExpo').mockReturnValue(true);
      jest.spyOn(environment, 'isExpoGo').mockReturnValue(true);
    });

    it('does add expo updates context', () => {
      jest.spyOn(expoModules, 'getExpoUpdates').mockReturnValue({
        isEnabled: true,
        isEmbeddedLaunch: false,
        updateId: '123',
        channel: 'default',
        runtimeVersion: '1.0.0',
      });

      const actualEvent = executeIntegrationFor({});

      expect(actualEvent.contexts?.[OTA_UPDATES_CONTEXT_KEY]).toStrictEqual({
        is_enabled: true,
        is_embedded_launch: false,
        is_emergency_launch: false,
        is_using_embedded_assets: false,
        update_id: '123',
        channel: 'default',
        runtime_version: '1.0.0',
      });
    });

    it('does not add device context because expo device module is not available', () => {
      (getExpoDevice as jest.Mock).mockReturnValue(undefined);
      const actualEvent = executeIntegrationFor({});

      expect(actualEvent.contexts?.device).toBeUndefined();
    });

    it('does not add os context because expo device module is not available', () => {
      (getExpoDevice as jest.Mock).mockReturnValue(undefined);
      const actualEvent = executeIntegrationFor({});

      expect(actualEvent.contexts?.os).toBeUndefined();
    });

    it('adds expo device context', () => {
      (getExpoDevice as jest.Mock).mockReturnValue({
        deviceName: 'test device name',
        isDevice: true,
        modelName: 'test model name',
        manufacturer: 'test manufacturer',
        totalMemory: 1000,
      });
      const actualEvent = executeIntegrationFor({});

      expect(actualEvent.contexts?.device).toStrictEqual({
        name: 'test device name',
        simulator: false,
        model: 'test model name',
        manufacturer: 'test manufacturer',
        memory_size: 1000,
      });
    });

    it('adds expo os context', () => {
      (getExpoDevice as jest.Mock).mockReturnValue({
        osName: 'test os name',
        osBuildId: 'test os build id',
        osVersion: 'test os version',
      });
      const actualEvent = executeIntegrationFor({});

      expect(actualEvent.contexts?.os).toStrictEqual({
        name: 'test os name',
        build: 'test os build id',
        version: 'test os version',
      });
    });

    it('merge existing event device context with expo', () => {
      (getExpoDevice as jest.Mock).mockReturnValue({
        deviceName: 'test device name',
        simulator: true,
        modelName: 'test model name',
        manufacturer: 'test manufacturer',
        totalMemory: 1000,
      });
      const actualEvent = executeIntegrationFor({
        contexts: {
          device: {
            name: 'existing device name',
          },
        },
      });

      expect(actualEvent.contexts?.device).toStrictEqual({
        name: 'existing device name',
        simulator: true,
        model: 'test model name',
        manufacturer: 'test manufacturer',
        memory_size: 1000,
      });
    });

    it('merge existing  event os context with expo', () => {
      (getExpoDevice as jest.Mock).mockReturnValue({
        osName: 'test os name',
        osBuildId: 'test os build id',
        osVersion: 'test os version',
      });
      const actualEvent = executeIntegrationFor({
        contexts: {
          os: {
            name: 'existing os name',
          },
        },
      });

      expect(actualEvent.contexts?.os).toStrictEqual({
        name: 'existing os name',
        build: 'test os build id',
        version: 'test os version',
      });
    });
  });

  describe('getExpoUpdatesContext', () => {
    it('does not return empty values', () => {
      jest.spyOn(expoModules, 'getExpoUpdates').mockReturnValue({
        isEnabled: false,
        isEmbeddedLaunch: false,
        isEmergencyLaunch: false,
        isUsingEmbeddedAssets: false,
        updateId: '',
        channel: '',
        runtimeVersion: '',
        checkAutomatically: '',
        emergencyLaunchReason: '',
        launchDuration: 0,
        createdAt: new Date('2021-01-01T00:00:00.000Z'),
      });

      const expoUpdates = getExpoUpdatesContext();

      expect(expoUpdates).toStrictEqual({
        is_enabled: false,
        is_embedded_launch: false,
        is_emergency_launch: false,
        is_using_embedded_assets: false,
        launch_duration: 0,
        created_at: '2021-01-01T00:00:00.000Z',
      });
    });

    it('lowercases all string values', () => {
      jest.spyOn(expoModules, 'getExpoUpdates').mockReturnValue({
        updateId: 'UPPERCASE-123',
        channel: 'UPPERCASE-123',
        runtimeVersion: 'UPPERCASE-123',
        checkAutomatically: 'UPPERCASE-123',
        emergencyLaunchReason: 'This is a description of the reason.',
        createdAt: new Date('2021-01-01T00:00:00.000Z'),
      });

      const expoUpdates = getExpoUpdatesContext();

      expect(expoUpdates).toEqual(
        expect.objectContaining({
          update_id: 'uppercase-123',
          channel: 'uppercase-123',
          runtime_version: 'uppercase-123',
          check_automatically: 'uppercase-123',
          emergency_launch_reason: 'This is a description of the reason.', // Description should be kept as is
          created_at: '2021-01-01T00:00:00.000Z', // Date should keep ISO string format
        }),
      );
    });
  });

  function executeIntegrationFor(mockedEvent: Event): Event {
    return expoContextIntegration().processEvent!(mockedEvent, {}, {} as Client) as Event;
  }
});<|MERGE_RESOLUTION|>--- conflicted
+++ resolved
@@ -1,8 +1,4 @@
 import { type Client, type Event, getCurrentScope, getGlobalScope, getIsolationScope } from '@sentry/core';
-<<<<<<< HEAD
-
-=======
->>>>>>> 032f74ab
 import {
   expoContextIntegration,
   getExpoUpdatesContext,
@@ -43,15 +39,9 @@
     it('calls setContext when native enabled', () => {
       jest.spyOn(environment, 'isExpo').mockReturnValue(true);
       jest.spyOn(environment, 'isExpoGo').mockReturnValue(false);
-<<<<<<< HEAD
 
       setupTestClient({ enableNative: true, integrations: [expoContextIntegration()] });
 
-=======
-
-      setupTestClient({ enableNative: true, integrations: [expoContextIntegration()] });
-
->>>>>>> 032f74ab
       expect(NATIVE.setContext).toHaveBeenCalledWith(
         OTA_UPDATES_CONTEXT_KEY,
         expect.objectContaining({
@@ -116,7 +106,6 @@
       integration.processEvent!({}, {}, {} as Client);
 
       expect(getExpoUpdatesMock).toHaveBeenCalledTimes(1);
-<<<<<<< HEAD
     });
 
     it('added context does not share the same reference', async () => {
@@ -180,71 +169,6 @@
       });
     });
 
-=======
-    });
-
-    it('added context does not share the same reference', async () => {
-      jest.spyOn(expoModules, 'getExpoUpdates').mockReturnValue({});
-
-      const integration = expoContextIntegration();
-      const event1 = await integration.processEvent!({}, {}, {} as Client);
-      const event2 = await integration.processEvent!({}, {}, {} as Client);
-
-      expect(event1.contexts![OTA_UPDATES_CONTEXT_KEY]).not.toBe(event2.contexts![OTA_UPDATES_CONTEXT_KEY]);
-    });
-
-    it('adds isEnabled false if ExpoUpdates module is missing', () => {
-      jest.spyOn(expoModules, 'getExpoUpdates').mockReturnValue(undefined);
-
-      const actualEvent = executeIntegrationFor({});
-
-      expect(actualEvent.contexts?.[OTA_UPDATES_CONTEXT_KEY]).toStrictEqual({
-        is_enabled: false,
-      });
-    });
-
-    it('adds all bool constants if ExpoUpdate module is empty', () => {
-      jest.spyOn(expoModules, 'getExpoUpdates').mockReturnValue({});
-
-      const actualEvent = executeIntegrationFor({});
-
-      expect(actualEvent.contexts?.[OTA_UPDATES_CONTEXT_KEY]).toStrictEqual({
-        is_enabled: false,
-        is_embedded_launch: false,
-        is_emergency_launch: false,
-        is_using_embedded_assets: false,
-      });
-    });
-
-    it('adds all non bool constants', () => {
-      jest.spyOn(expoModules, 'getExpoUpdates').mockReturnValue({
-        updateId: '123',
-        channel: 'default',
-        runtimeVersion: '1.0.0',
-        checkAutomatically: 'always',
-        emergencyLaunchReason: 'some reason',
-        launchDuration: 1000,
-        createdAt: new Date('2021-01-01T00:00:00.000Z'),
-      });
-
-      const actualEvent = executeIntegrationFor({});
-
-      expect(actualEvent.contexts?.[OTA_UPDATES_CONTEXT_KEY]).toEqual({
-        is_enabled: false,
-        is_embedded_launch: false,
-        is_emergency_launch: false,
-        is_using_embedded_assets: false,
-        update_id: '123',
-        channel: 'default',
-        runtime_version: '1.0.0',
-        check_automatically: 'always',
-        emergency_launch_reason: 'some reason',
-        launch_duration: 1000,
-        created_at: '2021-01-01T00:00:00.000Z',
-      });
-    });
-
->>>>>>> 032f74ab
     it('avoids adding values of unexpected types', () => {
       jest.spyOn(expoModules, 'getExpoUpdates').mockReturnValue({
         updateId: {},
