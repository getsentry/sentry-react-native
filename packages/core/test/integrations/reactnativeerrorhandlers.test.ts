--- conflicted
+++ resolved
@@ -3,10 +3,6 @@
 
 import type { SeverityLevel } from '@sentry/core';
 import { addGlobalUnhandledRejectionInstrumentationHandler, captureException, setCurrentClient } from '@sentry/core';
-<<<<<<< HEAD
-
-=======
->>>>>>> 032f74ab
 import { reactNativeErrorHandlersIntegration } from '../../src/js/integrations/reactnativeerrorhandlers';
 import {
   checkPromiseAndWarn,
@@ -17,11 +13,8 @@
 import { RN_GLOBAL_OBJ } from '../../src/js/utils/worldwide';
 import { getDefaultTestClientOptions, TestClient } from '../mocks/client';
 
-<<<<<<< HEAD
-=======
 jest.mock('../../src/js/integrations/reactnativeerrorhandlersutils');
 
->>>>>>> 032f74ab
 let errorHandlerCallback: ((error: Error, isFatal?: boolean) => Promise<void>) | null = null;
 
 jest.mock('../../src/js/utils/worldwide', () => {
@@ -95,32 +88,18 @@
   describe('onError', () => {
     test('Sets up the global error handler', () => {
       const integration = reactNativeErrorHandlersIntegration();
-<<<<<<< HEAD
-      integration.setupOnce();
-
-      expect(RN_GLOBAL_OBJ.ErrorUtils.setGlobalHandler).toHaveBeenCalled();
-=======
       integration.setupOnce!();
 
       expect(RN_GLOBAL_OBJ.ErrorUtils!.setGlobalHandler).toHaveBeenCalled();
->>>>>>> 032f74ab
     });
 
     test('Sets handled:false on a fatal error', async () => {
       const integration = reactNativeErrorHandlersIntegration();
-<<<<<<< HEAD
-      integration.setupOnce();
+      integration.setupOnce!();
 
       expect(errorHandlerCallback).not.toBeNull();
 
-      await errorHandlerCallback(new Error('Test Error'), true);
-=======
-      integration.setupOnce!();
-
-      expect(errorHandlerCallback).not.toBeNull();
-
       await errorHandlerCallback!(new Error('Test Error'), true);
->>>>>>> 032f74ab
       await client.flush();
 
       const event = client.event;
@@ -132,19 +111,11 @@
 
     test('Does not set handled:false on a non-fatal error', async () => {
       const integration = reactNativeErrorHandlersIntegration();
-<<<<<<< HEAD
-      integration.setupOnce();
+      integration.setupOnce!();
 
       expect(errorHandlerCallback).not.toBeNull();
 
-      await errorHandlerCallback(new Error('Test Error'), false);
-=======
-      integration.setupOnce!();
-
-      expect(errorHandlerCallback).not.toBeNull();
-
       await errorHandlerCallback!(new Error('Test Error'), false);
->>>>>>> 032f74ab
       await client.flush();
 
       const event = client.event;
@@ -156,19 +127,11 @@
 
     test('Includes original exception in hint', async () => {
       const integration = reactNativeErrorHandlersIntegration();
-<<<<<<< HEAD
-      integration.setupOnce();
+      integration.setupOnce!();
 
       expect(errorHandlerCallback).not.toBeNull();
 
-      await errorHandlerCallback(new Error('Test Error'), false);
-=======
-      integration.setupOnce!();
-
-      expect(errorHandlerCallback).not.toBeNull();
-
       await errorHandlerCallback!(new Error('Test Error'), false);
->>>>>>> 032f74ab
       await client.flush();
 
       const hint = client.hint;
@@ -183,11 +146,7 @@
       (isHermesEnabled as jest.Mock).mockReturnValue(false);
 
       const integration = reactNativeErrorHandlersIntegration();
-<<<<<<< HEAD
-      integration.setupOnce();
-=======
-      integration.setupOnce!();
->>>>>>> 032f74ab
+      integration.setupOnce!();
 
       expect(polyfillPromise).toHaveBeenCalled();
       expect(mockEnable).toHaveBeenCalledWith(
@@ -250,11 +209,7 @@
 
       test('uses native Hermes promise rejection tracking', () => {
         const integration = reactNativeErrorHandlersIntegration();
-<<<<<<< HEAD
-        integration.setupOnce();
-=======
-        integration.setupOnce!();
->>>>>>> 032f74ab
+        integration.setupOnce!();
 
         expect(mockEnablePromiseRejectionTracker).toHaveBeenCalledTimes(1);
         expect(mockEnablePromiseRejectionTracker).toHaveBeenCalledWith(
@@ -270,11 +225,7 @@
 
       test('captures unhandled rejection with Hermes tracker', async () => {
         const integration = reactNativeErrorHandlersIntegration();
-<<<<<<< HEAD
-        integration.setupOnce();
-=======
-        integration.setupOnce!();
->>>>>>> 032f74ab
+        integration.setupOnce!();
 
         const [options] = mockEnablePromiseRejectionTracker.mock.calls[0];
         const onUnhandledHandler = options.onUnhandled;
@@ -304,11 +255,7 @@
 
       test('uses addGlobalUnhandledRejectionInstrumentationHandler for React Native Web', () => {
         const integration = reactNativeErrorHandlersIntegration();
-<<<<<<< HEAD
-        integration.setupOnce();
-=======
-        integration.setupOnce!();
->>>>>>> 032f74ab
+        integration.setupOnce!();
 
         expect(addGlobalUnhandledRejectionInstrumentationHandler).toHaveBeenCalledTimes(1);
         expect(addGlobalUnhandledRejectionInstrumentationHandler).toHaveBeenCalledWith(expect.any(Function));
@@ -320,11 +267,7 @@
 
       test('captures unhandled rejection with the callback', () => {
         const integration = reactNativeErrorHandlersIntegration();
-<<<<<<< HEAD
-        integration.setupOnce();
-=======
-        integration.setupOnce!();
->>>>>>> 032f74ab
+        integration.setupOnce!();
 
         const [callback] = (addGlobalUnhandledRejectionInstrumentationHandler as jest.Mock).mock.calls[0];
 
@@ -345,11 +288,7 @@
 
       test('handles non-error rejection with synthetic error', () => {
         const integration = reactNativeErrorHandlersIntegration();
-<<<<<<< HEAD
-        integration.setupOnce();
-=======
-        integration.setupOnce!();
->>>>>>> 032f74ab
+        integration.setupOnce!();
 
         const [callback] = (addGlobalUnhandledRejectionInstrumentationHandler as jest.Mock).mock.calls[0];
 
@@ -378,11 +317,7 @@
 
       test('uses existing polyfill for JSC environments', () => {
         const integration = reactNativeErrorHandlersIntegration();
-<<<<<<< HEAD
-        integration.setupOnce();
-=======
-        integration.setupOnce!();
->>>>>>> 032f74ab
+        integration.setupOnce!();
 
         expect(polyfillPromise).toHaveBeenCalledTimes(1);
         expect(requireRejectionTracking).toHaveBeenCalledTimes(1);
@@ -390,11 +325,7 @@
 
       test('respects patchGlobalPromise option', () => {
         const integration = reactNativeErrorHandlersIntegration({ patchGlobalPromise: false });
-<<<<<<< HEAD
-        integration.setupOnce();
-=======
-        integration.setupOnce!();
->>>>>>> 032f74ab
+        integration.setupOnce!();
 
         expect(polyfillPromise).not.toHaveBeenCalled();
         expect(requireRejectionTracking).not.toHaveBeenCalled();
