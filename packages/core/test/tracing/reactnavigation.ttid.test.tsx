--- conflicted
+++ resolved
@@ -24,7 +24,6 @@
 import { nowInSeconds, secondInFutureTimestampMs } from '../testutils';
 import type { MockedSentryEventEmitterFallback } from '../utils/mockedSentryeventemitterfallback';
 import { mockRecordedTimeToDisplay } from './mockedtimetodisplaynative';
-// import { // mockRecordedFullDisplayAt, // mockRecordedInitialDisplayAt } from './mockedtimetodisplaynative';
 import { createMockNavigationAndAttachTo } from './reactnavigationutils';
 
 const SCOPE_SPAN_FIELD = '_sentrySpan';
@@ -361,15 +360,11 @@
 
       mockedNavigation.navigateToNewScreen();
       TestRenderer.render(<TimeToFullDisplay record />);
-<<<<<<< HEAD
       mockRecordedTimeToDisplay({
         ttfd: {
           [spanToJSON(getActiveSpan()!).span_id!]: timestampInSeconds() - 1,
         },
       });
-=======
-      emitNativeFullDisplayEvent();
->>>>>>> 73fc8727
       mockedEventEmitter.emitNewFrameEvent();
 
       jest.runOnlyPendingTimers(); // Flush navigation transaction
