import type { Event, Measurements, Span, SpanJSON} from '@sentry/core';
import { debug , getCurrentScope, getGlobalScope, getIsolationScope, setCurrentClient, spanToJSON, startSpanManual } from '@sentry/core';

jest.spyOn(debug, 'warn');

import * as mockWrapper from '../mockWrapper';

jest.mock('../../src/js/wrapper', () => mockWrapper);

import * as mockedtimetodisplaynative from './mockedtimetodisplaynative';

<<<<<<< HEAD
jest.mock('../../src/js/tracing/timetodisplaynative', () => mockedtimetodisplaynative);

import * as React from 'react';
import * as TestRenderer from 'react-test-renderer';
=======
jest.mock('../../src/js/utils/environment', () => ({
  isWeb: jest.fn().mockReturnValue(false),
  isTurboModuleEnabled: jest.fn().mockReturnValue(false),
}));

import type { Event, Measurements, Span, SpanJSON} from '@sentry/core';
import { render } from '@testing-library/react-native';
import * as React from "react";

>>>>>>> c1573b3e
import { timeToDisplayIntegration } from '../../src/js/tracing/integrations/timeToDisplayIntegration';
import { SPAN_ORIGIN_MANUAL_UI_TIME_TO_DISPLAY } from '../../src/js/tracing/origin';
import { SEMANTIC_ATTRIBUTE_SENTRY_OP, SEMANTIC_ATTRIBUTE_SENTRY_ORIGIN } from '../../src/js/tracing/semanticAttributes';
import { SPAN_THREAD_NAME , SPAN_THREAD_NAME_JAVASCRIPT } from '../../src/js/tracing/span';
import { startTimeToFullDisplaySpan, startTimeToInitialDisplaySpan, TimeToFullDisplay, TimeToInitialDisplay } from '../../src/js/tracing/timetodisplay';
import { isTurboModuleEnabled } from '../../src/js/utils/environment';
import { getDefaultTestClientOptions, TestClient } from '../mocks/client';
import { nowInSeconds, secondAgoTimestampMs, secondInFutureTimestampMs } from '../testutils';

jest.mock('../../src/js/utils/environment', () => ({
  isWeb: jest.fn().mockReturnValue(false),
  isTurboModuleEnabled: jest.fn().mockReturnValue(false),
}));

const { mockRecordedTimeToDisplay, getMockedOnDrawReportedProps, clearMockedOnDrawReportedProps } = mockedtimetodisplaynative;

jest.useFakeTimers({
  advanceTimers: true,
  doNotFake: ['performance'] // Keep real performance API
});

describe('TimeToDisplay', () => {
  let client: TestClient;

  beforeEach(() => {
    clearMockedOnDrawReportedProps();
    getCurrentScope().clear();
    getIsolationScope().clear();
    getGlobalScope().clear();

    const options = getDefaultTestClientOptions({
      tracesSampleRate: 1.0,
    });
    client = new TestClient({
      ...options,
      integrations: [
        ...options.integrations,
        timeToDisplayIntegration(),
      ],
    });
    setCurrentClient(client);
    client.init();
  });

  afterEach(() => {
    jest.clearAllMocks();
  });

  test('creates manual initial display', async () => {
    startSpanManual(
      {
        name: 'Root Manual Span',
        startTime: secondAgoTimestampMs(),
      },
       (activeSpan: Span | undefined) => {
        startTimeToInitialDisplaySpan();
        render(<TimeToInitialDisplay record={true} />);
        mockRecordedTimeToDisplay({
          ttid: {
            [spanToJSON(activeSpan!).span_id!]: nowInSeconds(),
          },
        });

        activeSpan?.end();
      },
    );

    await jest.runOnlyPendingTimersAsync();
    await client.flush();

    expectInitialDisplayMeasurementOnSpan(client.event!);
    expectFinishedInitialDisplaySpan(client.event!);
    expect(getMockedOnDrawReportedProps()[0]!.parentSpanId).toEqual(client.event!.contexts!.trace!.span_id);
  });

  test('creates manual full display', async () => {
    startSpanManual(
      {
        name: 'Root Manual Span',
        startTime: secondAgoTimestampMs(),
      },
      (activeSpan: Span | undefined) => {
        startTimeToInitialDisplaySpan();
        startTimeToFullDisplaySpan();

        render(<TimeToInitialDisplay record={true} />);
        render(<TimeToFullDisplay record={true} />);

        mockRecordedTimeToDisplay({
          ttid: {
            [spanToJSON(activeSpan!).span_id!]: nowInSeconds(),
          },
          ttfd: {
            [spanToJSON(activeSpan!).span_id!]: nowInSeconds(),
          },
        });

        activeSpan?.end();
      },
    );

    await jest.runOnlyPendingTimersAsync();
    await client.flush();

    expectFullDisplayMeasurementOnSpan(client.event!);
    expectFinishedFullDisplaySpan(client.event!);
    expect(getMockedOnDrawReportedProps()[0]!.parentSpanId).toEqual(client.event!.contexts!.trace!.span_id);
    expect(getMockedOnDrawReportedProps()[1]!.parentSpanId).toEqual(client.event!.contexts!.trace!.span_id);
  });

  test('does not create full display when initial display is missing', async () => {
    startSpanManual(
      {
        name: 'Root Manual Span',
        startTime: secondAgoTimestampMs(),
      },
      (activeSpan: Span | undefined) => {
        startTimeToFullDisplaySpan();
        render(<TimeToFullDisplay record={true} />);

        mockRecordedTimeToDisplay({
          ttfd: {
            [spanToJSON(activeSpan!).span_id!]: nowInSeconds(),
          },
        });

        activeSpan?.end();
      },
    );

    await jest.runOnlyPendingTimersAsync();
    await client.flush();

    expectNoInitialDisplayMeasurementOnSpan(client.event!);
    expectNoFullDisplayMeasurementOnSpan(client.event!);

    expectNoTimeToDisplaySpans(client.event!);

    expect(getMockedOnDrawReportedProps()[0]!.parentSpanId).toEqual(client.event!.contexts!.trace!.span_id);
  });

  test('creates initial display for active span without initial display span', async () => {
    startSpanManual(
      {
        name: 'Root Manual Span',
        startTime: secondAgoTimestampMs(),
      },
      (activeSpan: Span | undefined) => {
        render(<TimeToInitialDisplay record={true} />);

        mockRecordedTimeToDisplay({
          ttid: {
            [spanToJSON(activeSpan!).span_id!]: nowInSeconds(),
          },
        });

        activeSpan?.end();
      },
    );

    await jest.runOnlyPendingTimersAsync();
    await client.flush();

    expectInitialDisplayMeasurementOnSpan(client.event!);
    expectFinishedInitialDisplaySpan(client.event!);
    expect(getMockedOnDrawReportedProps()[0]!.parentSpanId).toEqual(client.event!.contexts!.trace!.span_id);
  });

  test('creates full display for active span without full display span', async () => {
    startSpanManual(
      {
        name: 'Root Manual Span',
        startTime: secondAgoTimestampMs(),
      },
      (activeSpan: Span | undefined) => {
        startTimeToInitialDisplaySpan();
        startTimeToFullDisplaySpan();

        render(<TimeToInitialDisplay record={true} />);
        render(<TimeToFullDisplay record={true} />);

        mockRecordedTimeToDisplay({
          ttid: {
            [spanToJSON(activeSpan!).span_id!]: nowInSeconds(),
          },
          ttfd: {
            [spanToJSON(activeSpan!).span_id!]: nowInSeconds(),
          },
        });

        activeSpan?.end();
      },
    );

    await jest.runOnlyPendingTimersAsync();
    await client.flush();

    expectFullDisplayMeasurementOnSpan(client.event!);
    expectFinishedFullDisplaySpan(client.event!);
    expect(getMockedOnDrawReportedProps()[0]!.parentSpanId).toEqual(client.event!.contexts!.trace!.span_id);
    expect(getMockedOnDrawReportedProps()[1]!.parentSpanId).toEqual(client.event!.contexts!.trace!.span_id);
  });

  test('cancels full display spans longer than 30s', async () => {
    startSpanManual(
      {
        name: 'Root Manual Span',
        startTime: secondAgoTimestampMs(),
      },
      (activeSpan: Span | undefined) => {
        startTimeToInitialDisplaySpan();
        startTimeToFullDisplaySpan();

        render(<TimeToInitialDisplay record={true} />);
        render(<TimeToFullDisplay record={true} />);

        mockRecordedTimeToDisplay({
          ttid: {
            [spanToJSON(activeSpan!).span_id!]: nowInSeconds(),
          },
          ttfd: {
            [spanToJSON(activeSpan!).span_id!]: nowInSeconds() + 40,
          },
        });

        activeSpan?.end();
      },
    );

    await jest.runOnlyPendingTimersAsync();
    await client.flush();

    expectFinishedInitialDisplaySpan(client.event!);
    expectDeadlineExceededFullDisplaySpan(client.event!);

    expectInitialDisplayMeasurementOnSpan(client.event!);
    expectFullDisplayMeasurementOnSpan(client.event!);
    expect(client.event!.measurements!.time_to_full_display.value)
      .toEqual(client.event!.measurements!.time_to_initial_display.value);
  });

  test('full display which ended before initial display is extended to initial display end', async () => {
    const fullDisplayEndTimestampMs = secondInFutureTimestampMs();
    const initialDisplayEndTimestampMs = secondInFutureTimestampMs() + 500;
    startSpanManual(
      {
        name: 'Root Manual Span',
        startTime: secondAgoTimestampMs(),
      },
      (activeSpan: Span | undefined) => {
        startTimeToInitialDisplaySpan();
        startTimeToFullDisplaySpan();

        const timeToDisplayComponent = render(<><TimeToInitialDisplay record={false} /><TimeToFullDisplay record={true}/></>);
        timeToDisplayComponent.update(<><TimeToInitialDisplay record={true} /><TimeToFullDisplay record={true}/></>);

        mockRecordedTimeToDisplay({
          ttfd: {
            [spanToJSON(activeSpan!).span_id!]: fullDisplayEndTimestampMs / 1_000,
          },
          ttid: {
            [spanToJSON(activeSpan!).span_id!]: initialDisplayEndTimestampMs / 1_000,
          },
        });

        activeSpan?.end();
      },
    );

    await jest.runOnlyPendingTimersAsync();
    await client.flush();

    expectFinishedInitialDisplaySpan(client.event!);
    expectFinishedFullDisplaySpan(client.event!);

    expectInitialDisplayMeasurementOnSpan(client.event!);
    expectFullDisplayMeasurementOnSpan(client.event!);

    expect(getInitialDisplaySpanJSON(client.event!.spans!)!.timestamp).toEqual(initialDisplayEndTimestampMs / 1_000);
    expect(getFullDisplaySpanJSON(client.event!.spans!)!.timestamp).toEqual(initialDisplayEndTimestampMs / 1_000);
  });
<<<<<<< HEAD

  test('should not log a warning if native component exists and not in new architecture', async () => {
    (isTurboModuleEnabled as jest.Mock).mockReturnValue(false);

    TestRenderer.create(<TimeToInitialDisplay record={true} />);
    await jest.runOnlyPendingTimersAsync(); // Flush setTimeout.

    expect(debug.warn).not.toHaveBeenCalled();
  });

  test('should log a warning if in new architecture', async () => {
    (isTurboModuleEnabled as jest.Mock).mockReturnValue(true);
    TestRenderer.create(<TimeToInitialDisplay record={true} />);
    await jest.runOnlyPendingTimersAsync(); // Flush setTimeout.

    expect(debug.warn).toHaveBeenCalledWith(
      'TimeToInitialDisplay and TimeToFullDisplay are not supported on the web, Expo Go and New Architecture. Run native build or report an issue at https://github.com/getsentry/sentry-react-native');
  });
=======
>>>>>>> c1573b3e
});

function getInitialDisplaySpanJSON(spans: SpanJSON[]) {
  return spans.find(s => s.op === 'ui.load.initial_display');
}

function getFullDisplaySpanJSON(spans: SpanJSON[]) {
  return spans.find(s => s.op === 'ui.load.full_display');
}

function expectFinishedInitialDisplaySpan(event: Event) {
  expect(getInitialDisplaySpanJSON(event.spans!)).toEqual(expect.objectContaining<Partial<SpanJSON>>({
    data: {
      [SEMANTIC_ATTRIBUTE_SENTRY_OP]: 'ui.load.initial_display',
      [SEMANTIC_ATTRIBUTE_SENTRY_ORIGIN]: SPAN_ORIGIN_MANUAL_UI_TIME_TO_DISPLAY,
      [SPAN_THREAD_NAME]: SPAN_THREAD_NAME_JAVASCRIPT,
    },
    description: 'Time To Initial Display',
    op: 'ui.load.initial_display',
    parent_span_id: event.contexts.trace.span_id,
    start_timestamp: event.start_timestamp,
    status: 'ok',
    timestamp: expect.any(Number),
  }));
}

function expectFinishedFullDisplaySpan(event: Event) {
  expect(getFullDisplaySpanJSON(event.spans!)).toEqual(expect.objectContaining<Partial<SpanJSON>>({
    data: {
      [SEMANTIC_ATTRIBUTE_SENTRY_OP]: 'ui.load.full_display',
      [SEMANTIC_ATTRIBUTE_SENTRY_ORIGIN]: SPAN_ORIGIN_MANUAL_UI_TIME_TO_DISPLAY,
      [SPAN_THREAD_NAME]: SPAN_THREAD_NAME_JAVASCRIPT,
    },
    description: 'Time To Full Display',
    op: 'ui.load.full_display',
    parent_span_id: event.contexts.trace.span_id,
    start_timestamp: event.start_timestamp,
    status: 'ok',
    timestamp: expect.any(Number),
  }));
}


function expectDeadlineExceededFullDisplaySpan(event: Event) {
  expect(getFullDisplaySpanJSON(event.spans!)).toEqual(expect.objectContaining<Partial<SpanJSON>>({
    data: {
      [SEMANTIC_ATTRIBUTE_SENTRY_OP]: 'ui.load.full_display',
      [SEMANTIC_ATTRIBUTE_SENTRY_ORIGIN]: SPAN_ORIGIN_MANUAL_UI_TIME_TO_DISPLAY,
      [SPAN_THREAD_NAME]: SPAN_THREAD_NAME_JAVASCRIPT,
    },
    description: 'Time To Full Display',
    op: 'ui.load.full_display',
    parent_span_id: event.contexts.trace.span_id,
    start_timestamp: event.start_timestamp,
    status: 'deadline_exceeded',
    timestamp: expect.any(Number),
  }));
}

function expectNoTimeToDisplaySpans(event: Event) {
  expect(event.spans).toEqual(expect.not.arrayContaining<SpanJSON[]>([
    expect.objectContaining<Partial<SpanJSON>>({ op: 'ui.load.initial_display' }),
    expect.objectContaining<Partial<SpanJSON>>({ op: 'ui.load.full_display' }),
  ]));
}

function expectInitialDisplayMeasurementOnSpan(event: Event) {
  expect(event.measurements).toEqual(expect.objectContaining<Measurements>({
    time_to_initial_display: {
      value: expect.any(Number),
      unit: 'millisecond',
    },
  }));
}

function expectFullDisplayMeasurementOnSpan(event: Event) {
  expect(event.measurements).toEqual(expect.objectContaining<Measurements>({
    time_to_full_display: {
      value: expect.any(Number),
      unit: 'millisecond',
    },
  }));
}

function expectNoInitialDisplayMeasurementOnSpan(event: Event) {
  expect(event.measurements).toBeOneOf([
    undefined,
    expect.not.objectContaining<Measurements>({ time_to_initial_display: expect.anything() }),
  ]);
}

function expectNoFullDisplayMeasurementOnSpan(event: Event) {
  expect(event.measurements).toBeOneOf([
    undefined,
    expect.not.objectContaining<Measurements>({ time_to_full_display: expect.anything() }),
  ]);
}<|MERGE_RESOLUTION|>--- conflicted
+++ resolved
@@ -9,28 +9,15 @@
 
 import * as mockedtimetodisplaynative from './mockedtimetodisplaynative';
 
-<<<<<<< HEAD
 jest.mock('../../src/js/tracing/timetodisplaynative', () => mockedtimetodisplaynative);
 
+import { render } from '@testing-library/react-native';
 import * as React from 'react';
-import * as TestRenderer from 'react-test-renderer';
-=======
-jest.mock('../../src/js/utils/environment', () => ({
-  isWeb: jest.fn().mockReturnValue(false),
-  isTurboModuleEnabled: jest.fn().mockReturnValue(false),
-}));
-
-import type { Event, Measurements, Span, SpanJSON} from '@sentry/core';
-import { render } from '@testing-library/react-native';
-import * as React from "react";
-
->>>>>>> c1573b3e
 import { timeToDisplayIntegration } from '../../src/js/tracing/integrations/timeToDisplayIntegration';
 import { SPAN_ORIGIN_MANUAL_UI_TIME_TO_DISPLAY } from '../../src/js/tracing/origin';
 import { SEMANTIC_ATTRIBUTE_SENTRY_OP, SEMANTIC_ATTRIBUTE_SENTRY_ORIGIN } from '../../src/js/tracing/semanticAttributes';
 import { SPAN_THREAD_NAME , SPAN_THREAD_NAME_JAVASCRIPT } from '../../src/js/tracing/span';
 import { startTimeToFullDisplaySpan, startTimeToInitialDisplaySpan, TimeToFullDisplay, TimeToInitialDisplay } from '../../src/js/tracing/timetodisplay';
-import { isTurboModuleEnabled } from '../../src/js/utils/environment';
 import { getDefaultTestClientOptions, TestClient } from '../mocks/client';
 import { nowInSeconds, secondAgoTimestampMs, secondInFutureTimestampMs } from '../testutils';
 
@@ -306,27 +293,6 @@
     expect(getInitialDisplaySpanJSON(client.event!.spans!)!.timestamp).toEqual(initialDisplayEndTimestampMs / 1_000);
     expect(getFullDisplaySpanJSON(client.event!.spans!)!.timestamp).toEqual(initialDisplayEndTimestampMs / 1_000);
   });
-<<<<<<< HEAD
-
-  test('should not log a warning if native component exists and not in new architecture', async () => {
-    (isTurboModuleEnabled as jest.Mock).mockReturnValue(false);
-
-    TestRenderer.create(<TimeToInitialDisplay record={true} />);
-    await jest.runOnlyPendingTimersAsync(); // Flush setTimeout.
-
-    expect(debug.warn).not.toHaveBeenCalled();
-  });
-
-  test('should log a warning if in new architecture', async () => {
-    (isTurboModuleEnabled as jest.Mock).mockReturnValue(true);
-    TestRenderer.create(<TimeToInitialDisplay record={true} />);
-    await jest.runOnlyPendingTimersAsync(); // Flush setTimeout.
-
-    expect(debug.warn).toHaveBeenCalledWith(
-      'TimeToInitialDisplay and TimeToFullDisplay are not supported on the web, Expo Go and New Architecture. Run native build or report an issue at https://github.com/getsentry/sentry-react-native');
-  });
-=======
->>>>>>> c1573b3e
 });
 
 function getInitialDisplaySpanJSON(spans: SpanJSON[]) {
