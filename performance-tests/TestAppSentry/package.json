--- conflicted
+++ resolved
@@ -1,10 +1,6 @@
 {
   "name": "TestAppSentry",
-<<<<<<< HEAD
-  "version": "6.7.0-alpha.0",
-=======
   "version": "6.7.0",
->>>>>>> 3f056803
   "private": true,
   "scripts": {
     "android": "react-native run-android",
@@ -12,11 +8,7 @@
     "start": "react-native start"
   },
   "dependencies": {
-<<<<<<< HEAD
-    "@sentry/react-native": "6.7.0-alpha.0",
-=======
     "@sentry/react-native": "6.7.0",
->>>>>>> 3f056803
     "react": "18.1.0",
     "react-native": "0.70.15"
   },
