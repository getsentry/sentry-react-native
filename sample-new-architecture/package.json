--- conflicted
+++ resolved
@@ -19,11 +19,7 @@
     "@react-navigation/native": "^6.1.2",
     "@react-navigation/stack": "^6.3.11",
     "react": "18.2.0",
-<<<<<<< HEAD
     "react-native": "0.72.0-rc.0",
-=======
-    "react-native": "0.71.6",
->>>>>>> e88d6a9a
     "react-native-gesture-handler": "^2.9.0",
     "react-native-safe-area-context": "^4.5.1",
     "react-native-screens": "^3.19.0",
