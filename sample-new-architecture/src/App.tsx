--- conflicted
+++ resolved
@@ -75,16 +75,12 @@
   enableTracing: true,
   tracesSampleRate: 1.0,
   attachStacktrace: true,
-<<<<<<< HEAD
-  attachScreenshot: true,
-=======
   // Attach screenshots to events.
   attachScreenshot: true,
   // Attach view hierarchy to events.
   attachViewHierarchy: true,
   // Enables capture failed requests in JS and native.
   enableCaptureFailedRequests: true,
->>>>>>> 5d2393f7
   // Sets the `release` and `dist` on Sentry events. Make sure this matches EXACTLY with the values on your sourcemaps
   // otherwise they will not work.
   // release: 'myapp@1.2.3+1',
