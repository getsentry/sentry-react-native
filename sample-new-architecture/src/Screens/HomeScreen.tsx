--- conflicted
+++ resolved
@@ -162,11 +162,7 @@
             try {
               fetch('http://localhost:8081/not-found');
             } catch (error) {
-<<<<<<< HEAD
-              //ignore the error, it will be send to Sentry
-=======
               //ignore the error, it will be send to Sentry automatically
->>>>>>> e88d6a9a
             }
           }}
         />
