// Top-level build file where you can add configuration options common to all sub-projects/modules.

buildscript {
    ext {
        buildToolsVersion = "30.0.2"

        minSdkVersion = 21
        compileSdkVersion = 31
        targetSdkVersion = 31
<<<<<<< HEAD
=======

        ndkVersion = "21.4.7075529"
>>>>>>> 7d651645
    }
    repositories {
        google()
        mavenCentral()
    }
    dependencies {
        classpath("com.android.tools.build:gradle:7.0.4")

        // NOTE: Do not place your application dependencies here; they belong
        // in the individual module build.gradle files
    }
}

allprojects {
    repositories {
        mavenCentral()
        mavenLocal()
        maven {
            // All of React Native (JS, Obj-C sources, Android binaries) is installed from npm
            url("$rootDir/../node_modules/react-native/android")
        }
        maven {
            // Android JSC is installed from npm
            url("$rootDir/../node_modules/jsc-android/dist")
        }

        google()
        jcenter()
        maven { url 'https://www.jitpack.io' }
    }
}<|MERGE_RESOLUTION|>--- conflicted
+++ resolved
@@ -2,16 +2,9 @@
 
 buildscript {
     ext {
-        buildToolsVersion = "30.0.2"
-
         minSdkVersion = 21
         compileSdkVersion = 31
         targetSdkVersion = 31
-<<<<<<< HEAD
-=======
-
-        ndkVersion = "21.4.7075529"
->>>>>>> 7d651645
     }
     repositories {
         google()
