{
  "expo": {
    "name": "sentry-react-native-expo-sample",
    "slug": "sentry-react-native-expo-sample",
    "jsEngine": "hermes",
    "scheme": "sentry-expo-sample",
<<<<<<< HEAD
    "version": "6.0.0-rc.1",
=======
    "version": "5.34.0",
>>>>>>> ac41368c
    "orientation": "portrait",
    "icon": "./assets/icon.png",
    "userInterfaceStyle": "light",
    "splash": {
      "image": "./assets/splash.png",
      "resizeMode": "contain",
      "backgroundColor": "#ffffff"
    },
    "assetBundlePatterns": [
      "**/*"
    ],
    "ios": {
      "supportsTablet": true,
      "bundleIdentifier": "io.sentry.expo.sample",
<<<<<<< HEAD
      "buildNumber": "26"
=======
      "buildNumber": "25"
>>>>>>> ac41368c
    },
    "android": {
      "adaptiveIcon": {
        "foregroundImage": "./assets/adaptive-icon.png",
        "backgroundColor": "#ffffff"
      },
      "package": "io.sentry.expo.sample",
<<<<<<< HEAD
      "versionCode": 26
=======
      "versionCode": 25
>>>>>>> ac41368c
    },
    "web": {
      "bundler": "metro",
      "output": "static",
      "favicon": "./assets/favicon.png"
    },
    "experiments": {
      "tsconfigPaths": true,
      "typedRoutes": true
    },
    "plugins": [
      [
        "@sentry/react-native/expo",
        {
          "url": "https://sentry.io/",
          "project": "sentry-react-native",
          "organization": "sentry-sdks"
        }
      ],
      [
        "expo-router",
        {
          "asyncRoutes": {
            "web": true,
            "default": "development"
          }
        }
      ]
    ]
  }
}<|MERGE_RESOLUTION|>--- conflicted
+++ resolved
@@ -4,11 +4,7 @@
     "slug": "sentry-react-native-expo-sample",
     "jsEngine": "hermes",
     "scheme": "sentry-expo-sample",
-<<<<<<< HEAD
     "version": "6.0.0-rc.1",
-=======
-    "version": "5.34.0",
->>>>>>> ac41368c
     "orientation": "portrait",
     "icon": "./assets/icon.png",
     "userInterfaceStyle": "light",
@@ -23,11 +19,7 @@
     "ios": {
       "supportsTablet": true,
       "bundleIdentifier": "io.sentry.expo.sample",
-<<<<<<< HEAD
       "buildNumber": "26"
-=======
-      "buildNumber": "25"
->>>>>>> ac41368c
     },
     "android": {
       "adaptiveIcon": {
@@ -35,11 +27,7 @@
         "backgroundColor": "#ffffff"
       },
       "package": "io.sentry.expo.sample",
-<<<<<<< HEAD
       "versionCode": 26
-=======
-      "versionCode": 25
->>>>>>> ac41368c
     },
     "web": {
       "bundler": "metro",
