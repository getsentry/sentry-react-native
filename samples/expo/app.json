{
  "expo": {
    "name": "sentry-react-native-expo-sample",
    "slug": "sentry-react-native-expo-sample",
    "jsEngine": "hermes",
    "scheme": "sentry-expo-sample",
<<<<<<< HEAD
    "version": "6.0.0-beta.1",
=======
    "version": "5.33.1",
>>>>>>> 0732f348
    "orientation": "portrait",
    "icon": "./assets/icon.png",
    "userInterfaceStyle": "light",
    "splash": {
      "image": "./assets/splash.png",
      "resizeMode": "contain",
      "backgroundColor": "#ffffff"
    },
    "assetBundlePatterns": [
      "**/*"
    ],
    "ios": {
      "supportsTablet": true,
      "bundleIdentifier": "io.sentry.expo.sample",
<<<<<<< HEAD
      "buildNumber": "24"
=======
      "buildNumber": "23"
>>>>>>> 0732f348
    },
    "android": {
      "adaptiveIcon": {
        "foregroundImage": "./assets/adaptive-icon.png",
        "backgroundColor": "#ffffff"
      },
      "package": "io.sentry.expo.sample",
<<<<<<< HEAD
      "versionCode": 24
=======
      "versionCode": 23
>>>>>>> 0732f348
    },
    "web": {
      "bundler": "metro",
      "output": "static",
      "favicon": "./assets/favicon.png"
    },
    "experiments": {
      "tsconfigPaths": true,
      "typedRoutes": true
    },
    "plugins": [
      [
        "@sentry/react-native/expo",
        {
          "url": "https://sentry.io/",
          "project": "sentry-react-native",
          "organization": "sentry-sdks"
        }
      ],
      [
        "expo-router",
        {
          "asyncRoutes": {
            "web": true,
            "default": "development"
          }
        }
      ]
    ]
  }
}<|MERGE_RESOLUTION|>--- conflicted
+++ resolved
@@ -4,11 +4,7 @@
     "slug": "sentry-react-native-expo-sample",
     "jsEngine": "hermes",
     "scheme": "sentry-expo-sample",
-<<<<<<< HEAD
     "version": "6.0.0-beta.1",
-=======
-    "version": "5.33.1",
->>>>>>> 0732f348
     "orientation": "portrait",
     "icon": "./assets/icon.png",
     "userInterfaceStyle": "light",
@@ -23,11 +19,7 @@
     "ios": {
       "supportsTablet": true,
       "bundleIdentifier": "io.sentry.expo.sample",
-<<<<<<< HEAD
       "buildNumber": "24"
-=======
-      "buildNumber": "23"
->>>>>>> 0732f348
     },
     "android": {
       "adaptiveIcon": {
@@ -35,11 +27,7 @@
         "backgroundColor": "#ffffff"
       },
       "package": "io.sentry.expo.sample",
-<<<<<<< HEAD
       "versionCode": 24
-=======
-      "versionCode": 23
->>>>>>> 0732f348
     },
     "web": {
       "bundler": "metro",
