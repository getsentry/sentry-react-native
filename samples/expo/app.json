{
  "expo": {
    "name": "sentry-react-native-expo-sample",
    "slug": "sentry-react-native-expo-sample",
    "jsEngine": "hermes",
    "scheme": "sentry-expo-sample",
<<<<<<< HEAD
    "version": "5.25.0-alpha.2",
=======
    "version": "5.25.0",
>>>>>>> f3552d8f
    "orientation": "portrait",
    "icon": "./assets/icon.png",
    "userInterfaceStyle": "light",
    "splash": {
      "image": "./assets/splash.png",
      "resizeMode": "contain",
      "backgroundColor": "#ffffff"
    },
    "assetBundlePatterns": [
      "**/*"
    ],
    "ios": {
      "supportsTablet": true,
      "bundleIdentifier": "io.sentry.expo.sample",
      "buildNumber": "12"
    },
    "android": {
      "adaptiveIcon": {
        "foregroundImage": "./assets/adaptive-icon.png",
        "backgroundColor": "#ffffff"
      },
      "package": "io.sentry.expo.sample",
      "versionCode": 12
    },
    "web": {
      "bundler": "metro",
      "output": "static",
      "favicon": "./assets/favicon.png"
    },
    "experiments": {
      "tsconfigPaths": true,
      "typedRoutes": true
    },
    "plugins": [
      [
        "../../expo",
        {
          "url": "https://sentry.io/",
          "project": "sentry-react-native",
          "organization": "sentry-sdks"
        }
      ],
      "./withSampleSentry.js",
      [
        "expo-router",
        {
          "asyncRoutes": {
            "web": true,
            "default": "development"
          }
        }
      ]
    ]
  }
}<|MERGE_RESOLUTION|>--- conflicted
+++ resolved
@@ -4,11 +4,7 @@
     "slug": "sentry-react-native-expo-sample",
     "jsEngine": "hermes",
     "scheme": "sentry-expo-sample",
-<<<<<<< HEAD
     "version": "5.25.0-alpha.2",
-=======
-    "version": "5.25.0",
->>>>>>> f3552d8f
     "orientation": "portrait",
     "icon": "./assets/icon.png",
     "userInterfaceStyle": "light",
