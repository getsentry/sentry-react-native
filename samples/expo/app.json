--- conflicted
+++ resolved
@@ -4,11 +4,7 @@
     "slug": "sentry-react-native-expo-sample",
     "jsEngine": "hermes",
     "scheme": "sentry-expo-sample",
-<<<<<<< HEAD
     "version": "6.0.0-alpha.0",
-=======
-    "version": "5.31.0",
->>>>>>> d7387109
     "orientation": "portrait",
     "icon": "./assets/icon.png",
     "userInterfaceStyle": "light",
