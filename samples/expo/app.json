{
  "expo": {
    "name": "sentry-react-native-expo-sample",
    "slug": "sentry-react-native-expo-sample",
    "jsEngine": "hermes",
    "newArchEnabled": true,
    "scheme": "sentry-expo-sample",
<<<<<<< HEAD
    "version": "7.0.0-alpha.0",
=======
    "version": "6.15.0",
>>>>>>> 940bd658
    "orientation": "portrait",
    "icon": "./assets/icon.png",
    "userInterfaceStyle": "light",
    "splash": {
      "image": "./assets/splash.png",
      "resizeMode": "contain",
      "backgroundColor": "#ffffff"
    },
    "assetBundlePatterns": [
      "**/*"
    ],
    "ios": {
      "supportsTablet": true,
      "bundleIdentifier": "io.sentry.expo.sample",
      "buildNumber": "48"
    },
    "android": {
      "adaptiveIcon": {
        "foregroundImage": "./assets/adaptive-icon.png",
        "backgroundColor": "#ffffff"
      },
      "package": "io.sentry.expo.sample",
      "versionCode": 48
    },
    "web": {
      "bundler": "metro",
      "output": "static",
      "favicon": "./assets/favicon.png"
    },
    "experiments": {
      "tsconfigPaths": true,
      "typedRoutes": true
    },
    "plugins": [
      [
        "@sentry/react-native/expo",
        {
          "url": "https://sentry.io/",
          "project": "sentry-react-native",
          "organization": "sentry-sdks",
          "experimental_android": {
            "enableAndroidGradlePlugin": true,
            "autoUploadProguardMapping": true,
            "uploadNativeSymbols": true,
            "includeNativeSources": true,
            "includeSourceContext": true
          }
        }
      ],
      [
        "expo-image-picker",
        {
          "photosPermission": "The app accesses your photos to let you share them with your friends."
        }
      ],
      [
        "expo-router",
        {
          "asyncRoutes": {
            "web": true,
            "ios": false,
            "default": "development"
          }
        }
      ],
      "expo-web-browser"
    ],
    "extra": {
      "router": {
        "origin": false,
        "asyncRoutes": {
          "web": true,
          "default": "development"
        }
      },
      "eas": {}
    },
    "runtimeVersion": {
      "policy": "appVersion"
    },
    "updates": {
      "url": "https://u.expo.dev/00000000-0000-0000-0000-000000000000"
    }
  }
}<|MERGE_RESOLUTION|>--- conflicted
+++ resolved
@@ -5,11 +5,7 @@
     "jsEngine": "hermes",
     "newArchEnabled": true,
     "scheme": "sentry-expo-sample",
-<<<<<<< HEAD
     "version": "7.0.0-alpha.0",
-=======
-    "version": "6.15.0",
->>>>>>> 940bd658
     "orientation": "portrait",
     "icon": "./assets/icon.png",
     "userInterfaceStyle": "light",
