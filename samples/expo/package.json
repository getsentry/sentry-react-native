{
  "name": "sentry-react-native-expo-sample",
<<<<<<< HEAD
  "version": "7.0.0-rc.2",
=======
  "version": "6.21.0",
>>>>>>> c1573b3e
  "main": "expo-router/entry",
  "scripts": {
    "start": "expo start",
    "start:android": "expo start --android",
    "start:ios": "expo start --ios",
    "start:web": "expo start --web",
    "android": "expo run:android",
    "ios": "expo run:ios",
    "ts:check": "tsc",
    "export": "expo export --dump-sourcemap --clear --platform all",
    "export:web": "expo export --dump-sourcemap --clear --platform web",
    "prebuild": "expo prebuild --clean --no-install",
    "set-version": "npx react-native-version --skip-tag --never-amend",
    "eas-build-pre-install": "npm i -g corepack && yarn install --no-immutable --inline-builds && yarn workspace @sentry/react-native build",
    "eas-update-configure": "eas update:configure",
    "eas-update-publish-development": "eas update --channel development --message 'Development update'",
    "eas-build-development-android": "eas build --profile development --platform android"
  },
  "dependencies": {
<<<<<<< HEAD
    "@sentry/react-native": "7.0.0-rc.2",
=======
    "@sentry/react-native": "6.21.0",
>>>>>>> c1573b3e
    "@types/react": "~19.0.10",
    "expo": "^53.0.0",
    "expo-constants": "~17.1.5",
    "expo-dev-client": "~5.1.8",
    "expo-image-picker": "~16.1.4",
    "expo-linking": "~7.1.4",
    "expo-router": "~5.0.5",
    "expo-status-bar": "~2.2.3",
    "expo-updates": "~0.28.12",
    "expo-web-browser": "~14.1.6",
    "react": "19.0.0",
    "react-dom": "19.0.0",
    "react-native": "0.79.2",
    "react-native-gesture-handler": "~2.24.0",
    "react-native-safe-area-context": "5.4.0",
    "react-native-screens": "~4.10.0",
    "react-native-web": "^0.20.0",
    "typescript": "~5.8.3"
  },
  "devDependencies": {
    "@babel/core": "^7.26.0",
    "@babel/preset-env": "^7.26.0",
    "@sentry/babel-plugin-component-annotate": "4.2.0",
    "@types/node": "20.10.4",
    "sentry-react-native-samples-utils": "workspace:^"
  },
  "overrides": {
    "react-refresh": "~0.14.0"
  },
  "resolutions": {
    "react-refresh": "~0.14.0"
  },
  "expo": {
    "install": {
      "exclude": [
        "@sentry/react-native"
      ]
    },
    "doctor": {
      "reactNativeDirectoryCheck": {
        "listUnknownPackages": false
      }
    }
  },
  "private": true
}<|MERGE_RESOLUTION|>--- conflicted
+++ resolved
@@ -1,10 +1,6 @@
 {
   "name": "sentry-react-native-expo-sample",
-<<<<<<< HEAD
   "version": "7.0.0-rc.2",
-=======
-  "version": "6.21.0",
->>>>>>> c1573b3e
   "main": "expo-router/entry",
   "scripts": {
     "start": "expo start",
@@ -24,11 +20,7 @@
     "eas-build-development-android": "eas build --profile development --platform android"
   },
   "dependencies": {
-<<<<<<< HEAD
     "@sentry/react-native": "7.0.0-rc.2",
-=======
-    "@sentry/react-native": "6.21.0",
->>>>>>> c1573b3e
     "@types/react": "~19.0.10",
     "expo": "^53.0.0",
     "expo-constants": "~17.1.5",
