--- conflicted
+++ resolved
@@ -15,8 +15,7 @@
     "set-version": "npx react-native-version --skip-tag --never-amend"
   },
   "dependencies": {
-<<<<<<< HEAD
-    "@sentry/react-native": "6.1.0",
+    "@sentry/react-native": "6.2.0",
     "@types/react": "~18.3.12",
     "expo": "^52.0.0",
     "expo-constants": "~17.0.3",
@@ -30,24 +29,7 @@
     "react-native-gesture-handler": "~2.20.2",
     "react-native-safe-area-context": "4.12.0",
     "react-native-screens": "~4.0.0",
-    "react-native-web": "~0.19.13",
-=======
-    "@sentry/react-native": "6.2.0",
-    "@types/react": "18.2.45",
-    "expo": "^50.0.8",
-    "expo-constants": "~15.4.5",
-    "expo-linking": "~6.2.2",
-    "expo-router": "~3.4.8",
-    "expo-status-bar": "1.11.1",
-    "expo-web-browser": "~12.8.2",
-    "react": "18.2.0",
-    "react-dom": "18.2.0",
-    "react-native": "0.73.4",
-    "react-native-gesture-handler": "~2.14.0",
-    "react-native-safe-area-context": "4.8.2",
-    "react-native-screens": "~3.29.0",
-    "react-native-web": "~0.19.6",
->>>>>>> c686700c
+    "react-native-web": "~0.19.13"
     "typescript": "^5.3.2"
   },
   "devDependencies": {
