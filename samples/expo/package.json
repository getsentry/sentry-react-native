--- conflicted
+++ resolved
@@ -1,10 +1,6 @@
 {
   "name": "sentry-react-native-expo-sample",
-<<<<<<< HEAD
   "version": "7.0.0-beta.2",
-=======
-  "version": "6.19.0",
->>>>>>> d43b0565
   "main": "expo-router/entry",
   "scripts": {
     "start": "expo start",
@@ -24,11 +20,7 @@
     "eas-build-development-android": "eas build --profile development --platform android"
   },
   "dependencies": {
-<<<<<<< HEAD
     "@sentry/react-native": "7.0.0-beta.2",
-=======
-    "@sentry/react-native": "6.19.0",
->>>>>>> d43b0565
     "@types/react": "~19.0.10",
     "expo": "^53.0.0",
     "expo-constants": "~17.1.5",
