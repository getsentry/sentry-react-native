--- conflicted
+++ resolved
@@ -17,8 +17,7 @@
     "eas-build-pre-install": "npm i -g corepack && yarn install --no-immutable --inline-builds && yarn workspace @sentry/react-native build"
   },
   "dependencies": {
-<<<<<<< HEAD
-    "@sentry/react-native": "6.13.0",
+    "@sentry/react-native": "6.13.1",
     "@types/react": "~19.0.10",
     "expo": "^53.0.0",
     "expo-constants": "~17.1.5",
@@ -36,26 +35,6 @@
     "react-native-screens": "~4.10.0",
     "react-native-web": "^0.20.0",
     "typescript": "~5.8.3"
-=======
-    "@sentry/react-native": "6.13.1",
-    "@types/react": "~18.3.12",
-    "expo": "~52.0.42",
-    "expo-constants": "~17.0.8",
-    "expo-image-picker": "~16.0.5",
-    "expo-linking": "~7.0.5",
-    "expo-router": "~4.0.19",
-    "expo-status-bar": "~2.0.1",
-    "expo-updates": "~0.27.4",
-    "expo-web-browser": "^14.0.2",
-    "react": "18.3.1",
-    "react-dom": "18.3.1",
-    "react-native": "0.76.9",
-    "react-native-gesture-handler": "~2.20.2",
-    "react-native-safe-area-context": "4.12.0",
-    "react-native-screens": "~4.4.0",
-    "react-native-web": "~0.19.13",
-    "typescript": "^5.3.2"
->>>>>>> e1b1c861
   },
   "devDependencies": {
     "@babel/core": "^7.26.0",
