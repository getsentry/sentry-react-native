--- conflicted
+++ resolved
@@ -1,10 +1,6 @@
 {
   "name": "sentry-react-native-expo-sample",
-<<<<<<< HEAD
   "version": "7.0.0-alpha.0",
-=======
-  "version": "6.14.0",
->>>>>>> bfbb0a1c
   "main": "expo-router/entry",
   "scripts": {
     "start": "expo start",
@@ -24,11 +20,7 @@
     "eas-build-development-android": "eas build --profile development --platform android"
   },
   "dependencies": {
-<<<<<<< HEAD
     "@sentry/react-native": "7.0.0-alpha.0",
-=======
-    "@sentry/react-native": "6.14.0",
->>>>>>> bfbb0a1c
     "@types/react": "~19.0.10",
     "expo": "^53.0.0",
     "expo-constants": "~17.1.5",
