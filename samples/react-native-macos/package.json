{
  "name": "sentry-react-native-macos-sample",
  "version": "6.17.0",
  "private": true,
  "scripts": {
    "start": "react-native start --experimental-debugger",
    "lint": "npx eslint . --ext .js,.jsx,.ts,.tsx",
    "fix": "npx eslint . --ext .js,.jsx,.ts,.tsx --fix",
    "type-check": "tsc --noEmit",
    "pod-install-legacy": "cd macos; bundle exec pod install; cd ..",
    "pod-install-legacy-production": "cd macos; PRODUCTION=1 bundle exec pod install; cd ..",
    "clean-macos": "cd macos; rm -rf Podfile.lock Pods build; cd ..",
    "clean-watchman": "watchman watch-del-all"
  },
  "dependencies": {
    "@react-navigation/bottom-tabs": "^6.5.12",
    "@react-navigation/native": "^6.1.9",
    "@react-navigation/stack": "^6.3.20",
<<<<<<< HEAD
    "@sentry/core": "8.55.0",
    "@sentry/react": "8.55.0",
    "@sentry/react-native": "6.16.1",
=======
    "@sentry/core": "8.54.0",
    "@sentry/react": "8.54.0",
    "@sentry/react-native": "6.17.0",
>>>>>>> 6715c24c
    "delay": "^6.0.0",
    "react": "18.2.0",
    "react-native": "0.73.9",
    "react-native-gesture-handler": "2.14.0",
    "react-native-macos": "0.73.34",
    "react-native-reanimated": "3.8.1",
    "react-native-safe-area-context": "4.8.0",
    "react-native-screens": "3.29.0",
    "react-native-svg": "^15.3.0",
    "react-native-vector-icons": "^10.0.3",
    "react-redux": "^8.1.3",
    "redux": "^4.2.1"
  },
  "devDependencies": {
    "@babel/core": "^7.22.5",
    "@babel/preset-env": "^7.22.5",
    "@babel/runtime": "^7.22.5",
    "@react-native/babel-preset": "0.73.21",
    "@react-native/eslint-config": "0.73.2",
    "@react-native/metro-config": "0.73.5",
    "@react-native/typescript-config": "0.73.1",
    "@types/react": "^18.2.65",
    "@types/react-native-vector-icons": "^6.4.18",
    "@types/react-test-renderer": "^18.0.0",
    "@typescript-eslint/eslint-plugin": "^5.37.0",
    "@typescript-eslint/parser": "^5.37.0",
    "babel-plugin-module-resolver": "^5.0.0",
    "eslint": "^8.19.0",
    "jest": "^29.6.3",
    "prettier": "2.8.8",
    "sentry-react-native-samples-utils": "workspace:^",
    "typescript": "5.0.4"
  },
  "engines": {
    "node": ">=18"
  }
}<|MERGE_RESOLUTION|>--- conflicted
+++ resolved
@@ -16,15 +16,9 @@
     "@react-navigation/bottom-tabs": "^6.5.12",
     "@react-navigation/native": "^6.1.9",
     "@react-navigation/stack": "^6.3.20",
-<<<<<<< HEAD
     "@sentry/core": "8.55.0",
     "@sentry/react": "8.55.0",
-    "@sentry/react-native": "6.16.1",
-=======
-    "@sentry/core": "8.54.0",
-    "@sentry/react": "8.54.0",
     "@sentry/react-native": "6.17.0",
->>>>>>> 6715c24c
     "delay": "^6.0.0",
     "react": "18.2.0",
     "react-native": "0.73.9",
