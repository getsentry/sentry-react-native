{
  "name": "sentry-react-native-macos-sample",
  "version": "6.4.0",
  "private": true,
  "scripts": {
    "start": "react-native start --experimental-debugger",
    "lint": "npx eslint . --ext .js,.jsx,.ts,.tsx",
    "fix": "npx eslint . --ext .js,.jsx,.ts,.tsx --fix",
    "type-check": "tsc --noEmit",
    "pod-install-legacy": "cd macos; bundle exec pod install; cd ..",
    "pod-install-legacy-production": "cd macos; PRODUCTION=1 bundle exec pod install; cd ..",
    "clean-macos": "cd macos; rm -rf Podfile.lock Pods build; cd ..",
    "clean-watchman": "watchman watch-del-all"
  },
  "dependencies": {
    "@react-navigation/bottom-tabs": "^6.5.12",
    "@react-navigation/native": "^6.1.9",
    "@react-navigation/stack": "^6.3.20",
    "@sentry/core": "8.46.0",
    "@sentry/react": "8.46.0",
    "@sentry/react-native": "6.4.0",
<<<<<<< HEAD
=======
    "@sentry/types": "8.46.0",
>>>>>>> c6f01ea1
    "delay": "^6.0.0",
    "react": "18.2.0",
    "react-native": "0.73.9",
    "react-native-gesture-handler": "2.14.0",
    "react-native-macos": "0.73.34",
    "react-native-reanimated": "3.8.1",
    "react-native-safe-area-context": "4.8.0",
    "react-native-screens": "3.29.0",
    "react-native-svg": "^15.3.0",
    "react-native-vector-icons": "^10.0.3",
    "react-redux": "^8.1.3",
    "redux": "^4.2.1"
  },
  "devDependencies": {
    "@babel/core": "^7.22.5",
    "@babel/preset-env": "^7.22.5",
    "@babel/runtime": "^7.22.5",
    "@react-native/babel-preset": "0.73.21",
    "@react-native/eslint-config": "0.73.2",
    "@react-native/metro-config": "0.73.5",
    "@react-native/typescript-config": "0.73.1",
    "@types/react": "^18.2.65",
    "@types/react-native-vector-icons": "^6.4.18",
    "@types/react-test-renderer": "^18.0.0",
    "@typescript-eslint/eslint-plugin": "^5.37.0",
    "@typescript-eslint/parser": "^5.37.0",
    "babel-plugin-module-resolver": "^5.0.0",
    "eslint": "^8.19.0",
    "jest": "^29.6.3",
    "prettier": "2.8.8",
    "typescript": "5.0.4"
  },
  "engines": {
    "node": ">=18"
  }
}<|MERGE_RESOLUTION|>--- conflicted
+++ resolved
@@ -19,10 +19,6 @@
     "@sentry/core": "8.46.0",
     "@sentry/react": "8.46.0",
     "@sentry/react-native": "6.4.0",
-<<<<<<< HEAD
-=======
-    "@sentry/types": "8.46.0",
->>>>>>> c6f01ea1
     "delay": "^6.0.0",
     "react": "18.2.0",
     "react-native": "0.73.9",
