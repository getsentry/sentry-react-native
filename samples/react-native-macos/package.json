--- conflicted
+++ resolved
@@ -16,17 +16,10 @@
     "@react-navigation/bottom-tabs": "^6.5.12",
     "@react-navigation/native": "^6.1.9",
     "@react-navigation/stack": "^6.3.20",
-<<<<<<< HEAD
-    "@sentry/react": "8.39.0",
+    "@sentry/react": "8.40.0",
     "@sentry/react-native": "6.3.0-beta.2",
-    "@sentry/types": "8.39.0",
-    "@sentry/utils": "8.39.0",
-=======
-    "@sentry/react": "8.40.0",
-    "@sentry/react-native": "6.3.0-beta.1",
     "@sentry/types": "8.40.0",
     "@sentry/utils": "8.40.0",
->>>>>>> db44eafb
     "delay": "^6.0.0",
     "react": "18.2.0",
     "react-native": "0.73.9",
