--- conflicted
+++ resolved
@@ -137,11 +137,7 @@
         minSdkVersion rootProject.ext.minSdkVersion
         targetSdkVersion rootProject.ext.targetSdkVersion
         versionCode 49
-<<<<<<< HEAD
         versionName "7.0.0-alpha.0"
-=======
-        versionName "6.14.0"
->>>>>>> bfbb0a1c
     }
 
     signingConfigs {
