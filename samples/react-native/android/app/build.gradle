apply plugin: "com.android.application"
apply plugin: "org.jetbrains.kotlin.android"
apply plugin: "com.facebook.react"
apply plugin: "io.sentry.android.gradle"

project.ext.vectoricons = [
    iconFontNames: [ 'Ionicons.ttf' ] // Specify font files
]

apply from: file("../../node_modules/react-native-vector-icons/fonts.gradle")

project.ext.sentryCli = [
    collectModulesScript: "../../../../dist/js/tools/collectModules.js",
    modulesPaths: [
      "node_modules",
      "../../..",
    ],
    skipCollectModules: false,
    copyDebugIdScript: "../../../../scripts/copy-debugid.js",
    hasSourceMapDebugIdScript: "../../../../scripts/has-sourcemap-debugid.js",
]

apply from: "../../../../sentry.gradle"

sentry {
    // Whether the plugin should attempt to auto-upload the mapping file to Sentry or not.
    // If disabled the plugin will run a dry-run and just generate a UUID.
    // The mapping file has to be uploaded manually via sentry-cli in this case.
    // Default is enabled.
    autoUploadProguardMapping = shouldSentryAutoUpload()

    // Disables or enables the automatic configuration of Native Symbols
    // for Sentry. This executes sentry-cli automatically so
    // you don't need to do it manually.
    // Default is disabled.
    uploadNativeSymbols = shouldSentryAutoUpload()

    // Does or doesn't include the source code of native code for Sentry.
    // This executes sentry-cli with the --include-sources param. automatically so
    // you don't need to do it manually.
    // Default is disabled.
    includeNativeSources = true

    // Generates a JVM (Java, Kotlin, etc.) source bundle and uploads your source code to Sentry.
    // This enables source context, allowing you to see your source
    // code as part of your stack traces in Sentry.
    //
    // Default is disabled.
    includeSourceContext = shouldSentryAutoUpload()

    // Includes additional source directories into the source bundle.
    // These directories are resolved relative to the project directory
    // which is /android/app in this sample application.
    // additionalSourceDirsForSourceContext = ["src/main/java"]

    // `@sentry/react-native` ships with compatible `sentry-android`
    // This option would install the latest version that ships with the SDK or SAGP (Sentry Android Gradle Plugin)
    // which might be incompatible with the React Native SDK
    // Enable auto-installation of Sentry components (sentry-android SDK and okhttp, timber and fragment integrations).
    // Default is enabled.
    autoInstallation {
      enabled = false
    }
}

react {
    /* Folders */
    //   The root of your project, i.e. where "package.json" lives. Default is '..'
    // root = file("../")
    //   The folder where the react-native NPM package is. Default is ../node_modules/react-native
    // reactNativeDir = file("../node_modules/react-native")
    //   The folder where the react-native Codegen package is. Default is ../node_modules/@react-native/codegen
    // codegenDir = file("../node_modules/@react-native/codegen")
    //   The cli.js file which is the React Native CLI entrypoint. Default is ../node_modules/react-native/cli.js
    // cliFile = file("../node_modules/react-native/cli.js")
    /* Variants */
    //   The list of variants to that are debuggable. For those we're going to
    //   skip the bundling of the JS bundle and the assets. By default is just 'debug'.
    //   If you add flavors like lite, prod, etc. you'll have to list your debuggableVariants.
    // debuggableVariants = ["liteDebug", "prodDebug"]
    /* Bundling */
    //   A list containing the node command and its flags. Default is just 'node'.
    // nodeExecutableAndArgs = ["node"]
    //
    //   The command to run when bundling. By default is 'bundle'
    // bundleCommand = "ram-bundle"
    //
    //   The path to the CLI configuration file. Default is empty.
    // bundleConfig = file(../rn-cli.config.js)
    //
    //   The name of the generated asset file containing your JS bundle
    // bundleAssetName = "MyApplication.android.bundle"
    //
    //   The entry file for bundle generation. Default is 'index.android.js' or 'index.js'
    // entryFile = file("../js/MyApplication.android.js")
    //
    //   A list of extra flags to pass to the 'bundle' commands.
    //   See https://github.com/react-native-community/cli/blob/main/docs/commands.md#bundle
    // extraPackagerArgs = []
    /* Hermes Commands */
    //   The hermes compiler command to run. By default it is 'hermesc'
    // hermesCommand = "$rootDir/my-custom-hermesc/bin/hermesc"
    //
    //   The list of flags to pass to the Hermes compiler. By default is "-O", "-output-source-map"
    // hermesFlags = ["-O", "-output-source-map"]
}

/**
 * Set this to true to Run Proguard on Release builds to minify the Java bytecode.
 */
def enableProguardInReleaseBuilds = true

/**
 * The preferred build flavor of JavaScriptCore.
 *
 * For example, to use the international variant, you can use:
 * `def jscFlavor = 'org.webkit:android-jsc-intl:+'`
 *
 * The international variant includes ICU i18n library and necessary data
 * allowing to use e.g. `Date.toLocaleString` and `String.localeCompare` that
 * give correct results when using with locales other than en-US.  Note that
 * this variant is about 6MiB larger per architecture than default.
 */
def jscFlavor = 'org.webkit:android-jsc:+'

android {
    ndkVersion rootProject.ext.ndkVersion

    buildToolsVersion rootProject.ext.buildToolsVersion
    compileSdkVersion rootProject.ext.compileSdkVersion

    namespace "io.sentry.reactnative.sample"
    defaultConfig {
        applicationId "io.sentry.reactnative.sample"
        minSdkVersion rootProject.ext.minSdkVersion
        targetSdkVersion rootProject.ext.targetSdkVersion
<<<<<<< HEAD
        versionCode 21
        versionName "6.0.0-alpha.0"
=======
        versionCode 22
        versionName "5.31.0"
>>>>>>> d7387109
    }

    signingConfigs {
        debug {
            storeFile file('debug.keystore')
            storePassword 'android'
            keyAlias 'androiddebugkey'
            keyPassword 'android'
        }
    }
    buildTypes {
        debug {
            signingConfig signingConfigs.debug
        }
        release {
            debuggable true
            // Caution! In production, you need to generate your own keystore file.
            // see https://reactnative.dev/docs/signed-apk-android.
            signingConfig signingConfigs.debug
            minifyEnabled enableProguardInReleaseBuilds
            proguardFiles getDefaultProguardFile("proguard-android.txt"), "proguard-rules.pro"
        }
    }
}

dependencies {
    // The version of react-native is set by the React Native Gradle Plugin
    implementation("com.facebook.react:react-android")
    implementation("com.facebook.react:flipper-integration")

    if (hermesEnabled.toBoolean()) {
        implementation("com.facebook.react:hermes-android")
    } else {
        implementation jscFlavor
    }
}

apply from: file("../../node_modules/@react-native-community/cli-platform-android/native_modules.gradle"); applyNativeModulesAppBuildGradle(project)

if (newArchEnabled.toBoolean()) {
  android {
      externalNativeBuild {
        cmake {
            path "src/main/jni/CMakeLists.txt"
        }
    }
  }
}<|MERGE_RESOLUTION|>--- conflicted
+++ resolved
@@ -134,13 +134,8 @@
         applicationId "io.sentry.reactnative.sample"
         minSdkVersion rootProject.ext.minSdkVersion
         targetSdkVersion rootProject.ext.targetSdkVersion
-<<<<<<< HEAD
-        versionCode 21
+        versionCode 22
         versionName "6.0.0-alpha.0"
-=======
-        versionCode 22
-        versionName "5.31.0"
->>>>>>> d7387109
     }
 
     signingConfigs {
