--- conflicted
+++ resolved
@@ -130,18 +130,13 @@
         applicationId "io.sentry.reactnative.sample"
         minSdkVersion rootProject.ext.minSdkVersion
         targetSdkVersion rootProject.ext.targetSdkVersion
-<<<<<<< HEAD
-        versionCode 67
-        versionName "7.7.0"
+        versionCode 68
+        versionName "7.8.0"
         buildConfigField "boolean", "SENTRY_DISABLE_NATIVE_START", System.getenv('SENTRY_DISABLE_NATIVE_START') ?: String.valueOf(sentryDisableNativeStart)
 
         // Detox
         testBuildType System.getProperty('testBuildType', 'debug')
         testInstrumentationRunner 'androidx.test.runner.AndroidJUnitRunner'
-=======
-        versionCode 68
-        versionName "7.8.0"
->>>>>>> 60cd7965
     }
 
     signingConfigs {
