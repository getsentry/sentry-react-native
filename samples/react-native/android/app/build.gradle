--- conflicted
+++ resolved
@@ -136,18 +136,9 @@
         applicationId "io.sentry.reactnative.sample"
         minSdkVersion rootProject.ext.minSdkVersion
         targetSdkVersion rootProject.ext.targetSdkVersion
-<<<<<<< HEAD
-        versionCode 40
-        versionName "6.8.0"
-        buildConfigField "boolean", "SENTRY_DISABLE_NATIVE_START", System.getenv('SENTRY_DISABLE_NATIVE_START') ?: String.valueOf(sentryDisableNativeStart)
-
-        // Detox
-        testBuildType System.getProperty('testBuildType', 'debug')
-        testInstrumentationRunner 'androidx.test.runner.AndroidJUnitRunner'
-=======
         versionCode 51
         versionName "6.15.1"
->>>>>>> f2c6fa59
+        buildConfigField "boolean", "SENTRY_DISABLE_NATIVE_START", System.getenv('SENTRY_DISABLE_NATIVE_START') ?: String.valueOf(sentryDisableNativeStart)
     }
 
     signingConfigs {
