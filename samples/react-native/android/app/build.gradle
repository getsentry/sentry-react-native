--- conflicted
+++ resolved
@@ -136,13 +136,8 @@
         applicationId "io.sentry.reactnative.sample"
         minSdkVersion rootProject.ext.minSdkVersion
         targetSdkVersion rootProject.ext.targetSdkVersion
-<<<<<<< HEAD
-        versionCode 55
+        versionCode 56
         versionName "7.0.0-beta.2"
-=======
-        versionCode 56
-        versionName "6.19.0"
->>>>>>> d43b0565
     }
 
     signingConfigs {
