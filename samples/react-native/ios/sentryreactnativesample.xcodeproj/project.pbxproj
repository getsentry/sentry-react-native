// !$*UTF8*$!
{
	archiveVersion = 1;
	classes = {
	};
	objectVersion = 54;
	objects = {

/* Begin PBXBuildFile section */
		00E356F31AD99517003FC87E /* sentryreactnativesampleTests.m in Sources */ = {isa = PBXBuildFile; fileRef = 00E356F21AD99517003FC87E /* sentryreactnativesampleTests.m */; };
		13B07FBC1A68108700A75B9A /* AppDelegate.mm in Sources */ = {isa = PBXBuildFile; fileRef = 13B07FB01A68108700A75B9A /* AppDelegate.mm */; };
		13B07FBF1A68108700A75B9A /* Images.xcassets in Resources */ = {isa = PBXBuildFile; fileRef = 13B07FB51A68108700A75B9A /* Images.xcassets */; };
		13B07FC11A68108700A75B9A /* main.m in Sources */ = {isa = PBXBuildFile; fileRef = 13B07FB71A68108700A75B9A /* main.m */; };
		338BBBC82B614FA10035844C /* NativePlatformSampleModule.mm in Sources */ = {isa = PBXBuildFile; fileRef = 338BBBC62B614FA10035844C /* NativePlatformSampleModule.mm */; };
		33E2D62A29A7719600B5042B /* RCTAssetsModule.m in Sources */ = {isa = PBXBuildFile; fileRef = 33E2D62829A7719600B5042B /* RCTAssetsModule.m */; };
		70CDA307A4907B49DBB2A9A2 /* Pods_sentryreactnativesample_sentryreactnativesampleTests.framework in Frameworks */ = {isa = PBXBuildFile; fileRef = 559D375348FD651E365E7D18 /* Pods_sentryreactnativesample_sentryreactnativesampleTests.framework */; };
		723FB93385E08A7032AE82F4 /* PrivacyInfo.xcprivacy in Resources */ = {isa = PBXBuildFile; fileRef = 916F55A329D66130A4DFF319 /* PrivacyInfo.xcprivacy */; };
		819802E10D600757E83E767A /* Pods_sentryreactnativesample.framework in Frameworks */ = {isa = PBXBuildFile; fileRef = A6163B566BBBFEF1CA95B60D /* Pods_sentryreactnativesample.framework */; };
		81AB9BB82411601600AC10FF /* LaunchScreen.storyboard in Resources */ = {isa = PBXBuildFile; fileRef = 81AB9BB72411601600AC10FF /* LaunchScreen.storyboard */; };
/* End PBXBuildFile section */

/* Begin PBXContainerItemProxy section */
		00E356F41AD99517003FC87E /* PBXContainerItemProxy */ = {
			isa = PBXContainerItemProxy;
			containerPortal = 83CBB9F71A601CBA00E9B192 /* Project object */;
			proxyType = 1;
			remoteGlobalIDString = 13B07F861A680F5B00A75B9A;
			remoteInfo = sentryreactnativesample;
		};
/* End PBXContainerItemProxy section */

/* Begin PBXFileReference section */
		00E356EE1AD99517003FC87E /* sentryreactnativesampleTests.xctest */ = {isa = PBXFileReference; explicitFileType = wrapper.cfbundle; includeInIndex = 0; path = sentryreactnativesampleTests.xctest; sourceTree = BUILT_PRODUCTS_DIR; };
		00E356F11AD99517003FC87E /* Info.plist */ = {isa = PBXFileReference; lastKnownFileType = text.plist.xml; path = Info.plist; sourceTree = "<group>"; };
		00E356F21AD99517003FC87E /* sentryreactnativesampleTests.m */ = {isa = PBXFileReference; lastKnownFileType = sourcecode.c.objc; path = sentryreactnativesampleTests.m; sourceTree = "<group>"; };
		13B07F961A680F5B00A75B9A /* sentryreactnativesample.app */ = {isa = PBXFileReference; explicitFileType = wrapper.application; includeInIndex = 0; path = sentryreactnativesample.app; sourceTree = BUILT_PRODUCTS_DIR; };
		13B07FAF1A68108700A75B9A /* AppDelegate.h */ = {isa = PBXFileReference; fileEncoding = 4; lastKnownFileType = sourcecode.c.h; name = AppDelegate.h; path = sentryreactnativesample/AppDelegate.h; sourceTree = "<group>"; };
		13B07FB01A68108700A75B9A /* AppDelegate.mm */ = {isa = PBXFileReference; fileEncoding = 4; lastKnownFileType = sourcecode.cpp.objcpp; name = AppDelegate.mm; path = sentryreactnativesample/AppDelegate.mm; sourceTree = "<group>"; };
		13B07FB51A68108700A75B9A /* Images.xcassets */ = {isa = PBXFileReference; lastKnownFileType = folder.assetcatalog; name = Images.xcassets; path = sentryreactnativesample/Images.xcassets; sourceTree = "<group>"; };
		13B07FB61A68108700A75B9A /* Info.plist */ = {isa = PBXFileReference; fileEncoding = 4; lastKnownFileType = text.plist.xml; name = Info.plist; path = sentryreactnativesample/Info.plist; sourceTree = "<group>"; };
		13B07FB71A68108700A75B9A /* main.m */ = {isa = PBXFileReference; fileEncoding = 4; lastKnownFileType = sourcecode.c.objc; name = main.m; path = sentryreactnativesample/main.m; sourceTree = "<group>"; };
		338BBBC62B614FA10035844C /* NativePlatformSampleModule.mm */ = {isa = PBXFileReference; fileEncoding = 4; lastKnownFileType = sourcecode.cpp.objcpp; name = NativePlatformSampleModule.mm; path = sentryreactnativesample/NativePlatformSampleModule.mm; sourceTree = "<group>"; };
		338BBBC72B614FA10035844C /* NativePlatformSampleModule.h */ = {isa = PBXFileReference; fileEncoding = 4; lastKnownFileType = sourcecode.c.h; name = NativePlatformSampleModule.h; path = sentryreactnativesample/NativePlatformSampleModule.h; sourceTree = "<group>"; };
		33E2D62829A7719600B5042B /* RCTAssetsModule.m */ = {isa = PBXFileReference; fileEncoding = 4; lastKnownFileType = sourcecode.c.objc; name = RCTAssetsModule.m; path = sentryreactnativesample/RCTAssetsModule.m; sourceTree = "<group>"; };
		33E2D62929A7719600B5042B /* RCTAssetsModule.h */ = {isa = PBXFileReference; fileEncoding = 4; lastKnownFileType = sourcecode.c.h; name = RCTAssetsModule.h; path = sentryreactnativesample/RCTAssetsModule.h; sourceTree = "<group>"; };
		3B4392A12AC88292D35C810B /* Pods-sentryreactnativesample.debug.xcconfig */ = {isa = PBXFileReference; includeInIndex = 1; lastKnownFileType = text.xcconfig; name = "Pods-sentryreactnativesample.debug.xcconfig"; path = "Target Support Files/Pods-sentryreactnativesample/Pods-sentryreactnativesample.debug.xcconfig"; sourceTree = "<group>"; };
		559D375348FD651E365E7D18 /* Pods_sentryreactnativesample_sentryreactnativesampleTests.framework */ = {isa = PBXFileReference; explicitFileType = wrapper.framework; includeInIndex = 0; path = Pods_sentryreactnativesample_sentryreactnativesampleTests.framework; sourceTree = BUILT_PRODUCTS_DIR; };
		5709B34CF0A7D63546082F79 /* Pods-sentryreactnativesample.release.xcconfig */ = {isa = PBXFileReference; includeInIndex = 1; lastKnownFileType = text.xcconfig; name = "Pods-sentryreactnativesample.release.xcconfig"; path = "Target Support Files/Pods-sentryreactnativesample/Pods-sentryreactnativesample.release.xcconfig"; sourceTree = "<group>"; };
		5B7EB9410499542E8C5724F5 /* Pods-sentryreactnativesample-sentryreactnativesampleTests.debug.xcconfig */ = {isa = PBXFileReference; includeInIndex = 1; lastKnownFileType = text.xcconfig; name = "Pods-sentryreactnativesample-sentryreactnativesampleTests.debug.xcconfig"; path = "Target Support Files/Pods-sentryreactnativesample-sentryreactnativesampleTests/Pods-sentryreactnativesample-sentryreactnativesampleTests.debug.xcconfig"; sourceTree = "<group>"; };
		81AB9BB72411601600AC10FF /* LaunchScreen.storyboard */ = {isa = PBXFileReference; fileEncoding = 4; lastKnownFileType = file.storyboard; name = LaunchScreen.storyboard; path = sentryreactnativesample/LaunchScreen.storyboard; sourceTree = "<group>"; };
		89C6BE57DB24E9ADA2F236DE /* Pods-sentryreactnativesample-sentryreactnativesampleTests.release.xcconfig */ = {isa = PBXFileReference; includeInIndex = 1; lastKnownFileType = text.xcconfig; name = "Pods-sentryreactnativesample-sentryreactnativesampleTests.release.xcconfig"; path = "Target Support Files/Pods-sentryreactnativesample-sentryreactnativesampleTests/Pods-sentryreactnativesample-sentryreactnativesampleTests.release.xcconfig"; sourceTree = "<group>"; };
		916F55A329D66130A4DFF319 /* PrivacyInfo.xcprivacy */ = {isa = PBXFileReference; includeInIndex = 1; lastKnownFileType = text.xml; name = PrivacyInfo.xcprivacy; path = sentryreactnativesample/PrivacyInfo.xcprivacy; sourceTree = "<group>"; };
		A6163B566BBBFEF1CA95B60D /* Pods_sentryreactnativesample.framework */ = {isa = PBXFileReference; explicitFileType = wrapper.framework; includeInIndex = 0; path = Pods_sentryreactnativesample.framework; sourceTree = BUILT_PRODUCTS_DIR; };
		ED297162215061F000B7C4FE /* JavaScriptCore.framework */ = {isa = PBXFileReference; lastKnownFileType = wrapper.framework; name = JavaScriptCore.framework; path = System/Library/Frameworks/JavaScriptCore.framework; sourceTree = SDKROOT; };
/* End PBXFileReference section */

/* Begin PBXFrameworksBuildPhase section */
		00E356EB1AD99517003FC87E /* Frameworks */ = {
			isa = PBXFrameworksBuildPhase;
			buildActionMask = 2147483647;
			files = (
				70CDA307A4907B49DBB2A9A2 /* Pods_sentryreactnativesample_sentryreactnativesampleTests.framework in Frameworks */,
			);
			runOnlyForDeploymentPostprocessing = 0;
		};
		13B07F8C1A680F5B00A75B9A /* Frameworks */ = {
			isa = PBXFrameworksBuildPhase;
			buildActionMask = 2147483647;
			files = (
				819802E10D600757E83E767A /* Pods_sentryreactnativesample.framework in Frameworks */,
			);
			runOnlyForDeploymentPostprocessing = 0;
		};
/* End PBXFrameworksBuildPhase section */

/* Begin PBXGroup section */
		00E356EF1AD99517003FC87E /* sentryreactnativesampleTests */ = {
			isa = PBXGroup;
			children = (
				00E356F21AD99517003FC87E /* sentryreactnativesampleTests.m */,
				00E356F01AD99517003FC87E /* Supporting Files */,
			);
			path = sentryreactnativesampleTests;
			sourceTree = "<group>";
		};
		00E356F01AD99517003FC87E /* Supporting Files */ = {
			isa = PBXGroup;
			children = (
				00E356F11AD99517003FC87E /* Info.plist */,
			);
			name = "Supporting Files";
			sourceTree = "<group>";
		};
		13B07FAE1A68108700A75B9A /* sentryreactnativesample */ = {
			isa = PBXGroup;
			children = (
				338BBBC72B614FA10035844C /* NativePlatformSampleModule.h */,
				338BBBC62B614FA10035844C /* NativePlatformSampleModule.mm */,
				33E2D62929A7719600B5042B /* RCTAssetsModule.h */,
				33E2D62829A7719600B5042B /* RCTAssetsModule.m */,
				13B07FAF1A68108700A75B9A /* AppDelegate.h */,
				13B07FB01A68108700A75B9A /* AppDelegate.mm */,
				13B07FB51A68108700A75B9A /* Images.xcassets */,
				13B07FB61A68108700A75B9A /* Info.plist */,
				81AB9BB72411601600AC10FF /* LaunchScreen.storyboard */,
				13B07FB71A68108700A75B9A /* main.m */,
				916F55A329D66130A4DFF319 /* PrivacyInfo.xcprivacy */,
			);
			name = sentryreactnativesample;
			sourceTree = "<group>";
		};
		2D16E6871FA4F8E400B85C8A /* Frameworks */ = {
			isa = PBXGroup;
			children = (
				ED297162215061F000B7C4FE /* JavaScriptCore.framework */,
				A6163B566BBBFEF1CA95B60D /* Pods_sentryreactnativesample.framework */,
				559D375348FD651E365E7D18 /* Pods_sentryreactnativesample_sentryreactnativesampleTests.framework */,
			);
			name = Frameworks;
			sourceTree = "<group>";
		};
		832341AE1AAA6A7D00B99B32 /* Libraries */ = {
			isa = PBXGroup;
			children = (
			);
			name = Libraries;
			sourceTree = "<group>";
		};
		83CBB9F61A601CBA00E9B192 = {
			isa = PBXGroup;
			children = (
				13B07FAE1A68108700A75B9A /* sentryreactnativesample */,
				832341AE1AAA6A7D00B99B32 /* Libraries */,
				00E356EF1AD99517003FC87E /* sentryreactnativesampleTests */,
				83CBBA001A601CBA00E9B192 /* Products */,
				2D16E6871FA4F8E400B85C8A /* Frameworks */,
				BBD78D7AC51CEA395F1C20DB /* Pods */,
			);
			indentWidth = 2;
			sourceTree = "<group>";
			tabWidth = 2;
			usesTabs = 0;
		};
		83CBBA001A601CBA00E9B192 /* Products */ = {
			isa = PBXGroup;
			children = (
				13B07F961A680F5B00A75B9A /* sentryreactnativesample.app */,
				00E356EE1AD99517003FC87E /* sentryreactnativesampleTests.xctest */,
			);
			name = Products;
			sourceTree = "<group>";
		};
		BBD78D7AC51CEA395F1C20DB /* Pods */ = {
			isa = PBXGroup;
			children = (
				3B4392A12AC88292D35C810B /* Pods-sentryreactnativesample.debug.xcconfig */,
				5709B34CF0A7D63546082F79 /* Pods-sentryreactnativesample.release.xcconfig */,
				5B7EB9410499542E8C5724F5 /* Pods-sentryreactnativesample-sentryreactnativesampleTests.debug.xcconfig */,
				89C6BE57DB24E9ADA2F236DE /* Pods-sentryreactnativesample-sentryreactnativesampleTests.release.xcconfig */,
			);
			path = Pods;
			sourceTree = "<group>";
		};
/* End PBXGroup section */

/* Begin PBXNativeTarget section */
		00E356ED1AD99517003FC87E /* sentryreactnativesampleTests */ = {
			isa = PBXNativeTarget;
			buildConfigurationList = 00E357021AD99517003FC87E /* Build configuration list for PBXNativeTarget "sentryreactnativesampleTests" */;
			buildPhases = (
				A55EABD7B0C7F3A422A6CC61 /* [CP] Check Pods Manifest.lock */,
				00E356EA1AD99517003FC87E /* Sources */,
				00E356EB1AD99517003FC87E /* Frameworks */,
				00E356EC1AD99517003FC87E /* Resources */,
				C59DA0FBD6956966B86A3779 /* [CP] Embed Pods Frameworks */,
				65A561E97EBED657593E8ABF /* [CP] Copy Pods Resources */,
			);
			buildRules = (
			);
			dependencies = (
				00E356F51AD99517003FC87E /* PBXTargetDependency */,
			);
			name = sentryreactnativesampleTests;
			productName = sentryreactnativesampleTests;
			productReference = 00E356EE1AD99517003FC87E /* sentryreactnativesampleTests.xctest */;
			productType = "com.apple.product-type.bundle.unit-test";
		};
		13B07F861A680F5B00A75B9A /* sentryreactnativesample */ = {
			isa = PBXNativeTarget;
			buildConfigurationList = 13B07F931A680F5B00A75B9A /* Build configuration list for PBXNativeTarget "sentryreactnativesample" */;
			buildPhases = (
				C38B50BA6285516D6DCD4F65 /* [CP] Check Pods Manifest.lock */,
				13B07F871A680F5B00A75B9A /* Sources */,
				13B07F8C1A680F5B00A75B9A /* Frameworks */,
				13B07F8E1A680F5B00A75B9A /* Resources */,
				00DD1BFF1BD5951E006B06BC /* Bundle React Native code and images */,
				00EEFC60759A1932668264C0 /* [CP] Embed Pods Frameworks */,
				8152B8B60F6641B996EA3E8F /* Upload Debug Symbols to Sentry */,
				F952F48BC443834E63A39C54 /* [CP] Copy Pods Resources */,
			);
			buildRules = (
			);
			dependencies = (
			);
			name = sentryreactnativesample;
			productName = sentryreactnativesample;
			productReference = 13B07F961A680F5B00A75B9A /* sentryreactnativesample.app */;
			productType = "com.apple.product-type.application";
		};
/* End PBXNativeTarget section */

/* Begin PBXProject section */
		83CBB9F71A601CBA00E9B192 /* Project object */ = {
			isa = PBXProject;
			attributes = {
				LastUpgradeCheck = 1210;
				TargetAttributes = {
					00E356ED1AD99517003FC87E = {
						CreatedOnToolsVersion = 6.2;
						TestTargetID = 13B07F861A680F5B00A75B9A;
					};
					13B07F861A680F5B00A75B9A = {
						LastSwiftMigration = 1120;
					};
				};
			};
			buildConfigurationList = 83CBB9FA1A601CBA00E9B192 /* Build configuration list for PBXProject "sentryreactnativesample" */;
			compatibilityVersion = "Xcode 12.0";
			developmentRegion = en;
			hasScannedForEncodings = 0;
			knownRegions = (
				en,
				Base,
			);
			mainGroup = 83CBB9F61A601CBA00E9B192;
			productRefGroup = 83CBBA001A601CBA00E9B192 /* Products */;
			projectDirPath = "";
			projectRoot = "";
			targets = (
				13B07F861A680F5B00A75B9A /* sentryreactnativesample */,
				00E356ED1AD99517003FC87E /* sentryreactnativesampleTests */,
			);
		};
/* End PBXProject section */

/* Begin PBXResourcesBuildPhase section */
		00E356EC1AD99517003FC87E /* Resources */ = {
			isa = PBXResourcesBuildPhase;
			buildActionMask = 2147483647;
			files = (
			);
			runOnlyForDeploymentPostprocessing = 0;
		};
		13B07F8E1A680F5B00A75B9A /* Resources */ = {
			isa = PBXResourcesBuildPhase;
			buildActionMask = 2147483647;
			files = (
				81AB9BB82411601600AC10FF /* LaunchScreen.storyboard in Resources */,
				13B07FBF1A68108700A75B9A /* Images.xcassets in Resources */,
				723FB93385E08A7032AE82F4 /* PrivacyInfo.xcprivacy in Resources */,
			);
			runOnlyForDeploymentPostprocessing = 0;
		};
/* End PBXResourcesBuildPhase section */

/* Begin PBXShellScriptBuildPhase section */
		00DD1BFF1BD5951E006B06BC /* Bundle React Native code and images */ = {
			isa = PBXShellScriptBuildPhase;
			alwaysOutOfDate = 1;
			buildActionMask = 2147483647;
			files = (
			);
			inputPaths = (
				"$(SRCROOT)/.xcode.env.local",
				"$(SRCROOT)/.xcode.env",
			);
			name = "Bundle React Native code and images";
			outputPaths = (
			);
			runOnlyForDeploymentPostprocessing = 0;
			shellPath = /bin/sh;
			shellScript = "set -e\n\n# REACT_NATIVE_PATH first used in RN 0.74.0 Template https://github.com/facebook/react-native/commit/289e78388a87408e215a25108cb02511a05f5c80\nLOCAL_REACT_NATIVE_PATH=\"${REACT_NATIVE_PATH:-\"../node_modules/react-native\"}\"\nWITH_ENVIRONMENT=\"${LOCAL_REACT_NATIVE_PATH}/scripts/xcode/with-environment.sh\"\n\nif [ -f \"$WITH_ENVIRONMENT\" ]; then\n  # load envs if loader file exists (since rn 0.68)\n  . \"$WITH_ENVIRONMENT\"\nfi\n\nLOCAL_NODE_BINARY=${NODE_BINARY:-node}\nREACT_NATIVE_XCODE=`\"$LOCAL_NODE_BINARY\" --print \"require('path').dirname(require.resolve('react-native/package.json')) + '/scripts/react-native-xcode.sh'\"`\nSENTRY_XCODE=`\"$LOCAL_NODE_BINARY\" --print \"require('path').dirname(require.resolve('@sentry/react-native/package.json')) + '/scripts/sentry-xcode.sh'\"`\nBUNDLE_REACT_NATIVE=\"/bin/sh $SENTRY_XCODE $REACT_NATIVE_XCODE\"\n\n/bin/sh -c \"$WITH_ENVIRONMENT '$BUNDLE_REACT_NATIVE'\"\n";
		};
		00EEFC60759A1932668264C0 /* [CP] Embed Pods Frameworks */ = {
			isa = PBXShellScriptBuildPhase;
			buildActionMask = 2147483647;
			files = (
			);
			inputFileListPaths = (
				"${PODS_ROOT}/Target Support Files/Pods-sentryreactnativesample/Pods-sentryreactnativesample-frameworks-${CONFIGURATION}-input-files.xcfilelist",
			);
			name = "[CP] Embed Pods Frameworks";
			outputFileListPaths = (
				"${PODS_ROOT}/Target Support Files/Pods-sentryreactnativesample/Pods-sentryreactnativesample-frameworks-${CONFIGURATION}-output-files.xcfilelist",
			);
			runOnlyForDeploymentPostprocessing = 0;
			shellPath = /bin/sh;
			shellScript = "\"${PODS_ROOT}/Target Support Files/Pods-sentryreactnativesample/Pods-sentryreactnativesample-frameworks.sh\"\n";
			showEnvVarsInLog = 0;
		};
		65A561E97EBED657593E8ABF /* [CP] Copy Pods Resources */ = {
			isa = PBXShellScriptBuildPhase;
			buildActionMask = 2147483647;
			files = (
			);
			inputFileListPaths = (
				"${PODS_ROOT}/Target Support Files/Pods-sentryreactnativesample-sentryreactnativesampleTests/Pods-sentryreactnativesample-sentryreactnativesampleTests-resources-${CONFIGURATION}-input-files.xcfilelist",
			);
			name = "[CP] Copy Pods Resources";
			outputFileListPaths = (
				"${PODS_ROOT}/Target Support Files/Pods-sentryreactnativesample-sentryreactnativesampleTests/Pods-sentryreactnativesample-sentryreactnativesampleTests-resources-${CONFIGURATION}-output-files.xcfilelist",
			);
			runOnlyForDeploymentPostprocessing = 0;
			shellPath = /bin/sh;
			shellScript = "\"${PODS_ROOT}/Target Support Files/Pods-sentryreactnativesample-sentryreactnativesampleTests/Pods-sentryreactnativesample-sentryreactnativesampleTests-resources.sh\"\n";
			showEnvVarsInLog = 0;
		};
		8152B8B60F6641B996EA3E8F /* Upload Debug Symbols to Sentry */ = {
			isa = PBXShellScriptBuildPhase;
			alwaysOutOfDate = 1;
			buildActionMask = 2147483647;
			files = (
			);
			inputPaths = (
			);
			name = "Upload Debug Symbols to Sentry";
			outputPaths = (
			);
			runOnlyForDeploymentPostprocessing = 0;
			shellPath = /bin/sh;
			shellScript = "LOCAL_NODE_BINARY=${NODE_BINARY:-node}\n\n/bin/sh `\"$LOCAL_NODE_BINARY\" --print \"require('path').dirname(require.resolve('@sentry/react-native/package.json')) + '/scripts/sentry-xcode-debug-files.sh'\"`\n";
		};
		A55EABD7B0C7F3A422A6CC61 /* [CP] Check Pods Manifest.lock */ = {
			isa = PBXShellScriptBuildPhase;
			buildActionMask = 2147483647;
			files = (
			);
			inputFileListPaths = (
			);
			inputPaths = (
				"${PODS_PODFILE_DIR_PATH}/Podfile.lock",
				"${PODS_ROOT}/Manifest.lock",
			);
			name = "[CP] Check Pods Manifest.lock";
			outputFileListPaths = (
			);
			outputPaths = (
				"$(DERIVED_FILE_DIR)/Pods-sentryreactnativesample-sentryreactnativesampleTests-checkManifestLockResult.txt",
			);
			runOnlyForDeploymentPostprocessing = 0;
			shellPath = /bin/sh;
			shellScript = "diff \"${PODS_PODFILE_DIR_PATH}/Podfile.lock\" \"${PODS_ROOT}/Manifest.lock\" > /dev/null\nif [ $? != 0 ] ; then\n    # print error to STDERR\n    echo \"error: The sandbox is not in sync with the Podfile.lock. Run 'pod install' or update your CocoaPods installation.\" >&2\n    exit 1\nfi\n# This output is used by Xcode 'outputs' to avoid re-running this script phase.\necho \"SUCCESS\" > \"${SCRIPT_OUTPUT_FILE_0}\"\n";
			showEnvVarsInLog = 0;
		};
		C38B50BA6285516D6DCD4F65 /* [CP] Check Pods Manifest.lock */ = {
			isa = PBXShellScriptBuildPhase;
			buildActionMask = 2147483647;
			files = (
			);
			inputFileListPaths = (
			);
			inputPaths = (
				"${PODS_PODFILE_DIR_PATH}/Podfile.lock",
				"${PODS_ROOT}/Manifest.lock",
			);
			name = "[CP] Check Pods Manifest.lock";
			outputFileListPaths = (
			);
			outputPaths = (
				"$(DERIVED_FILE_DIR)/Pods-sentryreactnativesample-checkManifestLockResult.txt",
			);
			runOnlyForDeploymentPostprocessing = 0;
			shellPath = /bin/sh;
			shellScript = "diff \"${PODS_PODFILE_DIR_PATH}/Podfile.lock\" \"${PODS_ROOT}/Manifest.lock\" > /dev/null\nif [ $? != 0 ] ; then\n    # print error to STDERR\n    echo \"error: The sandbox is not in sync with the Podfile.lock. Run 'pod install' or update your CocoaPods installation.\" >&2\n    exit 1\nfi\n# This output is used by Xcode 'outputs' to avoid re-running this script phase.\necho \"SUCCESS\" > \"${SCRIPT_OUTPUT_FILE_0}\"\n";
			showEnvVarsInLog = 0;
		};
		C59DA0FBD6956966B86A3779 /* [CP] Embed Pods Frameworks */ = {
			isa = PBXShellScriptBuildPhase;
			buildActionMask = 2147483647;
			files = (
			);
			inputFileListPaths = (
				"${PODS_ROOT}/Target Support Files/Pods-sentryreactnativesample-sentryreactnativesampleTests/Pods-sentryreactnativesample-sentryreactnativesampleTests-frameworks-${CONFIGURATION}-input-files.xcfilelist",
			);
			name = "[CP] Embed Pods Frameworks";
			outputFileListPaths = (
				"${PODS_ROOT}/Target Support Files/Pods-sentryreactnativesample-sentryreactnativesampleTests/Pods-sentryreactnativesample-sentryreactnativesampleTests-frameworks-${CONFIGURATION}-output-files.xcfilelist",
			);
			runOnlyForDeploymentPostprocessing = 0;
			shellPath = /bin/sh;
			shellScript = "\"${PODS_ROOT}/Target Support Files/Pods-sentryreactnativesample-sentryreactnativesampleTests/Pods-sentryreactnativesample-sentryreactnativesampleTests-frameworks.sh\"\n";
			showEnvVarsInLog = 0;
		};
		F952F48BC443834E63A39C54 /* [CP] Copy Pods Resources */ = {
			isa = PBXShellScriptBuildPhase;
			buildActionMask = 2147483647;
			files = (
			);
			inputFileListPaths = (
				"${PODS_ROOT}/Target Support Files/Pods-sentryreactnativesample/Pods-sentryreactnativesample-resources-${CONFIGURATION}-input-files.xcfilelist",
			);
			name = "[CP] Copy Pods Resources";
			outputFileListPaths = (
				"${PODS_ROOT}/Target Support Files/Pods-sentryreactnativesample/Pods-sentryreactnativesample-resources-${CONFIGURATION}-output-files.xcfilelist",
			);
			runOnlyForDeploymentPostprocessing = 0;
			shellPath = /bin/sh;
			shellScript = "\"${PODS_ROOT}/Target Support Files/Pods-sentryreactnativesample/Pods-sentryreactnativesample-resources.sh\"\n";
			showEnvVarsInLog = 0;
		};
/* End PBXShellScriptBuildPhase section */

/* Begin PBXSourcesBuildPhase section */
		00E356EA1AD99517003FC87E /* Sources */ = {
			isa = PBXSourcesBuildPhase;
			buildActionMask = 2147483647;
			files = (
				00E356F31AD99517003FC87E /* sentryreactnativesampleTests.m in Sources */,
			);
			runOnlyForDeploymentPostprocessing = 0;
		};
		13B07F871A680F5B00A75B9A /* Sources */ = {
			isa = PBXSourcesBuildPhase;
			buildActionMask = 2147483647;
			files = (
				13B07FBC1A68108700A75B9A /* AppDelegate.mm in Sources */,
				13B07FC11A68108700A75B9A /* main.m in Sources */,
				338BBBC82B614FA10035844C /* NativePlatformSampleModule.mm in Sources */,
				33E2D62A29A7719600B5042B /* RCTAssetsModule.m in Sources */,
			);
			runOnlyForDeploymentPostprocessing = 0;
		};
/* End PBXSourcesBuildPhase section */

/* Begin PBXTargetDependency section */
		00E356F51AD99517003FC87E /* PBXTargetDependency */ = {
			isa = PBXTargetDependency;
			target = 13B07F861A680F5B00A75B9A /* sentryreactnativesample */;
			targetProxy = 00E356F41AD99517003FC87E /* PBXContainerItemProxy */;
		};
/* End PBXTargetDependency section */

/* Begin XCBuildConfiguration section */
		00E356F61AD99517003FC87E /* Debug */ = {
			isa = XCBuildConfiguration;
			baseConfigurationReference = 5B7EB9410499542E8C5724F5 /* Pods-sentryreactnativesample-sentryreactnativesampleTests.debug.xcconfig */;
			buildSettings = {
				BUNDLE_LOADER = "$(TEST_HOST)";
				GCC_PREPROCESSOR_DEFINITIONS = (
					"DEBUG=1",
					"$(inherited)",
				);
				INFOPLIST_FILE = sentryreactnativesampleTests/Info.plist;
				IPHONEOS_DEPLOYMENT_TARGET = 15.1;
				LD_RUNPATH_SEARCH_PATHS = (
					"$(inherited)",
					"@executable_path/Frameworks",
					"@loader_path/Frameworks",
				);
				OTHER_LDFLAGS = (
					"-ObjC",
					"-lc++",
					"$(inherited)",
				);
				PRODUCT_BUNDLE_IDENTIFIER = io.sentry.reactnative.sample;
				PRODUCT_NAME = "$(TARGET_NAME)";
				TEST_HOST = "$(BUILT_PRODUCTS_DIR)/sentryreactnativesample.app/sentryreactnativesample";
			};
			name = Debug;
		};
		00E356F71AD99517003FC87E /* Release */ = {
			isa = XCBuildConfiguration;
			baseConfigurationReference = 89C6BE57DB24E9ADA2F236DE /* Pods-sentryreactnativesample-sentryreactnativesampleTests.release.xcconfig */;
			buildSettings = {
				BUNDLE_LOADER = "$(TEST_HOST)";
				COPY_PHASE_STRIP = NO;
				INFOPLIST_FILE = sentryreactnativesampleTests/Info.plist;
				IPHONEOS_DEPLOYMENT_TARGET = 15.1;
				LD_RUNPATH_SEARCH_PATHS = (
					"$(inherited)",
					"@executable_path/Frameworks",
					"@loader_path/Frameworks",
				);
				OTHER_LDFLAGS = (
					"-ObjC",
					"-lc++",
					"$(inherited)",
				);
				PRODUCT_BUNDLE_IDENTIFIER = io.sentry.reactnative.sample;
				PRODUCT_NAME = "$(TARGET_NAME)";
				TEST_HOST = "$(BUILT_PRODUCTS_DIR)/sentryreactnativesample.app/sentryreactnativesample";
			};
			name = Release;
		};
		13B07F941A680F5B00A75B9A /* Debug */ = {
			isa = XCBuildConfiguration;
			baseConfigurationReference = 3B4392A12AC88292D35C810B /* Pods-sentryreactnativesample.debug.xcconfig */;
			buildSettings = {
				ASSETCATALOG_COMPILER_APPICON_NAME = AppIcon;
				CLANG_ENABLE_MODULES = YES;
				CODE_SIGN_IDENTITY = "Apple Development";
				"CODE_SIGN_IDENTITY[sdk=iphoneos*]" = "iPhone Distribution";
				CODE_SIGN_STYLE = Manual;
				CURRENT_PROJECT_VERSION = 1;
				DEVELOPMENT_TEAM = "";
				"DEVELOPMENT_TEAM[sdk=iphoneos*]" = 97JCY7859U;
				ENABLE_BITCODE = NO;
				INFOPLIST_FILE = sentryreactnativesample/Info.plist;
				INFOPLIST_KEY_CFBundleDisplayName = "Sentry RN";
				IPHONEOS_DEPLOYMENT_TARGET = 15.1;
				LD_RUNPATH_SEARCH_PATHS = (
					"$(inherited)",
					"@executable_path/Frameworks",
				);
				OTHER_LDFLAGS = (
					"$(inherited)",
					"-ObjC",
					"-lc++",
				);
				PRODUCT_BUNDLE_IDENTIFIER = io.sentry.reactnative.sample;
				PRODUCT_NAME = sentryreactnativesample;
				PROVISIONING_PROFILE_SPECIFIER = "";
				"PROVISIONING_PROFILE_SPECIFIER[sdk=iphoneos*]" = "match AppStore io.sentry.reactnative.sample";
				RCT_NEW_ARCH_ENABLED = 1;
				SWIFT_OPTIMIZATION_LEVEL = "-Onone";
				SWIFT_VERSION = 5.0;
				VERSIONING_SYSTEM = "apple-generic";
			};
			name = Debug;
		};
		13B07F951A680F5B00A75B9A /* Release */ = {
			isa = XCBuildConfiguration;
			baseConfigurationReference = 5709B34CF0A7D63546082F79 /* Pods-sentryreactnativesample.release.xcconfig */;
			buildSettings = {
				ASSETCATALOG_COMPILER_APPICON_NAME = AppIcon;
				CLANG_ENABLE_MODULES = YES;
				CODE_SIGN_IDENTITY = "Apple Development";
				"CODE_SIGN_IDENTITY[sdk=iphoneos*]" = "iPhone Distribution";
				CODE_SIGN_STYLE = Manual;
				CURRENT_PROJECT_VERSION = 1;
				DEVELOPMENT_TEAM = "";
				"DEVELOPMENT_TEAM[sdk=iphoneos*]" = 97JCY7859U;
				INFOPLIST_FILE = sentryreactnativesample/Info.plist;
				INFOPLIST_KEY_CFBundleDisplayName = "Sentry RN";
				IPHONEOS_DEPLOYMENT_TARGET = 15.1;
				LD_RUNPATH_SEARCH_PATHS = (
					"$(inherited)",
					"@executable_path/Frameworks",
				);
				OTHER_LDFLAGS = (
					"$(inherited)",
					"-ObjC",
					"-lc++",
				);
				PRODUCT_BUNDLE_IDENTIFIER = io.sentry.reactnative.sample;
				PRODUCT_NAME = sentryreactnativesample;
				PROVISIONING_PROFILE_SPECIFIER = "";
				"PROVISIONING_PROFILE_SPECIFIER[sdk=iphoneos*]" = "match AppStore io.sentry.reactnative.sample";
				RCT_NEW_ARCH_ENABLED = 1;
				SWIFT_VERSION = 5.0;
				VERSIONING_SYSTEM = "apple-generic";
			};
			name = Release;
		};
		83CBBA201A601CBA00E9B192 /* Debug */ = {
			isa = XCBuildConfiguration;
			buildSettings = {
				ALWAYS_SEARCH_USER_PATHS = NO;
				CC = "$(REACT_NATIVE_PATH)/scripts/xcode/ccache-clang.sh";
<<<<<<< HEAD
=======
				CCACHE_BINARY = /opt/homebrew/bin/ccache;
>>>>>>> f2c6fa59
				CLANG_ANALYZER_LOCALIZABILITY_NONLOCALIZED = YES;
				CLANG_CXX_LANGUAGE_STANDARD = "c++20";
				CLANG_CXX_LIBRARY = "libc++";
				CLANG_ENABLE_MODULES = YES;
				CLANG_ENABLE_OBJC_ARC = YES;
				CLANG_WARN_BLOCK_CAPTURE_AUTORELEASING = YES;
				CLANG_WARN_BOOL_CONVERSION = YES;
				CLANG_WARN_COMMA = YES;
				CLANG_WARN_CONSTANT_CONVERSION = YES;
				CLANG_WARN_DEPRECATED_OBJC_IMPLEMENTATIONS = YES;
				CLANG_WARN_DIRECT_OBJC_ISA_USAGE = YES_ERROR;
				CLANG_WARN_EMPTY_BODY = YES;
				CLANG_WARN_ENUM_CONVERSION = YES;
				CLANG_WARN_INFINITE_RECURSION = YES;
				CLANG_WARN_INT_CONVERSION = YES;
				CLANG_WARN_NON_LITERAL_NULL_CONVERSION = YES;
				CLANG_WARN_OBJC_IMPLICIT_RETAIN_SELF = YES;
				CLANG_WARN_OBJC_LITERAL_CONVERSION = YES;
				CLANG_WARN_OBJC_ROOT_CLASS = YES_ERROR;
				CLANG_WARN_QUOTED_INCLUDE_IN_FRAMEWORK_HEADER = YES;
				CLANG_WARN_RANGE_LOOP_ANALYSIS = YES;
				CLANG_WARN_STRICT_PROTOTYPES = YES;
				CLANG_WARN_SUSPICIOUS_MOVE = YES;
				CLANG_WARN_UNREACHABLE_CODE = YES;
				CLANG_WARN__DUPLICATE_METHOD_MATCH = YES;
				"CODE_SIGN_IDENTITY[sdk=iphoneos*]" = "iPhone Developer";
				COPY_PHASE_STRIP = NO;
				CXX = "$(REACT_NATIVE_PATH)/scripts/xcode/ccache-clang++.sh";
				ENABLE_STRICT_OBJC_MSGSEND = YES;
				ENABLE_TESTABILITY = YES;
				"EXCLUDED_ARCHS[sdk=iphonesimulator*]" = i386;
				GCC_C_LANGUAGE_STANDARD = gnu99;
				GCC_DYNAMIC_NO_PIC = NO;
				GCC_NO_COMMON_BLOCKS = YES;
				GCC_OPTIMIZATION_LEVEL = 0;
				GCC_PREPROCESSOR_DEFINITIONS = (
					"DEBUG=1",
					"$(inherited)",
				);
				GCC_SYMBOLS_PRIVATE_EXTERN = NO;
				GCC_WARN_64_TO_32_BIT_CONVERSION = YES;
				GCC_WARN_ABOUT_RETURN_TYPE = YES_ERROR;
				GCC_WARN_UNDECLARED_SELECTOR = YES;
				GCC_WARN_UNINITIALIZED_AUTOS = YES_AGGRESSIVE;
				GCC_WARN_UNUSED_FUNCTION = YES;
				GCC_WARN_UNUSED_VARIABLE = YES;
				HEADER_SEARCH_PATHS = (
					"$(inherited)",
					"${PODS_CONFIGURATION_BUILD_DIR}/ReactCommon/ReactCommon.framework/Headers",
					"${PODS_CONFIGURATION_BUILD_DIR}/ReactCommon/ReactCommon.framework/Headers/react/nativemodule/core",
					"${PODS_CONFIGURATION_BUILD_DIR}/ReactCommon-Samples/ReactCommon_Samples.framework/Headers",
					"${PODS_CONFIGURATION_BUILD_DIR}/ReactCommon-Samples/ReactCommon_Samples.framework/Headers/platform/ios",
					"${PODS_CONFIGURATION_BUILD_DIR}/React-Fabric/React_Fabric.framework/Headers/react/renderer/components/view/platform/cxx",
					"${PODS_CONFIGURATION_BUILD_DIR}/React-NativeModulesApple/React_NativeModulesApple.framework/Headers",
					"${PODS_CONFIGURATION_BUILD_DIR}/React-graphics/React_graphics.framework/Headers",
					"${PODS_CONFIGURATION_BUILD_DIR}/React-graphics/React_graphics.framework/Headers/react/renderer/graphics/platform/ios",
				);
				IPHONEOS_DEPLOYMENT_TARGET = 15.1;
				LD = "$(REACT_NATIVE_PATH)/scripts/xcode/ccache-clang.sh";
				LDPLUSPLUS = "$(REACT_NATIVE_PATH)/scripts/xcode/ccache-clang++.sh";
				LD_RUNPATH_SEARCH_PATHS = (
					/usr/lib/swift,
					"$(inherited)",
				);
				LIBRARY_SEARCH_PATHS = (
					"\"$(SDKROOT)/usr/lib/swift\"",
					"\"$(TOOLCHAIN_DIR)/usr/lib/swift/$(PLATFORM_NAME)\"",
					"\"$(inherited)\"",
				);
				MTL_ENABLE_DEBUG_INFO = YES;
				ONLY_ACTIVE_ARCH = YES;
				OTHER_CFLAGS = (
					"$(inherited)",
					"-DRN_FABRIC_ENABLED",
				);
				OTHER_CPLUSPLUSFLAGS = (
					"$(OTHER_CFLAGS)",
					"-DFOLLY_NO_CONFIG",
					"-DFOLLY_MOBILE=1",
					"-DFOLLY_USE_LIBCPP=1",
					"-DRN_FABRIC_ENABLED",
				);
				OTHER_LDFLAGS = "$(inherited)";
				REACT_NATIVE_PATH = "${PODS_ROOT}/../../node_modules/react-native";
				SDKROOT = iphoneos;
				SENTRY_INCLUDE_NATIVE_SOURCES = false;
				SWIFT_ACTIVE_COMPILATION_CONDITIONS = "$(inherited) DEBUG";
				USE_HERMES = true;
			};
			name = Debug;
		};
		83CBBA211A601CBA00E9B192 /* Release */ = {
			isa = XCBuildConfiguration;
			buildSettings = {
				ALWAYS_SEARCH_USER_PATHS = NO;
				CC = "$(REACT_NATIVE_PATH)/scripts/xcode/ccache-clang.sh";
<<<<<<< HEAD
=======
				CCACHE_BINARY = /opt/homebrew/bin/ccache;
>>>>>>> f2c6fa59
				CLANG_ANALYZER_LOCALIZABILITY_NONLOCALIZED = YES;
				CLANG_CXX_LANGUAGE_STANDARD = "c++20";
				CLANG_CXX_LIBRARY = "libc++";
				CLANG_ENABLE_MODULES = YES;
				CLANG_ENABLE_OBJC_ARC = YES;
				CLANG_WARN_BLOCK_CAPTURE_AUTORELEASING = YES;
				CLANG_WARN_BOOL_CONVERSION = YES;
				CLANG_WARN_COMMA = YES;
				CLANG_WARN_CONSTANT_CONVERSION = YES;
				CLANG_WARN_DEPRECATED_OBJC_IMPLEMENTATIONS = YES;
				CLANG_WARN_DIRECT_OBJC_ISA_USAGE = YES_ERROR;
				CLANG_WARN_EMPTY_BODY = YES;
				CLANG_WARN_ENUM_CONVERSION = YES;
				CLANG_WARN_INFINITE_RECURSION = YES;
				CLANG_WARN_INT_CONVERSION = YES;
				CLANG_WARN_NON_LITERAL_NULL_CONVERSION = YES;
				CLANG_WARN_OBJC_IMPLICIT_RETAIN_SELF = YES;
				CLANG_WARN_OBJC_LITERAL_CONVERSION = YES;
				CLANG_WARN_OBJC_ROOT_CLASS = YES_ERROR;
				CLANG_WARN_QUOTED_INCLUDE_IN_FRAMEWORK_HEADER = YES;
				CLANG_WARN_RANGE_LOOP_ANALYSIS = YES;
				CLANG_WARN_STRICT_PROTOTYPES = YES;
				CLANG_WARN_SUSPICIOUS_MOVE = YES;
				CLANG_WARN_UNREACHABLE_CODE = YES;
				CLANG_WARN__DUPLICATE_METHOD_MATCH = YES;
				"CODE_SIGN_IDENTITY[sdk=iphoneos*]" = "iPhone Developer";
				COPY_PHASE_STRIP = YES;
				CXX = "$(REACT_NATIVE_PATH)/scripts/xcode/ccache-clang++.sh";
				ENABLE_NS_ASSERTIONS = NO;
				ENABLE_STRICT_OBJC_MSGSEND = YES;
				"EXCLUDED_ARCHS[sdk=iphonesimulator*]" = i386;
				GCC_C_LANGUAGE_STANDARD = gnu99;
				GCC_NO_COMMON_BLOCKS = YES;
				GCC_WARN_64_TO_32_BIT_CONVERSION = YES;
				GCC_WARN_ABOUT_RETURN_TYPE = YES_ERROR;
				GCC_WARN_UNDECLARED_SELECTOR = YES;
				GCC_WARN_UNINITIALIZED_AUTOS = YES_AGGRESSIVE;
				GCC_WARN_UNUSED_FUNCTION = YES;
				GCC_WARN_UNUSED_VARIABLE = YES;
				HEADER_SEARCH_PATHS = (
					"$(inherited)",
					"${PODS_CONFIGURATION_BUILD_DIR}/ReactCommon/ReactCommon.framework/Headers",
					"${PODS_CONFIGURATION_BUILD_DIR}/ReactCommon/ReactCommon.framework/Headers/react/nativemodule/core",
					"${PODS_CONFIGURATION_BUILD_DIR}/ReactCommon-Samples/ReactCommon_Samples.framework/Headers",
					"${PODS_CONFIGURATION_BUILD_DIR}/ReactCommon-Samples/ReactCommon_Samples.framework/Headers/platform/ios",
					"${PODS_CONFIGURATION_BUILD_DIR}/React-Fabric/React_Fabric.framework/Headers/react/renderer/components/view/platform/cxx",
					"${PODS_CONFIGURATION_BUILD_DIR}/React-NativeModulesApple/React_NativeModulesApple.framework/Headers",
					"${PODS_CONFIGURATION_BUILD_DIR}/React-graphics/React_graphics.framework/Headers",
					"${PODS_CONFIGURATION_BUILD_DIR}/React-graphics/React_graphics.framework/Headers/react/renderer/graphics/platform/ios",
				);
				IPHONEOS_DEPLOYMENT_TARGET = 15.1;
				LD = "$(REACT_NATIVE_PATH)/scripts/xcode/ccache-clang.sh";
				LDPLUSPLUS = "$(REACT_NATIVE_PATH)/scripts/xcode/ccache-clang++.sh";
				LD_RUNPATH_SEARCH_PATHS = (
					/usr/lib/swift,
					"$(inherited)",
				);
				LIBRARY_SEARCH_PATHS = (
					"\"$(SDKROOT)/usr/lib/swift\"",
					"\"$(TOOLCHAIN_DIR)/usr/lib/swift/$(PLATFORM_NAME)\"",
					"\"$(inherited)\"",
				);
				MTL_ENABLE_DEBUG_INFO = NO;
				OTHER_CFLAGS = (
					"$(inherited)",
					"-DRN_FABRIC_ENABLED",
				);
				OTHER_CPLUSPLUSFLAGS = (
					"$(OTHER_CFLAGS)",
					"-DFOLLY_NO_CONFIG",
					"-DFOLLY_MOBILE=1",
					"-DFOLLY_USE_LIBCPP=1",
					"-DRN_FABRIC_ENABLED",
				);
				OTHER_LDFLAGS = "$(inherited)";
				REACT_NATIVE_PATH = "${PODS_ROOT}/../../node_modules/react-native";
				SDKROOT = iphoneos;
				SENTRY_INCLUDE_NATIVE_SOURCES = false;
				USE_HERMES = true;
				VALIDATE_PRODUCT = YES;
			};
			name = Release;
		};
/* End XCBuildConfiguration section */

/* Begin XCConfigurationList section */
		00E357021AD99517003FC87E /* Build configuration list for PBXNativeTarget "sentryreactnativesampleTests" */ = {
			isa = XCConfigurationList;
			buildConfigurations = (
				00E356F61AD99517003FC87E /* Debug */,
				00E356F71AD99517003FC87E /* Release */,
			);
			defaultConfigurationIsVisible = 0;
			defaultConfigurationName = Release;
		};
		13B07F931A680F5B00A75B9A /* Build configuration list for PBXNativeTarget "sentryreactnativesample" */ = {
			isa = XCConfigurationList;
			buildConfigurations = (
				13B07F941A680F5B00A75B9A /* Debug */,
				13B07F951A680F5B00A75B9A /* Release */,
			);
			defaultConfigurationIsVisible = 0;
			defaultConfigurationName = Release;
		};
		83CBB9FA1A601CBA00E9B192 /* Build configuration list for PBXProject "sentryreactnativesample" */ = {
			isa = XCConfigurationList;
			buildConfigurations = (
				83CBBA201A601CBA00E9B192 /* Debug */,
				83CBBA211A601CBA00E9B192 /* Release */,
			);
			defaultConfigurationIsVisible = 0;
			defaultConfigurationName = Release;
		};
/* End XCConfigurationList section */
	};
	rootObject = 83CBB9F71A601CBA00E9B192 /* Project object */;
}<|MERGE_RESOLUTION|>--- conflicted
+++ resolved
@@ -567,10 +567,7 @@
 			buildSettings = {
 				ALWAYS_SEARCH_USER_PATHS = NO;
 				CC = "$(REACT_NATIVE_PATH)/scripts/xcode/ccache-clang.sh";
-<<<<<<< HEAD
-=======
 				CCACHE_BINARY = /opt/homebrew/bin/ccache;
->>>>>>> f2c6fa59
 				CLANG_ANALYZER_LOCALIZABILITY_NONLOCALIZED = YES;
 				CLANG_CXX_LANGUAGE_STANDARD = "c++20";
 				CLANG_CXX_LIBRARY = "libc++";
@@ -667,10 +664,7 @@
 			buildSettings = {
 				ALWAYS_SEARCH_USER_PATHS = NO;
 				CC = "$(REACT_NATIVE_PATH)/scripts/xcode/ccache-clang.sh";
-<<<<<<< HEAD
-=======
 				CCACHE_BINARY = /opt/homebrew/bin/ccache;
->>>>>>> f2c6fa59
 				CLANG_ANALYZER_LOCALIZABILITY_NONLOCALIZED = YES;
 				CLANG_CXX_LANGUAGE_STANDARD = "c++20";
 				CLANG_CXX_LIBRARY = "libc++";
