--- conflicted
+++ resolved
@@ -27,7 +27,6 @@
 - (BOOL)application:(UIApplication *)application
     didFinishLaunchingWithOptions:(NSDictionary *)launchOptions
 {
-<<<<<<< HEAD
     if ([self shouldStartSentry]) {
         [RNSentrySDK start];
     }
@@ -37,13 +36,12 @@
                                        reason:@"This was intentional test crash before JS started."
                                      userInfo:nil];
     }
-=======
+
     // When the native init is enabled the `autoInitializeNativeSdk`
     // in JS has to be set to `false`
     // [self initializeSentry];
     self.reactNativeFactory = [[RCTReactNativeFactory alloc] initWithDelegate:self];
     self.dependencyProvider = [RCTAppDependencyProvider new];
->>>>>>> f2c6fa59
 
     self.window = [[UIWindow alloc] initWithFrame:[UIScreen mainScreen].bounds];
 
