--- conflicted
+++ resolved
@@ -73,16 +73,10 @@
     return nullptr;
 }
 
-<<<<<<< HEAD
-- (BOOL) shouldStartSentry {
-  NSArray<NSString*>* arguments = [[NSProcessInfo processInfo] arguments];
-  return ![arguments containsObject:@"--sentry-disable-native-start"];
-=======
 - (BOOL)shouldStartSentry
 {
     NSArray<NSString *> *arguments = [[NSProcessInfo processInfo] arguments];
     return ![arguments containsObject:@"--sentry-disable-native-start"];
->>>>>>> a7ffa1fd
 }
 
 @end