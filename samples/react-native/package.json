{
  "name": "sentry-react-native-sample",
  "version": "6.3.0-beta.2",
  "private": true,
  "scripts": {
    "postinstall": "patch-package",
    "android": "react-native run-android",
    "ios": "react-native run-ios",
    "start": "react-native start",
    "test": "jest",
    "lint": "npx eslint . --ext .js,.jsx,.ts,.tsx",
    "fix": "eslint . --ext .js,.jsx,.ts,.tsx --fix",
    "pod-install": "cd ios; RCT_NEW_ARCH_ENABLED=1 bundle exec pod install; cd ..",
    "pod-install-production": "cd ios; PRODUCTION=1 RCT_NEW_ARCH_ENABLED=1 bundle exec pod install; cd ..",
    "pod-install-legacy": "cd ios; bundle exec pod install; cd ..",
    "pod-install-legacy-production": "cd ios; PRODUCTION=1 bundle exec pod install; cd ..",
    "clean-ios": "cd ios; rm -rf Podfile.lock Pods build; cd ..",
    "clean-watchman": "watchman watch-del-all",
    "set-build-number": "npx react-native-version --skip-tag --never-amend --set-build",
    "set-version": "npx react-native-version --skip-tag --never-amend",
    "build-android-release-splits-flavors": "export SENTRY_SAMPLE_ENABLE_ABI_SPLIT=true; export SENTRY_SAMPLE_ENABLE_FLAVORS=true; cd android; ./gradlew assembleRelease; cd .."
  },
  "dependencies": {
<<<<<<< HEAD
    "@react-navigation/bottom-tabs": "^6.5.12",
    "@react-navigation/native": "^6.1.9",
    "@react-navigation/native-stack": "^6.9.17",
    "@react-navigation/stack": "^6.3.20",
    "@sentry/react-native": "6.3.0-beta.2",
=======
    "@react-navigation/bottom-tabs": "^7.0.4",
    "@react-navigation/native": "^7.0.3",
    "@react-navigation/native-stack": "^7.0.3",
    "@react-navigation/stack": "^7.0.3",
    "@sentry/react-native": "6.3.0-beta.1",
>>>>>>> db44eafb
    "delay": "^6.0.0",
    "react": "18.3.1",
    "react-native": "0.76.3",
    "react-native-gesture-handler": "^2.21.1",
    "react-native-reanimated": "3.16.1",
    "react-native-safe-area-context": "4.14.0",
    "react-native-screens": "4.1.0",
    "react-native-svg": "^15.9.0",
    "react-native-vector-icons": "^10.2.0",
    "react-native-webview": "^13.12.3",
    "react-redux": "^8.1.3",
    "redux": "^4.2.1"
  },
  "devDependencies": {
    "@babel/core": "^7.25.2",
    "@babel/preset-env": "^7.25.3",
    "@babel/runtime": "^7.25.0",
    "@react-native-community/cli": "15.0.1",
    "@react-native-community/cli-platform-android": "15.0.1",
    "@react-native-community/cli-platform-ios": "15.0.1",
    "@react-native/babel-preset": "0.76.3",
    "@react-native/eslint-config": "0.76.3",
    "@react-native/metro-config": "0.76.3",
    "@react-native/typescript-config": "0.76.3",
    "@sentry/babel-plugin-component-annotate": "^2.18.0",
    "@types/react": "^18.2.65",
    "@types/react-native-vector-icons": "^6.4.18",
    "@types/react-test-renderer": "^18.0.0",
    "@typescript-eslint/eslint-plugin": "^7.18.0",
    "@typescript-eslint/parser": "^7.18.0",
    "babel-jest": "^29.2.1",
    "babel-plugin-module-resolver": "^5.0.0",
    "eslint": "^8.19.0",
    "jest": "^29.6.3",
    "patch-package": "^8.0.0",
    "prettier": "2.8.8",
    "react-test-renderer": "18.3.1",
    "typescript": "5.0.4"
  },
  "engines": {
    "node": ">=18"
  },
  "codegenConfig": {
    "name": "AppSpecs",
    "type": "all",
    "jsSrcsDir": "tm",
    "android": {
      "javaPackageName": "com.facebook.fbreact.specs"
    }
  }
}<|MERGE_RESOLUTION|>--- conflicted
+++ resolved
@@ -21,19 +21,11 @@
     "build-android-release-splits-flavors": "export SENTRY_SAMPLE_ENABLE_ABI_SPLIT=true; export SENTRY_SAMPLE_ENABLE_FLAVORS=true; cd android; ./gradlew assembleRelease; cd .."
   },
   "dependencies": {
-<<<<<<< HEAD
-    "@react-navigation/bottom-tabs": "^6.5.12",
-    "@react-navigation/native": "^6.1.9",
-    "@react-navigation/native-stack": "^6.9.17",
-    "@react-navigation/stack": "^6.3.20",
-    "@sentry/react-native": "6.3.0-beta.2",
-=======
     "@react-navigation/bottom-tabs": "^7.0.4",
     "@react-navigation/native": "^7.0.3",
     "@react-navigation/native-stack": "^7.0.3",
     "@react-navigation/stack": "^7.0.3",
-    "@sentry/react-native": "6.3.0-beta.1",
->>>>>>> db44eafb
+    "@sentry/react-native": "6.3.0-beta.2",
     "delay": "^6.0.0",
     "react": "18.3.1",
     "react-native": "0.76.3",
