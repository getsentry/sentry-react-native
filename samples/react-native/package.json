--- conflicted
+++ resolved
@@ -24,13 +24,8 @@
     "@react-navigation/bottom-tabs": "^6.5.12",
     "@react-navigation/native": "^6.1.9",
     "@react-navigation/native-stack": "^6.9.17",
-<<<<<<< HEAD
-    "@react-navigation/stack": "^6.3.21",
-    "@sentry/react-native": "6.0.0-rc.0",
-=======
     "@react-navigation/stack": "^6.3.20",
     "@sentry/react-native": "6.0.0-rc.1",
->>>>>>> a615e7eb
     "delay": "^6.0.0",
     "react": "18.3.1",
     "react-native": "0.75.4",
