{
  "name": "sentry-react-native-sample",
  "version": "6.0.0-rc.0",
  "private": true,
  "scripts": {
    "postinstall": "patch-package",
    "android": "react-native run-android",
    "ios": "react-native run-ios",
    "start": "react-native start --experimental-debugger",
    "test": "jest",
    "lint": "npx eslint . --ext .js,.jsx,.ts,.tsx",
    "fix": "eslint . --ext .js,.jsx,.ts,.tsx --fix",
    "pod-install": "cd ios; RCT_NEW_ARCH_ENABLED=1 bundle exec pod install; cd ..",
    "pod-install-production": "cd ios; PRODUCTION=1 RCT_NEW_ARCH_ENABLED=1 bundle exec pod install; cd ..",
    "pod-install-legacy": "cd ios; bundle exec pod install; cd ..",
    "pod-install-legacy-production": "cd ios; PRODUCTION=1 bundle exec pod install; cd ..",
    "clean-ios": "cd ios; rm -rf Podfile.lock Pods build; cd ..",
    "clean-watchman": "watchman watch-del-all",
    "set-build-number": "npx react-native-version --skip-tag --never-amend --set-build",
<<<<<<< HEAD
    "set-version": "npx react-native-version --skip-tag --never-amend"
=======
    "set-version": "npm version --no-git-tag-version",
    "postversion": "npx react-native-version --skip-tag --never-amend",
    "build-android-release-splits-flavors": "export SENTRY_SAMPLE_ENABLE_ABI_SPLIT=true; export SENTRY_SAMPLE_ENABLE_FLAVORS=true; cd android; ./gradlew assembleRelease; cd .."
>>>>>>> 46b60abf
  },
  "dependencies": {
    "@react-navigation/bottom-tabs": "^6.5.12",
    "@react-navigation/native": "^6.1.9",
    "@react-navigation/native-stack": "^6.9.17",
    "@react-navigation/stack": "^6.3.20",
    "@sentry/react-native": "6.0.0-rc.0",
    "delay": "^6.0.0",
    "react": "18.2.0",
    "react-native": "0.73.9",
    "react-native-gesture-handler": "2.14.0",
    "react-native-reanimated": "3.8.1",
    "react-native-safe-area-context": "4.8.0",
    "react-native-screens": "3.29.0",
    "react-native-svg": "^15.3.0",
    "react-native-vector-icons": "^10.0.3",
    "react-redux": "^8.1.3",
    "redux": "^4.2.1"
  },
  "devDependencies": {
    "@babel/core": "^7.22.5",
    "@babel/preset-env": "^7.22.5",
    "@babel/runtime": "^7.22.5",
    "@react-native/babel-preset": "0.73.21",
    "@react-native/eslint-config": "0.73.2",
    "@react-native/metro-config": "0.73.5",
    "@react-native/typescript-config": "0.73.1",
    "@sentry/babel-plugin-component-annotate": "^2.18.0",
    "@types/react": "^18.2.65",
    "@types/react-native-vector-icons": "^6.4.18",
    "@types/react-test-renderer": "^18.0.0",
    "@typescript-eslint/eslint-plugin": "^5.37.0",
    "@typescript-eslint/parser": "^5.37.0",
    "babel-jest": "^29.2.1",
    "babel-plugin-module-resolver": "^5.0.0",
    "eslint": "^8.19.0",
    "jest": "^29.6.3",
    "patch-package": "^8.0.0",
    "prettier": "2.8.8",
    "react-test-renderer": "18.2.0",
    "typescript": "5.0.4"
  },
  "engines": {
    "node": ">=18"
  },
  "codegenConfig": {
    "name": "AppSpecs",
    "type": "all",
    "jsSrcsDir": "tm",
    "android": {
      "javaPackageName": "com.facebook.fbreact.specs"
    }
  }
}<|MERGE_RESOLUTION|>--- conflicted
+++ resolved
@@ -17,13 +17,8 @@
     "clean-ios": "cd ios; rm -rf Podfile.lock Pods build; cd ..",
     "clean-watchman": "watchman watch-del-all",
     "set-build-number": "npx react-native-version --skip-tag --never-amend --set-build",
-<<<<<<< HEAD
-    "set-version": "npx react-native-version --skip-tag --never-amend"
-=======
-    "set-version": "npm version --no-git-tag-version",
-    "postversion": "npx react-native-version --skip-tag --never-amend",
+    "set-version": "npx react-native-version --skip-tag --never-amend",
     "build-android-release-splits-flavors": "export SENTRY_SAMPLE_ENABLE_ABI_SPLIT=true; export SENTRY_SAMPLE_ENABLE_FLAVORS=true; cd android; ./gradlew assembleRelease; cd .."
->>>>>>> 46b60abf
   },
   "dependencies": {
     "@react-navigation/bottom-tabs": "^6.5.12",
