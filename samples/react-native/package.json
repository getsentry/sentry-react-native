{
  "name": "sentry-react-native-sample",
  "version": "7.0.0-alpha.0",
  "private": true,
  "scripts": {
    "postinstall": "patch-package",
    "android": "react-native run-android",
    "ios": "react-native run-ios",
    "start": "react-native start",
    "test": "jest",
    "test-android": "scripts/test-android.sh",
    "test-ios": "scripts/test-ios.sh",
    "lint": "npx eslint . --ext .js,.jsx,.ts,.tsx",
    "fix": "eslint . --ext .js,.jsx,.ts,.tsx --fix",
    "pod-install": "cd ios; RCT_NEW_ARCH_ENABLED=1 bundle exec pod install; cd ..",
    "pod-install-production": "cd ios; PRODUCTION=1 RCT_NEW_ARCH_ENABLED=1 bundle exec pod install; cd ..",
    "pod-install-legacy": "cd ios; bundle exec pod install; cd ..",
    "pod-install-legacy-production": "cd ios; PRODUCTION=1 bundle exec pod install; cd ..",
    "clean-ios": "cd ios; rm -rf Podfile.lock Pods build; cd ..",
    "clean-watchman": "watchman watch-del-all",
    "set-build-number": "npx react-native-version --skip-tag --never-amend --set-build",
    "set-version": "npx react-native-version --skip-tag --never-amend",
    "build-android-release-splits-flavors": "export SENTRY_SAMPLE_ENABLE_ABI_SPLIT=true; export SENTRY_SAMPLE_ENABLE_FLAVORS=true; cd android; ./gradlew assembleRelease; cd .."
  },
  "dependencies": {
    "@react-navigation/bottom-tabs": "^7.2.0",
    "@react-navigation/native": "^7.0.14",
    "@react-navigation/native-stack": "^7.2.0",
    "@react-navigation/stack": "^7.1.1",
<<<<<<< HEAD
    "@sentry/core": "9.18.0",
=======
    "@sentry/core": "9.22.0",
>>>>>>> c6d4d0af
    "@sentry/react-native": "7.0.0-alpha.0",
    "@shopify/flash-list": "^1.7.3",
    "delay": "^6.0.0",
    "react": "18.3.1",
    "react-native": "0.77.1",
    "react-native-gesture-handler": "^2.24.0",
    "react-native-image-picker": "^8.0.0",
    "react-native-launch-arguments": "^4.1.0",
    "react-native-reanimated": "3.17.1",
    "react-native-safe-area-context": "5.2.0",
    "react-native-screens": "4.8.0",
    "react-native-svg": "^15.11.1",
    "react-native-vector-icons": "^10.2.0",
    "react-native-webview": "^13.13.2",
    "react-redux": "^8.1.3",
    "redux": "^4.2.1"
  },
  "devDependencies": {
    "@babel/core": "^7.26.7",
    "@babel/preset-env": "^7.26.7",
    "@babel/runtime": "^7.26.7",
    "@react-native-community/cli": "15.1.3",
    "@react-native-community/cli-platform-android": "15.1.3",
    "@react-native-community/cli-platform-ios": "15.1.3",
    "@react-native/babel-preset": "0.77.1",
    "@react-native/eslint-config": "0.77.1",
    "@react-native/metro-config": "0.77.1",
    "@react-native/typescript-config": "0.77.1",
    "@sentry/babel-plugin-component-annotate": "3.4.0",
    "@types/jest": "^29.5.14",
    "@types/node": "^22.13.1",
    "@types/react": "^18.2.65",
    "@types/react-native-vector-icons": "^6.4.18",
    "@types/react-test-renderer": "^18.0.0",
    "@typescript-eslint/eslint-plugin": "^7.18.0",
    "@typescript-eslint/parser": "^7.18.0",
    "babel-jest": "^29.6.3",
    "babel-plugin-module-resolver": "^5.0.0",
    "eslint": "^8.19.0",
    "eslint-plugin-ft-flow": "^3.0.11",
    "jest": "^29.6.3",
    "patch-package": "^8.0.0",
    "prettier": "2.8.8",
    "react-test-renderer": "18.3.1",
    "sentry-react-native-samples-utils": "workspace:^",
    "ts-jest": "^29.3.1",
    "typescript": "5.0.4"
  },
  "engines": {
    "node": ">=18"
  },
  "codegenConfig": {
    "name": "AppSpecs",
    "type": "all",
    "jsSrcsDir": "tm",
    "android": {
      "javaPackageName": "com.facebook.fbreact.specs"
    }
  }
}<|MERGE_RESOLUTION|>--- conflicted
+++ resolved
@@ -27,11 +27,7 @@
     "@react-navigation/native": "^7.0.14",
     "@react-navigation/native-stack": "^7.2.0",
     "@react-navigation/stack": "^7.1.1",
-<<<<<<< HEAD
-    "@sentry/core": "9.18.0",
-=======
     "@sentry/core": "9.22.0",
->>>>>>> c6d4d0af
     "@sentry/react-native": "7.0.0-alpha.0",
     "@shopify/flash-list": "^1.7.3",
     "delay": "^6.0.0",
