{
  "name": "sentry-react-native-sample",
<<<<<<< HEAD
  "version": "6.7.0-alpha.0",
=======
  "version": "6.7.0",
>>>>>>> 3f056803
  "private": true,
  "scripts": {
    "postinstall": "patch-package",
    "android": "react-native run-android",
    "ios": "react-native run-ios",
    "start": "react-native start",
    "test": "jest",
    "lint": "npx eslint . --ext .js,.jsx,.ts,.tsx",
    "fix": "eslint . --ext .js,.jsx,.ts,.tsx --fix",
    "pod-install": "cd ios; RCT_NEW_ARCH_ENABLED=1 bundle exec pod install; cd ..",
    "pod-install-production": "cd ios; PRODUCTION=1 RCT_NEW_ARCH_ENABLED=1 bundle exec pod install; cd ..",
    "pod-install-legacy": "cd ios; bundle exec pod install; cd ..",
    "pod-install-legacy-production": "cd ios; PRODUCTION=1 bundle exec pod install; cd ..",
    "clean-ios": "cd ios; rm -rf Podfile.lock Pods build; cd ..",
    "clean-watchman": "watchman watch-del-all",
    "set-build-number": "npx react-native-version --skip-tag --never-amend --set-build",
    "set-version": "npx react-native-version --skip-tag --never-amend",
    "build-android-release-splits-flavors": "export SENTRY_SAMPLE_ENABLE_ABI_SPLIT=true; export SENTRY_SAMPLE_ENABLE_FLAVORS=true; cd android; ./gradlew assembleRelease; cd .."
  },
  "dependencies": {
<<<<<<< HEAD
    "@react-navigation/bottom-tabs": "^7.0.4",
    "@react-navigation/native": "^7.0.3",
    "@react-navigation/native-stack": "^7.0.3",
    "@react-navigation/stack": "^7.0.3",
    "@sentry/core": "8.54.0",
    "@sentry/react-native": "6.7.0-alpha.0",
    "delay": "^6.0.0",
    "react": "18.3.1",
    "react-native": "0.76.3",
    "react-native-build-config": "^0.3.2",
    "react-native-gesture-handler": "^2.21.1",
    "react-native-launch-arguments": "^4.0.4",
    "react-native-reanimated": "3.16.1",
    "react-native-safe-area-context": "4.14.0",
    "react-native-screens": "4.1.0",
    "react-native-svg": "^15.9.0",
=======
    "@react-navigation/bottom-tabs": "^7.2.0",
    "@react-navigation/native": "^7.0.14",
    "@react-navigation/native-stack": "^7.2.0",
    "@react-navigation/stack": "^7.1.1",
    "@sentry/react-native": "6.7.0",
    "delay": "^6.0.0",
    "react": "18.3.1",
    "react-native": "0.77.0",
    "react-native-gesture-handler": "^2.22.1",
    "react-native-reanimated": "3.16.7",
    "react-native-safe-area-context": "5.2.0",
    "react-native-screens": "4.6.0",
    "react-native-svg": "^15.11.1",
>>>>>>> 3f056803
    "react-native-vector-icons": "^10.2.0",
    "react-native-webview": "^13.13.2",
    "react-redux": "^8.1.3",
    "redux": "^4.2.1"
  },
  "devDependencies": {
<<<<<<< HEAD
    "@babel/core": "^7.25.2",
    "@babel/preset-env": "^7.25.3",
    "@babel/runtime": "^7.25.0",
    "@react-native-community/cli": "15.0.1",
    "@react-native-community/cli-platform-android": "15.0.1",
    "@react-native-community/cli-platform-ios": "15.0.1",
    "@react-native/babel-preset": "0.76.3",
    "@react-native/eslint-config": "0.76.3",
    "@react-native/metro-config": "0.76.3",
    "@react-native/typescript-config": "0.76.3",
    "@sentry/babel-plugin-component-annotate": "^2.18.0",
    "@types/jest": "^29.5.14",
    "@types/node": "^22.13.1",
=======
    "@babel/core": "^7.26.7",
    "@babel/preset-env": "^7.26.7",
    "@babel/runtime": "^7.26.7",
    "@react-native-community/cli": "15.1.3",
    "@react-native-community/cli-platform-android": "15.1.3",
    "@react-native-community/cli-platform-ios": "15.1.3",
    "@react-native/babel-preset": "0.77.0",
    "@react-native/eslint-config": "0.77.0",
    "@react-native/metro-config": "0.77.0",
    "@react-native/typescript-config": "0.77.0",
    "@sentry/babel-plugin-component-annotate": "^3.1.2",
>>>>>>> 3f056803
    "@types/react": "^18.2.65",
    "@types/react-native-vector-icons": "^6.4.18",
    "@types/react-test-renderer": "^18.0.0",
    "@typescript-eslint/eslint-plugin": "^7.18.0",
    "@typescript-eslint/parser": "^7.18.0",
    "babel-jest": "^29.6.3",
    "babel-plugin-module-resolver": "^5.0.0",
    "detox": "^20.33.0",
    "eslint": "^8.19.0",
    "eslint-plugin-ft-flow": "^3.0.11",
    "jest": "^29.6.3",
    "patch-package": "^8.0.0",
    "prettier": "2.8.8",
    "react-test-renderer": "18.3.1",
    "sentry-react-native-samples-utils": "workspace:^",
    "ts-jest": "^29.2.5",
    "typescript": "5.0.4"
  },
  "engines": {
    "node": ">=18"
  },
  "codegenConfig": {
    "name": "AppSpecs",
    "type": "all",
    "jsSrcsDir": "tm",
    "android": {
      "javaPackageName": "com.facebook.fbreact.specs"
    }
  }
}<|MERGE_RESOLUTION|>--- conflicted
+++ resolved
@@ -1,10 +1,6 @@
 {
   "name": "sentry-react-native-sample",
-<<<<<<< HEAD
-  "version": "6.7.0-alpha.0",
-=======
   "version": "6.7.0",
->>>>>>> 3f056803
   "private": true,
   "scripts": {
     "postinstall": "patch-package",
@@ -25,24 +21,6 @@
     "build-android-release-splits-flavors": "export SENTRY_SAMPLE_ENABLE_ABI_SPLIT=true; export SENTRY_SAMPLE_ENABLE_FLAVORS=true; cd android; ./gradlew assembleRelease; cd .."
   },
   "dependencies": {
-<<<<<<< HEAD
-    "@react-navigation/bottom-tabs": "^7.0.4",
-    "@react-navigation/native": "^7.0.3",
-    "@react-navigation/native-stack": "^7.0.3",
-    "@react-navigation/stack": "^7.0.3",
-    "@sentry/core": "8.54.0",
-    "@sentry/react-native": "6.7.0-alpha.0",
-    "delay": "^6.0.0",
-    "react": "18.3.1",
-    "react-native": "0.76.3",
-    "react-native-build-config": "^0.3.2",
-    "react-native-gesture-handler": "^2.21.1",
-    "react-native-launch-arguments": "^4.0.4",
-    "react-native-reanimated": "3.16.1",
-    "react-native-safe-area-context": "4.14.0",
-    "react-native-screens": "4.1.0",
-    "react-native-svg": "^15.9.0",
-=======
     "@react-navigation/bottom-tabs": "^7.2.0",
     "@react-navigation/native": "^7.0.14",
     "@react-navigation/native-stack": "^7.2.0",
@@ -51,33 +29,19 @@
     "delay": "^6.0.0",
     "react": "18.3.1",
     "react-native": "0.77.0",
+    "react-native-build-config": "^0.3.2",
     "react-native-gesture-handler": "^2.22.1",
+    "react-native-launch-arguments": "^4.0.4",
     "react-native-reanimated": "3.16.7",
     "react-native-safe-area-context": "5.2.0",
     "react-native-screens": "4.6.0",
     "react-native-svg": "^15.11.1",
->>>>>>> 3f056803
     "react-native-vector-icons": "^10.2.0",
     "react-native-webview": "^13.13.2",
     "react-redux": "^8.1.3",
     "redux": "^4.2.1"
   },
   "devDependencies": {
-<<<<<<< HEAD
-    "@babel/core": "^7.25.2",
-    "@babel/preset-env": "^7.25.3",
-    "@babel/runtime": "^7.25.0",
-    "@react-native-community/cli": "15.0.1",
-    "@react-native-community/cli-platform-android": "15.0.1",
-    "@react-native-community/cli-platform-ios": "15.0.1",
-    "@react-native/babel-preset": "0.76.3",
-    "@react-native/eslint-config": "0.76.3",
-    "@react-native/metro-config": "0.76.3",
-    "@react-native/typescript-config": "0.76.3",
-    "@sentry/babel-plugin-component-annotate": "^2.18.0",
-    "@types/jest": "^29.5.14",
-    "@types/node": "^22.13.1",
-=======
     "@babel/core": "^7.26.7",
     "@babel/preset-env": "^7.26.7",
     "@babel/runtime": "^7.26.7",
@@ -89,7 +53,6 @@
     "@react-native/metro-config": "0.77.0",
     "@react-native/typescript-config": "0.77.0",
     "@sentry/babel-plugin-component-annotate": "^3.1.2",
->>>>>>> 3f056803
     "@types/react": "^18.2.65",
     "@types/react-native-vector-icons": "^6.4.18",
     "@types/react-test-renderer": "^18.0.0",
