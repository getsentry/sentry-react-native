--- conflicted
+++ resolved
@@ -1,10 +1,6 @@
 {
   "name": "sentry-react-native-sample",
-<<<<<<< HEAD
   "version": "5.23.0-alpha.0",
-=======
-  "version": "5.22.2",
->>>>>>> d6eb7964
   "private": true,
   "scripts": {
     "postinstall": "patch-package",
