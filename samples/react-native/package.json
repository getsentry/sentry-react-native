--- conflicted
+++ resolved
@@ -1,10 +1,6 @@
 {
   "name": "sentry-react-native-sample",
-<<<<<<< HEAD
-  "version": "5.24.2",
-=======
   "version": "5.32.0",
->>>>>>> 9a727cb1
   "private": true,
   "scripts": {
     "postinstall": "patch-package",
