import React from 'react';
import {
  NavigationContainer,
  NavigationContainerRef,
} from '@react-navigation/native';
import { createNativeStackNavigator } from '@react-navigation/native-stack';
import { createStackNavigator } from '@react-navigation/stack';
import { createBottomTabNavigator } from '@react-navigation/bottom-tabs';
import Animated, {
  Easing,
  useAnimatedStyle,
  useSharedValue,
  withRepeat,
  withTiming,
} from 'react-native-reanimated';

// Import the Sentry React Native SDK
import * as Sentry from '@sentry/react-native';
import { FeedbackWidget } from '@sentry/react-native';

import ErrorsScreen from './Screens/ErrorsScreen';
import PerformanceScreen from './Screens/PerformanceScreen';
import TrackerScreen from './Screens/TrackerScreen';
import ManualTrackerScreen from './Screens/ManualTrackerScreen';
import PerformanceTimingScreen from './Screens/PerformanceTimingScreen';
import ReduxScreen from './Screens/ReduxScreen';
import { Provider } from 'react-redux';
import { store } from './reduxApp';
import { GestureHandlerRootView } from 'react-native-gesture-handler';
import GesturesTracingScreen from './Screens/GesturesTracingScreen';
import { LogBox, Platform, StyleSheet, View } from 'react-native';
import Ionicons from 'react-native-vector-icons/Ionicons';
import PlaygroundScreen from './Screens/PlaygroundScreen';
<<<<<<< HEAD
import { logWithoutTracing, shouldUseAutoStart } from './utils';
import { ErrorEvent } from '@sentry/core';
=======
import { getDsn, logWithoutTracing } from './utils';
>>>>>>> f2c6fa59
import HeavyNavigationScreen from './Screens/HeavyNavigationScreen';
import WebviewScreen from './Screens/WebviewScreen';
import { isTurboModuleEnabled } from '@sentry/react-native/dist/js/utils/environment';
import * as ImagePicker from 'react-native-image-picker';
import SpaceflightNewsScreen from './Screens/SpaceflightNewsScreen';

/* false by default to avoid issues in e2e tests waiting for the animation end */
const RUNNING_INDICATOR = false;

/* false by default to avoid issues in e2e tests waiting for the animation end */
const RUNNING_INDICATOR = false;

if (typeof setImmediate === 'undefined') {
  require('setimmediate');
}

LogBox.ignoreAllLogs();
const isMobileOs = Platform.OS === 'android' || Platform.OS === 'ios';

const reactNavigationIntegration = Sentry.reactNavigationIntegration({
  routeChangeTimeoutMs: 500, // How long it will wait for the route change to complete. Default is 1000ms
  enableTimeToInitialDisplay: isMobileOs,
  ignoreEmptyBackNavigationTransactions: false,
  enableTimeToInitialDisplayForPreloadedRoutes: true,
  useDispatchedActionData: true,
});

Sentry.init({
<<<<<<< HEAD
  beforeSend: (event: ErrorEvent) => {
=======
  // Replace the example DSN below with your own DSN:
  dsn: getDsn(),
  debug: true,
  environment: 'dev',
  beforeSend: (event: Sentry.ErrorEvent) => {
>>>>>>> f2c6fa59
    logWithoutTracing('Event beforeSend:', event.event_id);
    return event;
  },
  beforeSendTransaction(event: Sentry.TransactionEvent) {
    logWithoutTracing('Transaction beforeSend:', event.event_id);
    return event;
  },
  // This will be called with a boolean `didCallNativeInit` when the native SDK has been contacted.
  onReady: ({ didCallNativeInit }) => {
    logWithoutTracing(
      'onReady called with didCallNativeInit:',
      didCallNativeInit,
    );
  },
  integrations(integrations) {
    integrations.push(
      reactNavigationIntegration,
      Sentry.reactNativeTracingIntegration({
        // The time to wait in ms until the transaction will be finished, For testing, default is 1000 ms
        idleTimeoutMs: 5_000,
      }),
      Sentry.httpClientIntegration({
        // These options are effective only in JS.
        // This array can contain tuples of `[begin, end]` (both inclusive),
        // Single status codes, or a combinations of both.
        // default: [[500, 599]]
        failedRequestStatusCodes: [[400, 599]],
        // This array can contain Regexes or strings, or combinations of both.
        // default: [/.*/]
        failedRequestTargets: [/.*/],
      }),
      Sentry.mobileReplayIntegration({
        maskAllImages: true,
        maskAllVectors: true,
        maskAllText: true,
        enableViewRendererV2: true,
        enableFastViewRendering: true,
      }),
      Sentry.appStartIntegration({
        standalone: false,
      }),
      Sentry.reactNativeErrorHandlersIntegration({
        patchGlobalPromise:
          Platform.OS === 'ios' && isTurboModuleEnabled()
            ? // The global patch doesn't work on iOS with the New Architecture in this Sample app
              // In
              false
            : true,
      }),
      Sentry.feedbackIntegration({
        imagePicker: ImagePicker,
        enableScreenshot: true,
        enableTakeScreenshot: true,
        styles: {
          submitButton: {
            backgroundColor: '#6a1b9a',
            paddingVertical: 15,
            borderRadius: 5,
            alignItems: 'center',
            marginBottom: 10,
          },
        },
        namePlaceholder: 'Fullname',
        buttonOptions: {
          styles: {
            triggerButton: {
              marginBottom: 75, // Place above the tab bar
            },
          },
        },
        screenshotButtonOptions: {
          styles: {
            triggerButton: {
              marginBottom: 75, // Place above the tab bar
            },
          },
        },
      }),
      Sentry.extraErrorDataIntegration(),
    );
    return integrations.filter(i => i.name !== 'Dedupe');
  },
  tracePropagationTargets: ['localhost', /^\//, /^https:\/\//, /^http:\/\//],
  autoInitializeNativeSdk: shouldUseAutoStart(),
});

const Stack = isMobileOs
  ? createNativeStackNavigator()
  : createStackNavigator();
const Tab = createBottomTabNavigator();

const ErrorsTabNavigator = Sentry.withProfiler(
  () => {
    return (
      <GestureHandlerRootView style={styles.wrapper}>
        <Provider store={store}>
          <Stack.Navigator>
            <Stack.Screen
              name="ErrorsScreen"
              component={ErrorsScreen}
              options={{ title: 'Errors' }}
            />
            <Stack.Screen
              name="FeedbackWidget"
              options={{ presentation: 'modal', headerShown: false }}
            >
              {(props) => (
                <FeedbackWidget
                  {...props}
                  enableScreenshot={true}
                  onFormClose={props.navigation.goBack}
                  onFormSubmitted={props.navigation.goBack}
                  styles={{
                    submitButton: {
                      backgroundColor: '#6a1b9a',
                      paddingVertical: 15,
                      borderRadius: 5,
                      alignItems: 'center',
                      marginBottom: 10,
                    },
                  }}
                  namePlaceholder={'Fullname'}
                />
              )}
            </Stack.Screen>
          </Stack.Navigator>
        </Provider>
      </GestureHandlerRootView>
    );
  },
  { name: 'ErrorsTab' },
);

const PerformanceTabNavigator = Sentry.withProfiler(
  () => {
    return (
      <GestureHandlerRootView style={styles.wrapper}>
        <Provider store={store}>
          <Stack.Navigator>
            <Stack.Screen
              name="PerformanceScreen"
              component={PerformanceScreen}
              options={{ title: 'Performance' }}
            />
            <Stack.Screen
              name="SpaceflightNewsScreen"
              component={SpaceflightNewsScreen}
            />
            <Stack.Screen name="Tracker" component={TrackerScreen} />
            <Stack.Screen
              name="ManualTracker"
              component={ManualTrackerScreen}
            />
            <Stack.Screen
              name="HeavyNavigation"
              component={HeavyNavigationScreen}
            />
            <Stack.Screen
              name="PerformanceTiming"
              component={PerformanceTimingScreen}
            />
            <Stack.Screen name="Redux" component={ReduxScreen} />
            <Stack.Screen name="Gestures" component={GesturesTracingScreen} />
          </Stack.Navigator>
        </Provider>
      </GestureHandlerRootView>
    );
  },
  { name: 'PerformanceTab' },
);

function BottomTabsNavigator() {
  return (
      <Tab.Navigator
        screenOptions={{
          headerShown: false,
        }}
        detachInactiveScreens={false} // workaround for https://github.com/react-navigation/react-navigation/issues/11384
      >
        <Tab.Screen
          name="ErrorsTab"
          component={ErrorsTabNavigator}
          options={{
            tabBarLabel: 'Errors',
            // eslint-disable-next-line react/no-unstable-nested-components
            tabBarIcon: ({ focused, color, size }) => (
              <Ionicons
                name={focused ? 'bug' : 'bug-outline'}
                size={size}
                color={color}
                testID="errors-tab-icon"
              />
            ),
          }}
        />
        <Tab.Screen
          name="PerformanceTab"
          component={PerformanceTabNavigator}
          options={{
            tabBarLabel: 'Performance',
            // eslint-disable-next-line react/no-unstable-nested-components
            tabBarIcon: ({ focused, color, size }) => (
              <Ionicons
                name={focused ? 'speedometer' : 'speedometer-outline'}
                size={size}
                color={color}
                testID="performance-tab-icon"
              />
            ),
          }}
        />
        <Tab.Screen
          name="PlaygroundTab"
          component={PlaygroundScreen}
          options={{
            tabBarLabel: 'Playground',
            // eslint-disable-next-line react/no-unstable-nested-components
            tabBarIcon: ({ focused, color, size }) => (
              <Ionicons
                name={
                  focused ? 'american-football' : 'american-football-outline'
                }
                size={size}
                color={color}
                testID="playground-tab-icon"
              />
            ),
          }}
        />
      </Tab.Navigator>
  );
}

function RootNavigationContainer() {
  const navigation = React.useRef<NavigationContainerRef<{}>>(null);

  return (
    <NavigationContainer
      ref={navigation}
      onReady={() => {
        reactNavigationIntegration.registerNavigationContainer(navigation);
      }}>
      <Stack.Navigator
        screenOptions={{
          headerShown: false,
        }}>
        <Stack.Screen name="BottomTabs" component={BottomTabsNavigator} />
        <Stack.Screen name="Webview" component={WebviewScreen} options={{ headerShown: true }} />
      </Stack.Navigator>
    </NavigationContainer>
  );
}

function App() {
  return (
    <>
      <RootNavigationContainer />
      <RunningIndicator />
    </>
  );
}

function RunningIndicator() {
  if (Platform.OS !== 'android' && Platform.OS !== 'ios') {
    return null;
  }

  if (!RUNNING_INDICATOR) {
    return null;
  }

  return <RotatingBox />;
}

function RotatingBox() {
  const sv = useSharedValue<number>(0);

  React.useEffect(() => {
    sv.value = withRepeat(
      withTiming(360, {
        duration: 1_000_000,
        easing: Easing.linear,
      }),
      -1,
    );
    // eslint-disable-next-line react-hooks/exhaustive-deps
  }, []);

  const animatedStyle = useAnimatedStyle(() => ({
    transform: [{ rotate: `${sv.value * 360}deg` }],
  }));

  return (
    <View style={styles.container}>
      <Animated.View style={[styles.box, animatedStyle]} />
    </View>
  );
}

const styles = StyleSheet.create({
  wrapper: {
    flex: 1,
  },
  container: {
    position: 'absolute',
    left: 30,
    top: 30,
  },
  box: {
    height: 50,
    width: 50,
    backgroundColor: '#b58df1',
    borderRadius: 5,
  },
});

export default Sentry.wrap(App);<|MERGE_RESOLUTION|>--- conflicted
+++ resolved
@@ -31,20 +31,13 @@
 import { LogBox, Platform, StyleSheet, View } from 'react-native';
 import Ionicons from 'react-native-vector-icons/Ionicons';
 import PlaygroundScreen from './Screens/PlaygroundScreen';
-<<<<<<< HEAD
-import { logWithoutTracing, shouldUseAutoStart } from './utils';
-import { ErrorEvent } from '@sentry/core';
-=======
-import { getDsn, logWithoutTracing } from './utils';
->>>>>>> f2c6fa59
+
+import { logWithoutTracing, shouldUseAutoStart, getDsn } from './utils';
 import HeavyNavigationScreen from './Screens/HeavyNavigationScreen';
 import WebviewScreen from './Screens/WebviewScreen';
 import { isTurboModuleEnabled } from '@sentry/react-native/dist/js/utils/environment';
 import * as ImagePicker from 'react-native-image-picker';
 import SpaceflightNewsScreen from './Screens/SpaceflightNewsScreen';
-
-/* false by default to avoid issues in e2e tests waiting for the animation end */
-const RUNNING_INDICATOR = false;
 
 /* false by default to avoid issues in e2e tests waiting for the animation end */
 const RUNNING_INDICATOR = false;
@@ -65,15 +58,8 @@
 });
 
 Sentry.init({
-<<<<<<< HEAD
-  beforeSend: (event: ErrorEvent) => {
-=======
-  // Replace the example DSN below with your own DSN:
   dsn: getDsn(),
-  debug: true,
-  environment: 'dev',
   beforeSend: (event: Sentry.ErrorEvent) => {
->>>>>>> f2c6fa59
     logWithoutTracing('Event beforeSend:', event.event_id);
     return event;
   },
