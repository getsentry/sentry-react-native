--- conflicted
+++ resolved
@@ -22,13 +22,8 @@
 import { store } from './reduxApp';
 import { GestureHandlerRootView } from 'react-native-gesture-handler';
 import GesturesTracingScreen from './Screens/GesturesTracingScreen';
-<<<<<<< HEAD
-import { StyleSheet } from 'react-native';
+import { Platform, StyleSheet } from 'react-native';
 import { httpClientIntegration } from '@sentry/react';
-=======
-import { Platform, StyleSheet } from 'react-native';
-import { HttpClient } from '@sentry/integrations';
->>>>>>> 47f416a1
 import Ionicons from 'react-native-vector-icons/Ionicons';
 import { ErrorEvent } from '@sentry/types';
 
