--- conflicted
+++ resolved
@@ -115,13 +115,9 @@
       }),
       Sentry.feedbackIntegration({
         imagePicker: ImagePicker,
-<<<<<<< HEAD
         enableScreenshot: true,
         enableTakeScreenshot: true,
-        styles:{
-=======
         styles: {
->>>>>>> 834729f1
           submitButton: {
             backgroundColor: '#6a1b9a',
             paddingVertical: 15,
