import React from 'react';
import {
  NavigationContainer,
  NavigationContainerRef,
} from '@react-navigation/native';
import { createNativeStackNavigator } from '@react-navigation/native-stack';
import { createStackNavigator } from '@react-navigation/stack';
import { createBottomTabNavigator } from '@react-navigation/bottom-tabs';
import Animated, {
  Easing,
  useAnimatedStyle,
  useSharedValue,
  withRepeat,
  withTiming,
} from 'react-native-reanimated';

// Import the Sentry React Native SDK
import * as Sentry from '@sentry/react-native';

import { SENTRY_INTERNAL_DSN } from './dsn';
import ErrorsScreen from './Screens/ErrorsScreen';
import PerformanceScreen from './Screens/PerformanceScreen';
import TrackerScreen from './Screens/TrackerScreen';
import ManualTrackerScreen from './Screens/ManualTrackerScreen';
import PerformanceTimingScreen from './Screens/PerformanceTimingScreen';
import ReduxScreen from './Screens/ReduxScreen';
import { Provider } from 'react-redux';
import { store } from './reduxApp';
import { GestureHandlerRootView } from 'react-native-gesture-handler';
import GesturesTracingScreen from './Screens/GesturesTracingScreen';
<<<<<<< HEAD
import { Platform, StyleSheet } from 'react-native';
import Ionicons from 'react-native-vector-icons/Ionicons';
import { ErrorEvent } from '@sentry/types';
=======
import { LogBox, Platform, StyleSheet, View } from 'react-native';
import { HttpClient } from '@sentry/integrations';
import Ionicons from 'react-native-vector-icons/Ionicons';
import PlaygroundScreen from './Screens/PlaygroundScreen';
import { logWithoutTracing } from './utils';

LogBox.ignoreAllLogs();
>>>>>>> 504fab9d

const isMobileOs = Platform.OS === 'android' || Platform.OS === 'ios';

const reactNavigationInstrumentation =
  new Sentry.ReactNavigationInstrumentation({
    routeChangeTimeoutMs: 500, // How long it will wait for the route change to complete. Default is 1000ms
    enableTimeToInitialDisplay: isMobileOs,
  });

Sentry.init({
  // Replace the example DSN below with your own DSN:
  dsn: SENTRY_INTERNAL_DSN,
  debug: true,
  environment: 'dev',
<<<<<<< HEAD
  beforeSend: (event: ErrorEvent) => {
    console.log('Event beforeSend:', event.event_id);
=======
  beforeSend: (event: Sentry.Event) => {
    logWithoutTracing('Event beforeSend:', event.event_id);
>>>>>>> 504fab9d
    return event;
  },
  beforeSendTransaction(event) {
    logWithoutTracing('Transaction beforeSend:', event.event_id);
    return event;
  },
  // This will be called with a boolean `didCallNativeInit` when the native SDK has been contacted.
  onReady: ({ didCallNativeInit }) => {
    logWithoutTracing(
      'onReady called with didCallNativeInit:',
      didCallNativeInit,
    );
  },
  integrations(integrations) {
    integrations.push(
      new Sentry.ReactNativeTracing({
        // The time to wait in ms until the transaction will be finished, For testing, default is 1000 ms
        idleTimeout: 5000,
        routingInstrumentation: reactNavigationInstrumentation,
        enableUserInteractionTracing: true,
        ignoreEmptyBackNavigationTransactions: true,
      }),
      Sentry.httpClientIntegration({
        // These options are effective only in JS.
        // This array can contain tuples of `[begin, end]` (both inclusive),
        // Single status codes, or a combinations of both.
        // default: [[500, 599]]
        failedRequestStatusCodes: [[400, 599]],
        // This array can contain Regexes or strings, or combinations of both.
        // default: [/.*/]
        failedRequestTargets: [/.*/],
      }),
<<<<<<< HEAD
=======
      Sentry.metrics.metricsAggregatorIntegration(),
      Sentry.mobileReplayIntegration({
        maskAllImages: true,
        maskAllVectors: true,
        // maskAllText: false,
      }),
>>>>>>> 504fab9d
    );
    return integrations.filter(i => i.name !== 'Dedupe');
  },
  enableAutoSessionTracking: true,
  // For testing, session close when 5 seconds (instead of the default 30) in the background.
  sessionTrackingIntervalMillis: 5000,
  // This will capture ALL TRACES and likely use up all your quota
  enableTracing: true,
  tracesSampleRate: 1.0,
  tracePropagationTargets: ['localhost', /^\//, /^https:\/\//, /^http:\/\//],
  attachStacktrace: true,
  // Attach screenshots to events.
  attachScreenshot: true,
  // Attach view hierarchy to events.
  attachViewHierarchy: true,
  // Enables capture failed requests in JS and native.
  enableCaptureFailedRequests: true,
  // Sets the `release` and `dist` on Sentry events. Make sure this matches EXACTLY with the values on your sourcemaps
  // otherwise they will not work.
  // release: 'myapp@1.2.3+1',
  // dist: `1`,
  _experiments: {
    profilesSampleRate: 1.0,
    // replaysSessionSampleRate: 1.0,
    replaysOnErrorSampleRate: 1.0,
  },
  enableSpotlight: true,
});

const Stack = isMobileOs
  ? createNativeStackNavigator()
  : createStackNavigator();
const Tab = createBottomTabNavigator();

const TabOneStack = Sentry.withProfiler(
  () => {
    return (
      <GestureHandlerRootView style={styles.wrapper}>
        <Provider store={store}>
          <Stack.Navigator>
            <Stack.Screen
              name="ErrorsScreen"
              component={ErrorsScreen}
              options={{ title: 'Errors' }}
            />
          </Stack.Navigator>
        </Provider>
      </GestureHandlerRootView>
    );
  },
  { name: 'ErrorsTab' },
);

const TabTwoStack = Sentry.withProfiler(
  () => {
    return (
      <GestureHandlerRootView style={styles.wrapper}>
        <Provider store={store}>
          <Stack.Navigator>
            <Stack.Screen
              name="PerformanceScreen"
              component={PerformanceScreen}
              options={{ title: 'Performance' }}
            />
            <Stack.Screen name="Tracker" component={TrackerScreen} />
            <Stack.Screen
              name="ManualTracker"
              component={ManualTrackerScreen}
            />
            <Stack.Screen
              name="PerformanceTiming"
              component={PerformanceTimingScreen}
            />
            <Stack.Screen name="Redux" component={ReduxScreen} />
            <Stack.Screen name="Gestures" component={GesturesTracingScreen} />
          </Stack.Navigator>
        </Provider>
      </GestureHandlerRootView>
    );
  },
  { name: 'PerformanceTab' },
);

function BottomTabs() {
  const navigation = React.useRef<NavigationContainerRef<{}>>(null);

  return (
    <NavigationContainer
      ref={navigation}
      onReady={() => {
        reactNavigationInstrumentation.registerNavigationContainer(navigation);
      }}>
      <Tab.Navigator
        screenOptions={{
          headerShown: false,
        }}
        detachInactiveScreens={false} // workaround for https://github.com/react-navigation/react-navigation/issues/11384
      >
        <Tab.Screen
          name="ErrorsTab"
          component={TabOneStack}
          options={{
            tabBarLabel: 'Errors',
            tabBarIcon: ({ focused, color, size }) => (
              <Ionicons
                name={focused ? 'bug' : 'bug-outline'}
                size={size}
                color={color}
              />
            ),
          }}
        />
        <Tab.Screen
          name="PerformanceTab"
          component={TabTwoStack}
          options={{
            tabBarLabel: 'Performance',
            tabBarIcon: ({ focused, color, size }) => (
              <Ionicons
                name={focused ? 'speedometer' : 'speedometer-outline'}
                size={size}
                color={color}
              />
            ),
          }}
        />
        <Tab.Screen
          name="PlaygroundTab"
          component={PlaygroundScreen}
          options={{
            tabBarLabel: 'Playground',
            tabBarIcon: ({ focused, color, size }) => (
              <Ionicons
                name={
                  focused ? 'american-football' : 'american-football-outline'
                }
                size={size}
                color={color}
              />
            ),
          }}
        />
      </Tab.Navigator>
      <RunningIndicator />
    </NavigationContainer>
  );
}

function RunningIndicator() {
  if (Platform.OS !== 'android' && Platform.OS !== 'ios') {
    return null;
  }

  return <RotatingBox />;
}

function RotatingBox() {
  const sv = useSharedValue<number>(0);

  React.useEffect(() => {
    sv.value = withRepeat(
      withTiming(360, {
        duration: 1_000_000,
        easing: Easing.linear,
      }),
      -1,
    );
    // eslint-disable-next-line react-hooks/exhaustive-deps
  }, []);

  const animatedStyle = useAnimatedStyle(() => ({
    transform: [{ rotate: `${sv.value * 360}deg` }],
  }));

  return (
    <View style={styles.container}>
      <Animated.View style={[styles.box, animatedStyle]} />
    </View>
  );
}

const styles = StyleSheet.create({
  wrapper: {
    flex: 1,
  },
  container: {
    position: 'absolute',
    left: 30,
    top: 30,
  },
  box: {
    height: 50,
    width: 50,
    backgroundColor: '#b58df1',
    borderRadius: 5,
  },
});

export default Sentry.wrap(BottomTabs);<|MERGE_RESOLUTION|>--- conflicted
+++ resolved
@@ -28,19 +28,13 @@
 import { store } from './reduxApp';
 import { GestureHandlerRootView } from 'react-native-gesture-handler';
 import GesturesTracingScreen from './Screens/GesturesTracingScreen';
-<<<<<<< HEAD
-import { Platform, StyleSheet } from 'react-native';
-import Ionicons from 'react-native-vector-icons/Ionicons';
-import { ErrorEvent } from '@sentry/types';
-=======
 import { LogBox, Platform, StyleSheet, View } from 'react-native';
-import { HttpClient } from '@sentry/integrations';
 import Ionicons from 'react-native-vector-icons/Ionicons';
 import PlaygroundScreen from './Screens/PlaygroundScreen';
 import { logWithoutTracing } from './utils';
+import { ErrorEvent } from '@sentry/types';
 
 LogBox.ignoreAllLogs();
->>>>>>> 504fab9d
 
 const isMobileOs = Platform.OS === 'android' || Platform.OS === 'ios';
 
@@ -55,13 +49,8 @@
   dsn: SENTRY_INTERNAL_DSN,
   debug: true,
   environment: 'dev',
-<<<<<<< HEAD
   beforeSend: (event: ErrorEvent) => {
-    console.log('Event beforeSend:', event.event_id);
-=======
-  beforeSend: (event: Sentry.Event) => {
     logWithoutTracing('Event beforeSend:', event.event_id);
->>>>>>> 504fab9d
     return event;
   },
   beforeSendTransaction(event) {
@@ -94,15 +83,11 @@
         // default: [/.*/]
         failedRequestTargets: [/.*/],
       }),
-<<<<<<< HEAD
-=======
-      Sentry.metrics.metricsAggregatorIntegration(),
       Sentry.mobileReplayIntegration({
         maskAllImages: true,
         maskAllVectors: true,
         // maskAllText: false,
       }),
->>>>>>> 504fab9d
     );
     return integrations.filter(i => i.name !== 'Dedupe');
   },
