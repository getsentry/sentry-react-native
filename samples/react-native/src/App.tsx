import React from 'react';
import {
  NavigationContainer,
  NavigationContainerRef,
} from '@react-navigation/native';
import { createNativeStackNavigator } from '@react-navigation/native-stack';
import { createStackNavigator } from '@react-navigation/stack';
import { createBottomTabNavigator } from '@react-navigation/bottom-tabs';
import Animated, {
  Easing,
  useAnimatedStyle,
  useSharedValue,
  withRepeat,
  withTiming,
} from 'react-native-reanimated';

// Import the Sentry React Native SDK
import * as Sentry from '@sentry/react-native';
import { FeedbackForm } from '@sentry/react-native';

import { SENTRY_INTERNAL_DSN } from './dsn';
import ErrorsScreen from './Screens/ErrorsScreen';
import PerformanceScreen from './Screens/PerformanceScreen';
import TrackerScreen from './Screens/TrackerScreen';
import ManualTrackerScreen from './Screens/ManualTrackerScreen';
import PerformanceTimingScreen from './Screens/PerformanceTimingScreen';
import ReduxScreen from './Screens/ReduxScreen';
import { Provider } from 'react-redux';
import { store } from './reduxApp';
import { GestureHandlerRootView } from 'react-native-gesture-handler';
import GesturesTracingScreen from './Screens/GesturesTracingScreen';
import { LogBox, Platform, StyleSheet, View } from 'react-native';
import Ionicons from 'react-native-vector-icons/Ionicons';
import PlaygroundScreen from './Screens/PlaygroundScreen';
import { logWithoutTracing } from './utils';
import { ErrorEvent } from '@sentry/core';
import HeavyNavigationScreen from './Screens/HeavyNavigationScreen';
import WebviewScreen from './Screens/WebviewScreen';
import { isTurboModuleEnabled } from '@sentry/react-native/dist/js/utils/environment';
import { toByteArray } from 'react-native-quick-base64';
import { launchImageLibrary } from 'react-native-image-picker';

if (typeof setImmediate === 'undefined') {
  require('setimmediate');
}

LogBox.ignoreAllLogs();
const isMobileOs = Platform.OS === 'android' || Platform.OS === 'ios';

const reactNavigationIntegration = Sentry.reactNavigationIntegration({
  routeChangeTimeoutMs: 500, // How long it will wait for the route change to complete. Default is 1000ms
  enableTimeToInitialDisplay: isMobileOs,
  ignoreEmptyBackNavigationTransactions: true,
});

Sentry.init({
  // Replace the example DSN below with your own DSN:
  dsn: SENTRY_INTERNAL_DSN,
  debug: true,
  environment: 'dev',
  beforeSend: (event: ErrorEvent) => {
    logWithoutTracing('Event beforeSend:', event.event_id);
    return event;
  },
  beforeSendTransaction(event) {
    logWithoutTracing('Transaction beforeSend:', event.event_id);
    return event;
  },
  // This will be called with a boolean `didCallNativeInit` when the native SDK has been contacted.
  onReady: ({ didCallNativeInit }) => {
    logWithoutTracing(
      'onReady called with didCallNativeInit:',
      didCallNativeInit,
    );
  },
  enableUserInteractionTracing: true,
  integrations(integrations) {
    integrations.push(
      reactNavigationIntegration,
      Sentry.reactNativeTracingIntegration({
        // The time to wait in ms until the transaction will be finished, For testing, default is 1000 ms
        idleTimeoutMs: 5_000,
      }),
      Sentry.httpClientIntegration({
        // These options are effective only in JS.
        // This array can contain tuples of `[begin, end]` (both inclusive),
        // Single status codes, or a combinations of both.
        // default: [[500, 599]]
        failedRequestStatusCodes: [[400, 599]],
        // This array can contain Regexes or strings, or combinations of both.
        // default: [/.*/]
        failedRequestTargets: [/.*/],
      }),
      Sentry.mobileReplayIntegration({
        maskAllImages: true,
        maskAllVectors: true,
        maskAllText: true,
      }),
      Sentry.appStartIntegration({
        standalone: false,
      }),
      Sentry.reactNativeErrorHandlersIntegration({
        patchGlobalPromise: Platform.OS === 'ios' && isTurboModuleEnabled()
          // The global patch doesn't work on iOS with the New Architecture in this Sample app
          // In
          ? false
          : true,
      }),
      Sentry.feedbackIntegration({
        styles:{
          submitButton: {
            backgroundColor: '#6a1b9a',
            paddingVertical: 15,
            borderRadius: 5,
            alignItems: 'center',
            marginBottom: 10,
          },
        },
        namePlaceholder: 'Fullname',
      }),
    );
    return integrations.filter(i => i.name !== 'Dedupe');
  },
  enableAutoSessionTracking: true,
  // For testing, session close when 5 seconds (instead of the default 30) in the background.
  sessionTrackingIntervalMillis: 30000,
  // This will capture ALL TRACES and likely use up all your quota
  enableTracing: true,
  tracesSampleRate: 1.0,
  tracePropagationTargets: ['localhost', /^\//, /^https:\/\//, /^http:\/\//],
  attachStacktrace: true,
  // Attach screenshots to events.
  attachScreenshot: true,
  // Attach view hierarchy to events.
  attachViewHierarchy: true,
  // Enables capture failed requests in JS and native.
  enableCaptureFailedRequests: true,
  // Sets the `release` and `dist` on Sentry events. Make sure this matches EXACTLY with the values on your sourcemaps
  // otherwise they will not work.
  // release: 'myapp@1.2.3+1',
  // dist: `1`,
  profilesSampleRate: 1.0,
  replaysSessionSampleRate: 1.0,
  replaysOnErrorSampleRate: 1.0,
  spotlight: true,
  // This should be disabled when manually initializing the native SDK
  // Note that options from JS are not passed to the native SDKs when initialized manually
  autoInitializeNativeSdk: true,
});

const Stack = isMobileOs
  ? createNativeStackNavigator()
  : createStackNavigator();
const Tab = createBottomTabNavigator();

const handleChooseImage = (attachFile: (filename: string, data: Uint8Array) => void): void => {
  launchImageLibrary({ mediaType: 'photo', includeBase64: true }, (response) => {
    if (response.didCancel) {
      console.log('User cancelled image picker');
    } else if (response.errorCode) {
      console.log('ImagePicker Error: ', response.errorMessage);
    } else if (response.assets && response.assets.length > 0) {
      const filename = response.assets[0].fileName;
      const base64String = response.assets[0].base64;
      const screenShotUint8Array = toByteArray(base64String);
      if (filename && screenShotUint8Array) {
        attachFile(filename, screenShotUint8Array);
      }
    }
  });
};

const ErrorsTabNavigator = Sentry.withProfiler(
  () => {
    return (
      <GestureHandlerRootView style={styles.wrapper}>
        <Provider store={store}>
          <Stack.Navigator>
            <Stack.Screen
              name="ErrorsScreen"
              component={ErrorsScreen}
              options={{ title: 'Errors' }}
            />
            <Stack.Screen
              name="FeedbackForm"
              options={{ presentation: 'modal', headerShown: false }}
            >
              {(props) => (
                <FeedbackForm
                  {...props}
<<<<<<< HEAD
                  onFormClose={props.navigation.goBack}
=======
                  enableScreenshot={true}
                  onAddScreenshot={handleChooseImage}
                  onFormClose={props.navigation.goBack}
                  onFormSubmitted={props.navigation.goBack}
>>>>>>> dbdfceb5
                  styles={{
                    submitButton: {
                      backgroundColor: '#6a1b9a',
                      paddingVertical: 15,
                      borderRadius: 5,
                      alignItems: 'center',
                      marginBottom: 10,
                    },
                  }}
                  namePlaceholder={'Fullname'}
                />
              )}
            </Stack.Screen>
          </Stack.Navigator>
        </Provider>
      </GestureHandlerRootView>
    );
  },
  { name: 'ErrorsTab' },
);

const PerformanceTabNavigator = Sentry.withProfiler(
  () => {
    return (
      <GestureHandlerRootView style={styles.wrapper}>
        <Provider store={store}>
          <Stack.Navigator>
            <Stack.Screen
              name="PerformanceScreen"
              component={PerformanceScreen}
              options={{ title: 'Performance' }}
            />
            <Stack.Screen name="Tracker" component={TrackerScreen} />
            <Stack.Screen
              name="ManualTracker"
              component={ManualTrackerScreen}
            />
            <Stack.Screen
              name="HeavyNavigation"
              component={HeavyNavigationScreen}
            />
            <Stack.Screen
              name="PerformanceTiming"
              component={PerformanceTimingScreen}
            />
            <Stack.Screen name="Redux" component={ReduxScreen} />
            <Stack.Screen name="Gestures" component={GesturesTracingScreen} />
          </Stack.Navigator>
        </Provider>
      </GestureHandlerRootView>
    );
  },
  { name: 'PerformanceTab' },
);

function BottomTabsNavigator() {
  return (
      <Tab.Navigator
        screenOptions={{
          headerShown: false,
        }}
        detachInactiveScreens={false} // workaround for https://github.com/react-navigation/react-navigation/issues/11384
      >
        <Tab.Screen
          name="ErrorsTab"
          component={ErrorsTabNavigator}
          options={{
            tabBarLabel: 'Errors',
            // eslint-disable-next-line react/no-unstable-nested-components
            tabBarIcon: ({ focused, color, size }) => (
              <Ionicons
                name={focused ? 'bug' : 'bug-outline'}
                size={size}
                color={color}
              />
            ),
          }}
        />
        <Tab.Screen
          name="PerformanceTab"
          component={PerformanceTabNavigator}
          options={{
            tabBarLabel: 'Performance',
            // eslint-disable-next-line react/no-unstable-nested-components
            tabBarIcon: ({ focused, color, size }) => (
              <Ionicons
                name={focused ? 'speedometer' : 'speedometer-outline'}
                size={size}
                color={color}
              />
            ),
          }}
        />
        <Tab.Screen
          name="PlaygroundTab"
          component={PlaygroundScreen}
          options={{
            tabBarLabel: 'Playground',
            // eslint-disable-next-line react/no-unstable-nested-components
            tabBarIcon: ({ focused, color, size }) => (
              <Ionicons
                name={
                  focused ? 'american-football' : 'american-football-outline'
                }
                size={size}
                color={color}
              />
            ),
          }}
        />
      </Tab.Navigator>
  );
}

function RootNavigationContainer() {
  const navigation = React.useRef<NavigationContainerRef<{}>>(null);

  return (
    <NavigationContainer
      ref={navigation}
      onReady={() => {
        reactNavigationIntegration.registerNavigationContainer(navigation);
      }}>
      <Stack.Navigator
        screenOptions={{
          headerShown: false,
        }}>
        <Stack.Screen name="BottomTabs" component={BottomTabsNavigator} />
        <Stack.Screen name="Webview" component={WebviewScreen} options={{ headerShown: true }} />
      </Stack.Navigator>
    </NavigationContainer>
  );
}

function App() {
  return (
    <>
      <RootNavigationContainer />
      <RunningIndicator />
    </>
  );
}

function RunningIndicator() {
  if (Platform.OS !== 'android' && Platform.OS !== 'ios') {
    return null;
  }

  return <RotatingBox />;
}

function RotatingBox() {
  const sv = useSharedValue<number>(0);

  React.useEffect(() => {
    sv.value = withRepeat(
      withTiming(360, {
        duration: 1_000_000,
        easing: Easing.linear,
      }),
      -1,
    );
    // eslint-disable-next-line react-hooks/exhaustive-deps
  }, []);

  const animatedStyle = useAnimatedStyle(() => ({
    transform: [{ rotate: `${sv.value * 360}deg` }],
  }));

  return (
    <View style={styles.container}>
      <Animated.View style={[styles.box, animatedStyle]} />
    </View>
  );
}

const styles = StyleSheet.create({
  wrapper: {
    flex: 1,
  },
  container: {
    position: 'absolute',
    left: 30,
    top: 30,
  },
  box: {
    height: 50,
    width: 50,
    backgroundColor: '#b58df1',
    borderRadius: 5,
  },
});

export default Sentry.wrap(App);<|MERGE_RESOLUTION|>--- conflicted
+++ resolved
@@ -188,14 +188,10 @@
               {(props) => (
                 <FeedbackForm
                   {...props}
-<<<<<<< HEAD
-                  onFormClose={props.navigation.goBack}
-=======
                   enableScreenshot={true}
                   onAddScreenshot={handleChooseImage}
                   onFormClose={props.navigation.goBack}
                   onFormSubmitted={props.navigation.goBack}
->>>>>>> dbdfceb5
                   styles={{
                     submitButton: {
                       backgroundColor: '#6a1b9a',
