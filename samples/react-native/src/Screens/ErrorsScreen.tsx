import React, { useEffect } from 'react';
import {
  StatusBar,
  ScrollView,
  Text,
  Button as NativeButton,
  View,
  ButtonProps,
  StyleSheet,
  NativeModules,
  Platform,
} from 'react-native';

import * as Sentry from '@sentry/react-native';
import { showFeedbackForm } from '@sentry/react-native';

import { setScopeProperties } from '../setScopeProperties';
import { StackNavigationProp } from '@react-navigation/stack';
import { UserFeedbackModal } from '../components/UserFeedbackModal';
import { FallbackRender } from '@sentry/react';
import NativeSampleModule from '../../tm/NativeSampleModule';
import NativePlatformSampleModule from '../../tm/NativePlatformSampleModule';

const { AssetsModule, CppModule, CrashModule } = NativeModules;

interface Props {
  navigation: StackNavigationProp<any, 'HomeScreen'>;
}

const ErrorsScreen = (_props: Props) => {
  // Show bad code inside error boundary to trigger it.
  const [showBadCode, setShowBadCode] = React.useState(false);
  const [isFeedbackVisible, setFeedbackVisible] = React.useState(false);

  const errorBoundaryFallback: FallbackRender = ({ eventId }) => (
    <Text>Error boundary caught with event id: {eventId}</Text>
  );

  const [data, setData] = React.useState<Uint8Array | null>(null);
  useEffect(() => {
    AssetsModule?.getExampleAssetData().then((asset: number[]) =>
      setData(new Uint8Array(asset)),
    );
  }, []);

  return (
    <>
      <StatusBar barStyle="dark-content" />
      <ScrollView style={styles.mainView}>
        <Button
          title="Capture message"
          onPress={() => {
            Sentry.captureMessage('Captured message');
          }}
        />
        <Button
          title="Capture exception"
          onPress={() => {
            Sentry.captureException(new Error('Captured exception'));
          }}
        />
        <Button
          title="Capture exception with cause"
          onPress={() => {
            const error = new Error('Captured exception');
            (error as { cause?: unknown }).cause = new Error(
              'Cause of captured exception',
            );
            Sentry.captureException(error);
          }}
        />
        <Button
          title="Capture exception with breadcrumb"
          onPress={() => {
            Sentry.captureException(new Error('Captured exception with breadcrumb'),
              context => context.addBreadcrumb({ message: 'error with breadcrumb' }));
          }}
        />
        <Button
          title="Uncaught Thrown Error"
          onPress={() => {
            throw new Error('Uncaught Thrown Error');
          }}
        />
        <Button
          title="Unhandled Promise Rejection"
          onPress={() => {
            Promise.reject('Unhandled Promise Rejection');
          }}
        />
        <Button
          title="Native Crash"
          onPress={() => {
            Sentry.nativeCrash();
          }}
        />
        <Button
          title="Get Crashed Last Run"
          onPress={async () => {
            const crashed = await Sentry.crashedLastRun();
            console.log('Crashed last run:', crashed);
          }}
        />
        <Button
          title="Set Scope Properties"
          onPress={() => {
            setScopeProperties();
          }}
        />
        <Button
          title="Flush"
          onPress={async () => {
            await Sentry.flush();
            console.log('Sentry.flush() completed.');
          }}
        />
        <Button
          title="Close"
          onPress={async () => {
            await Sentry.close();
            console.log('Sentry.close() completed.');
          }}
        />
        <Button
          title="console.warn()"
          onPress={() => {
            console.warn('This is a warning.');
          }}
        />
        <Button
          title="Crash in Cpp"
          onPress={() => {
            NativeSampleModule?.crash();
          }}
        />
        <Button
          title="Catch Turbo Crash or String"
          onPress={() => {
            if (!NativePlatformSampleModule) {
              throw new Error(
                'NativePlatformSampleModule is not available. Build the application with the New Architecture enabled.',
              );
            }
            try {
              NativePlatformSampleModule?.crashOrString();
            } catch (e) {
              Sentry.captureException(e);
            }
          }}
        />
        {Platform.OS === 'android' && (
          <>
            <Button
              title="Crash in Android Cpp"
              onPress={() => {
                CppModule?.crashCpp();
              }}
            />
            <Button
              title="JVM Crash or Undefined"
              onPress={() => {
                CrashModule.crashOrUndefined();
              }}
            />
            <Button
              title="JVM Crash or Number"
              onPress={() => {
                CrashModule.crashOrNumber();
              }}
            />
          </>
        )}
        <Spacer />
        <Sentry.ErrorBoundary fallback={errorBoundaryFallback}>
          <Button
            title="Activate Error Boundary"
            onPress={() => {
              setShowBadCode(true);
            }}
          />
          {showBadCode && <div />}
        </Sentry.ErrorBoundary>

        <Spacer />

        <Button
          title="Add attachment"
          onPress={() => {
            Sentry.configureScope(scope => {
              scope.addAttachment({
                data: 'Attachment content',
                filename: 'attachment.txt',
                contentType: 'text/plain',
              });
              if (data) {
                scope.addAttachment({
                  data,
                  filename: 'logo.png',
                  contentType: 'image/png',
                });
              }
              console.log('Sentry attachment added.');
            });
          }}
        />
        <Button
          title="Get attachments"
          onPress={async () => {
            Sentry.configureScope(scope => {
              console.log('Attachments:', scope.getAttachments());
            });
          }}
        />
        <Button
          title="Capture HTTP Client Error"
          onPress={async () => {
            try {
              fetch('http://localhost:8081/not-found');
            } catch (error) {
              //ignore the error, it will be send to Sentry automatically
            }
          }}
        />
        <Button
          title="Feedback form"
          onPress={() => {
            _props.navigation.navigate('FeedbackForm');
          }}
        />
        <Button
<<<<<<< HEAD
          title="Feedback form (autoinject)"
          onPress={() => {
            showFeedbackForm(_props.navigation);
          }}
        />
        <Button
=======
>>>>>>> 078cb371
          title="Send user feedback"
          onPress={() => {
            setFeedbackVisible(true);
          }}
        />
        {isFeedbackVisible ? (
          <UserFeedbackModal
            onDismiss={() => {
              setFeedbackVisible(false);
            }}
          />
        ) : null}
        <View style={styles.mainViewBottomWhiteSpace} />
      </ScrollView>
    </>
  );
};

const Button = (props: ButtonProps) => (
  <>
    <NativeButton {...props} color="#6C5FC7" />
    <View style={styles.buttonSpacer} />
  </>
);

const Spacer = () => <View style={styles.spacer} />;

const styles = StyleSheet.create({
  welcomeTitle: {
    fontSize: 24,
    fontWeight: '600',
    color: '#362D59',
    marginBottom: 20,
  },
  buttonSpacer: {
    marginBottom: 8,
  },
  spacer: {
    height: 1,
    width: '100%',
    backgroundColor: '#c6becf',
    marginBottom: 16,
    marginTop: 8,
  },
  mainView: {
    padding: 20,
  },
  mainViewBottomWhiteSpace: {
    marginTop: 32,
  },
});

export default ErrorsScreen;<|MERGE_RESOLUTION|>--- conflicted
+++ resolved
@@ -228,15 +228,6 @@
           }}
         />
         <Button
-<<<<<<< HEAD
-          title="Feedback form (autoinject)"
-          onPress={() => {
-            showFeedbackForm(_props.navigation);
-          }}
-        />
-        <Button
-=======
->>>>>>> 078cb371
           title="Send user feedback"
           onPress={() => {
             setFeedbackVisible(true);
