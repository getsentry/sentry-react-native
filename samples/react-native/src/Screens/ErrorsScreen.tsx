--- conflicted
+++ resolved
@@ -12,7 +12,6 @@
 } from 'react-native';
 
 import * as Sentry from '@sentry/react-native';
-import { showFeedbackForm } from '@sentry/react-native';
 
 import { setScopeProperties } from '../setScopeProperties';
 import { StackNavigationProp } from '@react-navigation/stack';
@@ -228,15 +227,6 @@
           }}
         />
         <Button
-<<<<<<< HEAD
-          title="Feedback form (autoinject)"
-          onPress={() => {
-            showFeedbackForm(_props.navigation);
-          }}
-        />
-        <Button
-=======
->>>>>>> 078cb371
           title="Send user feedback"
           onPress={() => {
             setFeedbackVisible(true);
