--- conflicted
+++ resolved
@@ -25,16 +25,4 @@
   } else {
     return false;
   }
-<<<<<<< HEAD
-}
-
-export function clearSentryOptionsFromFile() {
-  (
-    globalThis as {
-      __SENTRY_OPTIONS__?: Record<string, unknown>;
-    }
-  ).__SENTRY_OPTIONS__ = undefined;
-  logWithoutTracing('Sentry options from file cleared.');
-=======
->>>>>>> a7ffa1fd
 }