<<<<<<< HEAD
import { LaunchArguments } from 'react-native-launch-arguments';
import BuildConfig from 'react-native-build-config';
import { Platform } from 'react-native';
=======
import { Platform } from 'react-native';
import { LaunchArguments } from 'react-native-launch-arguments';
import * as Sentry from '@sentry/react-native';
import { useFocusEffect } from '@react-navigation/native';

import { SENTRY_INTERNAL_DSN } from './dsn';
>>>>>>> f2c6fa59

export function logWithoutTracing(...args: unknown[]) {
  if ('__sentry_original__' in console.log) {
    console.log.__sentry_original__(...args);
  } else {
    console.log(...args);
  }
}

<<<<<<< HEAD
export function shouldUseAutoStart(): boolean {
  if (Platform.OS === 'android') {
    return !!(
      BuildConfig as {
        SENTRY_DISABLE_NATIVE_START?: boolean;
      }
    ).SENTRY_DISABLE_NATIVE_START;
  } else if (Platform.OS === 'ios') {
    const args = LaunchArguments.value<{
      sentrydisablenativestart?: boolean;
    }>();
    return !!args.sentrydisablenativestart;
  } else {
    return false;
  }
}
=======
export const isE2ETest = () => {
  try {
    return !!LaunchArguments.value().isE2ETest;
  } catch (e) {
    return false;
  }
};

export const getDsn = () => {
  if (isE2ETest() && Platform.OS === 'android') {
    return 'http://key@10.0.2.2:8961/123456';
  }
  if (isE2ETest() && Platform.OS === 'ios') {
    return 'http://key@localhost:8961/123456';
  }
  return SENTRY_INTERNAL_DSN;
};

export const TimeToFullDisplay = Sentry.createTimeToFullDisplay({
  useFocusEffect,
});
>>>>>>> f2c6fa59
<|MERGE_RESOLUTION|>--- conflicted
+++ resolved
@@ -1,15 +1,8 @@
-<<<<<<< HEAD
+import { Platform } from 'react-native';
 import { LaunchArguments } from 'react-native-launch-arguments';
 import BuildConfig from 'react-native-build-config';
-import { Platform } from 'react-native';
-=======
-import { Platform } from 'react-native';
-import { LaunchArguments } from 'react-native-launch-arguments';
 import * as Sentry from '@sentry/react-native';
 import { useFocusEffect } from '@react-navigation/native';
-
-import { SENTRY_INTERNAL_DSN } from './dsn';
->>>>>>> f2c6fa59
 
 export function logWithoutTracing(...args: unknown[]) {
   if ('__sentry_original__' in console.log) {
@@ -19,7 +12,6 @@
   }
 }
 
-<<<<<<< HEAD
 export function shouldUseAutoStart(): boolean {
   if (Platform.OS === 'android') {
     return !!(
@@ -36,26 +28,7 @@
     return false;
   }
 }
-=======
-export const isE2ETest = () => {
-  try {
-    return !!LaunchArguments.value().isE2ETest;
-  } catch (e) {
-    return false;
-  }
-};
-
-export const getDsn = () => {
-  if (isE2ETest() && Platform.OS === 'android') {
-    return 'http://key@10.0.2.2:8961/123456';
-  }
-  if (isE2ETest() && Platform.OS === 'ios') {
-    return 'http://key@localhost:8961/123456';
-  }
-  return SENTRY_INTERNAL_DSN;
-};
 
 export const TimeToFullDisplay = Sentry.createTimeToFullDisplay({
   useFocusEffect,
-});
->>>>>>> f2c6fa59
+});