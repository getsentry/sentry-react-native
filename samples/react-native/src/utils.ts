<<<<<<< HEAD
import { LaunchArguments } from 'react-native-launch-arguments';
import BuildConfig from 'react-native-build-config';
import { Platform } from 'react-native';
=======
import { Platform } from 'react-native';
import { LaunchArguments } from 'react-native-launch-arguments';
import * as Sentry from '@sentry/react-native';
import { useFocusEffect } from '@react-navigation/native';

import { SENTRY_INTERNAL_DSN } from './dsn';
>>>>>>> f2c6fa59

export function logWithoutTracing(...args: unknown[]) {
  if ('__sentry_original__' in console.log) {
    console.log.__sentry_original__(...args);
  } else {
    console.log(...args);
  }
}

<<<<<<< HEAD
export function shouldUseAutoStart(): boolean {
  if (Platform.OS === 'android') {
    return !!(
      BuildConfig as {
        SENTRY_DISABLE_NATIVE_START?: boolean;
      }
    ).SENTRY_DISABLE_NATIVE_START;
  } else if (Platform.OS === 'ios') {
    const args = LaunchArguments.value<{
      sentrydisablenativestart?: boolean;
    }>();
    return !!args.sentrydisablenativestart;
  } else {
    return false;
  }
}
=======
export const isE2ETest = () => {
  try {
    return !!LaunchArguments.value().isE2ETest;
  } catch (e) {
    return false;
  }
};

export const getDsn = () => {
  if (isE2ETest() && Platform.OS === 'android') {
    return 'http://key@10.0.2.2:8961/123456';
  }
  if (isE2ETest() && Platform.OS === 'ios') {
    return 'http://key@localhost:8961/123456';
  }
  return SENTRY_INTERNAL_DSN;
};

export const TimeToFullDisplay = Sentry.createTimeToFullDisplay({
  useFocusEffect,
});
>>>>>>> f2c6fa59
<|MERGE_RESOLUTION|>--- conflicted
+++ resolved
@@ -1,15 +1,10 @@
-<<<<<<< HEAD
-import { LaunchArguments } from 'react-native-launch-arguments';
 import BuildConfig from 'react-native-build-config';
-import { Platform } from 'react-native';
-=======
 import { Platform } from 'react-native';
 import { LaunchArguments } from 'react-native-launch-arguments';
 import * as Sentry from '@sentry/react-native';
 import { useFocusEffect } from '@react-navigation/native';
 
 import { SENTRY_INTERNAL_DSN } from './dsn';
->>>>>>> f2c6fa59
 
 export function logWithoutTracing(...args: unknown[]) {
   if ('__sentry_original__' in console.log) {
@@ -19,7 +14,6 @@
   }
 }
 
-<<<<<<< HEAD
 export function shouldUseAutoStart(): boolean {
   if (Platform.OS === 'android') {
     return !!(
@@ -36,7 +30,7 @@
     return false;
   }
 }
-=======
+
 export const isE2ETest = () => {
   try {
     return !!LaunchArguments.value().isE2ETest;
@@ -57,5 +51,4 @@
 
 export const TimeToFullDisplay = Sentry.createTimeToFullDisplay({
   useFocusEffect,
-});
->>>>>>> f2c6fa59
+});