#!/usr/bin/env node
const { execSync } = require('child_process');
const fs = require('fs');
const path = require('path');
const process = require('process');

const SENTRY_ORG = 'SENTRY_ORG';
const SENTRY_PROJECT = 'SENTRY_PROJECT';
const SENTRY_AUTH_TOKEN = 'SENTRY_AUTH_TOKEN';
const SENTRY_CLI_EXECUTABLE = 'SENTRY_CLI_EXECUTABLE';

function getEnvVar(varname) {
  return process.env[varname];
}

function getSentryPluginPropertiesFromExpoConfig() {
  try {
    const stdOutBuffer = execSync('npx expo config --json');
    const config = JSON.parse(stdOutBuffer.toString());
    const plugins = config.plugins;
    if (!plugins) {
      return null;
    }

    const sentryPlugin = plugins.find(plugin => {
      if (!Array.isArray(plugin) || plugin.length < 2) {
        return false;
      }
      const [pluginName] = plugin;
      return pluginName === '@sentry/react-native/expo';
    });

    if (!sentryPlugin) {
      return null;
    }
    const [, pluginConfig] = sentryPlugin;
    return pluginConfig;
  } catch (error) {
    console.error('Error fetching expo config:', error);
    return null;
  }
}

function readAndPrintJSONFile(filePath) {
  if (!fs.existsSync(filePath)) {
    throw new Error(`The file "${filePath}" does not exist.`);
  }
  try {
    const data = fs.readFileSync(filePath, 'utf8');
    return JSON.parse(data);
  } catch (err) {
    console.error('Error reading or parsing JSON file:', err);
    throw err;
  }
}

function writeJSONFile(filePath, object) {
  // Convert the updated JavaScript object back to a JSON string
  const updatedJsonString = JSON.stringify(object, null, 2);
  fs.writeFileSync(filePath, updatedJsonString, 'utf8', writeErr => {
    if (writeErr) {
      console.error('Error writing to the file:', writeErr);
    } else {
      console.log('File updated successfully.');
    }
  });
}

function isAsset(filename) {
  return filename.endsWith('.map') || filename.endsWith('.js') || filename.endsWith('.hbc');
}

function getAssetPathsSync(directory) {
  const files = [];
  const items = fs.readdirSync(directory, { withFileTypes: true });

  for (const item of items) {
    const fullPath = path.join(directory, item.name);
    if (item.isDirectory()) {
      // eslint-disable-next-line no-unused-vars
      files.push(...getAssetPathsSync(fullPath));
    } else if (item.isFile() && isAsset(item.name)) {
      files.push(fullPath);
    }
  }
  return files;
}

function groupAssets(assetPaths) {
  const groups = {};
  for (const assetPath of assetPaths) {
    const parsedPath = path.parse(assetPath);
    const extname = parsedPath.ext;
    const assetGroupName = extname === '.map' ? path.join(parsedPath.dir, parsedPath.name) : path.format(parsedPath);
    if (!groups[assetGroupName]) {
      groups[assetGroupName] = [assetPath];
    } else {
      groups[assetGroupName].push(assetPath);
    }
  }
  return groups;
}

<<<<<<< HEAD
const projectRoot = '.'; // Assume script is run from the project root
try {
  require('@expo/env').load(projectRoot);
} catch (error) {
  console.warn('⚠️ Failed to load environment variables using @expo/env.');
  console.warn(error);
}

=======
let sentryOrg = getEnvVar(SENTRY_ORG);
>>>>>>> a418c83e
let sentryProject = getEnvVar(SENTRY_PROJECT);
let authToken = getEnvVar(SENTRY_AUTH_TOKEN);
const sentryCliBin = getEnvVar(SENTRY_CLI_EXECUTABLE) || require.resolve('@sentry/cli/bin/sentry-cli');

if (!sentryOrg || !sentryProject) {
  console.log('🐕 Fetching from expo config...');
  const pluginConfig = getSentryPluginPropertiesFromExpoConfig();
  if (!pluginConfig) {
    console.error("Could not fetch '@sentry/react-native' plugin properties from expo config.");
    process.exit(1);
  }

  if (!sentryOrg) {
    if (!pluginConfig.organization) {
      console.error(
        `Could not resolve sentry org, set it in the environment variable ${SENTRY_ORG} or in the '@sentry/react-native' plugin properties in your expo config.`,
      );
      process.exit(1);
    }

    sentryOrg = pluginConfig.organization;
    console.log(`${SENTRY_ORG} resolved to ${sentryOrg} from expo config.`);
  }

  if (!sentryProject) {
    if (!pluginConfig.project) {
      console.error(
        `Could not resolve sentry project, set it in the environment variable ${SENTRY_PROJECT} or in the '@sentry/react-native' plugin properties in your expo config.`,
      );
      process.exit(1);
    }

    sentryProject = pluginConfig.project;
    console.log(`${SENTRY_PROJECT} resolved to ${sentryProject} from expo config.`);
  }
}

if (!authToken) {
  console.error(`${SENTRY_AUTH_TOKEN} environment variable must be set.`);
  process.exit(1);
}

const outputDir = process.argv[2];
if (!outputDir) {
  console.error('Provide the directory with your bundles and sourcemaps as the first argument.');
  console.error('Example: node node_modules/@sentry/react-native/scripts/expo-upload-sourcemaps dist');
  process.exit(1);
}

const files = getAssetPathsSync(outputDir);
const groupedAssets = groupAssets(files);

const totalAssets = Object.keys(groupedAssets).length;
let numAssetsUploaded = 0;
for (const [assetGroupName, assets] of Object.entries(groupedAssets)) {
  const sourceMapPath = assets.find(asset => asset.endsWith('.map'));
  if (sourceMapPath) {
    const sourceMap = readAndPrintJSONFile(sourceMapPath);
    if (sourceMap.debugId) {
      sourceMap.debug_id = sourceMap.debugId;
    }
    writeJSONFile(sourceMapPath, sourceMap);
    console.log(`⬆️ Uploading ${assetGroupName} bundle and sourcemap...`);
  } else {
    console.log(`❓ Sourcemap for ${assetGroupName} not found, skipping...`);
    continue;
  }

  const isHermes = assets.find(asset => asset.endsWith('.hbc'));
  execSync(`${sentryCliBin} sourcemaps upload ${isHermes ? '--debug-id-reference' : ''} ${assets.join(' ')}`, {
    env: {
      ...process.env,
      [SENTRY_PROJECT]: sentryProject,
      [SENTRY_ORG]: sentryOrg,
    },
    stdio: 'inherit',
  });
  numAssetsUploaded++;
}

if (numAssetsUploaded === totalAssets) {
  console.log('✅ Uploaded bundles and sourcemaps to Sentry successfully.');
} else {
  console.warn(
    `⚠️  Uploaded ${numAssetsUploaded} of ${totalAssets} bundles and sourcemaps. ${
      numAssetsUploaded === 0 ? 'Ensure you are running `expo export` with the `--dump-sourcemap` flag.' : ''
    }`,
  );
}<|MERGE_RESOLUTION|>--- conflicted
+++ resolved
@@ -101,7 +101,6 @@
   return groups;
 }
 
-<<<<<<< HEAD
 const projectRoot = '.'; // Assume script is run from the project root
 try {
   require('@expo/env').load(projectRoot);
@@ -110,9 +109,7 @@
   console.warn(error);
 }
 
-=======
 let sentryOrg = getEnvVar(SENTRY_ORG);
->>>>>>> a418c83e
 let sentryProject = getEnvVar(SENTRY_PROJECT);
 let authToken = getEnvVar(SENTRY_AUTH_TOKEN);
 const sentryCliBin = getEnvVar(SENTRY_CLI_EXECUTABLE) || require.resolve('@sentry/cli/bin/sentry-cli');
