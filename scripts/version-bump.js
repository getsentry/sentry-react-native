--- conflicted
+++ resolved
@@ -4,14 +4,11 @@
 const pjson = require('../packages/core/package.json');
 
 replace({
-<<<<<<< HEAD
-  files: ['packages/core/src/js/version.ts', 'packages/core/ios/RNSentryVersion.m'],
-=======
   files: [
     'packages/core/src/js/version.ts',
     'packages/core/android/src/main/java/io/sentry/react/RNSentryVersion.java',
+    'packages/core/ios/RNSentryVersion.m',
   ],
->>>>>>> 5dff5ee9
   from: /\d+\.\d+.\d+(?:-\w+(?:\.\w+)?)?/g,
   to: pjson.version,
 })
