import type { Package } from '@sentry/types';
import type { TurboModule } from 'react-native';
import { TurboModuleRegistry } from 'react-native';

import type { UnsafeObject } from './utils/rnlibrariesinterface';

// There has to be only one interface and it has to be named `Spec`
// Only extra allowed definitions are types (probably codegen bug)
export interface Spec extends TurboModule {
  addBreadcrumb(breadcrumb: UnsafeObject): void;
  captureEnvelope(
    bytes: string,
    options: {
      store: boolean;
    },
  ): Promise<boolean>;
  captureScreenshot(): Promise<NativeScreenshot[] | undefined | null>;
  clearBreadcrumbs(): void;
  crash(): void;
  closeNativeSdk(): Promise<void>;
  disableNativeFramesTracking(): void;
  fetchNativeRelease(): Promise<NativeReleaseResponse>;
  fetchNativeSdkInfo(): Promise<Package | null>;
  fetchNativeDeviceContexts(): Promise<NativeDeviceContextsResponse | null>;
  fetchNativeAppStart(): Promise<NativeAppStartResponse | null>;
  fetchNativeFrames(): Promise<NativeFramesResponse | null>;
  initNativeSdk(options: UnsafeObject): Promise<boolean>;
  setUser(defaultUserKeys: UnsafeObject | null, otherUserKeys: UnsafeObject | null): void;
  setContext(key: string, value: UnsafeObject | null): void;
  setExtra(key: string, value: string): void;
  setTag(key: string, value: string): void;
  enableNativeFramesTracking(): void;
  fetchModules(): Promise<string | undefined | null>;
  fetchViewHierarchy(): Promise<number[] | undefined | null>;
  startProfiling(): { started?: boolean; error?: string };
<<<<<<< HEAD
  stopProfiling(): {
    profile?: string;
    nativeProfile?: UnsafeObject;
    androidProfile?: UnsafeObject;
    error?: string;
  };
  fetchNativePackageName(): Promise<string | undefined | null>;
  fetchNativeStackFramesBy(instructionsAddr: number[]): Promise<NativeStackFrames | undefined | null>;
=======
  stopProfiling(): { profile?: string; nativeProfile?: UnsafeObject; error?: string };
  fetchNativePackageName(): string | undefined | null;
  fetchNativeStackFramesBy(instructionsAddr: number[]): NativeStackFrames | undefined | null;
>>>>>>> eb53e59d
}

export type NativeStackFrame = {
  platform: string;
  /**
   * The instruction address of this frame.
   * Formatted as hex with 0x prefix.
   */
  instruction_addr: string;
  package?: string;
  /**
   * The debug image address of this frame.
   * Formatted as hex with 0x prefix.
   */
  image_addr?: string;
  in_app?: boolean;
  /**
   * The symbol name of this frame.
   * If symbolicated locally.
   */
  function?: string;
  /**
   * The symbol address of this frame.
   * If symbolicated locally.
   * Formatted as hex with 0x prefix.
   */
  symbol_addr?: string;
};

export type NativeDebugImage = {
  name?: string;
  type?: string;
  uuid?: string;
  debug_id?: string;
  image_addr?: string;
  image_size?: number;
  code_file?: string;
  image_vmaddr?: string;
};

export type NativeStackFrames = {
  frames: NativeStackFrame[];
  debugMetaImages?: NativeDebugImage[];
};

export type NativeAppStartResponse = {
  isColdStart: boolean;
  appStartTime: number;
  didFetchAppStart: boolean;
};

export type NativeFramesResponse = {
  totalFrames: number;
  slowFrames: number;
  frozenFrames: number;
};

export type NativeReleaseResponse = {
  build: string;
  id: string;
  version: string;
};

/**
 * This type describes serialized scope from sentry-cocoa and sentry-android
 * https://github.com/getsentry/sentry-cocoa/blob/master/Sources/Sentry/SentryScope.m
 * https://github.com/getsentry/sentry-java/blob/a461f7e125b65240004e6162b341f383ce2e1394/sentry-android-core/src/main/java/io/sentry/android/core/InternalSentrySdk.java#L32
 */
export type NativeDeviceContextsResponse = {
  [key: string]: unknown;
  tags?: Record<string, string>;
  extra?: Record<string, unknown>;
  contexts?: Record<string, Record<string, unknown>>;
  user?: {
    userId?: string;
    email?: string;
    username?: string;
    ipAddress?: string;
    segment?: string;
    data?: Record<string, unknown>;
  };
  dist?: string;
  environment?: string;
  fingerprint?: string[];
  level?: string;
  breadcrumbs?: {
    level?: string;
    timestamp?: string;
    category?: string;
    type?: string;
    message?: string;
    data?: Record<string, unknown>;
  }[];
};

export type NativeScreenshot = {
  data: number[];
  contentType: string;
  filename: string;
};

// The export must be here to pass codegen even if not used
export default TurboModuleRegistry.getEnforcing<Spec>('RNSentry');<|MERGE_RESOLUTION|>--- conflicted
+++ resolved
@@ -33,20 +33,14 @@
   fetchModules(): Promise<string | undefined | null>;
   fetchViewHierarchy(): Promise<number[] | undefined | null>;
   startProfiling(): { started?: boolean; error?: string };
-<<<<<<< HEAD
   stopProfiling(): {
     profile?: string;
     nativeProfile?: UnsafeObject;
     androidProfile?: UnsafeObject;
     error?: string;
   };
-  fetchNativePackageName(): Promise<string | undefined | null>;
-  fetchNativeStackFramesBy(instructionsAddr: number[]): Promise<NativeStackFrames | undefined | null>;
-=======
-  stopProfiling(): { profile?: string; nativeProfile?: UnsafeObject; error?: string };
   fetchNativePackageName(): string | undefined | null;
   fetchNativeStackFramesBy(instructionsAddr: number[]): NativeStackFrames | undefined | null;
->>>>>>> eb53e59d
 }
 
 export type NativeStackFrame = {
