--- conflicted
+++ resolved
@@ -33,16 +33,12 @@
   fetchModules(): Promise<string | undefined | null>;
   fetchViewHierarchy(): Promise<number[] | undefined | null>;
   startProfiling(): { started?: boolean; error?: string };
-<<<<<<< HEAD
-  stopProfiling(): { profile?: string; nativeProfile?: UnsafeObject; error?: string };
-=======
   stopProfiling(): {
     profile?: string;
     nativeProfile?: UnsafeObject;
     androidProfile?: UnsafeObject;
     error?: string;
   };
->>>>>>> deebf781
   fetchNativePackageName(): string | undefined | null;
   fetchNativeStackFramesBy(instructionsAddr: number[]): NativeStackFrames | undefined | null;
 }
