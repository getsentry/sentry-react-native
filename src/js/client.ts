--- conflicted
+++ resolved
@@ -1,9 +1,4 @@
-<<<<<<< HEAD
-import { defaultStackParser } from '@sentry/browser';
-=======
-import { makeFetchTransport, eventFromException, eventFromMessage } from '@sentry/browser';
-import { FetchImpl } from '@sentry/browser/types/transports/utils';
->>>>>>> e4c64f65
+import { defaultStackParser, eventFromException, eventFromMessage } from '@sentry/browser';
 import { BaseClient } from '@sentry/core';
 import {
   ClientReportEnvelope,
@@ -14,11 +9,7 @@
   Exception,
   Outcome,
   SeverityLevel,
-<<<<<<< HEAD
-=======
   Thread,
-  Transport,
->>>>>>> e4c64f65
   UserFeedback,
 } from '@sentry/types';
 import { dateTimestampInSeconds, logger, SentryError } from '@sentry/utils';
@@ -28,11 +19,11 @@
 import { Screenshot } from './integrations/screenshot';
 import { defaultSdkInfo } from './integrations/sdkinfo';
 import { ReactNativeClientOptions } from './options';
+import { makeTransport } from './transports/factory';
+import { disableRequireCycleLogs } from './utils/disablerequirecyclelogs';
 import { createUserFeedbackEnvelope, items } from './utils/envelope';
 import { mergeOutcomes } from './utils/outcome';
 import { NATIVE } from './wrapper';
-import { makeTransport } from './transports/factory';
-import { disableRequireCycleLogs } from './utils/disablerequirecyclelogs';
 
 /**
  * The Sentry React Native SDK Client.
