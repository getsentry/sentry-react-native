import { eventFromException, eventFromMessage } from '@sentry/browser';
import { BaseClient } from '@sentry/core';
import type {
  ClientReportEnvelope,
  ClientReportItem,
  Envelope,
  Event,
  EventHint,
  Outcome,
  SeverityLevel,
  TransportMakeRequestResponse,
  UserFeedback,
} from '@sentry/types';
import { dateTimestampInSeconds, logger, SentryError } from '@sentry/utils';
import { Alert } from 'react-native';

import { createIntegration } from './integrations/factory';
import { defaultSdkInfo } from './integrations/sdkinfo';
import type { ReactNativeClientOptions } from './options';
<<<<<<< HEAD
import type { ReactNativeTracing } from './tracing';
=======
import type { mobileReplayIntegration } from './replay/mobilereplay';
import { MOBILE_REPLAY_INTEGRATION_NAME } from './replay/mobilereplay';
import { ReactNativeTracing } from './tracing';
>>>>>>> 504fab9d
import { createUserFeedbackEnvelope, items } from './utils/envelope';
import { ignoreRequireCycleLogs } from './utils/ignorerequirecyclelogs';
import { mergeOutcomes } from './utils/outcome';
import { NATIVE } from './wrapper';

/**
 * The Sentry React Native SDK Client.
 *
 * @see ReactNativeClientOptions for documentation on configuration options.
 * @see SentryClient for usage documentation.
 */
export class ReactNativeClient extends BaseClient<ReactNativeClientOptions> {
  private _outcomesBuffer: Outcome[];

  /**
   * Creates a new React Native SDK instance.
   * @param options Configuration options for this SDK.
   */
  public constructor(options: ReactNativeClientOptions) {
    ignoreRequireCycleLogs();
    options._metadata = options._metadata || {};
    options._metadata.sdk = options._metadata.sdk || defaultSdkInfo;
    super(options);

    this._outcomesBuffer = [];
  }

  /**
   * @inheritDoc
   */
  public eventFromException(exception: unknown, hint: EventHint = {}): PromiseLike<Event> {
    return eventFromException(this._options.stackParser, exception, hint, this._options.attachStacktrace);
  }

  /**
   * @inheritDoc
   */
  public eventFromMessage(message: string, level?: SeverityLevel, hint?: EventHint): PromiseLike<Event> {
    return eventFromMessage(this._options.stackParser, message, level, hint, this._options.attachStacktrace);
  }

  /**
   * If native client is available it will trigger a native crash.
   * Use this only for testing purposes.
   */
  public nativeCrash(): void {
    NATIVE.nativeCrash();
  }

  /**
   * @inheritDoc
   */
  public close(): PromiseLike<boolean> {
    // As super.close() flushes queued events, we wait for that to finish before closing the native SDK.
    return super.close().then((result: boolean) => {
      return NATIVE.closeNativeSdk().then(() => result) as PromiseLike<boolean>;
    });
  }

  /**
   * Sends user feedback to Sentry.
   */
  public captureUserFeedback(feedback: UserFeedback): void {
    const envelope = createUserFeedbackEnvelope(feedback, {
      metadata: this._options._metadata,
      dsn: this.getDsn(),
      tunnel: undefined,
    });
<<<<<<< HEAD
    // eslint-disable-next-line @typescript-eslint/no-floating-promises
    this.sendEnvelope(envelope);
=======
    this._sendEnvelope(envelope);
  }

  /**
   * @inheritDoc
   */
  public init(): void {
    super.init();
    this._initNativeSdk();
  }

  /**
   * Sets up the integrations
   */
  protected _setupIntegrations(): void {
    super._setupIntegrations();
    const tracing = this.getIntegration(ReactNativeTracing);
    const routingName = tracing?.options.routingInstrumentation?.name;
    if (routingName) {
      this.addIntegration(createIntegration(routingName));
    }
    const enableUserInteractionTracing = tracing?.options.enableUserInteractionTracing;
    if (enableUserInteractionTracing) {
      this.addIntegration(createIntegration('ReactNativeUserInteractionTracing'));
    }
>>>>>>> 504fab9d
  }

  /**
   * @inheritdoc
   */
  public sendEnvelope(envelope: Envelope): PromiseLike<TransportMakeRequestResponse> {
    const outcomes = this._clearOutcomes();
    this._outcomesBuffer = mergeOutcomes(this._outcomesBuffer, outcomes);

    if (this._options.sendClientReports) {
      this._attachClientReportTo(this._outcomesBuffer, envelope as ClientReportEnvelope);
    }

    let shouldClearOutcomesBuffer = true;
    if (this._isEnabled() && this._transport && this._dsn) {
      this.emit('beforeEnvelope', envelope);

      this._transport.send(envelope).then(null, reason => {
        if (reason instanceof SentryError) {
          // SentryError is thrown by SyncPromise
          shouldClearOutcomesBuffer = false;
          // If this is called asynchronously we want the _outcomesBuffer to be cleared
          logger.error('SentryError while sending event, keeping outcomes buffer:', reason);
        } else {
          logger.error('Error while sending event:', reason);
        }
      });
    } else {
      logger.error('Transport disabled');
    }

    if (shouldClearOutcomesBuffer) {
      this._outcomesBuffer = []; // if send fails synchronously the _outcomesBuffer will stay intact
    }

    return Promise.resolve({});
  }

  /**
   * @inheritDoc
   */
  public init(): void {
    this._initNativeSdk();
    super.init();
  }

  /**
   * @inheritdoc
   */
  protected _setupIntegrations(): void {
    super._setupIntegrations();
    const tracing = this.getIntegrationByName<ReactNativeTracing>('ReactNativeTracing');
    const routingName = tracing?.options?.routingInstrumentation?.name;
    if (routingName) {
      this.addIntegration(createIntegration(routingName));
    }
    const enableUserInteractionTracing = tracing?.options.enableUserInteractionTracing;
    if (enableUserInteractionTracing) {
      this.addIntegration(createIntegration('ReactNativeUserInteractionTracing'));
    }
  }

  /**
   * Starts native client with dsn and options
   */
  private _initNativeSdk(): void {
    NATIVE.initNativeSdk({
      ...this._options,
      mobileReplayOptions:
        this._integrations[MOBILE_REPLAY_INTEGRATION_NAME] &&
        'options' in this._integrations[MOBILE_REPLAY_INTEGRATION_NAME]
          ? (this._integrations[MOBILE_REPLAY_INTEGRATION_NAME] as ReturnType<typeof mobileReplayIntegration>).options
          : undefined,
    })
      .then(
        (result: boolean) => {
          return result;
        },
        () => {
          this._showCannotConnectDialog();
          return false;
        },
      )
      .then((didCallNativeInit: boolean) => {
        this._options.onReady?.({ didCallNativeInit });
      })
      .then(undefined, error => {
        logger.error('The OnReady callback threw an error: ', error);
      });
  }

  /**
   * If the user is in development mode, and the native nagger is enabled then it will show an alert.
   */
  private _showCannotConnectDialog(): void {
    if (__DEV__ && this._options.enableNativeNagger) {
      Alert.alert(
        'Sentry',
        'Warning, could not connect to Sentry native SDK.\nIf you do not want to use the native component please pass `enableNative: false` in the options.\nVisit: https://docs.sentry.io/platforms/react-native/ for more details.',
      );
    }
  }

  /**
   * Attaches a client report from outcomes to the envelope.
   */
  private _attachClientReportTo(outcomes: Outcome[], envelope: ClientReportEnvelope): void {
    if (outcomes.length > 0) {
      const clientReportItem: ClientReportItem = [
        { type: 'client_report' },
        {
          timestamp: dateTimestampInSeconds(),
          discarded_events: outcomes,
        },
      ];

      envelope[items].push(clientReportItem);
    }
  }
}<|MERGE_RESOLUTION|>--- conflicted
+++ resolved
@@ -17,13 +17,9 @@
 import { createIntegration } from './integrations/factory';
 import { defaultSdkInfo } from './integrations/sdkinfo';
 import type { ReactNativeClientOptions } from './options';
-<<<<<<< HEAD
-import type { ReactNativeTracing } from './tracing';
-=======
 import type { mobileReplayIntegration } from './replay/mobilereplay';
 import { MOBILE_REPLAY_INTEGRATION_NAME } from './replay/mobilereplay';
-import { ReactNativeTracing } from './tracing';
->>>>>>> 504fab9d
+import type { ReactNativeTracing } from './tracing';
 import { createUserFeedbackEnvelope, items } from './utils/envelope';
 import { ignoreRequireCycleLogs } from './utils/ignorerequirecyclelogs';
 import { mergeOutcomes } from './utils/outcome';
@@ -92,36 +88,8 @@
       dsn: this.getDsn(),
       tunnel: undefined,
     });
-<<<<<<< HEAD
     // eslint-disable-next-line @typescript-eslint/no-floating-promises
     this.sendEnvelope(envelope);
-=======
-    this._sendEnvelope(envelope);
-  }
-
-  /**
-   * @inheritDoc
-   */
-  public init(): void {
-    super.init();
-    this._initNativeSdk();
-  }
-
-  /**
-   * Sets up the integrations
-   */
-  protected _setupIntegrations(): void {
-    super._setupIntegrations();
-    const tracing = this.getIntegration(ReactNativeTracing);
-    const routingName = tracing?.options.routingInstrumentation?.name;
-    if (routingName) {
-      this.addIntegration(createIntegration(routingName));
-    }
-    const enableUserInteractionTracing = tracing?.options.enableUserInteractionTracing;
-    if (enableUserInteractionTracing) {
-      this.addIntegration(createIntegration('ReactNativeUserInteractionTracing'));
-    }
->>>>>>> 504fab9d
   }
 
   /**
@@ -164,8 +132,8 @@
    * @inheritDoc
    */
   public init(): void {
+    super.init();
     this._initNativeSdk();
-    super.init();
   }
 
   /**
