import { convertIntegrationFnToClass } from '@sentry/core';
import type {
  Event,
  EventHint,
  Integration,
  IntegrationClass,
  IntegrationFnResult,
  StackFrame as SentryStackFrame,
} from '@sentry/types';
import { addContextToFrame, logger } from '@sentry/utils';

import { getFramesToPop, isErrorLike } from '../utils/error';
import type * as ReactNative from '../vendor/react-native';
import { fetchSourceContext, getDevServer, parseErrorStack, symbolicateStackTrace } from './debugsymbolicatorutils';

const INTEGRATION_NAME = 'DebugSymbolicator';

// eslint-disable-next-line @sentry-internal/sdk/no-regexp-constructor
const INTERNAL_CALLSITES_REGEX = new RegExp(['ReactNativeRenderer-dev\\.js$', 'MessageQueue\\.js$'].join('|'));

/**
 * React Native Error
 */
export type ReactNativeError = Error & {
  framesToPop?: number;
  jsEngine?: string;
  preventSymbolication?: boolean;
  componentStack?: string;
};

/** Tries to symbolicate the JS stack trace on the device. */
export const debugSymbolicatorIntegration = (): IntegrationFnResult => {
  return {
    name: INTEGRATION_NAME,
    setupOnce: () => {
      /* noop */
    },
    processEvent,
  };
};

<<<<<<< HEAD
        if (event.exception) {
          symbolicatedFrames && this._replaceExceptionFramesInEvent(event, symbolicatedFrames);
        } else if (event.threads) {
          // RN JS doesn't have threads
          symbolicatedFrames && this._replaceThreadFramesInEvent(event, symbolicatedFrames);
        }
      }
=======
/**
 * Tries to symbolicate the JS stack trace on the device.
 *
 * @deprecated Use `debugSymbolicatorIntegration()` instead.
 */
// eslint-disable-next-line deprecation/deprecation
export const DebugSymbolicator = convertIntegrationFnToClass(
  INTEGRATION_NAME,
  debugSymbolicatorIntegration,
) as IntegrationClass<Integration>;

async function processEvent(event: Event, hint: EventHint): Promise<Event> {
  if (event.exception && isErrorLike(hint.originalException)) {
    // originalException is ErrorLike object
    const symbolicatedFrames = await symbolicate(
      hint.originalException.stack,
      getFramesToPop(hint.originalException as Error),
    );
    symbolicatedFrames && replaceExceptionFramesInEvent(event, symbolicatedFrames);
  } else if (hint.syntheticException && isErrorLike(hint.syntheticException)) {
    // syntheticException is Error object
    const symbolicatedFrames = await symbolicate(
      hint.syntheticException.stack,
      getFramesToPop(hint.syntheticException),
    );
>>>>>>> 8df8f60c

    if (event.exception) {
      symbolicatedFrames && replaceExceptionFramesInEvent(event, symbolicatedFrames);
    } else if (event.threads) {
      // RN JS doesn't have threads
      symbolicatedFrames && replaceThreadFramesInEvent(event, symbolicatedFrames);
    }
  }

  return event;
}

/**
 * Symbolicates the stack on the device talking to local dev server.
 * Mutates the passed event.
 */
async function symbolicate(rawStack: string, skipFirstFrames: number = 0): Promise<SentryStackFrame[] | null> {
  try {
    const parsedStack = parseErrorStack(rawStack);

    const prettyStack = await symbolicateStackTrace(parsedStack);
    if (!prettyStack) {
      logger.error('React Native DevServer could not symbolicate the stack trace.');
      return null;
    }

    // This has been changed in an react-native version so stack is contained in here
    const newStack = prettyStack.stack || prettyStack;

    // https://github.com/getsentry/sentry-javascript/blob/739d904342aaf9327312f409952f14ceff4ae1ab/packages/utils/src/stacktrace.ts#L23
    // Match SentryParser which counts lines of stack (-1 for first line with the Error message)
    const skipFirstAdjustedToSentryStackParser = Math.max(skipFirstFrames - 1, 0);
    const stackWithoutPoppedFrames = skipFirstAdjustedToSentryStackParser
      ? newStack.slice(skipFirstAdjustedToSentryStackParser)
      : newStack;

    const stackWithoutInternalCallsites = stackWithoutPoppedFrames.filter(
      (frame: { file?: string }) => frame.file && frame.file.match(INTERNAL_CALLSITES_REGEX) === null,
    );

    return await convertReactNativeFramesToSentryFrames(stackWithoutInternalCallsites);
  } catch (error) {
    if (error instanceof Error) {
      logger.warn(`Unable to symbolicate stack trace: ${error.message}`);
    }
    return null;
  }
}

/**
 * Converts ReactNativeFrames to frames in the Sentry format
 * @param frames ReactNativeFrame[]
 */
async function convertReactNativeFramesToSentryFrames(frames: ReactNative.StackFrame[]): Promise<SentryStackFrame[]> {
  return Promise.all(
    frames.map(async (frame: ReactNative.StackFrame): Promise<SentryStackFrame> => {
      let inApp = !!frame.column && !!frame.lineNumber;
      inApp =
        inApp &&
        frame.file !== undefined &&
        !frame.file.includes('node_modules') &&
        !frame.file.includes('native code');

      const newFrame: SentryStackFrame = {
        lineno: frame.lineNumber,
        colno: frame.column,
        filename: frame.file,
        function: frame.methodName,
        in_app: inApp,
      };

      if (inApp) {
        await addSourceContext(newFrame);
      }

      return newFrame;
    }),
  );
}

/**
 * Replaces the frames in the exception of a error.
 * @param event Event
 * @param frames StackFrame[]
 */
function replaceExceptionFramesInEvent(event: Event, frames: SentryStackFrame[]): void {
  if (event.exception && event.exception.values && event.exception.values[0] && event.exception.values[0].stacktrace) {
    event.exception.values[0].stacktrace.frames = frames.reverse();
  }
}

/**
 * Replaces the frames in the thread of a message.
 * @param event Event
 * @param frames StackFrame[]
 */
function replaceThreadFramesInEvent(event: Event, frames: SentryStackFrame[]): void {
  if (event.threads && event.threads.values && event.threads.values[0] && event.threads.values[0].stacktrace) {
    event.threads.values[0].stacktrace.frames = frames.reverse();
  }
}

/**
 * This tries to add source context for in_app Frames
 *
 * @param frame StackFrame
 * @param getDevServer function from RN to get DevServer URL
 */
async function addSourceContext(frame: SentryStackFrame): Promise<void> {
  let sourceContext: string | null = null;

  const segments = frame.filename?.split('/') ?? [];

  const serverUrl = getDevServer()?.url;
  if (!serverUrl) {
    return;
  }

  for (const idx in segments) {
    if (!Object.prototype.hasOwnProperty.call(segments, idx)) {
      continue;
    }

    sourceContext = await fetchSourceContext(serverUrl, segments, -idx);
    if (sourceContext) {
      break;
    }
  }

  if (!sourceContext) {
    return;
  }

  const lines = sourceContext.split('\n');
  addContextToFrame(lines, frame);
}<|MERGE_RESOLUTION|>--- conflicted
+++ resolved
@@ -39,15 +39,6 @@
   };
 };
 
-<<<<<<< HEAD
-        if (event.exception) {
-          symbolicatedFrames && this._replaceExceptionFramesInEvent(event, symbolicatedFrames);
-        } else if (event.threads) {
-          // RN JS doesn't have threads
-          symbolicatedFrames && this._replaceThreadFramesInEvent(event, symbolicatedFrames);
-        }
-      }
-=======
 /**
  * Tries to symbolicate the JS stack trace on the device.
  *
@@ -73,7 +64,6 @@
       hint.syntheticException.stack,
       getFramesToPop(hint.syntheticException),
     );
->>>>>>> 8df8f60c
 
     if (event.exception) {
       symbolicatedFrames && replaceExceptionFramesInEvent(event, symbolicatedFrames);
