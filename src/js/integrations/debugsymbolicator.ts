<<<<<<< HEAD
import type { Event, EventHint, Integration, StackFrame as SentryStackFrame } from '@sentry/types';
=======
import { convertIntegrationFnToClass } from '@sentry/core';
import type {
  Event,
  EventHint,
  Exception,
  Integration,
  IntegrationClass,
  IntegrationFnResult,
  StackFrame as SentryStackFrame,
} from '@sentry/types';
>>>>>>> 504fab9d
import { addContextToFrame, logger } from '@sentry/utils';

import type { ExtendedError } from '../utils/error';
import { getFramesToPop, isErrorLike } from '../utils/error';
import type * as ReactNative from '../vendor/react-native';
import { fetchSourceContext, getDevServer, parseErrorStack, symbolicateStackTrace } from './debugsymbolicatorutils';

const INTEGRATION_NAME = 'DebugSymbolicator';

// eslint-disable-next-line @sentry-internal/sdk/no-regexp-constructor
const INTERNAL_CALLSITES_REGEX = new RegExp(['ReactNativeRenderer-dev\\.js$', 'MessageQueue\\.js$'].join('|'));

/**
 * React Native Error
 */
export type ReactNativeError = Error & {
  framesToPop?: number;
  jsEngine?: string;
  preventSymbolication?: boolean;
  componentStack?: string;
};

/** Tries to symbolicate the JS stack trace on the device. */
export const debugSymbolicatorIntegration = (): Integration => {
  return {
    name: INTEGRATION_NAME,
    setupOnce: () => {
      /* noop */
    },
    processEvent,
  };
};

async function processEvent(event: Event, hint: EventHint): Promise<Event> {
  if (event.exception?.values && isErrorLike(hint.originalException)) {
    // originalException is ErrorLike object
    const errorGroup = getExceptionGroup(hint.originalException);
    for (const [index, error] of errorGroup.entries()) {
      const symbolicatedFrames = await symbolicate(error.stack, getFramesToPop(error));

      symbolicatedFrames && replaceExceptionFramesInException(event.exception.values[index], symbolicatedFrames);
    }
  } else if (hint.syntheticException && isErrorLike(hint.syntheticException)) {
    // syntheticException is Error object
    const symbolicatedFrames = await symbolicate(
      hint.syntheticException.stack,
      getFramesToPop(hint.syntheticException),
    );

    if (event.exception) {
      symbolicatedFrames &&
        event.exception.values &&
        replaceExceptionFramesInException(event.exception.values[0], symbolicatedFrames);
    } else if (event.threads) {
      // RN JS doesn't have threads
      symbolicatedFrames && replaceThreadFramesInEvent(event, symbolicatedFrames);
    }
  }

  return event;
}

/**
 * Symbolicates the stack on the device talking to local dev server.
 * Mutates the passed event.
 */
async function symbolicate(rawStack: string, skipFirstFrames: number = 0): Promise<SentryStackFrame[] | null> {
  try {
    const parsedStack = parseErrorStack(rawStack);

    const prettyStack = await symbolicateStackTrace(parsedStack);
    if (!prettyStack) {
      logger.error('React Native DevServer could not symbolicate the stack trace.');
      return null;
    }

    // This has been changed in an react-native version so stack is contained in here
    const newStack = 'stack' in prettyStack ? prettyStack.stack : prettyStack;

    // https://github.com/getsentry/sentry-javascript/blob/739d904342aaf9327312f409952f14ceff4ae1ab/packages/utils/src/stacktrace.ts#L23
    // Match SentryParser which counts lines of stack (-1 for first line with the Error message)
    const skipFirstAdjustedToSentryStackParser = Math.max(skipFirstFrames - 1, 0);
    const stackWithoutPoppedFrames = skipFirstAdjustedToSentryStackParser
      ? newStack.slice(skipFirstAdjustedToSentryStackParser)
      : newStack;

    const stackWithoutInternalCallsites = stackWithoutPoppedFrames.filter(
      (frame: { file?: string }) => frame.file && frame.file.match(INTERNAL_CALLSITES_REGEX) === null,
    );

    return await convertReactNativeFramesToSentryFrames(stackWithoutInternalCallsites);
  } catch (error) {
    if (error instanceof Error) {
      logger.warn(`Unable to symbolicate stack trace: ${error.message}`);
    }
    return null;
  }
}

/**
 * Converts ReactNativeFrames to frames in the Sentry format
 * @param frames ReactNativeFrame[]
 */
async function convertReactNativeFramesToSentryFrames(frames: ReactNative.StackFrame[]): Promise<SentryStackFrame[]> {
  return Promise.all(
    frames.map(async (frame: ReactNative.StackFrame): Promise<SentryStackFrame> => {
      let inApp = !!frame.column && !!frame.lineNumber;
      inApp =
        inApp &&
        frame.file !== undefined &&
        !frame.file.includes('node_modules') &&
        !frame.file.includes('native code');

      const newFrame: SentryStackFrame = {
        lineno: frame.lineNumber,
        colno: frame.column,
        filename: frame.file,
        function: frame.methodName,
        in_app: inApp,
      };

      if (inApp) {
        await addSourceContext(newFrame);
      }

      return newFrame;
    }),
  );
}

/**
 * Replaces the frames in the exception of a error.
 * @param event Event
 * @param frames StackFrame[]
 */
function replaceExceptionFramesInException(exception: Exception, frames: SentryStackFrame[]): void {
  if (exception?.stacktrace) {
    exception.stacktrace.frames = frames.reverse();
  }
}

/**
 * Replaces the frames in the thread of a message.
 * @param event Event
 * @param frames StackFrame[]
 */
function replaceThreadFramesInEvent(event: Event, frames: SentryStackFrame[]): void {
  if (event.threads && event.threads.values && event.threads.values[0] && event.threads.values[0].stacktrace) {
    event.threads.values[0].stacktrace.frames = frames.reverse();
  }
}

/**
 * This tries to add source context for in_app Frames
 *
 * @param frame StackFrame
 * @param getDevServer function from RN to get DevServer URL
 */
async function addSourceContext(frame: SentryStackFrame): Promise<void> {
  let sourceContext: string | null = null;

  const segments = frame.filename?.split('/') ?? [];

  const serverUrl = getDevServer()?.url;
  if (!serverUrl) {
    return;
  }

  for (const idx in segments) {
    if (!Object.prototype.hasOwnProperty.call(segments, idx)) {
      continue;
    }

    sourceContext = await fetchSourceContext(serverUrl, segments, -idx);
    if (sourceContext) {
      break;
    }
  }

  if (!sourceContext) {
    return;
  }

  const lines = sourceContext.split('\n');
  addContextToFrame(lines, frame);
}

/**
 * Return a list containing the original exception and also the cause if found.
 *
 * @param originalException The original exception.
 */
function getExceptionGroup(originalException: unknown): (Error & { stack: string })[] {
  const err = originalException as ExtendedError;
  const errorGroup: (Error & { stack: string })[] = [];
  for (let cause: ExtendedError | undefined = err; isErrorLike(cause); cause = cause.cause) {
    errorGroup.push(cause);
  }
  return errorGroup;
}<|MERGE_RESOLUTION|>--- conflicted
+++ resolved
@@ -1,17 +1,4 @@
-<<<<<<< HEAD
-import type { Event, EventHint, Integration, StackFrame as SentryStackFrame } from '@sentry/types';
-=======
-import { convertIntegrationFnToClass } from '@sentry/core';
-import type {
-  Event,
-  EventHint,
-  Exception,
-  Integration,
-  IntegrationClass,
-  IntegrationFnResult,
-  StackFrame as SentryStackFrame,
-} from '@sentry/types';
->>>>>>> 504fab9d
+import type { Event, EventHint, Exception, Integration, StackFrame as SentryStackFrame } from '@sentry/types';
 import { addContextToFrame, logger } from '@sentry/utils';
 
 import type { ExtendedError } from '../utils/error';
