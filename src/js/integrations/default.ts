--- conflicted
+++ resolved
@@ -106,12 +106,9 @@
   if (hasTracingEnabled && options.enableNativeFramesTracking) {
     integrations.push(nativeFramesIntegration());
   }
-<<<<<<< HEAD
   if (hasTracingEnabled && options.enableStallTracking) {
     integrations.push(stallTrackingIntegration());
   }
-=======
->>>>>>> a9abb938
   if (hasTracingEnabled && options.enableAutoPerformanceTracing) {
     integrations.push(new ReactNativeTracing());
   }
