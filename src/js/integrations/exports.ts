export { debugSymbolicatorIntegration } from './debugsymbolicator';
export { deviceContextIntegration } from './devicecontext';
export { reactNativeErrorHandlersIntegration } from './reactnativeerrorhandlers';
export { nativeLinkedErrorsIntegration } from './nativelinkederrors';
export { nativeReleaseIntegration } from './release';
export { eventOriginIntegration } from './eventorigin';
export { sdkInfoIntegration } from './sdkinfo';
export { reactNativeInfoIntegration } from './reactnativeinfo';
export { modulesLoaderIntegration } from './modulesloader';
export { hermesProfilingIntegration } from '../profiling/integration';
export { screenshotIntegration } from './screenshot';
export { viewHierarchyIntegration } from './viewhierarchy';
export { expoContextIntegration } from './expocontext';
export { spotlightIntegration } from './spotlight';
<<<<<<< HEAD
export { appStartIntegration } from '../tracing/integrations/appStart';
=======
export { mobileReplayIntegration } from '../replay/mobilereplay';
>>>>>>> fa25b3df

export {
  breadcrumbsIntegration,
  browserApiErrorsIntegration,
  dedupeIntegration,
  functionToStringIntegration,
  globalHandlersIntegration as browserGlobalHandlersIntegration,
  httpClientIntegration,
  httpContextIntegration,
  inboundFiltersIntegration,
  linkedErrorsIntegration as browserLinkedErrorsIntegration,
  rewriteFramesIntegration,
  replayIntegration as browserReplayIntegration,
} from '@sentry/react';<|MERGE_RESOLUTION|>--- conflicted
+++ resolved
@@ -12,11 +12,8 @@
 export { viewHierarchyIntegration } from './viewhierarchy';
 export { expoContextIntegration } from './expocontext';
 export { spotlightIntegration } from './spotlight';
-<<<<<<< HEAD
+export { mobileReplayIntegration } from '../replay/mobilereplay';
 export { appStartIntegration } from '../tracing/integrations/appStart';
-=======
-export { mobileReplayIntegration } from '../replay/mobilereplay';
->>>>>>> fa25b3df
 
 export {
   breadcrumbsIntegration,
