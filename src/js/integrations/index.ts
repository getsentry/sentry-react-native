--- conflicted
+++ resolved
@@ -4,8 +4,5 @@
 export { Release } from './release';
 export { EventOrigin } from './eventorigin';
 export { SdkInfo } from './sdkinfo';
-<<<<<<< HEAD
 export { ReactNativeInfo } from './reactnativeinfo';
-=======
-export { ModulesLoader } from './modulesloader';
->>>>>>> 98946b2c
+export { ModulesLoader } from './modulesloader';