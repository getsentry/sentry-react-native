<<<<<<< HEAD
import type { Event, EventHint, Integration } from '@sentry/types';
=======
import { getClient } from '@sentry/core';
import type { Event, EventHint, EventProcessor, Integration } from '@sentry/types';
import { resolvedSyncPromise } from '@sentry/utils';
>>>>>>> 1e9298cc

import type { ReactNativeClient } from '../client';
import type { Screenshot as ScreenshotAttachment } from '../wrapper';
import { NATIVE } from '../wrapper';

/** Adds screenshots to error events */
export const screenshotIntegration = (): Integration => {
  return {
    name: 'Screenshot',
    setupOnce: () => {
      // noop
    },
    processEvent,
  };
};

async function processEvent(event: Event, hint: EventHint): Promise<Event> {
  const hasException = event.exception && event.exception.values && event.exception.values.length > 0;
  if (!hasException) {
    return event;
  }

<<<<<<< HEAD
  const screenshots: ScreenshotAttachment[] | null = await NATIVE.captureScreenshot();
  if (screenshots && screenshots.length > 0) {
    hint.attachments = [...screenshots, ...(hint?.attachments || [])];
=======
  /**
   * @inheritDoc
   */
  public setupOnce(addGlobalEventProcessor: (e: EventProcessor) => void): void {
    const options = getClient<ReactNativeClient>()?.getOptions();

    addGlobalEventProcessor(async (event: Event, hint: EventHint) => {
      const hasException = event.exception && event.exception.values && event.exception.values.length > 0;
      if (!hasException || options?.beforeScreenshot?.(event, hint) === false) {
        return event;
      }

      const screenshots: ScreenshotAttachment[] | null = await NATIVE.captureScreenshot();
      if (screenshots && screenshots.length > 0) {
        hint.attachments = [...screenshots, ...(hint?.attachments || [])];
      }

      return event;
    });
>>>>>>> 1e9298cc
  }

  return event;
}<|MERGE_RESOLUTION|>--- conflicted
+++ resolved
@@ -1,10 +1,4 @@
-<<<<<<< HEAD
 import type { Event, EventHint, Integration } from '@sentry/types';
-=======
-import { getClient } from '@sentry/core';
-import type { Event, EventHint, EventProcessor, Integration } from '@sentry/types';
-import { resolvedSyncPromise } from '@sentry/utils';
->>>>>>> 1e9298cc
 
 import type { ReactNativeClient } from '../client';
 import type { Screenshot as ScreenshotAttachment } from '../wrapper';
@@ -21,37 +15,15 @@
   };
 };
 
-async function processEvent(event: Event, hint: EventHint): Promise<Event> {
+async function processEvent(event: Event, hint: EventHint, client: ReactNativeClient): Promise<Event> {
   const hasException = event.exception && event.exception.values && event.exception.values.length > 0;
-  if (!hasException) {
+  if (!hasException || client.getOptions()?.beforeScreenshot?.(event, hint) === false) {
     return event;
   }
 
-<<<<<<< HEAD
   const screenshots: ScreenshotAttachment[] | null = await NATIVE.captureScreenshot();
   if (screenshots && screenshots.length > 0) {
     hint.attachments = [...screenshots, ...(hint?.attachments || [])];
-=======
-  /**
-   * @inheritDoc
-   */
-  public setupOnce(addGlobalEventProcessor: (e: EventProcessor) => void): void {
-    const options = getClient<ReactNativeClient>()?.getOptions();
-
-    addGlobalEventProcessor(async (event: Event, hint: EventHint) => {
-      const hasException = event.exception && event.exception.values && event.exception.values.length > 0;
-      if (!hasException || options?.beforeScreenshot?.(event, hint) === false) {
-        return event;
-      }
-
-      const screenshots: ScreenshotAttachment[] | null = await NATIVE.captureScreenshot();
-      if (screenshots && screenshots.length > 0) {
-        hint.attachments = [...screenshots, ...(hint?.attachments || [])];
-      }
-
-      return event;
-    });
->>>>>>> 1e9298cc
   }
 
   return event;
