--- conflicted
+++ resolved
@@ -101,13 +101,6 @@
   maxCacheItems?: number;
 
   /**
-<<<<<<< HEAD
-   * When enabled and a user experiences an error, Sentry provides the ability to take a screenshot and include it as an attachment.
-   *
-   * @default false
-   */
-  attachScreenshot?: boolean;
-=======
    * When enabled, the SDK tracks when the application stops responding for a specific amount of
    * time defined by the `appHangTimeoutInterval` option.
    *
@@ -133,6 +126,13 @@
    * The max queue size for capping the number of envelopes waiting to be sent by Transport.
    */
   maxQueueSize?: number;
+
+  /**
+   * When enabled and a user experiences an error, Sentry provides the ability to take a screenshot and include it as an attachment.
+   *
+   * @default false
+   */
+  attachScreenshot?: boolean;
 }
 
 export interface ReactNativeTransportOptions extends BrowserTransportOptions {
@@ -140,7 +140,6 @@
    * @deprecated use `maxQueueSize` in the root of the SDK options.
   */
   bufferSize?: number;
->>>>>>> 4a755d38
 }
 
 /**
