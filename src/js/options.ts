--- conflicted
+++ resolved
@@ -207,7 +207,6 @@
   enableNativeFramesTracking?: boolean;
 
   /**
-<<<<<<< HEAD
    * Track when and how long the JS event loop stalls for. Adds stalls as measurements to all transactions.
    *
    * @default true
@@ -215,8 +214,6 @@
   enableStallTracking?: boolean;
 
   /**
-=======
->>>>>>> a9abb938
    * Options which are in beta, or otherwise not guaranteed to be stable.
    */
   _experiments?: {
