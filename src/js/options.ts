import type { BrowserTransportOptions } from '@sentry/browser/types/transports/types';
import type { ProfilerProps } from '@sentry/react/types/profiler';
import type { CaptureContext, ClientOptions, Event, EventHint, Options } from '@sentry/types';
import { Platform } from 'react-native';

import type { TouchEventBoundaryProps } from './touchevents';
import { getExpoConstants } from './utils/expomodules';

export interface BaseReactNativeOptions {
  /**
   * Enables native transport + device info + offline caching.
   * Be careful, disabling this also breaks automatic release setting.
   * This means you have to manage setting the release yourself.
   * Defaults to `true`.
   */
  enableNative?: boolean;

  /**
   * Enables native crashHandling. This only works if `enableNative` is `true`.
   * Defaults to `true`.
   */
  enableNativeCrashHandling?: boolean;

  /**
   * Initializes the native SDK on init.
   * Set this to `false` if you have an existing native SDK and don't want to re-initialize.
   *
   * NOTE: Be careful and only use this if you know what you are doing.
   * If you use this flag, make sure a native SDK is running before the JS Engine initializes or events might not be captured.
   * Also, make sure the DSN on both the React Native side and the native side are the same one.
   * We strongly recommend checking the documentation if you need to use this.
   *
   * @default true
   */
  autoInitializeNativeSdk?: boolean;

  /** Should the native nagger alert be shown or not. */
  enableNativeNagger?: boolean;

  /** Should sessions be tracked to Sentry Health or not. */
  enableAutoSessionTracking?: boolean;

  /** The interval to end a session if the App goes to the background. */
  sessionTrackingIntervalMillis?: number;

  /** Enable NDK on Android
   *
   * @default true
   */
  enableNdk?: boolean;

  /** Enable scope sync from Java to NDK on Android
   * Only has an effect if `enableNdk` is `true`.
   */
  enableNdkScopeSync?: boolean;

  /** When enabled, all the threads are automatically attached to all logged events on Android */
  attachThreads?: boolean;

  /**
   *  When enabled, certain personally identifiable information (PII) is added by active integrations.
   *
   * @default false
   */
  sendDefaultPii?: boolean;

  /**
   * Callback that is called after the RN SDK on the JS Layer has made contact with the Native Layer.
   */
  onReady?: (response: {
    /** `true` if the native SDK has been initialized, `false` otherwise.  */
    didCallNativeInit: boolean;
  }) => void;

  /** Enable auto performance tracking by default. Renamed from `enableAutoPerformanceTracking` in v5. */
  enableAutoPerformanceTracing?: boolean;

  /**
   * Enables Out of Memory Tracking for iOS and macCatalyst.
   * See the following link for more information and possible restrictions:
   * https://docs.sentry.io/platforms/apple/guides/ios/configuration/out-of-memory/
   *
   * Renamed from `enableOutOfMemoryTracking` in v5.
   *
   * @default true
   */
  enableWatchdogTerminationTracking?: boolean;

  /**
   * Set data to the inital scope
   * @deprecated Use `Sentry.configureScope(...)`
   */
  initialScope?: CaptureContext;

  /**
   * When enabled, Sentry will overwrite the global Promise instance to ensure that unhandled rejections are correctly tracked.
   * If you run into issues with Promise polyfills such as `core-js`, make sure you polyfill after Sentry is initialized.
   * Read more at https://docs.sentry.io/platforms/react-native/troubleshooting/#unhandled-promise-rejections
   *
   * When disabled, this option will not disable unhandled rejection tracking. Set `onunhandledrejection: false` on the `ReactNativeErrorHandlers` integration instead.
   *
   * @default true
   */
  patchGlobalPromise?: boolean;

  /**
   * The max cache items for capping the number of envelopes.
   *
   * @default 30
   */
  maxCacheItems?: number;

  /**
   * When enabled, the SDK tracks when the application stops responding for a specific amount of
   * time defined by the `appHangTimeoutInterval` option.
   *
   * iOS only
   *
   * @default true
   */
  enableAppHangTracking?: boolean;

  /**
   * The minimum amount of time an app should be unresponsive to be classified as an App Hanging.
   * The actual amount may be a little longer.
   * Avoid using values lower than 100ms, which may cause a lot of app hangs events being transmitted.
   * Value should be in seconds.
   *
   * iOS only
   *
   * @default 2
   */
  appHangTimeoutInterval?: number;

  /**
   * The max queue size for capping the number of envelopes waiting to be sent by Transport.
   */
  maxQueueSize?: number;

  /**
   * When enabled and a user experiences an error, Sentry provides the ability to take a screenshot and include it as an attachment.
   *
   * @default false
   */
  attachScreenshot?: boolean;

  /**
   * When enabled Sentry includes the current view hierarchy in the error attachments.
   *
   * @default false
   */
  attachViewHierarchy?: boolean;

  /**
   * When enabled, Sentry will capture failed XHR/Fetch requests. This option also enabled HTTP Errors on iOS.
   * [Sentry Android Gradle Plugin](https://docs.sentry.io/platforms/android/configuration/integrations/okhttp/)
   * is needed to capture HTTP Errors on Android.
   *
   * @default false
   */
  enableCaptureFailedRequests?: boolean;

  /**
   * This option will enable forwarding captured Sentry events to Spotlight.
   *
   * More details: https://spotlightjs.com/
   *
   * IMPORTANT: Only set this option to `true` while developing, not in production!
   */
  enableSpotlight?: boolean;

  /**
   * This option changes the default Spotlight Sidecar URL.
   *
   * By default, the SDK expects the Sidecar to be running
   * on the same host as React Native Metro Dev Server.
   *
   * More details: https://spotlightjs.com/
   *
   * @default "http://localhost:8969/stream"
   */
  spotlightSidecarUrl?: string;

  /**
   * Sets a callback which is executed before capturing screenshots. Only
   * relevant if `attachScreenshot` is set to true. When false is returned
   * from the function, no screenshot will be attached.
   */
  beforeScreenshot?: (event: Event, hint: EventHint) => boolean;

  /**
   * Track the app start time by adding measurements to the first route transaction. If there is no routing instrumentation
   * an app start transaction will be started.
   *
   * Requires performance monitoring to be enabled.
   *
   * @default true
   */
  enableAppStartTracking?: boolean;

  /**
   * Track the slow and frozen frames in the application. Enabling this options will add
   * slow and frozen frames measurements to all created root spans (transactions).
   *
   * @default true
   */
  enableNativeFramesTracking?: boolean;

  /**
   * Track when and how long the JS event loop stalls for. Adds stalls as measurements to all transactions.
   *
   * @default true
   */
  enableStallTracking?: boolean;

  /**
<<<<<<< HEAD
   * Trace User Interaction events like touch and gestures.
   *
   * @default false
   */
  enableUserInteractionTracing?: boolean;

  /**
=======
>>>>>>> 66c8b93b
   * Options which are in beta, or otherwise not guaranteed to be stable.
   */
  _experiments?: {
    [key: string]: unknown;

    /**
     * The sample rate for profiling
     * 1.0 will profile all transactions and 0 will profile none.
     */
    profilesSampleRate?: number;

    /**
     * The sample rate for session-long replays.
     * 1.0 will record all sessions and 0 will record none.
     */
    replaysSessionSampleRate?: number;

    /**
     * The sample rate for sessions that has had an error occur.
     * This is independent of `sessionSampleRate`.
     * 1.0 will record all sessions and 0 will record none.
     */
    replaysOnErrorSampleRate?: number;
  };

  /**
   * This options changes the placement of the attached stacktrace of `captureMessage` in the event.
   *
   * @default false
   * @deprecated This option will be removed in the next major version. Use `beforeSend` instead.
   */
  useThreadsForMessageStack?: boolean;
}

export interface ReactNativeTransportOptions extends BrowserTransportOptions {
  /**
   * @deprecated use `maxQueueSize` in the root of the SDK options.
   */
  bufferSize?: number;
}

/**
 * Configuration options for the Sentry ReactNative SDK.
 * @see ReactNativeFrontend for more information.
 */

export interface ReactNativeOptions
  extends Omit<Options<ReactNativeTransportOptions>, '_experiments'>,
    BaseReactNativeOptions {}

export interface ReactNativeClientOptions
  extends Omit<ClientOptions<ReactNativeTransportOptions>, 'tunnel' | '_experiments'>,
    BaseReactNativeOptions {}

export interface ReactNativeWrapperOptions {
  /** Props for the root React profiler */
  profilerProps?: ProfilerProps;

  /** Props for the root touch event boundary */
  touchEventBoundaryProps?: TouchEventBoundaryProps;
}

/**
 * If the user has not explicitly set `enableNativeNagger`
 * the function enables native nagging based on the current
 * environment.
 */
export function shouldEnableNativeNagger(userOptions: unknown): boolean {
  if (typeof userOptions === 'boolean') {
    // User can override the default behavior
    return userOptions;
  }

  if (Platform.OS === 'web' || Platform.OS === 'windows') {
    // We don't want to nag on known platforms that don't support native
    return false;
  }

  const expoConstants = getExpoConstants();
  if (expoConstants && expoConstants.appOwnership === 'expo') {
    // If the app is running in Expo Go, we don't want to nag
    return false;
  }

  return true;
}<|MERGE_RESOLUTION|>--- conflicted
+++ resolved
@@ -214,7 +214,6 @@
   enableStallTracking?: boolean;
 
   /**
-<<<<<<< HEAD
    * Trace User Interaction events like touch and gestures.
    *
    * @default false
@@ -222,8 +221,6 @@
   enableUserInteractionTracing?: boolean;
 
   /**
-=======
->>>>>>> 66c8b93b
    * Options which are in beta, or otherwise not guaranteed to be stable.
    */
   _experiments?: {
