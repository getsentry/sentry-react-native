--- conflicted
+++ resolved
@@ -182,7 +182,13 @@
   spotlightSidecarUrl?: string;
 
   /**
-<<<<<<< HEAD
+   * Sets a callback which is executed before capturing screenshots. Only
+   * relevant if `attachScreenshot` is set to true. When false is returned
+   * from the function, no screenshot will be attached.
+   */
+  beforeScreenshot ?: (event: Event, hint: EventHint) => boolean;
+
+  /**
    * The sample rate for session-long replays.
    * 1.0 will record all sessions and 0 will record none.
    */
@@ -194,13 +200,6 @@
    * 1.0 will record all sessions and 0 will record none.
    */
   replaysOnErrorSampleRate?: number;
-=======
-   * Sets a callback which is executed before capturing screenshots. Only
-   * relevant if `attachScreenshot` is set to true. When false is returned
-   * from the function, no screenshot will be attached.
-   */
-  beforeScreenshot?: (event: Event, hint: EventHint) => boolean;
->>>>>>> d20a5693
 }
 
 export interface ReactNativeTransportOptions extends BrowserTransportOptions {
