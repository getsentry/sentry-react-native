--- conflicted
+++ resolved
@@ -1,13 +1,7 @@
-<<<<<<< HEAD
-=======
 import { Platform } from 'react-native';
 
 import { ANDROID_DEFAULT_BUNDLE_NAME, IOS_DEFAULT_BUNDLE_NAME } from '../integrations/rewriteframes';
-import { NATIVE } from '../wrapper';
-import { convertToSentryProfile } from './convertHermesProfile';
-import type { RawThreadCpuProfile } from './types';
 
->>>>>>> 4b1c0048
 export type StackFrameId = number;
 export type MicrosecondsSinceBoot = string;
 
@@ -56,43 +50,5 @@
   stackFrames: Record<string, StackFrame>;
 }
 
-<<<<<<< HEAD
-/**
- * Hermes Profile Stack Frame Name contains function name and file path.
- *
- * `foo(/path/to/file.js:1:2)` -> `foo`
- */
-export function parseHermesStackFrameFunctionName(hermesName: string): string {
-  const indexOfLeftParenthesis = hermesName.indexOf('(');
-  const name = indexOfLeftParenthesis !== -1 ? hermesName.substring(0, indexOfLeftParenthesis) : hermesName;
-  return name;
-=======
 export const DEFAULT_BUNDLE_NAME =
-  Platform.OS === 'android' ? ANDROID_DEFAULT_BUNDLE_NAME : Platform.OS === 'ios' ? IOS_DEFAULT_BUNDLE_NAME : undefined;
-
-const MS_TO_NS: number = 1e6;
-
-/**
- * Starts Hermes Sampling Profiler and returns the timestamp when profiling started in nanoseconds.
- */
-export function startProfiling(): number | null {
-  const started = NATIVE.startProfiling();
-  if (!started) {
-    return null;
-  }
-
-  const profileStartTimestampNs = Date.now() * MS_TO_NS;
-  return profileStartTimestampNs;
-}
-
-/**
- * Stops Hermes Sampling Profiler and returns the profile.
- */
-export function stopProfiling(): RawThreadCpuProfile | null {
-  const hermesProfile = NATIVE.stopProfiling();
-  if (!hermesProfile) {
-    return null;
-  }
-  return convertToSentryProfile(hermesProfile);
->>>>>>> 4b1c0048
-}+  Platform.OS === 'android' ? ANDROID_DEFAULT_BUNDLE_NAME : Platform.OS === 'ios' ? IOS_DEFAULT_BUNDLE_NAME : undefined;