<<<<<<< HEAD
/* eslint-disable complexity */
import type { Envelope, Event, Profile, ThreadCpuProfile } from '@sentry/types';
import { forEachEnvelopeItem, logger } from '@sentry/utils';

import type { CombinedProfileEvent, HermesProfileEvent, RawThreadCpuProfile } from './types';
=======
import type { DebugImage, Envelope, Event, Profile } from '@sentry/types';
import { forEachEnvelopeItem, GLOBAL_OBJ, logger } from '@sentry/utils';

import { DEFAULT_BUNDLE_NAME } from './hermes';
import type { RawThreadCpuProfile } from './types';
>>>>>>> 4b1c0048

/**
 *
 */
export function isValidProfile(profile: ThreadCpuProfile): profile is RawThreadCpuProfile & { profile_id: string } {
  if (profile.samples.length <= 1) {
    if (__DEV__) {
      // Log a warning if the profile has less than 2 samples so users can know why
      // they are not seeing any profiling data and we cant avoid the back and forth
      // of asking them to provide us with a dump of the profile data.
      logger.log('[Profiling] Discarding profile because it contains less than 2 samples');
    }
    return false;
  }
  return true;
}

/**
 * Finds transactions with profile_id context in the envelope
 * @param envelope
 * @returns
 */
export function findProfiledTransactionsFromEnvelope(envelope: Envelope): Event[] {
  const events: Event[] = [];

  forEachEnvelopeItem(envelope, (item, type) => {
    if (type !== 'transaction') {
      return;
    }

    // First item is the type
    for (let j = 1; j < item.length; j++) {
      const event = item[j];

      // @ts-expect-error accessing private property
      // eslint-disable-next-line @typescript-eslint/no-unsafe-member-access
      if (event && event.contexts && event.contexts['profile'] && event.contexts['profile']['profile_id']) {
        events.push(item[j] as Event);
      }
    }
  });

  return events;
}

/**
 * Creates a profiling envelope item, if the profile does not pass validation, returns null.
 * @param event
 * @returns {Profile | null}
 */
export function enrichCombinedProfileWithEventContext(
  profile_id: string,
  profile: CombinedProfileEvent,
  event: Event,
): Profile | null {
  if (!profile.profile || !isValidProfile(profile.profile)) {
    return null;
  }

  const trace_id = (event.contexts && event.contexts.trace && event.contexts.trace.trace_id) || '';

  // Log a warning if the profile has an invalid traceId (should be uuidv4).
  // All profiles and transactions are rejected if this is the case and we want to
  // warn users that this is happening if they enable debug flag
  if (trace_id && trace_id.length !== 32) {
    if (__DEV__) {
      logger.log(`[Profiling] Invalid traceId: ${trace_id} on profiled event`);
    }
  }

  return {
    ...profile,
    event_id: profile_id,
<<<<<<< HEAD
=======
    timestamp: new Date(start_timestamp).toISOString(),
    platform: 'javascript',
    version: '1',
    release: release,
    environment: environment,
>>>>>>> 4b1c0048
    runtime: {
      name: 'hermes',
      version: '', // TODO: get hermes version
    },
    timestamp: event.start_timestamp ? new Date(event.start_timestamp * 1000).toISOString() : new Date().toISOString(),
    release: event.release || '',
    environment: event.environment || '',
    os: {
      name: (event.contexts && event.contexts.os && event.contexts.os.name) || '',
      version: (event.contexts && event.contexts.os && event.contexts.os.version) || '',
      build_number: (event.contexts && event.contexts.os && event.contexts.os.build) || '',
    },
    device: {
      locale: (event.contexts && event.contexts.device && (event.contexts.device.locale as string)) || '',
      model: (event.contexts && event.contexts.device && event.contexts.device.model) || '',
      manufacturer: (event.contexts && event.contexts.device && event.contexts.device.manufacturer) || '',
      architecture: (event.contexts && event.contexts.device && event.contexts.device.arch) || '',
      is_emulator: (event.contexts && event.contexts.device && event.contexts.device.simulator) || false,
    },
    transaction: {
      name: event.transaction || '',
      id: event.event_id || '',
      trace_id,
      active_thread_id: (profile.transaction && profile.transaction.active_thread_id) || '',
    },
    debug_meta: {
      images: getDebugMetadata(),
    },
  };
}

/**
 * Creates profiling event compatible carrier Object from raw Hermes profile.
 */
export function createHermesProfilingEvent(profile: RawThreadCpuProfile): HermesProfileEvent {
  return {
    platform: 'javascript',
    version: '1',
    profile,
    transaction: {
      active_thread_id: profile.active_thread_id,
    },
  };
}

/**
 * Returns debug meta images of the loaded bundle.
 */
export function getDebugMetadata(): DebugImage[] {
  if (!DEFAULT_BUNDLE_NAME) {
    return [];
  }

  const debugIdMap = GLOBAL_OBJ._sentryDebugIds;
  if (!debugIdMap) {
    return [];
  }

  const debugIdsKeys = Object.keys(debugIdMap);
  if (!debugIdsKeys.length) {
    return [];
  }

  if (debugIdsKeys.length > 1) {
    logger.warn(
      '[Profiling] Multiple debug images found, but only one one bundle is supported. Using the first one...',
    );
  }

  return [
    {
      code_file: DEFAULT_BUNDLE_NAME,
      debug_id: debugIdMap[debugIdsKeys[0]],
      type: 'sourcemap',
    },
  ];
}

/**
 * Adds items to envelope if they are not already present - mutates the envelope.
 * @param envelope
 */
export function addProfilesToEnvelope(envelope: Envelope, profiles: Profile[]): Envelope {
  if (!profiles.length) {
    return envelope;
  }

  for (const profile of profiles) {
    // @ts-expect-error untyped envelope
    envelope[1].push([{ type: 'profile' }, profile]);
  }
  return envelope;
}<|MERGE_RESOLUTION|>--- conflicted
+++ resolved
@@ -1,16 +1,9 @@
-<<<<<<< HEAD
 /* eslint-disable complexity */
-import type { Envelope, Event, Profile, ThreadCpuProfile } from '@sentry/types';
-import { forEachEnvelopeItem, logger } from '@sentry/utils';
-
-import type { CombinedProfileEvent, HermesProfileEvent, RawThreadCpuProfile } from './types';
-=======
-import type { DebugImage, Envelope, Event, Profile } from '@sentry/types';
+import type { DebugImage, Envelope, Event, Profile, ThreadCpuProfile } from '@sentry/types';
 import { forEachEnvelopeItem, GLOBAL_OBJ, logger } from '@sentry/utils';
 
 import { DEFAULT_BUNDLE_NAME } from './hermes';
-import type { RawThreadCpuProfile } from './types';
->>>>>>> 4b1c0048
+import type { CombinedProfileEvent, HermesProfileEvent, RawThreadCpuProfile } from './types';
 
 /**
  *
@@ -84,14 +77,6 @@
   return {
     ...profile,
     event_id: profile_id,
-<<<<<<< HEAD
-=======
-    timestamp: new Date(start_timestamp).toISOString(),
-    platform: 'javascript',
-    version: '1',
-    release: release,
-    environment: environment,
->>>>>>> 4b1c0048
     runtime: {
       name: 'hermes',
       version: '', // TODO: get hermes version
