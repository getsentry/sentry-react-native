/* eslint-disable complexity */
import { getClient, getIntegrationsToSetup, initAndBind, withScope as coreWithScope } from '@sentry/core';
import {
  defaultStackParser,
  makeFetchTransport,
} from '@sentry/react';
import type { Integration, Scope,UserFeedback  } from '@sentry/types';
import { logger, stackParserFromStackParserOptions } from '@sentry/utils';
import * as React from 'react';

import { ReactNativeClient } from './client';
import { getDefaultIntegrations } from './integrations/default';
import type { ReactNativeClientOptions, ReactNativeOptions, ReactNativeWrapperOptions } from './options';
import { shouldEnableNativeNagger } from './options';
import { TouchEventBoundary } from './touchevents';
import type { ReactNativeTracing } from './tracing';
import { ReactNativeProfiler } from './tracing';
import { useEncodePolyfill } from './transports/encodePolyfill';
import { DEFAULT_BUFFER_SIZE, makeNativeTransportFactory } from './transports/native';
<<<<<<< HEAD
import { getDefaultEnvironment, isExpoGo } from './utils/environment';
=======
import { makeUtf8TextEncoder } from './transports/TextEncoder';
import { getDefaultEnvironment, isExpoGo, isRunningInMetroDevServer } from './utils/environment';
>>>>>>> 1e9298cc
import { safeFactory, safeTracesSampler } from './utils/safe';
import { NATIVE } from './wrapper';

const DEFAULT_OPTIONS: ReactNativeOptions = {
  enableNativeCrashHandling: true,
  enableNativeNagger: true,
  autoInitializeNativeSdk: true,
  enableAutoPerformanceTracing: true,
  enableWatchdogTerminationTracking: true,
  patchGlobalPromise: true,
  sendClientReports: true,
  maxQueueSize: DEFAULT_BUFFER_SIZE,
  attachStacktrace: true,
  enableCaptureFailedRequests: false,
  enableNdk: true,
};

/**
 * Inits the SDK and returns the final options.
 */
export function init(passedOptions: ReactNativeOptions): void {
<<<<<<< HEAD
  useEncodePolyfill();
=======
  if (isRunningInMetroDevServer()) {
    return;
  }

  const reactNativeHub = new Hub(undefined, new ReactNativeScope());
  makeMain(reactNativeHub);
>>>>>>> 1e9298cc

  const maxQueueSize = passedOptions.maxQueueSize
    // eslint-disable-next-line deprecation/deprecation
    ?? passedOptions.transportOptions?.bufferSize
    ?? DEFAULT_OPTIONS.maxQueueSize;

  const enableNative = passedOptions.enableNative === undefined || passedOptions.enableNative
    ? NATIVE.isNativeAvailable()
    : false;
  const options: ReactNativeClientOptions = {
    ...DEFAULT_OPTIONS,
    ...passedOptions,
    enableNative,
    enableNativeNagger: shouldEnableNativeNagger(passedOptions.enableNativeNagger),
    // If custom transport factory fails the SDK won't initialize
    transport: passedOptions.transport
      || makeNativeTransportFactory({
        enableNative,
      })
      || makeFetchTransport,
    transportOptions: {
      ...DEFAULT_OPTIONS.transportOptions,
      ...(passedOptions.transportOptions ?? {}),
      bufferSize: maxQueueSize,
    },
    maxQueueSize,
    integrations: [],
    stackParser: stackParserFromStackParserOptions(passedOptions.stackParser || defaultStackParser),
    beforeBreadcrumb: safeFactory(passedOptions.beforeBreadcrumb, { loggerMessage: 'The beforeBreadcrumb threw an error' }),
    initialScope: safeFactory(passedOptions.initialScope, { loggerMessage: 'The initialScope threw an error' }),
  };
  if ('tracesSampler' in options) {
    options.tracesSampler = safeTracesSampler(options.tracesSampler);
  }

  if (!('environment' in options)) {
    options.environment = getDefaultEnvironment();
  }

  const defaultIntegrations: false | Integration[] = passedOptions.defaultIntegrations === undefined
    ? getDefaultIntegrations(options)
    : passedOptions.defaultIntegrations;

  options.integrations = getIntegrationsToSetup({
    integrations: safeFactory(passedOptions.integrations, { loggerMessage: 'The integrations threw an error' }),
    defaultIntegrations,
  });
  initAndBind(ReactNativeClient, options);

  if (isExpoGo()) {
    logger.info('Offline caching, native errors features are not available in Expo Go.');
    logger.info('Use EAS Build / Native Release Build to test these features.');
  }
}

/**
 * Inits the Sentry React Native SDK with automatic instrumentation and wrapped features.
 */
export function wrap<P extends Record<string, unknown>>(
  RootComponent: React.ComponentType<P>,
  options?: ReactNativeWrapperOptions
): React.ComponentType<P> {
  const tracingIntegration = getClient()?.getIntegrationByName?.('ReactNativeTracing') as ReactNativeTracing | undefined;
  if (tracingIntegration) {
    tracingIntegration.useAppStartWithProfiler = true;
  }

  const profilerProps = {
    ...(options?.profilerProps ?? {}),
    name: RootComponent.displayName ?? 'Root',
  };

  const RootApp: React.FC<P> = (appProps) => {
    return (
      <TouchEventBoundary {...(options?.touchEventBoundaryProps ?? {})}>
        <ReactNativeProfiler {...profilerProps}>
          <RootComponent {...appProps} />
        </ReactNativeProfiler>
      </TouchEventBoundary>
    );
  };

  return RootApp;
}

/**
 * If native client is available it will trigger a native crash.
 * Use this only for testing purposes.
 */
export function nativeCrash(): void {
  NATIVE.nativeCrash();
}

/**
 * Flushes all pending events in the queue to disk.
 * Use this before applying any realtime updates such as code-push or expo updates.
 */
export async function flush(): Promise<boolean> {
  try {
    const client = getClient();

    if (client) {
      const result = await client.flush();

      return result;
    }
    // eslint-disable-next-line no-empty
  } catch (_) { }

  logger.error('Failed to flush the event queue.');

  return false;
}

/**
 * Closes the SDK, stops sending events.
 */
export async function close(): Promise<void> {
  try {
    const client = getClient();

    if (client) {
      await client.close();
    }
  } catch (e) {
    logger.error('Failed to close the SDK');
  }
}

/**
 * Captures user feedback and sends it to Sentry.
 */
export function captureUserFeedback(feedback: UserFeedback): void {
  getClient<ReactNativeClient>()?.captureUserFeedback(feedback);
}

/**
 * Creates a new scope with and executes the given operation within.
 * The scope is automatically removed once the operation
 * finishes or throws.
 *
 * This is essentially a convenience function for:
 *
 *     pushScope();
 *     callback();
 *     popScope();
 *
 * @param callback that will be enclosed into push/popScope.
 */
export function withScope<T>(callback: (scope: Scope) => T): T | undefined {
  const safeCallback = (scope: Scope): T | undefined => {
    try {
      return callback(scope);
    } catch (e) {
      logger.error('Error while running withScope callback', e);
      return undefined;
    }
  };
  return coreWithScope(safeCallback);
}<|MERGE_RESOLUTION|>--- conflicted
+++ resolved
@@ -17,12 +17,7 @@
 import { ReactNativeProfiler } from './tracing';
 import { useEncodePolyfill } from './transports/encodePolyfill';
 import { DEFAULT_BUFFER_SIZE, makeNativeTransportFactory } from './transports/native';
-<<<<<<< HEAD
-import { getDefaultEnvironment, isExpoGo } from './utils/environment';
-=======
-import { makeUtf8TextEncoder } from './transports/TextEncoder';
 import { getDefaultEnvironment, isExpoGo, isRunningInMetroDevServer } from './utils/environment';
->>>>>>> 1e9298cc
 import { safeFactory, safeTracesSampler } from './utils/safe';
 import { NATIVE } from './wrapper';
 
@@ -44,16 +39,11 @@
  * Inits the SDK and returns the final options.
  */
 export function init(passedOptions: ReactNativeOptions): void {
-<<<<<<< HEAD
-  useEncodePolyfill();
-=======
   if (isRunningInMetroDevServer()) {
     return;
   }
 
-  const reactNativeHub = new Hub(undefined, new ReactNativeScope());
-  makeMain(reactNativeHub);
->>>>>>> 1e9298cc
+  useEncodePolyfill();
 
   const maxQueueSize = passedOptions.maxQueueSize
     // eslint-disable-next-line deprecation/deprecation
