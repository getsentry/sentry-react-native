import { logger } from '@sentry/utils';
<<<<<<< HEAD
import { existsSync, readFileSync, writeFileSync } from 'fs';
=======
import { existsSync, mkdirSync, readFileSync, writeFileSync } from 'fs';
import { dirname } from 'path';
>>>>>>> 5add8d1e
import { argv, exit } from 'process';

import ModulesCollector from './ModulesCollector';

const sourceMapPath: string | undefined = argv[2]; // eslint-disable-line @typescript-eslint/no-unsafe-member-access
const outputModulesPath: string | undefined = argv[3]; // eslint-disable-line @typescript-eslint/no-unsafe-member-access
const modulesPaths: string[] = argv[4] // eslint-disable-line @typescript-eslint/no-unsafe-member-access
  ? argv[4].split(',') // eslint-disable-line @typescript-eslint/no-unsafe-member-access
  : [];

if (!sourceMapPath) {
  exitGracefully('First argument `source-map-path` is missing!');
}
if (!outputModulesPath) {
  exitGracefully('Second argument `modules-output-path` is missing!');
}
if (modulesPaths.length === 0) {
  exitGracefully('Third argument `modules-paths` is missing!');
}

if (!existsSync(sourceMapPath)) {
  exitGracefully(`Source map file does not exist at ${sourceMapPath}`);
}

const map: { sources?: string[] } = JSON.parse(readFileSync(sourceMapPath, 'utf8'));
if (!map.sources) {
  exitGracefully(`Modules not collected. No sources found in the source map (${sourceMapPath})!`);
}

const sources: string[] = map.sources;
const modules = ModulesCollector.collect(sources, modulesPaths);

const outputModulesDirPath = dirname(outputModulesPath);
if (!existsSync(outputModulesDirPath)) {
  mkdirSync(outputModulesDirPath, { recursive: true });
}
writeFileSync(outputModulesPath, JSON.stringify(modules, null, 2));

function exitGracefully(message: string): never {
  logger.error(message);
  exit(0);
};<|MERGE_RESOLUTION|>--- conflicted
+++ resolved
@@ -1,10 +1,6 @@
 import { logger } from '@sentry/utils';
-<<<<<<< HEAD
-import { existsSync, readFileSync, writeFileSync } from 'fs';
-=======
 import { existsSync, mkdirSync, readFileSync, writeFileSync } from 'fs';
 import { dirname } from 'path';
->>>>>>> 5add8d1e
 import { argv, exit } from 'process';
 
 import ModulesCollector from './ModulesCollector';
@@ -30,7 +26,7 @@
 }
 
 const map: { sources?: string[] } = JSON.parse(readFileSync(sourceMapPath, 'utf8'));
-if (!map.sources) {
+if (!map.sources || !Array.isArray(map.sources)) {
   exitGracefully(`Modules not collected. No sources found in the source map (${sourceMapPath})!`);
 }
 
