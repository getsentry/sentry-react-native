--- conflicted
+++ resolved
@@ -1,7 +1,6 @@
 /* eslint-disable max-lines */
 import type { RequestInstrumentationOptions } from '@sentry/browser';
 import { defaultRequestInstrumentationOptions, instrumentOutgoingRequests } from '@sentry/browser';
-<<<<<<< HEAD
 import {
   getActiveSpan,
   getCurrentScope,
@@ -17,19 +16,6 @@
 } from '@sentry/core';
 import type { Client, Event, Integration, PropagationContext, Scope, Span, StartSpanOptions } from '@sentry/types';
 import { logger, uuid4 } from '@sentry/utils';
-=======
-import type { Hub, IdleTransaction, Transaction } from '@sentry/core';
-import { getActiveTransaction, getCurrentHub, spanToJSON, startIdleTransaction } from '@sentry/core';
-import type {
-  Event,
-  EventProcessor,
-  Integration,
-  Span,
-  Transaction as TransactionType,
-  TransactionContext,
-} from '@sentry/types';
-import { logger } from '@sentry/utils';
->>>>>>> 504fab9d
 
 import { APP_START_COLD, APP_START_WARM } from '../measurements';
 import type { NativeAppStartResponse } from '../NativeRNSentry';
@@ -275,34 +261,11 @@
   /**
    * @inheritdoc
    */
-<<<<<<< HEAD
   public processEvent(event: Event): Promise<Event> | Event {
     const eventWithView = this._getCurrentViewEventProcessor(event);
     return this.nativeFramesInstrumentation
       ? this.nativeFramesInstrumentation.processEvent(eventWithView)
       : eventWithView;
-=======
-  public onTransactionStart(transaction: Transaction): void {
-    if (isNearToNow(transaction.startTimestamp)) {
-      // Only if this method is called at or within margin of error to the start timestamp.
-      this.nativeFramesInstrumentation?.onTransactionStart(transaction);
-      this.stallTrackingInstrumentation?.onTransactionStart(transaction);
-    } else {
-      logger.warn(
-        `[ReactNativeTracing] onTransactionStart called with delay (larger than margin of error) for transaction ${
-          transaction.description
-        } (${transaction.spanContext().spanId}). Not fetching native frames or tracking stalls.`,
-      );
-    }
-  }
-
-  /**
-   * To be called on a transaction finish. Cannot have async methods.
-   */
-  public onTransactionFinish(transaction: Transaction, endTimestamp?: number): void {
-    this.nativeFramesInstrumentation?.onTransactionFinish(transaction);
-    this.stallTrackingInstrumentation?.onTransactionFinish(transaction, endTimestamp);
->>>>>>> 504fab9d
   }
 
   /**
@@ -498,15 +461,14 @@
       return;
     }
 
-<<<<<<< HEAD
     if (!isSentrySpan(span)) {
-=======
+      return;
+    }
+
     const isAppStartWithinBounds =
-      appStartTimestampMs >=
-      getTransactionStartTimestampMs(transaction) - ReactNativeTracing._maxAppStartBeforeTransactionMs;
+      appStartTimestampMs >= getSpanStartTimestampMs(span) - ReactNativeTracing._maxAppStartBeforeTransactionMs;
     if (!__DEV__ && !isAppStartWithinBounds) {
       logger.warn('[ReactNativeTracing] App start timestamp is too far in the past to be used for app start span.');
->>>>>>> 504fab9d
       return;
     }
 
@@ -591,24 +553,15 @@
    */
   private _addNativeSpansTo(appStartSpan: Span, nativeSpans: NativeAppStartResponse['spans']): void {
     nativeSpans.forEach(span => {
-<<<<<<< HEAD
+      if (span.description === 'UIKit init') {
+        return this._createUIKitSpan(appStartSpan, span);
+      }
+
       startInactiveSpan({
         op: spanToJSON(appStartSpan).op,
         name: span.description,
         startTime: span.start_timestamp_ms / 1000,
       }).end(span.end_timestamp_ms / 1000);
-=======
-      if (span.description === 'UIKit init') {
-        return this._createUIKitSpan(appStartSpan, span);
-      }
-
-      appStartSpan.startChild({
-        op: appStartSpan.op,
-        description: span.description,
-        startTimestamp: span.start_timestamp_ms / 1000,
-        endTimestamp: span.end_timestamp_ms / 1000,
-      });
->>>>>>> 504fab9d
     });
   }
 
@@ -618,24 +571,23 @@
    */
   private _createUIKitSpan(parentSpan: Span, nativeUIKitSpan: NativeAppStartResponse['spans'][number]): void {
     const bundleStart = getBundleStartTimestampMs();
+    const parentSpanOp = spanToJSON(parentSpan).op;
 
     // If UIKit init ends after the bundle start, the native SDK was auto-initialized
     // and so the end timestamp is incorrect.
     // The timestamps can't equal, as RN initializes after UIKit.
     if (bundleStart && bundleStart < nativeUIKitSpan.end_timestamp_ms) {
-      parentSpan.startChild({
-        op: parentSpan.op,
-        description: 'UIKit Init to JS Exec Start',
-        startTimestamp: nativeUIKitSpan.start_timestamp_ms / 1000,
-        endTimestamp: bundleStart / 1000,
-      });
+      startInactiveSpan({
+        op: parentSpanOp,
+        name: 'UIKit Init to JS Exec Start',
+        startTime: nativeUIKitSpan.start_timestamp_ms / 1000,
+      }).end(bundleStart / 1000);
     } else {
-      parentSpan.startChild({
-        op: parentSpan.op,
-        description: 'UIKit Init',
-        startTimestamp: nativeUIKitSpan.start_timestamp_ms / 1000,
-        endTimestamp: nativeUIKitSpan.end_timestamp_ms / 1000,
-      });
+      startInactiveSpan({
+        op: parentSpanOp,
+        name: 'UIKit Init',
+        startTime: nativeUIKitSpan.start_timestamp_ms / 1000,
+      }).end(nativeUIKitSpan.end_timestamp_ms / 1000);
     }
   }
 
@@ -736,7 +688,6 @@
   }
 }
 
-<<<<<<< HEAD
 function generatePropagationContext(): PropagationContext {
   return {
     traceId: uuid4(),
@@ -750,12 +701,12 @@
       span.setAttribute(SEMANTIC_ATTRIBUTE_SENTRY_OP, 'default');
     }
   });
-=======
+}
+
 /**
  * Returns transaction start timestamp in milliseconds.
  * If start timestamp is not available, returns 0.
  */
-function getTransactionStartTimestampMs(transaction: Transaction): number {
-  return (spanToJSON(transaction).start_timestamp || 0) * 1000;
->>>>>>> 504fab9d
+function getSpanStartTimestampMs(span: Span): number {
+  return (spanToJSON(span).start_timestamp || 0) * 1000;
 }