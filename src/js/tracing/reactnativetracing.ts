/* eslint-disable max-lines */
import type { RequestInstrumentationOptions } from '@sentry/browser';
import { defaultRequestInstrumentationOptions, instrumentOutgoingRequests } from '@sentry/browser';
<<<<<<< HEAD
import {
  getActiveSpan,
  getCurrentScope,
  getSpanDescendants,
  SEMANTIC_ATTRIBUTE_SENTRY_OP,
  SentryNonRecordingSpan,
  setMeasurement,
  SPAN_STATUS_ERROR,
  spanToJSON,
  startIdleSpan,
  startInactiveSpan,
} from '@sentry/core';
import type { Client, Event, Integration, PropagationContext, Scope, Span, StartSpanOptions } from '@sentry/types';
import { logger, uuid4 } from '@sentry/utils';
=======
import type { Hub, IdleTransaction, Transaction } from '@sentry/core';
import { getActiveTransaction, getCurrentHub, startIdleTransaction } from '@sentry/core';
import type {
  Event,
  EventProcessor,
  Integration,
  Span,
  Transaction as TransactionType,
  TransactionContext,
} from '@sentry/types';
import { logger } from '@sentry/utils';
>>>>>>> 70e6261e

import { APP_START_COLD, APP_START_WARM } from '../measurements';
import type { NativeAppStartResponse } from '../NativeRNSentry';
import type { RoutingInstrumentationInstance } from '../tracing/routingInstrumentation';
import { isRootSpan, isSentrySpan } from '../utils/span';
import { NATIVE } from '../wrapper';
import { NativeFramesInstrumentation } from './nativeframes';
import {
  adjustTransactionDuration,
<<<<<<< HEAD
  cancelInBackground,
  ignoreEmptyBackNavigation,
  onlySampleIfChildSpans,
  onThisSpanEnd,
} from './onSpanEndUtils';
import { APP_START_COLD as APP_START_COLD_OP, APP_START_WARM as APP_START_WARM_OP, UI_LOAD } from './ops';
import { StallTrackingInstrumentation } from './stalltracking';
import type { BeforeNavigate } from './types';
import { getTimeOriginMilliseconds, setSpanDurationAsMeasurement } from './utils';

const SCOPE_SPAN_FIELD = '_sentrySpan';

type ScopeWithMaybeSpan = Scope & {
  [SCOPE_SPAN_FIELD]?: Span;
};

function clearActiveSpanFromScope(scope: ScopeWithMaybeSpan): void {
  // eslint-disable-next-line @typescript-eslint/no-dynamic-delete
  delete scope[SCOPE_SPAN_FIELD];
}
=======
  getBundleStartTimestampMs,
  getTimeOriginMilliseconds,
  isNearToNow,
  setSpanDurationAsMeasurement,
} from './utils';
>>>>>>> 70e6261e

export interface ReactNativeTracingOptions extends RequestInstrumentationOptions {
  /**
   * @deprecated Replaced by idleTimeoutMs
   */
  idleTimeout: number;

  /**
   * @deprecated Replaced by maxTransactionDurationMs
   */
  maxTransactionDuration: number;

  /**
   * The time to wait in ms until the transaction will be finished. The transaction will use the end timestamp of
   * the last finished span as the endtime for the transaction.
   * Time is in ms.
   *
   * Default: 1000
   */
  idleTimeoutMs: number;

  /**
   * The maximum duration (transaction duration + idle timeout) of a transaction
   * before it will be marked as "deadline_exceeded".
   * If you never want to mark a transaction set it to 0.
   * Time is in ms.
   *
   * Default: 600000
   */
  finalTimeoutMs: number;

  /**
   * The routing instrumentation to be used with the tracing integration.
   * There is no routing instrumentation if nothing is passed.
   */
  routingInstrumentation?: RoutingInstrumentationInstance;

  /**
   * Does not sample transactions that are from routes that have been seen any more and don't have any spans.
   * This removes a lot of the clutter as most back navigation transactions are now ignored.
   *
   * Default: true
   */
  ignoreEmptyBackNavigationTransactions: boolean;

  /**
   * beforeNavigate is called before a navigation transaction is created and allows users to modify transaction
   * context data, or drop the transaction entirely (by setting `sampled = false` in the context).
   *
   * @param context: The context data which will be passed to `startTransaction` by default
   *
   * @returns A (potentially) modified context object, with `sampled = false` if the transaction should be dropped.
   */
  beforeNavigate: BeforeNavigate;

  /**
   * Track the app start time by adding measurements to the first route transaction. If there is no routing instrumentation
   * an app start transaction will be started.
   *
   * Default: true
   */
  enableAppStartTracking: boolean;

  /**
   * Track slow/frozen frames from the native layer and adds them as measurements to all transactions.
   */
  enableNativeFramesTracking: boolean;

  /**
   * Track when and how long the JS event loop stalls for. Adds stalls as measurements to all transactions.
   */
  enableStallTracking: boolean;

  /**
   * Trace User Interaction events like touch and gestures.
   */
  enableUserInteractionTracing: boolean;
}

const DEFAULT_TRACE_PROPAGATION_TARGETS = ['localhost', /^\/(?!\/)/];

const defaultReactNativeTracingOptions: ReactNativeTracingOptions = {
  ...defaultRequestInstrumentationOptions,
  idleTimeout: 1000,
  maxTransactionDuration: 600,
  idleTimeoutMs: 1000,
  finalTimeoutMs: 600000,
  ignoreEmptyBackNavigationTransactions: true,
  beforeNavigate: context => context,
  enableAppStartTracking: true,
  enableNativeFramesTracking: true,
  enableStallTracking: true,
  enableUserInteractionTracing: false,
};

/**
 * Tracing integration for React Native.
 */
export class ReactNativeTracing implements Integration {
  /**
   * @inheritDoc
   */
  public static id: string = 'ReactNativeTracing';
  /** We filter out App starts more than 60s */
  private static _maxAppStart: number = 60000;
  /**
   * @inheritDoc
   */
  public name: string = ReactNativeTracing.id;

  /** ReactNativeTracing options */
  public options: ReactNativeTracingOptions;

  public nativeFramesInstrumentation?: NativeFramesInstrumentation;
  public stallTrackingInstrumentation?: StallTrackingInstrumentation;
  public useAppStartWithProfiler: boolean = false;

  private _inflightInteractionTransaction?: Span;
  private _awaitingAppStartData?: NativeAppStartResponse;
  private _appStartFinishTimestamp?: number;
  private _currentRoute?: string;
  private _hasSetTracePropagationTargets: boolean;
  private _currentViewName: string | undefined;
<<<<<<< HEAD
  private _client: Client | undefined;
=======
  private _firstConstructorCallTimestampMs: number | undefined;
>>>>>>> 70e6261e

  public constructor(options: Partial<ReactNativeTracingOptions> = {}) {
    this._hasSetTracePropagationTargets = !!(
      options &&
      // eslint-disable-next-line deprecation/deprecation
      options.tracePropagationTargets
    );

    this.options = {
      ...defaultReactNativeTracingOptions,
      ...options,
      finalTimeoutMs:
        options.finalTimeoutMs ??
        // eslint-disable-next-line deprecation/deprecation
        (typeof options.maxTransactionDuration === 'number'
          ? // eslint-disable-next-line deprecation/deprecation
            options.maxTransactionDuration * 1000
          : undefined) ??
        defaultReactNativeTracingOptions.finalTimeoutMs,
      idleTimeoutMs:
        options.idleTimeoutMs ??
        // eslint-disable-next-line deprecation/deprecation
        options.idleTimeout ??
        defaultReactNativeTracingOptions.idleTimeoutMs,
    };
  }

  /**
   *  Registers routing and request instrumentation.
   */
  public setup(client: Client): void {
    this._client = client;
    const clientOptions = client && client.getOptions();

    // eslint-disable-next-line @typescript-eslint/unbound-method
    const {
      traceFetch,
      traceXHR,
      // eslint-disable-next-line deprecation/deprecation
      shouldCreateSpanForRequest,
      // eslint-disable-next-line deprecation/deprecation
      tracePropagationTargets: thisOptionsTracePropagationTargets,
      routingInstrumentation,
      enableAppStartTracking,
      enableStallTracking,
    } = this.options;

    const clientOptionsTracePropagationTargets = clientOptions && clientOptions.tracePropagationTargets;
    const tracePropagationTargets =
      clientOptionsTracePropagationTargets ||
      (this._hasSetTracePropagationTargets && thisOptionsTracePropagationTargets) ||
      DEFAULT_TRACE_PROPAGATION_TARGETS;

    if (enableAppStartTracking) {
      this._instrumentAppStart().then(undefined, (reason: unknown) => {
        logger.error(`[ReactNativeTracing] Error while instrumenting app start:`, reason);
      });
    }

    this._enableNativeFramesTracking(client);

    if (enableStallTracking) {
      this.stallTrackingInstrumentation = new StallTrackingInstrumentation();
      this.stallTrackingInstrumentation.setup(client);
    }

    if (routingInstrumentation) {
      routingInstrumentation.registerRoutingInstrumentation(
        this._onRouteWillChange.bind(this),
        this.options.beforeNavigate,
        this._onConfirmRoute.bind(this),
      );
    } else {
      logger.log('[ReactNativeTracing] Not instrumenting route changes as routingInstrumentation has not been set.');
    }

    addDefaultOpForSpanFrom(client);

    instrumentOutgoingRequests({
      traceFetch,
      traceXHR,
      shouldCreateSpanForRequest,
      tracePropagationTargets,
    });
  }

  /**
   * @inheritdoc
   */
  public processEvent(event: Event): Promise<Event> | Event {
    const eventWithView = this._getCurrentViewEventProcessor(event);
    return this.nativeFramesInstrumentation
      ? this.nativeFramesInstrumentation.processEvent(eventWithView)
      : eventWithView;
  }

  /**
   * Called by the ReactNativeProfiler component on first component mount.
   */
  public onAppStartFinish(endTimestamp: number): void {
    this._appStartFinishTimestamp = endTimestamp;
  }

  /**
   * Sets the root component first constructor call timestamp.
   */
  public setRootComponentFirstConstructorCallTimestampMs(timestamp: number): void {
    this._firstConstructorCallTimestampMs = timestamp;
  }

  /**
   * Starts a new transaction for a user interaction.
   * @param userInteractionId Consists of `op` representation UI Event and `elementId` unique element identifier on current screen.
   */
  public startUserInteractionSpan(userInteractionId: { elementId: string | undefined; op: string }): Span | undefined {
    const client = this._client;
    if (!client) {
      return;
    }

    const { elementId, op } = userInteractionId;
    if (!this.options.enableUserInteractionTracing) {
      logger.log('[ReactNativeTracing] User Interaction Tracing is disabled.');
      return;
    }
    if (!this.options.routingInstrumentation) {
      logger.error(
        '[ReactNativeTracing] User Interaction Tracing is not working because no routing instrumentation is set.',
      );
      return;
    }
    if (!elementId) {
      logger.log('[ReactNativeTracing] User Interaction Tracing can not create transaction with undefined elementId.');
      return;
    }
    if (!this._currentRoute) {
      logger.log('[ReactNativeTracing] User Interaction Tracing can not create transaction without a current route.');
      return;
    }

    const activeTransaction = getActiveSpan();
    const activeTransactionIsNotInteraction =
      !activeTransaction ||
      !this._inflightInteractionTransaction ||
      spanToJSON(activeTransaction).span_id !== spanToJSON(this._inflightInteractionTransaction).span_id;
    if (activeTransaction && activeTransactionIsNotInteraction) {
      logger.warn(
        `[ReactNativeTracing] Did not create ${op} transaction because active transaction ${
          spanToJSON(activeTransaction).description
        } exists on the scope.`,
      );
      return;
    }

    const name = `${this._currentRoute}.${elementId}`;
    if (
      this._inflightInteractionTransaction &&
      spanToJSON(this._inflightInteractionTransaction).description === name &&
      spanToJSON(this._inflightInteractionTransaction).op === op
    ) {
      logger.warn(
        `[ReactNativeTracing] Did not create ${op} transaction because it the same transaction ${
          spanToJSON(this._inflightInteractionTransaction).description
        } already exists on the scope.`,
      );
      return;
    }

    if (this._inflightInteractionTransaction) {
      // TODO: Check the interaction transactions spec, see if can be implemented differently
      // this._inflightInteractionTransaction.cancelIdleTimeout(undefined, { restartOnChildSpanChange: false });
      this._inflightInteractionTransaction = undefined;
    }

    const scope = getCurrentScope();
    const context: StartSpanOptions = {
      name,
      op,
      scope,
    };
    clearActiveSpanFromScope(scope);
    this._inflightInteractionTransaction = this._startIdleSpan(context);
    onThisSpanEnd(client, this._inflightInteractionTransaction, () => {
      this._inflightInteractionTransaction = undefined;
    });
    onlySampleIfChildSpans(client, this._inflightInteractionTransaction);
    logger.log(`[ReactNativeTracing] User Interaction Tracing Created ${op} transaction ${name}.`);
    return this._inflightInteractionTransaction;
  }

  /**
   * Enables or disables native frames tracking based on the `enableNativeFramesTracking` option.
   */
  private _enableNativeFramesTracking(client: Client): void {
    if (this.options.enableNativeFramesTracking && !NATIVE.enableNative) {
      // Do not enable native frames tracking if native is not available.
      logger.warn(
        '[ReactNativeTracing] NativeFramesTracking is not available on the Web, Expo Go and other platforms without native modules.',
      );
      return;
    }

    if (!this.options.enableNativeFramesTracking && NATIVE.enableNative) {
      // Disable native frames tracking when native available and option is false.
      NATIVE.disableNativeFramesTracking();
      return;
    }

    if (!this.options.enableNativeFramesTracking) {
      return;
    }

    NATIVE.enableNativeFramesTracking();
    this.nativeFramesInstrumentation = new NativeFramesInstrumentation();
    this.nativeFramesInstrumentation.setup(client);
  }

  /**
   *  Sets the current view name into the app context.
   *  @param event Le event.
   */
  private _getCurrentViewEventProcessor(event: Event): Event {
    if (event.contexts && this._currentViewName) {
      event.contexts.app = { view_names: [this._currentViewName], ...event.contexts.app };
    }
    return event;
  }

  /**
   * Returns the App Start Duration in Milliseconds. Also returns undefined if not able do
   * define the duration.
   */
  private _getAppStartDurationMilliseconds(appStartTimestampMs: number): number | undefined {
    if (!this._appStartFinishTimestamp) {
      return undefined;
    }
    return this._appStartFinishTimestamp * 1000 - appStartTimestampMs;
  }

  /**
   * Instruments the app start measurements on the first route transaction.
   * Starts a route transaction if there isn't routing instrumentation.
   */
  private async _instrumentAppStart(): Promise<void> {
    if (!this.options.enableAppStartTracking || !NATIVE.enableNative) {
      return;
    }

    const appStart = await NATIVE.fetchNativeAppStart();

    if (!appStart) {
      logger.warn('[ReactNativeTracing] Not instrumenting App Start because native returned null.');
      return;
    }

    if (appStart.has_fetched) {
      logger.warn('[ReactNativeTracing] Not instrumenting App Start because this start was already reported.');
      return;
    }

    if (!this.useAppStartWithProfiler) {
      logger.warn('[ReactNativeTracing] `Sentry.wrap` not detected, using JS context init as app start end.');
      this._appStartFinishTimestamp = getTimeOriginMilliseconds() / 1000;
    }

    if (this.options.routingInstrumentation) {
      this._awaitingAppStartData = appStart;
    } else {
      const idleTransaction = this._createRouteTransaction({
        name: 'App Start',
        op: UI_LOAD,
      });

      if (idleTransaction) {
        this._addAppStartData(idleTransaction, appStart);
      }
    }
  }

  /**
   * Adds app start measurements and starts a child span on a transaction.
   */
<<<<<<< HEAD
  private _addAppStartData(span: Span, appStart: NativeAppStartResponse): void {
    if (!isSentrySpan(span)) {
      return;
    }

    const appStartDurationMilliseconds = this._getAppStartDurationMilliseconds(appStart);
=======
  private _addAppStartData(transaction: IdleTransaction, appStart: NativeAppStartResponse): void {
    const appStartTimestampMs = appStart.app_start_timestamp_ms;
    if (!appStartTimestampMs) {
      logger.warn('App start timestamp could not be loaded from the native layer.');
      return;
    }

    const appStartDurationMilliseconds = this._getAppStartDurationMilliseconds(appStartTimestampMs);
>>>>>>> 70e6261e
    if (!appStartDurationMilliseconds) {
      logger.warn('[ReactNativeTracing] App start end has not been recorded, not adding app start span.');
      return;
    }

    // we filter out app start more than 60s.
    // this could be due to many different reasons.
    // we've seen app starts with hours, days and even months.
    if (appStartDurationMilliseconds >= ReactNativeTracing._maxAppStart) {
      logger.warn('[ReactNativeTracing] App start duration is over a minute long, not adding app start span.');
      return;
    }

    const appStartTimeSeconds = appStartTimestampMs / 1000;

    span.updateStartTime(appStartTimeSeconds);
    const children = getSpanDescendants(span);

    const maybeTtidSpan = children.find(span => spanToJSON(span).op === 'ui.load.initial_display');
    if (maybeTtidSpan && isSentrySpan(maybeTtidSpan)) {
      maybeTtidSpan.updateStartTime(appStartTimeSeconds);
      setSpanDurationAsMeasurement('time_to_initial_display', maybeTtidSpan);
    }

    const maybeTtfdSpan = children.find(span => spanToJSON(span).op === 'ui.load.full_display');
    if (maybeTtfdSpan && isSentrySpan(maybeTtfdSpan)) {
      maybeTtfdSpan.updateStartTime(appStartTimeSeconds);
      setSpanDurationAsMeasurement('time_to_full_display', maybeTtfdSpan);
    }

<<<<<<< HEAD
    const op = appStart.isColdStart ? APP_START_COLD_OP : APP_START_WARM_OP;
    startInactiveSpan({
      name: appStart.isColdStart ? 'Cold App Start' : 'Warm App Start',
      op,
      startTime: appStartTimeSeconds,
    }).end(this._appStartFinishTimestamp);
    const measurement = appStart.isColdStart ? APP_START_COLD : APP_START_WARM;
    setMeasurement(measurement, appStartDurationMilliseconds, 'millisecond');
=======
    const op = appStart.type === 'cold' ? APP_START_COLD_OP : APP_START_WARM_OP;
    const appStartSpan = transaction.startChild({
      description: appStart.type === 'cold' ? 'Cold App Start' : 'Warm App Start',
      op,
      startTimestamp: appStartTimeSeconds,
      endTimestamp: this._appStartFinishTimestamp,
    });
    this._addJSExecutionBeforeRoot(appStartSpan);
    this._addNativeSpansTo(appStartSpan, appStart.spans);

    const measurement = appStart.type === 'cold' ? APP_START_COLD : APP_START_WARM;
    transaction.setMeasurement(measurement, appStartDurationMilliseconds, 'millisecond');
>>>>>>> 70e6261e
  }

  /**
   * Adds JS Execution before React Root. If `Sentry.wrap` is not used, create a span for the start of JS Bundle execution.
   */
  private _addJSExecutionBeforeRoot(appStartSpan: Span): void {
    const bundleStartTimestampMs = getBundleStartTimestampMs();
    if (!bundleStartTimestampMs) {
      return;
    }

    if (!this._firstConstructorCallTimestampMs) {
      logger.warn('Missing the root component first constructor call timestamp.');
      appStartSpan.startChild({
        description: 'JS Bundle Execution Start',
        op: appStartSpan.op,
        startTimestamp: bundleStartTimestampMs / 1000,
        endTimestamp: bundleStartTimestampMs / 1000,
      });
      return;
    }

    appStartSpan.startChild({
      description: 'JS Bundle Execution Before React Root',
      op: appStartSpan.op,
      startTimestamp: bundleStartTimestampMs / 1000,
      endTimestamp: this._firstConstructorCallTimestampMs / 1000,
    });
  }

  /**
   * Adds native spans to the app start span.
   */
  private _addNativeSpansTo(appStartSpan: Span, nativeSpans: NativeAppStartResponse['spans']): void {
    nativeSpans.forEach(span => {
      appStartSpan.startChild({
        op: appStartSpan.op,
        description: span.description,
        startTimestamp: span.start_timestamp_ms / 1000,
        endTimestamp: span.end_timestamp_ms / 1000,
      });
    });
  }

  /** To be called when the route changes, but BEFORE the components of the new route mount. */
  private _onRouteWillChange(): Span | undefined {
    return this._createRouteTransaction();
  }

  /**
   * Save the current route to set it in context during event processing.
   */
  private _onConfirmRoute(currentViewName: string | undefined): void {
    this._currentViewName = currentViewName;
    this._currentRoute = currentViewName;
  }

  /** Create routing idle transaction. */
  private _createRouteTransaction({
    name,
    op,
  }: {
    name?: string;
    op?: string;
  } = {}): Span | undefined {
    if (!this._client) {
      logger.warn(`[ReactNativeTracing] Can't create route change span, missing client.`);
      return undefined;
    }

    if (this._inflightInteractionTransaction) {
      logger.log(
        `[ReactNativeTracing] Canceling ${
          spanToJSON(this._inflightInteractionTransaction).op
        } transaction because of a new navigation root span.`,
      );
      this._inflightInteractionTransaction.setStatus({ code: SPAN_STATUS_ERROR, message: 'cancelled' });
      this._inflightInteractionTransaction.end();
    }

    const { finalTimeoutMs } = this.options;

    const expandedContext: StartSpanOptions = {
      name: name || 'Route Change',
      op,
      forceTransaction: true,
      scope: getCurrentScope(),
    };

    const addAwaitingAppStartBeforeSpanEnds = (span: Span): void => {
      if (!isRootSpan(span)) {
        logger.warn('Not sampling empty back spans only works for Sentry Transactions (Root Spans).');
        return;
      }

      if (this.options.enableAppStartTracking && this._awaitingAppStartData) {
        span.setAttribute(SEMANTIC_ATTRIBUTE_SENTRY_OP, UI_LOAD);
        this._addAppStartData(span, this._awaitingAppStartData);

        this._awaitingAppStartData = undefined;
      }
    };

    const idleSpan = this._startIdleSpan(expandedContext, addAwaitingAppStartBeforeSpanEnds);
    if (!idleSpan) {
      return undefined;
    }

    logger.log(`[ReactNativeTracing] Starting ${op || 'unknown op'} transaction "${name}" on scope`);

    adjustTransactionDuration(this._client, idleSpan, finalTimeoutMs);

    if (this.options.ignoreEmptyBackNavigationTransactions) {
      ignoreEmptyBackNavigation(this._client, idleSpan);
    }

    return idleSpan;
  }

  /**
   * Start app state aware idle transaction on the scope.
   */
  private _startIdleSpan(startSpanOption: StartSpanOptions, beforeSpanEnd?: (span: Span) => void): Span {
    if (!this._client) {
      logger.warn(`[ReactNativeTracing] Can't create idle span, missing client.`);
      return new SentryNonRecordingSpan();
    }

    getCurrentScope().setPropagationContext(generatePropagationContext());

    const { idleTimeoutMs, finalTimeoutMs } = this.options;
    const span = startIdleSpan(startSpanOption, {
      finalTimeout: finalTimeoutMs,
      idleTimeout: idleTimeoutMs,
      beforeSpanEnd,
    });
    cancelInBackground(this._client, span);
    return span;
  }
}

function generatePropagationContext(): PropagationContext {
  return {
    traceId: uuid4(),
    spanId: uuid4().substring(16),
  };
}

function addDefaultOpForSpanFrom(client: Client): void {
  client.on('spanStart', (span: Span) => {
    if (!spanToJSON(span).op) {
      span.setAttribute(SEMANTIC_ATTRIBUTE_SENTRY_OP, 'default');
    }
  });
}<|MERGE_RESOLUTION|>--- conflicted
+++ resolved
@@ -1,7 +1,6 @@
 /* eslint-disable max-lines */
 import type { RequestInstrumentationOptions } from '@sentry/browser';
 import { defaultRequestInstrumentationOptions, instrumentOutgoingRequests } from '@sentry/browser';
-<<<<<<< HEAD
 import {
   getActiveSpan,
   getCurrentScope,
@@ -13,22 +12,10 @@
   spanToJSON,
   startIdleSpan,
   startInactiveSpan,
+  startSpanManual,
 } from '@sentry/core';
 import type { Client, Event, Integration, PropagationContext, Scope, Span, StartSpanOptions } from '@sentry/types';
 import { logger, uuid4 } from '@sentry/utils';
-=======
-import type { Hub, IdleTransaction, Transaction } from '@sentry/core';
-import { getActiveTransaction, getCurrentHub, startIdleTransaction } from '@sentry/core';
-import type {
-  Event,
-  EventProcessor,
-  Integration,
-  Span,
-  Transaction as TransactionType,
-  TransactionContext,
-} from '@sentry/types';
-import { logger } from '@sentry/utils';
->>>>>>> 70e6261e
 
 import { APP_START_COLD, APP_START_WARM } from '../measurements';
 import type { NativeAppStartResponse } from '../NativeRNSentry';
@@ -38,7 +25,6 @@
 import { NativeFramesInstrumentation } from './nativeframes';
 import {
   adjustTransactionDuration,
-<<<<<<< HEAD
   cancelInBackground,
   ignoreEmptyBackNavigation,
   onlySampleIfChildSpans,
@@ -47,7 +33,7 @@
 import { APP_START_COLD as APP_START_COLD_OP, APP_START_WARM as APP_START_WARM_OP, UI_LOAD } from './ops';
 import { StallTrackingInstrumentation } from './stalltracking';
 import type { BeforeNavigate } from './types';
-import { getTimeOriginMilliseconds, setSpanDurationAsMeasurement } from './utils';
+import { getBundleStartTimestampMs, getTimeOriginMilliseconds, setSpanDurationAsMeasurement } from './utils';
 
 const SCOPE_SPAN_FIELD = '_sentrySpan';
 
@@ -59,13 +45,6 @@
   // eslint-disable-next-line @typescript-eslint/no-dynamic-delete
   delete scope[SCOPE_SPAN_FIELD];
 }
-=======
-  getBundleStartTimestampMs,
-  getTimeOriginMilliseconds,
-  isNearToNow,
-  setSpanDurationAsMeasurement,
-} from './utils';
->>>>>>> 70e6261e
 
 export interface ReactNativeTracingOptions extends RequestInstrumentationOptions {
   /**
@@ -189,11 +168,8 @@
   private _currentRoute?: string;
   private _hasSetTracePropagationTargets: boolean;
   private _currentViewName: string | undefined;
-<<<<<<< HEAD
   private _client: Client | undefined;
-=======
   private _firstConstructorCallTimestampMs: number | undefined;
->>>>>>> 70e6261e
 
   public constructor(options: Partial<ReactNativeTracingOptions> = {}) {
     this._hasSetTracePropagationTargets = !!(
@@ -476,23 +452,19 @@
   /**
    * Adds app start measurements and starts a child span on a transaction.
    */
-<<<<<<< HEAD
   private _addAppStartData(span: Span, appStart: NativeAppStartResponse): void {
-    if (!isSentrySpan(span)) {
-      return;
-    }
-
-    const appStartDurationMilliseconds = this._getAppStartDurationMilliseconds(appStart);
-=======
-  private _addAppStartData(transaction: IdleTransaction, appStart: NativeAppStartResponse): void {
     const appStartTimestampMs = appStart.app_start_timestamp_ms;
     if (!appStartTimestampMs) {
       logger.warn('App start timestamp could not be loaded from the native layer.');
       return;
     }
 
+    if (!isSentrySpan(span)) {
+      return;
+    }
+
     const appStartDurationMilliseconds = this._getAppStartDurationMilliseconds(appStartTimestampMs);
->>>>>>> 70e6261e
+
     if (!appStartDurationMilliseconds) {
       logger.warn('[ReactNativeTracing] App start end has not been recorded, not adding app start span.');
       return;
@@ -523,29 +495,22 @@
       setSpanDurationAsMeasurement('time_to_full_display', maybeTtfdSpan);
     }
 
-<<<<<<< HEAD
-    const op = appStart.isColdStart ? APP_START_COLD_OP : APP_START_WARM_OP;
-    startInactiveSpan({
-      name: appStart.isColdStart ? 'Cold App Start' : 'Warm App Start',
-      op,
-      startTime: appStartTimeSeconds,
-    }).end(this._appStartFinishTimestamp);
-    const measurement = appStart.isColdStart ? APP_START_COLD : APP_START_WARM;
+    const op = appStart.type === 'cold' ? APP_START_COLD_OP : APP_START_WARM_OP;
+    startSpanManual(
+      {
+        name: appStart.type === 'cold' ? 'Cold App Start' : 'Warm App Start',
+        op,
+        startTime: appStartTimeSeconds,
+      },
+      (appStartSpan: Span) => {
+        this._addJSExecutionBeforeRoot(appStartSpan);
+        this._addNativeSpansTo(appStartSpan, appStart.spans);
+        appStartSpan.end(this._appStartFinishTimestamp);
+      },
+    );
+
+    const measurement = appStart.type === 'cold' ? APP_START_COLD : APP_START_WARM;
     setMeasurement(measurement, appStartDurationMilliseconds, 'millisecond');
-=======
-    const op = appStart.type === 'cold' ? APP_START_COLD_OP : APP_START_WARM_OP;
-    const appStartSpan = transaction.startChild({
-      description: appStart.type === 'cold' ? 'Cold App Start' : 'Warm App Start',
-      op,
-      startTimestamp: appStartTimeSeconds,
-      endTimestamp: this._appStartFinishTimestamp,
-    });
-    this._addJSExecutionBeforeRoot(appStartSpan);
-    this._addNativeSpansTo(appStartSpan, appStart.spans);
-
-    const measurement = appStart.type === 'cold' ? APP_START_COLD : APP_START_WARM;
-    transaction.setMeasurement(measurement, appStartDurationMilliseconds, 'millisecond');
->>>>>>> 70e6261e
   }
 
   /**
@@ -559,21 +524,19 @@
 
     if (!this._firstConstructorCallTimestampMs) {
       logger.warn('Missing the root component first constructor call timestamp.');
-      appStartSpan.startChild({
-        description: 'JS Bundle Execution Start',
-        op: appStartSpan.op,
-        startTimestamp: bundleStartTimestampMs / 1000,
-        endTimestamp: bundleStartTimestampMs / 1000,
-      });
-      return;
-    }
-
-    appStartSpan.startChild({
-      description: 'JS Bundle Execution Before React Root',
-      op: appStartSpan.op,
-      startTimestamp: bundleStartTimestampMs / 1000,
-      endTimestamp: this._firstConstructorCallTimestampMs / 1000,
-    });
+      startInactiveSpan({
+        name: 'JS Bundle Execution Start',
+        op: spanToJSON(appStartSpan).op,
+        startTime: bundleStartTimestampMs / 1000,
+      }).end(bundleStartTimestampMs / 1000);
+      return;
+    }
+
+    startInactiveSpan({
+      name: 'JS Bundle Execution Before React Root',
+      op: spanToJSON(appStartSpan).op,
+      startTime: bundleStartTimestampMs / 1000,
+    }).end(this._firstConstructorCallTimestampMs / 1000);
   }
 
   /**
@@ -581,12 +544,11 @@
    */
   private _addNativeSpansTo(appStartSpan: Span, nativeSpans: NativeAppStartResponse['spans']): void {
     nativeSpans.forEach(span => {
-      appStartSpan.startChild({
-        op: appStartSpan.op,
-        description: span.description,
-        startTimestamp: span.start_timestamp_ms / 1000,
-        endTimestamp: span.end_timestamp_ms / 1000,
-      });
+      startInactiveSpan({
+        op: spanToJSON(appStartSpan).op,
+        name: span.description,
+        startTime: span.start_timestamp_ms / 1000,
+      }).end(span.end_timestamp_ms / 1000);
     });
   }
 
