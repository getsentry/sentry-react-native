--- conflicted
+++ resolved
@@ -27,11 +27,7 @@
   startIdleNavigationSpan as startGenericIdleNavigationSpan,
 } from './span';
 import { manualInitialDisplaySpans, startTimeToInitialDisplaySpan } from './timetodisplay';
-<<<<<<< HEAD
-=======
-import type { BeforeNavigate } from './types';
 import { setSpanDurationAsMeasurementOnSpan } from './utils';
->>>>>>> ecd26edb
 
 export const INTEGRATION_NAME = 'ReactNavigation';
 
@@ -245,8 +241,8 @@
       return undefined;
     }
 
-<<<<<<< HEAD
     const routeHasBeenSeen = recentRouteKeys.includes(route.key);
+
     const latestTtidSpan =
       !routeHasBeenSeen &&
       enableTimeToInitialDisplay &&
@@ -255,114 +251,21 @@
         isAutoInstrumented: true,
       });
 
+    const navigationSpanWithTtid = latestNavigationSpan;
     !routeHasBeenSeen &&
+      latestTtidSpan &&
       newScreenFrameEventEmitter?.once(NewFrameEventName, ({ newFrameTimestampInSeconds }: NewFrameEvent) => {
         const activeSpan = getActiveSpan();
-        if (!activeSpan) {
-          logger.warn(`${INTEGRATION_NAME} No active span found to attach ui.load.initial_display to.`);
-          return;
-        }
-
-        if (manualInitialDisplaySpans.has(activeSpan)) {
-          logger.warn(`${INTEGRATION_NAME} Detected manual instrumentation for the current active span.`);
-          return;
-=======
-    const route = this._navigationContainer.getCurrentRoute();
-
-    if (route) {
-      if (this._latestTransaction) {
-        if (!previousRoute || previousRoute.key !== route.key) {
-          const routeHasBeenSeen = this._recentRouteKeys.includes(route.key);
-          const latestTransaction = this._latestTransaction;
-          const latestTtidSpan =
-            !routeHasBeenSeen &&
-            this._options.enableTimeToInitialDisplay &&
-            startTimeToInitialDisplaySpan({
-              name: `${route.name} initial display`,
-              isAutoInstrumented: true,
-            });
-
-          !routeHasBeenSeen &&
-            latestTtidSpan &&
-            this._newScreenFrameEventEmitter?.once(
-              NewFrameEventName,
-              ({ newFrameTimestampInSeconds }: NewFrameEvent) => {
-                const activeSpan = getActiveSpan();
-                if (activeSpan && manualInitialDisplaySpans.has(activeSpan)) {
-                  logger.warn(
-                    '[ReactNavigationInstrumentation] Detected manual instrumentation for the current active span.',
-                  );
-                  return;
-                }
-
-                latestTtidSpan.setStatus({ code: SPAN_STATUS_OK });
-                latestTtidSpan.end(newFrameTimestampInSeconds);
-                setSpanDurationAsMeasurementOnSpan('time_to_initial_display', latestTtidSpan, latestTransaction);
-              },
-            );
-
-          this._navigationProcessingSpan?.updateName(`Processing navigation to ${route.name}`);
-          this._navigationProcessingSpan?.setStatus({ code: SPAN_STATUS_OK });
-          this._navigationProcessingSpan?.end(stateChangedTimestamp);
-          this._navigationProcessingSpan = undefined;
-
-          if (spanToJSON(this._latestTransaction).description === DEFAULT_NAVIGATION_SPAN_NAME) {
-            this._latestTransaction.updateName(route.name);
-          }
-          this._latestTransaction.setAttributes({
-            'route.name': route.name,
-            'route.key': route.key,
-            // TODO: filter PII params instead of dropping them all
-            // 'route.params': {},
-            'route.has_been_seen': routeHasBeenSeen,
-            'previous_route.name': previousRoute?.name,
-            'previous_route.key': previousRoute?.key,
-            // TODO: filter PII params instead of dropping them all
-            // 'previous_route.params': {},
-            [SEMANTIC_ATTRIBUTE_SENTRY_SOURCE]: 'component',
-            [SEMANTIC_ATTRIBUTE_SENTRY_OP]: 'navigation',
-          });
-
-          // Clear the timeout so the transaction does not get cancelled.
-          this._clearStateChangeTimeout();
-
-          this._onConfirmRoute?.(route.name);
-
-          // TODO: Add test for addBreadcrumb
-          addBreadcrumb({
-            category: 'navigation',
-            type: 'navigation',
-            message: `Navigation to ${route.name}`,
-            data: {
-              from: previousRoute?.name,
-              to: route.name,
-            },
-          });
->>>>>>> ecd26edb
-        }
-
-        if (!latestTtidSpan) {
-          return;
-        }
-
-        if (spanToJSON(latestTtidSpan).parent_span_id !== getActiveSpan()?.spanContext().spanId) {
+        if (activeSpan && manualInitialDisplaySpans.has(activeSpan)) {
           logger.warn(
-            `${INTEGRATION_NAME} Currently Active Span changed before the new frame was rendered, _latestTtidSpan is not a child of the currently active span.`,
+            '[ReactNavigationInstrumentation] Detected manual instrumentation for the current active span.',
           );
           return;
         }
 
         latestTtidSpan.setStatus({ code: SPAN_STATUS_OK });
         latestTtidSpan.end(newFrameTimestampInSeconds);
-        const ttidSpan = spanToJSON(latestTtidSpan);
-
-        const ttidSpanEnd = ttidSpan.timestamp;
-        const ttidSpanStart = ttidSpan.start_timestamp;
-        if (!ttidSpanEnd || !ttidSpanStart) {
-          return;
-        }
-
-        setMeasurement('time_to_initial_display', (ttidSpanEnd - ttidSpanStart) * 1000, 'millisecond');
+        setSpanDurationAsMeasurementOnSpan('time_to_initial_display', latestTtidSpan, navigationSpanWithTtid);
       });
 
     navigationProcessingSpan?.updateName(`Processing navigation to ${route.name}`);
