--- conflicted
+++ resolved
@@ -259,13 +259,8 @@
     span.end(frameTimestampSeconds);
   }
 
-<<<<<<< HEAD
   span.setStatus({ code: SPAN_STATUS_OK });
-  logger.debug(`[TimeToDisplay] ${spanToJSON(span).description} span updated with end timestamp.`);
-=======
-  span.setStatus('ok');
   logger.debug(`[TimeToDisplay] ${spanJSON.description} (${spanJSON.span_id}) span updated with end timestamp.`);
->>>>>>> 70e6261e
 
   setSpanDurationAsMeasurement('time_to_full_display', span);
 }