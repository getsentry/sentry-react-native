<<<<<<< HEAD
export const SDK_NAME = 'sentry.javascript.react-native';
export const SDK_VERSION = '3.3.5';
=======
export const SDK_NAME = "sentry.javascript.react-native";
export const SDK_VERSION = "3.3.6";
>>>>>>> 3daf2064
<|MERGE_RESOLUTION|>--- conflicted
+++ resolved
@@ -1,7 +1,2 @@
-<<<<<<< HEAD
-export const SDK_NAME = 'sentry.javascript.react-native';
-export const SDK_VERSION = '3.3.5';
-=======
 export const SDK_NAME = "sentry.javascript.react-native";
-export const SDK_VERSION = "3.3.6";
->>>>>>> 3daf2064
+export const SDK_VERSION = "3.3.6";