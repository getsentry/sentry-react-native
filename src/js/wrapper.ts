--- conflicted
+++ resolved
@@ -9,13 +9,8 @@
   SeverityLevel,
   User,
 } from '@sentry/types';
-<<<<<<< HEAD
-import { logger, SentryError } from '@sentry/utils';
+import { logger, normalize, SentryError } from '@sentry/utils';
 import { NativeModules, Platform , TurboModuleRegistry } from 'react-native';
-=======
-import { logger, normalize, SentryError } from '@sentry/utils';
-import { NativeModules, Platform } from 'react-native';
->>>>>>> 0b954dbb
 
 import { isHardCrash } from './misc';
 import {
