--- conflicted
+++ resolved
@@ -30,20 +30,16 @@
 import { ReactNativeLibraries } from './utils/rnlibraries';
 import { base64StringFromByteArray, utf8ToBytes } from './vendor';
 
-<<<<<<< HEAD
 /**
  * Returns the RNSentry module. Dynamically resolves if NativeModule or TurboModule is used.
  */
 export function getRNSentryModule(): Spec | undefined {
-  return isTurboModuleEnabled() ? TurboModuleRegistry.get<Spec>('RNSentry') : NativeModules.RNSentry;
+  return isTurboModuleEnabled()
+    ? ReactNativeLibraries.TurboModuleRegistry && ReactNativeLibraries.TurboModuleRegistry.get<Spec>('RNSentry')
+    : NativeModules.RNSentry;
 }
 
 const RNSentry: Spec | undefined = getRNSentryModule();
-=======
-const RNSentry: Spec | undefined = isTurboModuleEnabled()
-  ? ReactNativeLibraries.TurboModuleRegistry && ReactNativeLibraries.TurboModuleRegistry.get<Spec>('RNSentry')
-  : NativeModules.RNSentry;
->>>>>>> 8cabbfa5
 
 export interface Screenshot {
   data: Uint8Array;
