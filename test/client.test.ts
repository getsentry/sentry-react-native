--- conflicted
+++ resolved
@@ -357,30 +357,6 @@
       expect(getMessageEventFrom(mockTransportSend).exception).toBeDefined();
       expect(getMessageEventFrom(mockTransportSend).threads).toBeUndefined();
     });
-
-    test('captureMessage contains stack trace in exception', async () => {
-      client = new ReactNativeClient({
-        ...DEFAULT_OPTIONS,
-        attachStacktrace: true,
-        stackParser: defaultStackParser,
-        dsn: EXAMPLE_DSN,
-        transport: () => ({
-          send: mockTransportSend,
-          flush: jest.fn(),
-        }),
-        useThreadsForMessageStack: true,
-      } as ReactNativeClientOptions);
-
-<<<<<<< HEAD
-    test('captureMessage contains stack trace in exception', async () => {
-=======
->>>>>>> d84c19ed
-      const mockSyntheticExceptionFromHub = new Error();
-      client.captureMessage('test message', 'error', { syntheticException: mockSyntheticExceptionFromHub });
-      expect(getMessageEventFrom(mockTransportSend).exception.values.length).toBeGreaterThan(0);
-      expect(getMessageEventFrom(mockTransportSend).exception).toBeDefined();
-      expect(getMessageEventFrom(mockTransportSend).threads).toBeUndefined();
-    });
   });
 
   describe('envelopeHeader SdkInfo', () => {
