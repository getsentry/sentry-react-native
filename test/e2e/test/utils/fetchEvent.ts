import type { Event } from '@sentry/types';
<<<<<<< HEAD
=======
import fetch, { Request } from 'node-fetch';
>>>>>>> cc9666e8

const domain = 'sentry.io';
const eventEndpoint = '/api/0/projects/sentry-sdks/sentry-react-native/events/';

interface ApiEvent extends Event {
  /**
   * The event returned from the API uses eventID
   */
  eventID: string;
}

const RETRY_COUNT = 600;
const RETRY_INTERVAL = 1000;

const fetchEvent = async (eventId: string): Promise<ApiEvent> => {
  const url = `https://${domain}${eventEndpoint}${eventId}/`;

  expect(process.env.SENTRY_AUTH_TOKEN).toBeDefined();
  expect(process.env.SENTRY_AUTH_TOKEN?.length).toBeGreaterThan(0);

<<<<<<< HEAD
  const request = () =>
    fetch(url, {
      headers: {
        Authorization: `Bearer ${process.env.SENTRY_AUTH_TOKEN}`,
        'Content-Type': 'application/json',
      },
      method: 'GET',
    });
=======
  const request = new Request(url, {
    headers: {
      Authorization: `Bearer ${process.env.SENTRY_AUTH_TOKEN}`,
      'Content-Type': 'application/json',
    },
    method: 'GET',
  });
>>>>>>> cc9666e8

  let retries = 0;
  const retryer: (json: any) => Promise<ApiEvent> = (jsonResponse: any) =>
    new Promise((resolve, reject) => {
      if (jsonResponse.detail === 'Event not found') {
        if (retries < RETRY_COUNT) {
          setTimeout(() => {
            retries++;
            // eslint-disable-next-line no-console
            console.log(`Retrying api request. Retry number: ${retries}`);
            resolve(
              request()
                .then(res => res.json())
                .then(retryer),
            );
          }, RETRY_INTERVAL);
        } else {
          reject(new Error('Could not fetch event within retry limit.'));
        }
      } else {
        resolve(jsonResponse);
      }
    });

<<<<<<< HEAD
  const json: ApiEvent = await request()
=======
  const json: ApiEvent = (await fetch(request)
>>>>>>> cc9666e8
    // tslint:disable-next-line: no-unsafe-any
    .then(res => res.json())
    .then(retryer)) as ApiEvent;

  return json;
};

export { fetchEvent };<|MERGE_RESOLUTION|>--- conflicted
+++ resolved
@@ -1,8 +1,4 @@
 import type { Event } from '@sentry/types';
-<<<<<<< HEAD
-=======
-import fetch, { Request } from 'node-fetch';
->>>>>>> cc9666e8
 
 const domain = 'sentry.io';
 const eventEndpoint = '/api/0/projects/sentry-sdks/sentry-react-native/events/';
@@ -23,7 +19,6 @@
   expect(process.env.SENTRY_AUTH_TOKEN).toBeDefined();
   expect(process.env.SENTRY_AUTH_TOKEN?.length).toBeGreaterThan(0);
 
-<<<<<<< HEAD
   const request = () =>
     fetch(url, {
       headers: {
@@ -32,15 +27,6 @@
       },
       method: 'GET',
     });
-=======
-  const request = new Request(url, {
-    headers: {
-      Authorization: `Bearer ${process.env.SENTRY_AUTH_TOKEN}`,
-      'Content-Type': 'application/json',
-    },
-    method: 'GET',
-  });
->>>>>>> cc9666e8
 
   let retries = 0;
   const retryer: (json: any) => Promise<ApiEvent> = (jsonResponse: any) =>
@@ -65,11 +51,7 @@
       }
     });
 
-<<<<<<< HEAD
   const json: ApiEvent = await request()
-=======
-  const json: ApiEvent = (await fetch(request)
->>>>>>> cc9666e8
     // tslint:disable-next-line: no-unsafe-any
     .then(res => res.json())
     .then(retryer)) as ApiEvent;
