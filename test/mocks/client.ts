import {
  BaseClient,
  createTransport,
  getCurrentScope,
  getGlobalScope,
  getIsolationScope,
  initAndBind,
  setCurrentClient,
} from '@sentry/core';
import type {
  ClientOptions,
  Event,
  EventHint,
  Integration,
  Outcome,
  ParameterizedString,
  Session,
  SeverityLevel,
} from '@sentry/types';
import { resolvedSyncPromise } from '@sentry/utils';

import { _addTracingExtensions } from '../../src/js/tracing/addTracingExtensions';

export function getDefaultTestClientOptions(options: Partial<TestClientOptions> = {}): TestClientOptions {
  return {
    dsn: 'https://1234@some-domain.com/4505526893805568',
    enabled: true,
    integrations: [],
    sendClientReports: true,
    transport: () =>
      createTransport(
        {
          recordDroppedEvent: () => undefined,
        }, // noop
        _ => resolvedSyncPromise({}),
      ),
    stackParser: () => [],
    ...options,
  };
}

export interface TestClientOptions extends ClientOptions {
  test?: boolean;
  mockInstallFailure?: boolean;
  enableSend?: boolean;
  defaultIntegrations?: Integration[] | false;
}

export class TestClient extends BaseClient<TestClientOptions> {
  public static instance?: TestClient;
  public static sendEventCalled?: (event: Event) => void;

  public event?: Event;
<<<<<<< HEAD
=======
  public eventQueue: Array<Event> = [];
>>>>>>> 8df8f60c
  public hint?: EventHint;
  public session?: Session;

  public constructor(options: TestClientOptions) {
    super(options);
    TestClient.instance = this;
  }

  public eventFromException(exception: any): PromiseLike<Event> {
    const event: Event = {
      exception: {
        values: [
          {
            type: exception.name,
            value: exception.message,
            /* eslint-enable @typescript-eslint/no-unsafe-member-access */
          },
        ],
      },
    };

    const frames = this._options.stackParser(exception.stack || '', 1);
    if (frames.length && event?.exception?.values?.[0]) {
      event.exception.values[0] = { ...event.exception.values[0], stacktrace: { frames } };
    }

    return resolvedSyncPromise(event);
  }

  public eventFromMessage(message: ParameterizedString, level: SeverityLevel = 'info'): PromiseLike<Event> {
    return resolvedSyncPromise({ message, level });
  }

  public sendEvent(event: Event, hint?: EventHint): void {
    this.event = event;
<<<<<<< HEAD
=======
    this.eventQueue.push(event);
>>>>>>> 8df8f60c
    this.hint = hint;

    // In real life, this will get deleted as part of envelope creation.
    delete event.sdkProcessingMetadata;

    if (this._options.enableSend) {
      super.sendEvent(event, hint);
      return;
    }
    TestClient.sendEventCalled && TestClient.sendEventCalled(event);
  }

  public sendSession(session: Session): void {
    this.session = session;
  }

  // Public proxy for protected method
  public _clearOutcomes(): Outcome[] {
    return super._clearOutcomes();
  }
}

export function init(options: TestClientOptions): void {
  initAndBind(TestClient, options);
}

export function setupTestClient(options: Partial<TestClientOptions> = {}): TestClient {
  _addTracingExtensions();

  getCurrentScope().clear();
  getIsolationScope().clear();
  getGlobalScope().clear();

  const finalOptions = getDefaultTestClientOptions({ tracesSampleRate: 1.0, ...options });
  const client = new TestClient(finalOptions);
  setCurrentClient(client);
  client.init();
  return client;
}<|MERGE_RESOLUTION|>--- conflicted
+++ resolved
@@ -51,10 +51,7 @@
   public static sendEventCalled?: (event: Event) => void;
 
   public event?: Event;
-<<<<<<< HEAD
-=======
   public eventQueue: Array<Event> = [];
->>>>>>> 8df8f60c
   public hint?: EventHint;
   public session?: Session;
 
@@ -90,10 +87,7 @@
 
   public sendEvent(event: Event, hint?: EventHint): void {
     this.event = event;
-<<<<<<< HEAD
-=======
     this.eventQueue.push(event);
->>>>>>> 8df8f60c
     this.hint = hint;
 
     // In real life, this will get deleted as part of envelope creation.
