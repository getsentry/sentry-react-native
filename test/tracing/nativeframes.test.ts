import { Transaction } from '@sentry/tracing';
import { EventProcessor } from '@sentry/types';

import { NativeFramesInstrumentation } from '../../src/js/tracing/nativeframes';
import { NATIVE } from '../../src/js/wrapper';
import { mockFunction } from '../testutils';

jest.mock('../../src/js/wrapper', () => {
  return {
    NATIVE: {
      fetchNativeFrames: jest.fn(),
      disableNativeFramesTracking: jest.fn(),
      enableNative: true,
    },
  };
});

<<<<<<< HEAD
=======
import { Transaction } from '@sentry/tracing';
import type { EventProcessor } from '@sentry/types';

import { NativeFramesInstrumentation } from '../../src/js/tracing/nativeframes';
import { NATIVE } from '../../src/js/wrapper';
import { mockFunction } from '../testutils';

beforeEach(() => {
  jest.useFakeTimers();
});

>>>>>>> 675e5384
describe('NativeFramesInstrumentation', () => {
  it('Sets start frames to trace context on transaction start.', (done) => {
    const startFrames = {
      totalFrames: 100,
      slowFrames: 20,
      frozenFrames: 5,
    };
    // eslint-disable-next-line @typescript-eslint/unbound-method
    mockFunction(NATIVE.fetchNativeFrames).mockResolvedValue(startFrames);

    const instance = new NativeFramesInstrumentation(
      // eslint-disable-next-line @typescript-eslint/no-empty-function
      (_eventProcessor) => {},
      () => true
    );

    const transaction = new Transaction({ name: 'test' });

    instance.onTransactionStart(transaction);

    setImmediate(() => {
      expect(transaction.data.__startFrames).toMatchObject(startFrames);

      expect(transaction.getTraceContext().data?.__startFrames).toMatchObject(
        startFrames
      );

      done();
    });
  });

  it('Sets measurements on the transaction event and removes startFrames from trace context.', (done) => {
    const startFrames = {
      totalFrames: 100,
      slowFrames: 20,
      frozenFrames: 5,
    };
    const finishFrames = {
      totalFrames: 200,
      slowFrames: 40,
      frozenFrames: 10,
    };
    // eslint-disable-next-line @typescript-eslint/unbound-method
    mockFunction(NATIVE.fetchNativeFrames).mockResolvedValue(startFrames);

    let eventProcessor: EventProcessor;
    const instance = new NativeFramesInstrumentation(
      // eslint-disable-next-line @typescript-eslint/no-empty-function
      (_eventProcessor) => {
        eventProcessor = _eventProcessor;
      },
      () => true
    );

    const transaction = new Transaction({ name: 'test' });

    instance.onTransactionStart(transaction);

    setImmediate(() => {
      // eslint-disable-next-line @typescript-eslint/unbound-method
      mockFunction(NATIVE.fetchNativeFrames).mockResolvedValue(finishFrames);

      const finishTimestamp = Date.now() / 1000;
      instance.onTransactionFinish(transaction);

      setImmediate(async () => {
        try {
          expect(eventProcessor).toBeDefined();
          if (eventProcessor) {
            const event = await eventProcessor({
              event_id: '0',
              type: 'transaction',
              transaction: transaction.name,
              contexts: {
                trace: transaction.getTraceContext(),
              },
              start_timestamp: finishTimestamp - 10,
              timestamp: finishTimestamp,
            }, {});

            // This setImmediate needs to be here for the assertions to not be caught by the promise handler.

            expect(event).toBeDefined();

            if (event) {
              expect(event.measurements).toBeDefined();

              if (event.measurements) {
                expect(event.measurements.frames_total.value).toBe(
                  finishFrames.totalFrames - startFrames.totalFrames
                );
                expect(event.measurements.frames_total.unit).toBe('none');

                expect(event.measurements.frames_slow.value).toBe(
                  finishFrames.slowFrames - startFrames.slowFrames
                );
                expect(event.measurements.frames_slow.unit).toBe('none');

                expect(event.measurements.frames_frozen.value).toBe(
                  finishFrames.frozenFrames - startFrames.frozenFrames
                );
                expect(event.measurements.frames_frozen.unit).toBe('none');
              }

              expect(event.contexts?.trace?.data).toBeDefined();

              if (event.contexts?.trace?.data) {
                expect(
                  // eslint-disable-next-line @typescript-eslint/no-explicit-any
                  (event.contexts.trace.data as any).__startFrames
                ).toBeUndefined();
              }
            }
          }
          done();
        } catch (e) {
          done(e);
        }
      });
    });
  });

  it('Does not set measurements on transactions without startFrames.', (done) => {
    const finishFrames = {
      totalFrames: 200,
      slowFrames: 40,
      frozenFrames: 10,
    };
    // eslint-disable-next-line @typescript-eslint/unbound-method
    mockFunction(NATIVE.fetchNativeFrames).mockResolvedValue(finishFrames);

    let eventProcessor: EventProcessor;
    const instance = new NativeFramesInstrumentation(
      // eslint-disable-next-line @typescript-eslint/no-empty-function
      (_eventProcessor) => {
        eventProcessor = _eventProcessor;
      },
      () => true
    );

    const transaction = new Transaction({ name: 'test' });

    transaction.setData('test', {});

    setImmediate(() => {
      const finishTimestamp = Date.now() / 1000;
      instance.onTransactionFinish(transaction);

      setImmediate(async () => {
        expect(eventProcessor).toBeDefined();
        if (eventProcessor) {
          const event = await eventProcessor({
            event_id: '0',
            type: 'transaction',
            transaction: transaction.name,
            contexts: {
              trace: transaction.getTraceContext(),
            },
            start_timestamp: finishTimestamp - 10,
            timestamp: finishTimestamp,
            measurements: {},
          }, {});

          // This setImmediate needs to be here for the assertions to not be caught by the promise handler.
          setImmediate(() => {
            expect(event).toBeDefined();

            if (event) {
              expect(event.measurements).toBeDefined();

              if (event.measurements) {
                expect(event.measurements.frames_total).toBeUndefined();
                expect(event.measurements.frames_slow).toBeUndefined();
                expect(event.measurements.frames_frozen).toBeUndefined();
              }

              expect(event.contexts?.trace?.data).toBeDefined();

              if (event.contexts?.trace?.data) {
                expect(
                  // eslint-disable-next-line @typescript-eslint/no-explicit-any
                  (event.contexts.trace.data as any).__startFrames
                ).toBeUndefined();
              }
            }

            done();
          });
        }
      });
    });
  });

  it('Sets measurements on the transaction event and removes startFrames if finishFrames is null.', (done) => {
    const startFrames = {
      totalFrames: 100,
      slowFrames: 20,
      frozenFrames: 5,
    };
    const finishFrames = null;
    // eslint-disable-next-line @typescript-eslint/unbound-method
    mockFunction(NATIVE.fetchNativeFrames).mockResolvedValue(startFrames);

    let eventProcessor: EventProcessor;
    const instance = new NativeFramesInstrumentation(
      // eslint-disable-next-line @typescript-eslint/no-empty-function
      (_eventProcessor) => {
        eventProcessor = _eventProcessor;
      },
      () => true
    );

    const transaction = new Transaction({ name: 'test' });

    instance.onTransactionStart(transaction);

    setImmediate(() => {
      // eslint-disable-next-line @typescript-eslint/unbound-method
      mockFunction(NATIVE.fetchNativeFrames).mockResolvedValue(finishFrames);

      const finishTimestamp = Date.now() / 1000;
      instance.onTransactionFinish(transaction);

      setImmediate(async () => {
        try {
          expect(eventProcessor).toBeDefined();
          if (eventProcessor) {
            const event = await eventProcessor({
              event_id: '0',
              type: 'transaction',
              transaction: transaction.name,
              contexts: {
                trace: transaction.getTraceContext(),
              },
              start_timestamp: finishTimestamp - 10,
              timestamp: finishTimestamp,
            }, {});

            expect(event).toBeDefined();

            if (event) {
              expect(event.measurements).toBeUndefined();

              expect(event.contexts?.trace?.data).toBeDefined();

              if (event.contexts?.trace?.data) {
                expect(
                  // eslint-disable-next-line @typescript-eslint/no-explicit-any
                  (event.contexts.trace.data as any).__startFrames
                ).toBeUndefined();
              }
            }
          }

          done();
        } catch (e) {
          done(e);
        }
      });
    });
  });

  it('Does not set measurements on the transaction event and removes startFrames if finishFrames times out.', (done) => {
    const startFrames = {
      totalFrames: 100,
      slowFrames: 20,
      frozenFrames: 5,
    };
    // eslint-disable-next-line @typescript-eslint/unbound-method
    mockFunction(NATIVE.fetchNativeFrames).mockResolvedValue(startFrames);

    let eventProcessor: EventProcessor;
    const instance = new NativeFramesInstrumentation(
      // eslint-disable-next-line @typescript-eslint/no-empty-function
      (_eventProcessor) => {
        eventProcessor = _eventProcessor;
      },
      () => true
    );

    const transaction = new Transaction({ name: 'test' });

    instance.onTransactionStart(transaction);

    setImmediate(() => {
      // eslint-disable-next-line @typescript-eslint/unbound-method
      mockFunction(NATIVE.fetchNativeFrames).mockImplementation(
        // eslint-disable-next-line @typescript-eslint/no-empty-function
        async () => new Promise(() => {})
      );

      const finishTimestamp = Date.now() / 1000;
      instance.onTransactionFinish(transaction);

      setImmediate(async () => {
        try {
          expect(eventProcessor).toBeDefined();
          if (eventProcessor) {
            const event = await eventProcessor({
              event_id: '0',
              type: 'transaction',
              transaction: transaction.name,
              contexts: {
                trace: transaction.getTraceContext(),
              },
              start_timestamp: finishTimestamp - 10,
              timestamp: finishTimestamp,
            }, {});

            expect(event).toBeDefined();

            if (event) {
              expect(event.measurements).toBeUndefined();

              expect(event.contexts?.trace?.data).toBeDefined();

              if (event.contexts?.trace?.data) {
                expect(
                  // eslint-disable-next-line @typescript-eslint/no-explicit-any
                  (event.contexts.trace.data as any).__startFrames
                ).toBeUndefined();
              }
            }
          }
          done();
        } catch (e) {
          done(e);
        }
      });
    });
  });
});<|MERGE_RESOLUTION|>--- conflicted
+++ resolved
@@ -1,5 +1,5 @@
 import { Transaction } from '@sentry/tracing';
-import { EventProcessor } from '@sentry/types';
+import type { EventProcessor } from '@sentry/types';
 
 import { NativeFramesInstrumentation } from '../../src/js/tracing/nativeframes';
 import { NATIVE } from '../../src/js/wrapper';
@@ -15,20 +15,6 @@
   };
 });
 
-<<<<<<< HEAD
-=======
-import { Transaction } from '@sentry/tracing';
-import type { EventProcessor } from '@sentry/types';
-
-import { NativeFramesInstrumentation } from '../../src/js/tracing/nativeframes';
-import { NATIVE } from '../../src/js/wrapper';
-import { mockFunction } from '../testutils';
-
-beforeEach(() => {
-  jest.useFakeTimers();
-});
-
->>>>>>> 675e5384
 describe('NativeFramesInstrumentation', () => {
   it('Sets start frames to trace context on transaction start.', (done) => {
     const startFrames = {
@@ -41,7 +27,7 @@
 
     const instance = new NativeFramesInstrumentation(
       // eslint-disable-next-line @typescript-eslint/no-empty-function
-      (_eventProcessor) => {},
+      (_eventProcessor) => { },
       () => true
     );
 
@@ -317,7 +303,7 @@
       // eslint-disable-next-line @typescript-eslint/unbound-method
       mockFunction(NATIVE.fetchNativeFrames).mockImplementation(
         // eslint-disable-next-line @typescript-eslint/no-empty-function
-        async () => new Promise(() => {})
+        async () => new Promise(() => { })
       );
 
       const finishTimestamp = Date.now() / 1000;
