/* eslint-disable @typescript-eslint/no-explicit-any */
import * as SentryBrowser from '@sentry/browser';
<<<<<<< HEAD
import type { Event, Span } from '@sentry/types';
=======
import type { Event, SpanJSON } from '@sentry/types';
>>>>>>> 70e6261e

import type { NativeAppStartResponse } from '../../src/js/NativeRNSentry';
import { RoutingInstrumentation } from '../../src/js/tracing/routingInstrumentation';

jest.mock('../../src/js/wrapper', () => {
  return {
    NATIVE: {
      fetchNativeAppStart: jest.fn(),
      fetchNativeFrames: jest.fn(() => Promise.resolve()),
      disableNativeFramesTracking: jest.fn(() => Promise.resolve()),
      enableNativeFramesTracking: jest.fn(() => Promise.resolve()),
      enableNative: true,
    },
  };
});

jest.mock('../../src/js/tracing/utils', () => {
  const originalUtils = jest.requireActual('../../src/js/tracing/utils');

  return {
    ...originalUtils,
    getTimeOriginMilliseconds: jest.fn(),
  };
});

type MockAppState = {
  setState: (state: AppStateStatus) => void;
  listener: (newState: AppStateStatus) => void;
  removeSubscription: jest.Func;
};
const mockedAppState: AppState & MockAppState = {
  removeSubscription: jest.fn(),
  listener: jest.fn(),
  isAvailable: true,
  currentState: 'active',
  addEventListener: (_, listener) => {
    mockedAppState.listener = listener;
    return {
      remove: mockedAppState.removeSubscription,
    };
  },
  setState: (state: AppStateStatus) => {
    mockedAppState.currentState = state;
    mockedAppState.listener(state);
  },
};
jest.mock('react-native/Libraries/AppState/AppState', () => mockedAppState);

import { getActiveSpan, spanToJSON, startSpanManual } from '@sentry/browser';
import { getCurrentScope, SPAN_STATUS_ERROR, startInactiveSpan } from '@sentry/core';
import type { AppState, AppStateStatus } from 'react-native';

import { APP_START_COLD, APP_START_WARM } from '../../src/js/measurements';
import {
  APP_START_COLD as APP_START_COLD_OP,
  APP_START_WARM as APP_START_WARM_OP,
  UI_LOAD,
} from '../../src/js/tracing';
import { APP_START_WARM as APP_SPAN_START_WARM } from '../../src/js/tracing/ops';
import { ReactNativeTracing } from '../../src/js/tracing/reactnativetracing';
import { getTimeOriginMilliseconds } from '../../src/js/tracing/utils';
import { NATIVE } from '../../src/js/wrapper';
import type { TestClient } from '../mocks/client';
import { setupTestClient } from '../mocks/client';
import { mockFunction } from '../testutils';
import type { MockedRoutingInstrumentation } from './mockedrountinginstrumention';
import { createMockedRoutingInstrumentation } from './mockedrountinginstrumention';

const DEFAULT_IDLE_TIMEOUT = 1000;

describe('ReactNativeTracing', () => {
  beforeEach(() => {
    jest.useFakeTimers();
    NATIVE.enableNative = true;
    mockedAppState.isAvailable = true;
    mockedAppState.addEventListener = (_, listener) => {
      mockedAppState.listener = listener;
      return {
        remove: mockedAppState.removeSubscription,
      };
    };
  });

  afterEach(() => {
    jest.runOnlyPendingTimers();
    jest.useRealTimers();
    jest.clearAllMocks();
  });

  describe('trace propagation targets', () => {
    it('uses tracePropagationTargets', () => {
      const instrumentOutgoingRequests = jest.spyOn(SentryBrowser, 'instrumentOutgoingRequests');
      setupTestClient({
        integrations: [
          new ReactNativeTracing({
            enableStallTracking: false,
            tracePropagationTargets: ['test1', 'test2'],
          }),
        ],
      });

      expect(instrumentOutgoingRequests).toBeCalledWith(
        expect.objectContaining({
          tracePropagationTargets: ['test1', 'test2'],
        }),
      );
    });

    it('uses tracePropagationTargets from client options', () => {
      const instrumentOutgoingRequests = jest.spyOn(SentryBrowser, 'instrumentOutgoingRequests');
      setupTestClient({
        tracePropagationTargets: ['test1', 'test2'],
        integrations: [new ReactNativeTracing({ enableStallTracking: false })],
      });

      expect(instrumentOutgoingRequests).toBeCalledWith(
        expect.objectContaining({
          tracePropagationTargets: ['test1', 'test2'],
        }),
      );
    });

    it('uses defaults', () => {
      const instrumentOutgoingRequests = jest.spyOn(SentryBrowser, 'instrumentOutgoingRequests');
      setupTestClient({
        integrations: [new ReactNativeTracing({ enableStallTracking: false })],
      });

      expect(instrumentOutgoingRequests).toBeCalledWith(
        expect.objectContaining({
          tracePropagationTargets: ['localhost', /^\/(?!\/)/],
        }),
      );
    });

    it('client tracePropagationTargets takes priority over integration options', () => {
      const instrumentOutgoingRequests = jest.spyOn(SentryBrowser, 'instrumentOutgoingRequests');
      setupTestClient({
        tracePropagationTargets: ['test1', 'test2'],
        integrations: [
          new ReactNativeTracing({
            enableStallTracking: false,
            tracePropagationTargets: ['test3', 'test4'],
          }),
        ],
      });

      expect(instrumentOutgoingRequests).toBeCalledWith(
        expect.objectContaining({
          tracePropagationTargets: ['test1', 'test2'],
        }),
      );
    });
  });

  describe('App Start Tracing Instrumentation', () => {
    let client: TestClient;

    beforeEach(() => {
      client = setupTestClient();
    });

    describe('App Start without routing instrumentation', () => {
      it('Starts route transaction (cold)', async () => {
        const integration = new ReactNativeTracing({
          enableNativeFramesTracking: false,
        });

        const [timeOriginMilliseconds, appStartTimeMilliseconds] = mockAppStartResponse({ cold: true });

        integration.setup(client);
        integration.onAppStartFinish(Date.now() / 1000);

        await jest.advanceTimersByTimeAsync(500);
        await jest.runOnlyPendingTimersAsync();

        const transaction = client.event;

        expect(transaction).toBeDefined();
        expect(transaction?.start_timestamp).toBe(appStartTimeMilliseconds / 1000);
        expect(transaction?.contexts?.trace?.op).toBe(UI_LOAD);

        expect(transaction?.measurements?.[APP_START_COLD].value).toEqual(
          timeOriginMilliseconds - appStartTimeMilliseconds,
        );
        expect(transaction?.measurements?.[APP_START_COLD].unit).toBe('millisecond');
      });

      it('Starts route transaction (warm)', async () => {
        const integration = new ReactNativeTracing();

        const [timeOriginMilliseconds, appStartTimeMilliseconds] = mockAppStartResponse({ cold: false });

        integration.setup(client);

        await jest.advanceTimersByTimeAsync(500);
        await jest.runOnlyPendingTimersAsync();

        const transaction = client.event;

        expect(transaction).toBeDefined();
        expect(transaction?.start_timestamp).toBe(appStartTimeMilliseconds / 1000);
        expect(transaction?.contexts?.trace?.op).toBe(UI_LOAD);

        expect(transaction?.measurements?.[APP_START_WARM].value).toEqual(
          timeOriginMilliseconds - appStartTimeMilliseconds,
        );
        expect(transaction?.measurements?.[APP_START_WARM].unit).toBe('millisecond');
      });

      it('Cancels route transaction when app goes to background', async () => {
        const integration = new ReactNativeTracing();

        mockAppStartResponse({ cold: false });

        integration.setup(client);

        await jest.advanceTimersByTimeAsync(500);

        mockedAppState.setState('background');
        jest.runAllTimers();

        const transaction = client.event;
        expect(transaction?.contexts?.trace?.status).toBe('cancelled');
        expect(mockedAppState.removeSubscription).toBeCalledTimes(1);
      });

      it('Does not crash when AppState is not available', async () => {
        mockedAppState.isAvailable = false;
        mockedAppState.addEventListener = (() => {
          return undefined;
        }) as unknown as (typeof mockedAppState)['addEventListener']; // RN Web can return undefined

        setupTestClient({
          integrations: [new ReactNativeTracing()],
        });

        mockAppStartResponse({ cold: false });

        await jest.advanceTimersByTimeAsync(500);
        const transaction = getActiveSpan();

        jest.runAllTimers();

        expect(spanToJSON(transaction!).timestamp).toBeDefined();
      });

      it('Does not add app start measurement if more than 60s', async () => {
        const integration = new ReactNativeTracing();

        const timeOriginMilliseconds = Date.now();
        const appStartTimeMilliseconds = timeOriginMilliseconds - 65000;
        const mockAppStartResponse: NativeAppStartResponse = {
          type: 'warm',
          app_start_timestamp_ms: appStartTimeMilliseconds,
          has_fetched: false,
          spans: [],
        };

        mockFunction(getTimeOriginMilliseconds).mockReturnValue(timeOriginMilliseconds);
        mockFunction(NATIVE.fetchNativeAppStart).mockResolvedValue(mockAppStartResponse);

        integration.setup(client);

        await jest.advanceTimersByTimeAsync(500);
        await jest.runOnlyPendingTimersAsync();

        const transaction = client.event;

        expect(transaction).toBeDefined();
        expect(transaction?.measurements?.[APP_START_WARM]).toBeUndefined();
        expect(transaction?.measurements?.[APP_START_COLD]).toBeUndefined();
      });

      it('Does not add app start span if more than 60s', async () => {
        const integration = new ReactNativeTracing();

        const timeOriginMilliseconds = Date.now();
        const appStartTimeMilliseconds = timeOriginMilliseconds - 65000;
        const mockAppStartResponse: NativeAppStartResponse = {
          type: 'warm',
          app_start_timestamp_ms: appStartTimeMilliseconds,
          has_fetched: false,
          spans: [],
        };

        mockFunction(getTimeOriginMilliseconds).mockReturnValue(timeOriginMilliseconds);
        mockFunction(NATIVE.fetchNativeAppStart).mockResolvedValue(mockAppStartResponse);

        integration.setup(client);

        await jest.advanceTimersByTimeAsync(500);
        await jest.runOnlyPendingTimersAsync();

        const transaction = client.event;

        expect(transaction).toBeDefined();
        expect(transaction?.spans?.some(span => span.op == APP_SPAN_START_WARM)).toBeFalse();
        expect(transaction?.start_timestamp).toBeGreaterThanOrEqual(timeOriginMilliseconds / 1000);
      });

      it('Does not create app start transaction if has_fetched == true', async () => {
        const integration = new ReactNativeTracing();

        mockAppStartResponse({ cold: false, has_fetched: true });

        integration.setup(client);

        await jest.advanceTimersByTimeAsync(500);
        await jest.runOnlyPendingTimersAsync();

        const transaction = client.event;
        expect(transaction).toBeUndefined();
      });

      describe('bundle execution spans', () => {
        afterEach(() => {
          clearReactNativeBundleExecutionStartTimestamp();
        });

        it('does not add bundle executions span if __BUNDLE_START_TIME__ is undefined', async () => {
          const integration = new ReactNativeTracing();

          mockAppStartResponse({ cold: true });

          setup(integration);

          await jest.advanceTimersByTimeAsync(500);
          await jest.runOnlyPendingTimersAsync();

          const transaction = client.event;

          const bundleStartSpan = transaction!.spans!.find(
            ({ description }) =>
              description === 'JS Bundle Execution Start' || description === 'JS Bundle Execution Before React Root',
          );

          expect(bundleStartSpan).toBeUndefined();
        });

        it('adds bundle execution span', async () => {
          const integration = new ReactNativeTracing();

          const [timeOriginMilliseconds] = mockAppStartResponse({ cold: true });
          mockReactNativeBundleExecutionStartTimestamp();

          setup(integration);
          integration.onAppStartFinish(timeOriginMilliseconds + 200);

          await jest.advanceTimersByTimeAsync(500);
          await jest.runOnlyPendingTimersAsync();

          const transaction = client.event;

          const appStartRootSpan = transaction!.spans!.find(({ description }) => description === 'Cold App Start');
          const bundleStartSpan = transaction!.spans!.find(
            ({ description }) => description === 'JS Bundle Execution Start',
          );
          const appStartRootSpanJSON = spanToJSON(appStartRootSpan!);
          const bundleStartSpanJSON = spanToJSON(bundleStartSpan!);

          expect(appStartRootSpan).toBeDefined();
          expect(bundleStartSpan).toBeDefined();
          expect(appStartRootSpanJSON).toEqual(
            expect.objectContaining(<SpanJSON>{
              description: 'Cold App Start',
              span_id: expect.any(String),
              op: APP_START_COLD_OP,
            }),
          );
          expect(bundleStartSpanJSON).toEqual(
            expect.objectContaining(<SpanJSON>{
              description: 'JS Bundle Execution Start',
              start_timestamp: expect.closeTo((timeOriginMilliseconds - 50) / 1000),
              timestamp: expect.closeTo((timeOriginMilliseconds - 50) / 1000),
              parent_span_id: spanToJSON(appStartRootSpan!).span_id, // parent is the root app start span
              op: spanToJSON(appStartRootSpan!).op, // op is the same as the root app start span
            }),
          );
        });

        it('adds bundle execution before react root', async () => {
          const integration = new ReactNativeTracing();

          const [timeOriginMilliseconds] = mockAppStartResponse({ cold: true });
          mockReactNativeBundleExecutionStartTimestamp();

          setup(integration);
          integration.setRootComponentFirstConstructorCallTimestampMs(timeOriginMilliseconds - 10);

          await jest.advanceTimersByTimeAsync(500);
          await jest.runOnlyPendingTimersAsync();

          const transaction = client.event;

          const appStartRootSpan = transaction!.spans!.find(({ description }) => description === 'Cold App Start');
          const bundleStartSpan = transaction!.spans!.find(
            ({ description }) => description === 'JS Bundle Execution Before React Root',
          );
          const appStartRootSpanJSON = spanToJSON(appStartRootSpan!);
          const bundleStartSpanJSON = spanToJSON(bundleStartSpan!);

          expect(appStartRootSpan).toBeDefined();
          expect(bundleStartSpan).toBeDefined();
          expect(appStartRootSpanJSON).toEqual(
            expect.objectContaining(<SpanJSON>{
              description: 'Cold App Start',
              span_id: expect.any(String),
              op: APP_START_COLD_OP,
            }),
          );
          expect(bundleStartSpanJSON).toEqual(
            expect.objectContaining(<SpanJSON>{
              description: 'JS Bundle Execution Before React Root',
              start_timestamp: expect.closeTo((timeOriginMilliseconds - 50) / 1000),
              timestamp: (timeOriginMilliseconds - 10) / 1000,
              parent_span_id: spanToJSON(appStartRootSpan!).span_id, // parent is the root app start span
              op: spanToJSON(appStartRootSpan!).op, // op is the same as the root app start span
            }),
          );
        });
      });

      it('adds native spans as a child of the main app start span', async () => {
        const integration = new ReactNativeTracing();

        const [timeOriginMilliseconds] = mockAppStartResponse({
          cold: true,
          enableNativeSpans: true,
        });

        setup(integration);

        await jest.advanceTimersByTimeAsync(500);
        await jest.runOnlyPendingTimersAsync();

        const transaction = client.event;

        const appStartRootSpan = transaction!.spans!.find(({ description }) => description === 'Cold App Start');
        const nativeSpan = transaction!.spans!.find(({ description }) => description === 'test native app start span');
        const nativeSpanJSON = spanToJSON(nativeSpan!);
        const appStartRootSpanJSON = spanToJSON(appStartRootSpan!);

        expect(appStartRootSpan).toBeDefined();
        expect(nativeSpan).toBeDefined();
        expect(appStartRootSpanJSON).toEqual(
          expect.objectContaining(<SpanJSON>{
            description: 'Cold App Start',
            span_id: expect.any(String),
            op: APP_START_COLD_OP,
          }),
        );
        expect(nativeSpanJSON).toEqual(
          expect.objectContaining(<SpanJSON>{
            description: 'test native app start span',
            start_timestamp: (timeOriginMilliseconds - 100) / 1000,
            timestamp: (timeOriginMilliseconds - 50) / 1000,
            parent_span_id: spanToJSON(appStartRootSpan!).span_id, // parent is the root app start span
            op: spanToJSON(appStartRootSpan!).op, // op is the same as the root app start span
          }),
        );
      });
    });

    describe('With routing instrumentation', () => {
      it('Cancels route transaction when app goes to background', async () => {
        const routingInstrumentation = new RoutingInstrumentation();
        const integration = new ReactNativeTracing({
          routingInstrumentation,
        });

        mockAppStartResponse({ cold: true });

        integration.setup(client);
        // wait for internal promises to resolve, fetch app start data from mocked native
        await Promise.resolve();

        const routeTransaction = routingInstrumentation.onRouteWillChange({
          name: 'test',
        });

        mockedAppState.setState('background');

        jest.runAllTimers();

        expect(routeTransaction).toBeDefined();
        expect(spanToJSON(routeTransaction!).status).toBe('cancelled');
        expect(mockedAppState.removeSubscription).toBeCalledTimes(1);
      });

      it('Adds measurements and child span onto existing routing transaction and sets the op (cold)', async () => {
        const routingInstrumentation = new RoutingInstrumentation();
        const integration = new ReactNativeTracing({
          routingInstrumentation,
        });

        const [timeOriginMilliseconds, appStartTimeMilliseconds] = mockAppStartResponse({ cold: true });

        integration.setup(client);
        // wait for internal promises to resolve, fetch app start data from mocked native
        await Promise.resolve();

        expect(getActiveSpan()).toBeUndefined();

        routingInstrumentation.onRouteWillChange({
          name: 'test',
        });

        expect(getActiveSpan()).toBeDefined();
        expect(spanToJSON(getActiveSpan()!).description).toEqual('Route Change');

        // trigger idle transaction to finish and call before finish callbacks
        jest.advanceTimersByTime(DEFAULT_IDLE_TIMEOUT);
        jest.runOnlyPendingTimers();

        const routeTransactionEvent = client.event;
        expect(routeTransactionEvent!.measurements![APP_START_COLD].value).toBe(
          timeOriginMilliseconds - appStartTimeMilliseconds,
        );

        expect(routeTransactionEvent!.contexts!.trace!.op).toBe(UI_LOAD);
        expect(routeTransactionEvent!.start_timestamp).toBe(appStartTimeMilliseconds / 1000);

        const span = routeTransactionEvent!.spans![routeTransactionEvent!.spans!.length - 1];
        expect(span!.op).toBe(APP_START_COLD_OP);
        expect(span!.description).toBe('Cold App Start');
        expect(span!.start_timestamp).toBe(appStartTimeMilliseconds / 1000);
        expect(span!.timestamp).toBe(timeOriginMilliseconds / 1000);
      });

      it('Adds measurements and child span onto existing routing transaction and sets the op (warm)', async () => {
        const routingInstrumentation = new RoutingInstrumentation();
        const integration = new ReactNativeTracing({
          routingInstrumentation,
        });

        const [timeOriginMilliseconds, appStartTimeMilliseconds] = mockAppStartResponse({ cold: false });

        integration.setup(client);
        // wait for internal promises to resolve, fetch app start data from mocked native
        await Promise.resolve();

        expect(getActiveSpan()).toBeUndefined();

        routingInstrumentation.onRouteWillChange({
          name: 'test',
        });

        expect(getActiveSpan()).toBeDefined();
        expect(spanToJSON(getActiveSpan()!).description).toEqual('Route Change');

        // trigger idle transaction to finish and call before finish callbacks
        jest.advanceTimersByTime(DEFAULT_IDLE_TIMEOUT);
        jest.runOnlyPendingTimers();

        const routeTransaction = client.event;
        expect(routeTransaction!.measurements![APP_START_WARM].value).toBe(
          timeOriginMilliseconds - appStartTimeMilliseconds,
        );

        expect(routeTransaction!.contexts!.trace!.op).toBe(UI_LOAD);
        expect(routeTransaction!.start_timestamp).toBe(appStartTimeMilliseconds / 1000);

        const span = routeTransaction!.spans![routeTransaction!.spans!.length - 1];
        expect(span!.op).toBe(APP_START_WARM_OP);
        expect(span!.description).toBe('Warm App Start');
        expect(span!.start_timestamp).toBe(appStartTimeMilliseconds / 1000);
        expect(span!.timestamp).toBe(timeOriginMilliseconds / 1000);
      });

      it('Does not update route transaction if has_fetched == true', async () => {
        const routingInstrumentation = new RoutingInstrumentation();
        const integration = new ReactNativeTracing({
          enableStallTracking: false,
          routingInstrumentation,
        });

        const [, appStartTimeMilliseconds] = mockAppStartResponse({ cold: false, has_fetched: true });

        integration.setup(client);
        // wait for internal promises to resolve, fetch app start data from mocked native
        await Promise.resolve();

        expect(getActiveSpan()).toBeUndefined();

        routingInstrumentation.onRouteWillChange({
          name: 'test',
        });

        expect(getActiveSpan()).toBeDefined();
        expect(spanToJSON(getActiveSpan()!).description).toEqual('Route Change');

        // trigger idle transaction to finish and call before finish callbacks
        jest.advanceTimersByTime(DEFAULT_IDLE_TIMEOUT);
        jest.runOnlyPendingTimers();

        const routeTransaction = client.event;
        expect(routeTransaction!.measurements).toBeUndefined();
        expect(routeTransaction!.contexts!.trace!.op).not.toBe(UI_LOAD);
        expect(routeTransaction!.start_timestamp).not.toBe(appStartTimeMilliseconds / 1000);
        expect(routeTransaction!.spans!.length).toBe(0);
      });
    });

    it('Does not instrument app start if app start is disabled', async () => {
      const integration = new ReactNativeTracing({
        enableAppStartTracking: false,
      });
      integration.setup(client);

      await jest.advanceTimersByTimeAsync(500);
      await jest.runOnlyPendingTimersAsync();

      const transaction = client.event;
      expect(transaction).toBeUndefined();
      expect(NATIVE.fetchNativeAppStart).not.toBeCalled();
    });

    it('Does not instrument app start if native is disabled', async () => {
      NATIVE.enableNative = false;

      const integration = new ReactNativeTracing();
      integration.setup(client);

      await jest.advanceTimersByTimeAsync(500);
      await jest.runOnlyPendingTimersAsync();

      const transaction = client.event;
      expect(transaction).toBeUndefined();
      expect(NATIVE.fetchNativeAppStart).not.toBeCalled();
    });

    it('Does not instrument app start if fetchNativeAppStart returns null', async () => {
      mockFunction(NATIVE.fetchNativeAppStart).mockResolvedValue(null);

      const integration = new ReactNativeTracing();
      integration.setup(client);

      await jest.advanceTimersByTimeAsync(500);
      await jest.runOnlyPendingTimersAsync();

      const transaction = client.event;
      expect(transaction).toBeUndefined();
      expect(NATIVE.fetchNativeAppStart).toBeCalledTimes(1);
    });
  });

  describe('Native Frames', () => {
    let client: TestClient;

    beforeEach(() => {
      client = setupTestClient();
    });

    it('Initialize native frames instrumentation if flag is true', async () => {
      const integration = new ReactNativeTracing({
        enableNativeFramesTracking: true,
      });
      integration.setup(client);

      await jest.advanceTimersByTimeAsync(500);

      expect(integration.nativeFramesInstrumentation).toBeDefined();
      expect(NATIVE.enableNativeFramesTracking).toBeCalledTimes(1);
    });
    it('Does not initialize native frames instrumentation if flag is false', async () => {
      const integration = new ReactNativeTracing({
        enableNativeFramesTracking: false,
      });

      integration.setup(client);

      await jest.advanceTimersByTimeAsync(500);

      expect(integration.nativeFramesInstrumentation).toBeUndefined();
      expect(NATIVE.disableNativeFramesTracking).toBeCalledTimes(1);
      expect(NATIVE.fetchNativeFrames).not.toBeCalled();
    });
  });

  describe('Routing Instrumentation', () => {
    let client: TestClient;

    beforeEach(() => {
      client = setupTestClient();
    });

    describe('_onConfirmRoute', () => {
      it('Sets app context', async () => {
        const routing = new RoutingInstrumentation();
        const integration = new ReactNativeTracing({
          routingInstrumentation: routing,
        });

        client.addIntegration(integration);

        routing.onRouteWillChange({ name: 'First Route' });
        await jest.advanceTimersByTimeAsync(500);
        await jest.runOnlyPendingTimersAsync();

        routing.onRouteWillChange({ name: 'Second Route' });
        await jest.advanceTimersByTimeAsync(500);
        await jest.runOnlyPendingTimersAsync();

        const transaction = client.event;
        expect(transaction!.contexts!.app).toBeDefined();
        expect(transaction!.contexts!.app!['view_names']).toEqual(['Second Route']);
      });

      describe('View Names event processor', () => {
        it('Do not overwrite event app context', () => {
          const routing = new RoutingInstrumentation();
          const integration = new ReactNativeTracing({
            routingInstrumentation: routing,
          });

          const expectedRouteName = 'Route';
          const event: Event = { contexts: { app: { appKey: 'value' } } };
          const expectedEvent: Event = { contexts: { app: { appKey: 'value', view_names: [expectedRouteName] } } };

          // @ts-expect-error only for testing.
          integration._currentViewName = expectedRouteName;
          const processedEvent = integration['_getCurrentViewEventProcessor'](event);

          expect(processedEvent).toEqual(expectedEvent);
        });

        it('Do not add view_names if context is undefined', () => {
          const routing = new RoutingInstrumentation();
          const integration = new ReactNativeTracing({
            routingInstrumentation: routing,
          });

          const expectedRouteName = 'Route';
          const event: Event = { release: 'value' };
          const expectedEvent: Event = { release: 'value' };

          // @ts-expect-error only for testing.
          integration._currentViewName = expectedRouteName;
          const processedEvent = integration['_getCurrentViewEventProcessor'](event);

          expect(processedEvent).toEqual(expectedEvent);
        });

        it('ignore view_names if undefined', () => {
          const routing = new RoutingInstrumentation();
          const integration = new ReactNativeTracing({
            routingInstrumentation: routing,
          });

          const event: Event = { contexts: { app: { key: 'value ' } } };
          const expectedEvent: Event = { contexts: { app: { key: 'value ' } } };

          const processedEvent = integration['_getCurrentViewEventProcessor'](event);

          expect(processedEvent).toEqual(expectedEvent);
        });
      });
    });
  });
  describe('Handling deprecated options', () => {
    test('finalTimeoutMs overrides maxTransactionDuration', () => {
      const tracing = new ReactNativeTracing({
        finalTimeoutMs: 123000,
        maxTransactionDuration: 456,
      });
      expect(tracing.options.finalTimeoutMs).toBe(123000);
      // eslint-disable-next-line deprecation/deprecation
      expect(tracing.options.maxTransactionDuration).toBe(456);
    });
    test('maxTransactionDuration translates to finalTimeoutMs', () => {
      const tracing = new ReactNativeTracing({
        maxTransactionDuration: 123,
      });
      expect(tracing.options.finalTimeoutMs).toBe(123000);
      // eslint-disable-next-line deprecation/deprecation
      expect(tracing.options.maxTransactionDuration).toBe(123);
    });
    test('if none maxTransactionDuration and finalTimeoutMs is specified use default', () => {
      const tracing = new ReactNativeTracing({});
      expect(tracing.options.finalTimeoutMs).toBe(600000);
      // eslint-disable-next-line deprecation/deprecation
      expect(tracing.options.maxTransactionDuration).toBe(600);
    });
    test('idleTimeoutMs overrides idleTimeout', () => {
      const tracing = new ReactNativeTracing({
        idleTimeoutMs: 123,
        idleTimeout: 456,
      });
      expect(tracing.options.idleTimeoutMs).toBe(123);
      // eslint-disable-next-line deprecation/deprecation
      expect(tracing.options.idleTimeout).toBe(456);
    });
    test('idleTimeout translates to idleTimeoutMs', () => {
      const tracing = new ReactNativeTracing({
        idleTimeout: 123,
      });
      expect(tracing.options.idleTimeoutMs).toBe(123);
      // eslint-disable-next-line deprecation/deprecation
      expect(tracing.options.idleTimeout).toBe(123);
    });
    test('if none idleTimeout and idleTimeoutMs is specified use default', () => {
      const tracing = new ReactNativeTracing({});
      expect(tracing.options.idleTimeoutMs).toBe(1000);
      // eslint-disable-next-line deprecation/deprecation
      expect(tracing.options.idleTimeout).toBe(1000);
    });
  });

  describe('User Interaction Tracing', () => {
    let client: TestClient;
    let tracing: ReactNativeTracing;
    let mockedUserInteractionId: { elementId: string | undefined; op: string };
    let mockedRoutingInstrumentation: MockedRoutingInstrumentation;

    beforeEach(() => {
      mockedUserInteractionId = { elementId: 'mockedElementId', op: 'mocked.op' };
      client = setupTestClient();
      mockedRoutingInstrumentation = createMockedRoutingInstrumentation();
    });

    describe('disabled user interaction', () => {
      test('User interaction tracing is disabled by default', () => {
        tracing = new ReactNativeTracing();
        tracing.setup(client);
        tracing.startUserInteractionSpan(mockedUserInteractionId);

        expect(tracing.options.enableUserInteractionTracing).toBeFalsy();
        expect(getActiveSpan()).toBeUndefined();
      });
    });

    describe('enabled user interaction', () => {
      beforeEach(() => {
        tracing = new ReactNativeTracing({
          routingInstrumentation: mockedRoutingInstrumentation,
          enableUserInteractionTracing: true,
        });
        tracing.setup(client);
        mockedRoutingInstrumentation.registeredOnConfirmRoute!('mockedRouteName');
      });

      test('user interaction tracing is enabled and transaction is bound to scope', () => {
        tracing.startUserInteractionSpan(mockedUserInteractionId);

        const actualTransaction = getActiveSpan();
        const actualTransactionContext = spanToJSON(actualTransaction!);
        expect(tracing.options.enableUserInteractionTracing).toBeTruthy();
        expect(actualTransactionContext).toEqual(
          expect.objectContaining({
            description: 'mockedRouteName.mockedElementId',
            op: 'mocked.op',
          }),
        );
      });

      test('UI event transaction not sampled if no child spans', () => {
        tracing.startUserInteractionSpan(mockedUserInteractionId);
        const actualTransaction = getActiveSpan();

        jest.runAllTimers();

        expect(actualTransaction).toBeDefined();
        expect(client.event).toBeUndefined();
      });

      test('does cancel UI event transaction when app goes to background', () => {
        tracing.startUserInteractionSpan(mockedUserInteractionId);
        const actualTransaction = getActiveSpan();

        mockedAppState.setState('background');
        jest.runAllTimers();

        const actualTransactionContext = spanToJSON(actualTransaction!);
        expect(actualTransactionContext).toEqual(
          expect.objectContaining({
            timestamp: expect.any(Number),
            status: 'cancelled',
          }),
        );
        expect(mockedAppState.removeSubscription).toBeCalledTimes(1);
      });

      test('do not overwrite existing status of UI event transactions', () => {
        tracing.startUserInteractionSpan(mockedUserInteractionId);
        const actualTransaction = getActiveSpan();

        actualTransaction?.setStatus({ code: SPAN_STATUS_ERROR, message: 'mocked_status' });

        jest.runAllTimers();

        const actualTransactionContext = spanToJSON(actualTransaction!);
        expect(actualTransactionContext).toEqual(
          expect.objectContaining({
            timestamp: expect.any(Number),
            status: 'mocked_status',
          }),
        );
      });

      test('same UI event and same element does not reschedule idle timeout', () => {
        const timeoutCloseToActualIdleTimeoutMs = 800;
        tracing.startUserInteractionSpan(mockedUserInteractionId);
        const actualTransaction = getActiveSpan();
        jest.advanceTimersByTime(timeoutCloseToActualIdleTimeoutMs);

        tracing.startUserInteractionSpan(mockedUserInteractionId);
        jest.advanceTimersByTime(timeoutCloseToActualIdleTimeoutMs);

        expect(spanToJSON(actualTransaction!).timestamp).toEqual(expect.any(Number));
      });

      test('different UI event and same element finish first and start new transaction', () => {
        const timeoutCloseToActualIdleTimeoutMs = 800;
        tracing.startUserInteractionSpan(mockedUserInteractionId);
        const firstTransaction = getActiveSpan();
        jest.advanceTimersByTime(timeoutCloseToActualIdleTimeoutMs);
        const childFirstTransaction = startInactiveSpan({ name: 'Child Span of the first Tx', op: 'child.op' });

        tracing.startUserInteractionSpan({ ...mockedUserInteractionId, op: 'different.op' });
        const secondTransaction = getActiveSpan();
        jest.advanceTimersByTime(timeoutCloseToActualIdleTimeoutMs);
        childFirstTransaction?.end();
        jest.runAllTimers();

        const firstTransactionEvent = client.eventQueue[0];
        expect(firstTransaction).toBeDefined();
        expect(firstTransactionEvent).toEqual(
          expect.objectContaining({
            timestamp: expect.any(Number),
            contexts: expect.objectContaining({
              trace: expect.objectContaining({
                op: 'mocked.op',
              }),
            }),
          }),
        );

        expect(secondTransaction).toBeDefined();
        expect(spanToJSON(secondTransaction!)).toEqual(
          expect.objectContaining({
            timestamp: expect.any(Number),
            op: 'different.op',
          }),
        );
        expect(firstTransactionEvent!.timestamp).toBeGreaterThanOrEqual(
          spanToJSON(secondTransaction!).start_timestamp!,
        );
      });

      test('different UI event and same element finish first transaction with last span', () => {
        const timeoutCloseToActualIdleTimeoutMs = 800;
        tracing.startUserInteractionSpan(mockedUserInteractionId);
        const firstTransaction = getActiveSpan();
        jest.advanceTimersByTime(timeoutCloseToActualIdleTimeoutMs);
        const childFirstTransaction = startInactiveSpan({ name: 'Child Span of the first Tx', op: 'child.op' });

        tracing.startUserInteractionSpan({ ...mockedUserInteractionId, op: 'different.op' });
        jest.advanceTimersByTime(timeoutCloseToActualIdleTimeoutMs);
        childFirstTransaction?.end();
        jest.runAllTimers();

        const firstTransactionEvent = client.eventQueue[0];
        expect(firstTransaction).toBeDefined();
        expect(firstTransactionEvent).toEqual(
          expect.objectContaining({
            timestamp: expect.any(Number),
            contexts: expect.objectContaining({
              trace: expect.objectContaining({
                op: 'mocked.op',
              }),
            }),
          }),
        );
      });

      test('same ui event after UI event transaction finished', () => {
        tracing.startUserInteractionSpan(mockedUserInteractionId);
        const firstTransaction = getActiveSpan();
        jest.runAllTimers();

        tracing.startUserInteractionSpan(mockedUserInteractionId);
        const secondTransaction = getActiveSpan();
        jest.runAllTimers();

        const firstTransactionContext = spanToJSON(firstTransaction!);
        const secondTransactionContext = spanToJSON(secondTransaction!);
        expect(firstTransactionContext!.timestamp).toEqual(expect.any(Number));
        expect(secondTransactionContext!.timestamp).toEqual(expect.any(Number));
        expect(firstTransactionContext!.span_id).not.toEqual(secondTransactionContext!.span_id);
      });

      test('do not start UI event transaction if active transaction on scope', () => {
        const activeTransaction = startSpanManual(
          { name: 'activeTransactionOnScope', scope: getCurrentScope() },
          (span: Span) => span,
        );
        expect(activeTransaction).toBeDefined();
        expect(activeTransaction).toBe(getActiveSpan());

        tracing.startUserInteractionSpan(mockedUserInteractionId);
        expect(activeTransaction).toBe(getActiveSpan());
      });

      test('UI event transaction is canceled when routing transaction starts', () => {
        const timeoutCloseToActualIdleTimeoutMs = 800;
        tracing.startUserInteractionSpan(mockedUserInteractionId);
        const interactionTransaction = getActiveSpan();
        jest.advanceTimersByTime(timeoutCloseToActualIdleTimeoutMs);

        const routingTransaction = mockedRoutingInstrumentation.registeredListener!({
          name: 'newMockedRouteName',
        });
        jest.runAllTimers();

        const interactionTransactionContext = spanToJSON(interactionTransaction!);
        const routingTransactionContext = spanToJSON(routingTransaction!);
        expect(interactionTransactionContext).toEqual(
          expect.objectContaining({
            timestamp: expect.any(Number),
            status: 'cancelled',
          }),
        );
        expect(routingTransactionContext).toEqual(
          expect.objectContaining({
            timestamp: expect.any(Number),
          }),
        );
        expect(interactionTransactionContext!.timestamp).toBeLessThanOrEqual(
          routingTransactionContext!.start_timestamp!,
        );
      });
    });
  });
});

function mockAppStartResponse({
  cold,
  has_fetched,
  enableNativeSpans,
}: {
  cold: boolean;
  has_fetched?: boolean;
  enableNativeSpans?: boolean;
}) {
  const timeOriginMilliseconds = Date.now();
  const appStartTimeMilliseconds = timeOriginMilliseconds - 100;
  const mockAppStartResponse: NativeAppStartResponse = {
    type: cold ? 'cold' : 'warm',
    app_start_timestamp_ms: appStartTimeMilliseconds,
    has_fetched: has_fetched ?? false,
    spans: enableNativeSpans
      ? [
          {
            description: 'test native app start span',
            start_timestamp_ms: timeOriginMilliseconds - 100,
            end_timestamp_ms: timeOriginMilliseconds - 50,
          },
        ]
      : [],
  };

  mockFunction(getTimeOriginMilliseconds).mockReturnValue(timeOriginMilliseconds);
  mockFunction(NATIVE.fetchNativeAppStart).mockResolvedValue(mockAppStartResponse);

  return [timeOriginMilliseconds, appStartTimeMilliseconds];
<<<<<<< HEAD
=======
}

function setup(integration: ReactNativeTracing) {
  integration.setupOnce(addGlobalEventProcessor, getCurrentHub);
}

/**
 * Mocks RN Bundle Start Module
 * `var __BUNDLE_START_TIME__=this.nativePerformanceNow?nativePerformanceNow():Date.now()`
 */
function mockReactNativeBundleExecutionStartTimestamp() {
  RN_GLOBAL_OBJ.nativePerformanceNow = () => 100; // monotonic clock like `performance.now()`
  RN_GLOBAL_OBJ.__BUNDLE_START_TIME__ = 50; // 50ms after time origin
}

/**
 * Removes mock added by mockReactNativeBundleExecutionStartTimestamp
 */
function clearReactNativeBundleExecutionStartTimestamp() {
  delete RN_GLOBAL_OBJ.nativePerformanceNow;
  delete RN_GLOBAL_OBJ.__BUNDLE_START_TIME__;
>>>>>>> 70e6261e
}<|MERGE_RESOLUTION|>--- conflicted
+++ resolved
@@ -1,10 +1,5 @@
-/* eslint-disable @typescript-eslint/no-explicit-any */
 import * as SentryBrowser from '@sentry/browser';
-<<<<<<< HEAD
-import type { Event, Span } from '@sentry/types';
-=======
-import type { Event, SpanJSON } from '@sentry/types';
->>>>>>> 70e6261e
+import type { Event, Span, SpanJSON } from '@sentry/types';
 
 import type { NativeAppStartResponse } from '../../src/js/NativeRNSentry';
 import { RoutingInstrumentation } from '../../src/js/tracing/routingInstrumentation';
@@ -66,6 +61,7 @@
 import { APP_START_WARM as APP_SPAN_START_WARM } from '../../src/js/tracing/ops';
 import { ReactNativeTracing } from '../../src/js/tracing/reactnativetracing';
 import { getTimeOriginMilliseconds } from '../../src/js/tracing/utils';
+import { RN_GLOBAL_OBJ } from '../../src/js/utils/worldwide';
 import { NATIVE } from '../../src/js/wrapper';
 import type { TestClient } from '../mocks/client';
 import { setupTestClient } from '../mocks/client';
@@ -330,7 +326,7 @@
 
           mockAppStartResponse({ cold: true });
 
-          setup(integration);
+          integration.setup(client);
 
           await jest.advanceTimersByTimeAsync(500);
           await jest.runOnlyPendingTimersAsync();
@@ -351,7 +347,7 @@
           const [timeOriginMilliseconds] = mockAppStartResponse({ cold: true });
           mockReactNativeBundleExecutionStartTimestamp();
 
-          setup(integration);
+          integration.setup(client);
           integration.onAppStartFinish(timeOriginMilliseconds + 200);
 
           await jest.advanceTimersByTimeAsync(500);
@@ -363,25 +359,21 @@
           const bundleStartSpan = transaction!.spans!.find(
             ({ description }) => description === 'JS Bundle Execution Start',
           );
-          const appStartRootSpanJSON = spanToJSON(appStartRootSpan!);
-          const bundleStartSpanJSON = spanToJSON(bundleStartSpan!);
-
-          expect(appStartRootSpan).toBeDefined();
-          expect(bundleStartSpan).toBeDefined();
-          expect(appStartRootSpanJSON).toEqual(
+
+          expect(appStartRootSpan).toEqual(
             expect.objectContaining(<SpanJSON>{
               description: 'Cold App Start',
               span_id: expect.any(String),
               op: APP_START_COLD_OP,
             }),
           );
-          expect(bundleStartSpanJSON).toEqual(
+          expect(bundleStartSpan).toEqual(
             expect.objectContaining(<SpanJSON>{
               description: 'JS Bundle Execution Start',
               start_timestamp: expect.closeTo((timeOriginMilliseconds - 50) / 1000),
               timestamp: expect.closeTo((timeOriginMilliseconds - 50) / 1000),
-              parent_span_id: spanToJSON(appStartRootSpan!).span_id, // parent is the root app start span
-              op: spanToJSON(appStartRootSpan!).op, // op is the same as the root app start span
+              parent_span_id: appStartRootSpan!.span_id, // parent is the root app start span
+              op: appStartRootSpan!.op, // op is the same as the root app start span
             }),
           );
         });
@@ -392,7 +384,7 @@
           const [timeOriginMilliseconds] = mockAppStartResponse({ cold: true });
           mockReactNativeBundleExecutionStartTimestamp();
 
-          setup(integration);
+          integration.setup(client);
           integration.setRootComponentFirstConstructorCallTimestampMs(timeOriginMilliseconds - 10);
 
           await jest.advanceTimersByTimeAsync(500);
@@ -404,25 +396,21 @@
           const bundleStartSpan = transaction!.spans!.find(
             ({ description }) => description === 'JS Bundle Execution Before React Root',
           );
-          const appStartRootSpanJSON = spanToJSON(appStartRootSpan!);
-          const bundleStartSpanJSON = spanToJSON(bundleStartSpan!);
-
-          expect(appStartRootSpan).toBeDefined();
-          expect(bundleStartSpan).toBeDefined();
-          expect(appStartRootSpanJSON).toEqual(
+
+          expect(appStartRootSpan).toEqual(
             expect.objectContaining(<SpanJSON>{
               description: 'Cold App Start',
               span_id: expect.any(String),
               op: APP_START_COLD_OP,
             }),
           );
-          expect(bundleStartSpanJSON).toEqual(
+          expect(bundleStartSpan).toEqual(
             expect.objectContaining(<SpanJSON>{
               description: 'JS Bundle Execution Before React Root',
               start_timestamp: expect.closeTo((timeOriginMilliseconds - 50) / 1000),
               timestamp: (timeOriginMilliseconds - 10) / 1000,
-              parent_span_id: spanToJSON(appStartRootSpan!).span_id, // parent is the root app start span
-              op: spanToJSON(appStartRootSpan!).op, // op is the same as the root app start span
+              parent_span_id: appStartRootSpan!.span_id, // parent is the root app start span
+              op: appStartRootSpan!.op, // op is the same as the root app start span
             }),
           );
         });
@@ -436,7 +424,7 @@
           enableNativeSpans: true,
         });
 
-        setup(integration);
+        integration.setup(client);
 
         await jest.advanceTimersByTimeAsync(500);
         await jest.runOnlyPendingTimersAsync();
@@ -445,25 +433,21 @@
 
         const appStartRootSpan = transaction!.spans!.find(({ description }) => description === 'Cold App Start');
         const nativeSpan = transaction!.spans!.find(({ description }) => description === 'test native app start span');
-        const nativeSpanJSON = spanToJSON(nativeSpan!);
-        const appStartRootSpanJSON = spanToJSON(appStartRootSpan!);
-
-        expect(appStartRootSpan).toBeDefined();
-        expect(nativeSpan).toBeDefined();
-        expect(appStartRootSpanJSON).toEqual(
+
+        expect(appStartRootSpan).toEqual(
           expect.objectContaining(<SpanJSON>{
             description: 'Cold App Start',
             span_id: expect.any(String),
             op: APP_START_COLD_OP,
           }),
         );
-        expect(nativeSpanJSON).toEqual(
+        expect(nativeSpan).toEqual(
           expect.objectContaining(<SpanJSON>{
             description: 'test native app start span',
             start_timestamp: (timeOriginMilliseconds - 100) / 1000,
             timestamp: (timeOriginMilliseconds - 50) / 1000,
-            parent_span_id: spanToJSON(appStartRootSpan!).span_id, // parent is the root app start span
-            op: spanToJSON(appStartRootSpan!).op, // op is the same as the root app start span
+            parent_span_id: appStartRootSpan!.span_id, // parent is the root app start span
+            op: appStartRootSpan!.op, // op is the same as the root app start span
           }),
         );
       });
@@ -1071,12 +1055,6 @@
   mockFunction(NATIVE.fetchNativeAppStart).mockResolvedValue(mockAppStartResponse);
 
   return [timeOriginMilliseconds, appStartTimeMilliseconds];
-<<<<<<< HEAD
-=======
-}
-
-function setup(integration: ReactNativeTracing) {
-  integration.setupOnce(addGlobalEventProcessor, getCurrentHub);
 }
 
 /**
@@ -1094,5 +1072,4 @@
 function clearReactNativeBundleExecutionStartTimestamp() {
   delete RN_GLOBAL_OBJ.nativePerformanceNow;
   delete RN_GLOBAL_OBJ.__BUNDLE_START_TIME__;
->>>>>>> 70e6261e
 }