--- conflicted
+++ resolved
@@ -331,7 +331,6 @@
         expect(transaction).toBeUndefined();
       });
 
-<<<<<<< HEAD
       describe('bundle execution spans', () => {
         afterEach(() => {
           clearReactNativeBundleExecutionStartTimestamp();
@@ -438,7 +437,8 @@
             }),
           );
         });
-=======
+      });
+      
       it('adds native spans as a child of the main app start span', async () => {
         const integration = new ReactNativeTracing();
 
@@ -477,7 +477,6 @@
             op: spanToJSON(appStartRootSpan!).op, // op is the same as the root app start span
           }),
         );
->>>>>>> 08840767
       });
     });
 
