--- conflicted
+++ resolved
@@ -1,4 +1,4 @@
-import type { SpanJSON, TransactionEvent, Transport } from '@sentry/types';
+import type { Scope, Span, SpanJSON, TransactionEvent, Transport } from '@sentry/types';
 import { timestampInSeconds } from '@sentry/utils';
 import * as TestRenderer from '@testing-library/react-native'
 import * as React from "react";
@@ -11,16 +11,8 @@
 jest.mock('../../src/js/utils/sentryeventemitter', () => mockedSentryEventEmitter);
 jest.mock('../../src/js/tracing/timetodisplaynative', () => mockedtimetodisplaynative);
 
-<<<<<<< HEAD
-=======
-import { startSpanManual } from '@sentry/core';
-import type { Scope, Span,SpanJSON, TransactionEvent, Transport } from '@sentry/types';
-import { timestampInSeconds } from '@sentry/utils';
-import React from "react";
-import TestRenderer from 'react-test-renderer';
-
->>>>>>> 643c544c
 import * as Sentry from '../../src/js';
+import { startSpanManual } from '../../src/js';
 import { TimeToFullDisplay, TimeToInitialDisplay } from '../../src/js/tracing';
 import { _setAppStartEndTimestampMs } from '../../src/js/tracing/integrations/appStart';
 import { isHermesEnabled, notWeb } from '../../src/js/utils/environment';
